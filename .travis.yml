--- conflicted
+++ resolved
@@ -33,11 +33,6 @@
 jobs:
     fast_finish: true
     include:
-<<<<<<< HEAD
-=======
-        - php: 7.0
-        - php: 7.1
->>>>>>> 46257747
         - php: 7.2
         - php: 7.3
         - php: 7.4snapshot
