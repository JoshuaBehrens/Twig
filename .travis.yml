language: php

sudo: false

cache:
    directories:
        - vendor
        - $HOME/.composer/cache/files

<<<<<<< HEAD
matrix:
    include:
        - php: 7.0
        - php: 7.1
        - php: 7.2
        - php: 7.3
    fast_finish: true
=======
env:
    - TWIG_EXT=no
>>>>>>> 364f4cb0

before_install:
    - phpenv config-rm xdebug.ini || return 0

install:
    - travis_retry composer install

<<<<<<< HEAD
script: ./vendor/bin/simple-phpunit
=======
before_script:
    - if [ "$TWIG_EXT" == "yes" ]; then sh -c "cd ext/twig && phpize && ./configure --enable-twig && make && make install"; fi
    - if [ "$TWIG_EXT" == "yes" ]; then echo "extension=twig.so" >> `php --ini | grep "Loaded Configuration" | sed -e "s|.*:\s*||"`; fi

script: ./vendor/bin/simple-phpunit

jobs:
    fast_finish: true
    include:
        - php: 5.4
        - php: 5.4
          env: TWIG_EXT=yes
        - php: 5.5
        - php: 5.5
          env: TWIG_EXT=yes
        - php: 5.6
        - php: 5.6
          env: TWIG_EXT=yes
        - php: 7.0
        - php: 7.1
        - php: 7.2
        - php: 7.3
        - stage: integration tests
          php: 7.3
          script: ./drupal_test.sh
>>>>>>> 364f4cb0
<|MERGE_RESOLUTION|>--- conflicted
+++ resolved
@@ -7,51 +7,21 @@
         - vendor
         - $HOME/.composer/cache/files
 
-<<<<<<< HEAD
-matrix:
-    include:
-        - php: 7.0
-        - php: 7.1
-        - php: 7.2
-        - php: 7.3
-    fast_finish: true
-=======
-env:
-    - TWIG_EXT=no
->>>>>>> 364f4cb0
-
 before_install:
     - phpenv config-rm xdebug.ini || return 0
 
 install:
     - travis_retry composer install
 
-<<<<<<< HEAD
-script: ./vendor/bin/simple-phpunit
-=======
-before_script:
-    - if [ "$TWIG_EXT" == "yes" ]; then sh -c "cd ext/twig && phpize && ./configure --enable-twig && make && make install"; fi
-    - if [ "$TWIG_EXT" == "yes" ]; then echo "extension=twig.so" >> `php --ini | grep "Loaded Configuration" | sed -e "s|.*:\s*||"`; fi
-
 script: ./vendor/bin/simple-phpunit
 
 jobs:
     fast_finish: true
     include:
-        - php: 5.4
-        - php: 5.4
-          env: TWIG_EXT=yes
-        - php: 5.5
-        - php: 5.5
-          env: TWIG_EXT=yes
-        - php: 5.6
-        - php: 5.6
-          env: TWIG_EXT=yes
         - php: 7.0
         - php: 7.1
         - php: 7.2
         - php: 7.3
         - stage: integration tests
           php: 7.3
-          script: ./drupal_test.sh
->>>>>>> 364f4cb0
+          script: ./drupal_test.sh