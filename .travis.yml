language: php

sudo: false

cache:
    directories:
        - vendor
        - $HOME/.composer/cache/files

<<<<<<< HEAD
matrix:
    include:
        - php: 7.0
        - php: 7.1
        - php: 7.2
        - php: nightly
    fast_finish: true
=======
php:
    - 5.4
    - 5.5
    - 5.6
    - 7.0
    - 7.1
    - 7.2
    - 7.3
    - nightly

env:
    - TWIG_EXT=no
>>>>>>> 5163803e

before_install:
    # turn off XDebug
    - phpenv config-rm xdebug.ini || return 0

install:
    - travis_retry composer install

script: |
    if [[ $TRAVIS_PHP_VERSION = 7.* || $TRAVIS_PHP_VERSION = nightly ]]; then
        SYMFONY_PHPUNIT_VERSION=6.5 ./vendor/bin/simple-phpunit
    else
        ./vendor/bin/simple-phpunit
    fi<|MERGE_RESOLUTION|>--- conflicted
+++ resolved
@@ -7,28 +7,14 @@
         - vendor
         - $HOME/.composer/cache/files
 
-<<<<<<< HEAD
 matrix:
     include:
         - php: 7.0
         - php: 7.1
         - php: 7.2
+        - php: 7.3
         - php: nightly
     fast_finish: true
-=======
-php:
-    - 5.4
-    - 5.5
-    - 5.6
-    - 7.0
-    - 7.1
-    - 7.2
-    - 7.3
-    - nightly
-
-env:
-    - TWIG_EXT=no
->>>>>>> 5163803e
 
 before_install:
     # turn off XDebug
