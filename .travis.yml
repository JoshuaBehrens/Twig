--- conflicted
+++ resolved
@@ -10,6 +10,7 @@
 
 env:
     global:
+        - SYMFONY_PHPUNIT_REMOVE_RETURN_TYPEHINT=1
         - SYMFONY_PHPUNIT_DISABLE_RESULT_CACHE=1
 
 before_install:
@@ -18,30 +19,23 @@
 
 install:
     - travis_retry composer install
-<<<<<<< HEAD
-    - ./vendor/bin/simple-phpunit install
-    - ([[ $TRAVIS_PHP_VERSION = "nightly" ]] || (cd extra/cssinliner-extra && travis_retry composer install && ./vendor/bin/simple-phpunit install))
-    - ([[ $TRAVIS_PHP_VERSION = "nightly" ]] || (cd extra/html-extra && travis_retry composer install && ./vendor/bin/simple-phpunit install))
-    - ([[ $TRAVIS_PHP_VERSION = "nightly" ]] || (cd extra/inky-extra && travis_retry composer install && ./vendor/bin/simple-phpunit install))
-    - ([[ $TRAVIS_PHP_VERSION = "nightly" ]] || (cd extra/intl-extra && travis_retry composer install && ./vendor/bin/simple-phpunit install))
-    - ([[ $TRAVIS_PHP_VERSION = "nightly" ]] || (cd extra/markdown-extra && travis_retry composer install && ./vendor/bin/simple-phpunit install))
-    - ([[ $TRAVIS_PHP_VERSION = 7.1 ]] || [[ $TRAVIS_PHP_VERSION = "nightly" ]] || (cd extra/string-extra && travis_retry composer install && ./vendor/bin/simple-phpunit install))
-
-script:
-    - ./vendor/bin/simple-phpunit
-    - ([[ $TRAVIS_PHP_VERSION = "nightly" ]] || (cd extra/cssinliner-extra && ./vendor/bin/simple-phpunit))
-    - ([[ $TRAVIS_PHP_VERSION = "nightly" ]] || (cd extra/html-extra && ./vendor/bin/simple-phpunit))
-    - ([[ $TRAVIS_PHP_VERSION = "nightly" ]] || (cd extra/inky-extra && ./vendor/bin/simple-phpunit))
-    - ([[ $TRAVIS_PHP_VERSION = "nightly" ]] || (cd extra/intl-extra && ./vendor/bin/simple-phpunit))
-    - ([[ $TRAVIS_PHP_VERSION = "nightly" ]] || (cd extra/markdown-extra && ./vendor/bin/simple-phpunit))
-    - ([[ $TRAVIS_PHP_VERSION = 7.1 ]] || [[ $TRAVIS_PHP_VERSION = "nightly" ]] || (cd extra/string-extra && ./vendor/bin/simple-phpunit))
-=======
     - export PHPUNIT=$(readlink -f ./vendor/bin/simple-phpunit)
     - $PHPUNIT install
+    - ([[ $TRAVIS_PHP_VERSION = "nightly" ]] || (cd extra/cssinliner-extra && travis_retry composer install))
+    - ([[ $TRAVIS_PHP_VERSION = "nightly" ]] || (cd extra/html-extra && travis_retry composer install))
+    - ([[ $TRAVIS_PHP_VERSION = "nightly" ]] || (cd extra/inky-extra && travis_retry composer install))
+    - ([[ $TRAVIS_PHP_VERSION = "nightly" ]] || (cd extra/intl-extra && travis_retry composer install))
+    - ([[ $TRAVIS_PHP_VERSION = "nightly" ]] || (cd extra/markdown-extra && travis_retry composer install))
+    - ([[ $TRAVIS_PHP_VERSION = 7.1 ]] || [[ $TRAVIS_PHP_VERSION = "nightly" ]] || (cd extra/string-extra && travis_retry composer install))
 
 script:
     - $PHPUNIT
->>>>>>> 8f0f0716
+    - ([[ $TRAVIS_PHP_VERSION = "nightly" ]] || (cd extra/cssinliner-extra && $PHPUNIT))
+    - ([[ $TRAVIS_PHP_VERSION = "nightly" ]] || (cd extra/html-extra && $PHPUNIT))
+    - ([[ $TRAVIS_PHP_VERSION = "nightly" ]] || (cd extra/inky-extra && $PHPUNIT))
+    - ([[ $TRAVIS_PHP_VERSION = "nightly" ]] || (cd extra/intl-extra && $PHPUNIT))
+    - ([[ $TRAVIS_PHP_VERSION = "nightly" ]] || (cd extra/markdown-extra && $PHPUNIT))
+    - ([[ $TRAVIS_PHP_VERSION = 7.1 ]] || [[ $TRAVIS_PHP_VERSION = "nightly" ]] || (cd extra/string-extra && $PHPUNIT))
 
 matrix:
     fast_finish: true
