--- conflicted
+++ resolved
@@ -1,11 +1,6 @@
 language: php
 
 dist: xenial
-<<<<<<< HEAD
-=======
-
-sudo: false
->>>>>>> 78348c0c
 
 cache:
     directories:
@@ -24,29 +19,6 @@
 
 install:
     - travis_retry composer install
-<<<<<<< HEAD
-    - ([[ $TRAVIS_PHP_VERSION = 7.0 ]] || (cd extra/cssinliner-extra && travis_retry composer install))
-    - ([[ $TRAVIS_PHP_VERSION = 7.0 ]] || (cd extra/html-extra && travis_retry composer install))
-    - ([[ $TRAVIS_PHP_VERSION = 7.0 ]] || (cd extra/inky-extra && travis_retry composer install))
-    - ([[ $TRAVIS_PHP_VERSION = 7.0 ]] || (cd extra/intl-extra && travis_retry composer install))
-    - ([[ $TRAVIS_PHP_VERSION = 7.0 ]] || (cd extra/markdown-extra && travis_retry composer install))
-    - ([[ $TRAVIS_PHP_VERSION < 7.2 ]] || (cd extra/string-extra && travis_retry composer install))
-
-script:
-    - ./vendor/bin/simple-phpunit
-    - ([[ $TRAVIS_PHP_VERSION = 7.0 ]] || (cd extra/cssinliner-extra && ./vendor/bin/simple-phpunit))
-    - ([[ $TRAVIS_PHP_VERSION = 7.0 ]] || (cd extra/html-extra && ./vendor/bin/simple-phpunit))
-    - ([[ $TRAVIS_PHP_VERSION = 7.0 ]] || (cd extra/inky-extra && ./vendor/bin/simple-phpunit))
-    - ([[ $TRAVIS_PHP_VERSION = 7.0 ]] || (cd extra/intl-extra && ./vendor/bin/simple-phpunit))
-    - ([[ $TRAVIS_PHP_VERSION = 7.0 ]] || (cd extra/markdown-extra && ./vendor/bin/simple-phpunit))
-    - ([[ $TRAVIS_PHP_VERSION < 7.2 ]] || (cd extra/string-extra && ./vendor/bin/simple-phpunit))
-
-matrix:
-    fast_finish: true
-    include:
-        - php: 7.0
-          dist: trusty
-=======
     - |
       # install the phpunit-bridge with PHP 7.4 when testing nightly
       if [[ $TRAVIS_PHP_VERSION = nightly ]]; then
@@ -56,12 +28,18 @@
           phpenv global nightly;
       fi
 
-script: ./vendor/bin/simple-phpunit
+script:
+    - ./vendor/bin/simple-phpunit
+    - (cd extra/cssinliner-extra && ./vendor/bin/simple-phpunit)
+    - (cd extra/html-extra && ./vendor/bin/simple-phpunit)
+    - (cd extra/inky-extra && ./vendor/bin/simple-phpunit)
+    - (cd extra/intl-extra && ./vendor/bin/simple-phpunit)
+    - (cd extra/markdown-extra && ./vendor/bin/simple-phpunit)
+    - ([[ $TRAVIS_PHP_VERSION < 7.2 ]] || (cd extra/string-extra && ./vendor/bin/simple-phpunit))
 
-jobs:
+matrix:
     fast_finish: true
     include:
->>>>>>> 78348c0c
         - php: 7.1
         - php: 7.2
         - php: 7.3
