--- conflicted
+++ resolved
@@ -5,15 +5,10 @@
         - vendor
         - $HOME/.composer/cache/files
 
-<<<<<<< HEAD
-=======
-
 env:
     global:
-        - TWIG_EXT=no
         - SYMFONY_PHPUNIT_REMOVE_RETURN_TYPEHINT=1
 
->>>>>>> 5aae9ba0
 before_install:
     - phpenv config-rm xdebug.ini || return 0
 
