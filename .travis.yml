--- conflicted
+++ resolved
@@ -36,15 +36,8 @@
     include:
         - php: 7.2
         - php: 7.3
-<<<<<<< HEAD
-        - php: 7.4snapshot
+        - php: 7.4
         # Drupal does not support 3.x yet
         #- stage: integration tests
         #  php: 7.3
-        #  script: ./drupal_test.sh
-=======
-        - php: 7.4
-        - stage: integration tests
-          php: 7.3
-          script: ./drupal_test.sh
->>>>>>> d8a22bd5
+        #  script: ./drupal_test.sh