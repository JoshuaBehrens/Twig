--- conflicted
+++ resolved
@@ -17,7 +17,6 @@
 
 install:
     - travis_retry composer install
-<<<<<<< HEAD
     - (cd extra/cssinliner-extra && travis_retry composer install)
     - (cd extra/html-extra && travis_retry composer install)
     - (cd extra/inky-extra && travis_retry composer install)
@@ -33,33 +32,10 @@
     - (cd extra/intl-extra && ./vendor/bin/simple-phpunit)
     - (cd extra/markdown-extra && ./vendor/bin/simple-phpunit)
     - (cd extra/string-extra && ./vendor/bin/simple-phpunit)
-=======
-    - ([[ $TRAVIS_PHP_VERSION = 7.0 ]] || (cd extra/cssinliner-extra && travis_retry composer install))
-    - ([[ $TRAVIS_PHP_VERSION = 7.0 ]] || (cd extra/html-extra && travis_retry composer install))
-    - ([[ $TRAVIS_PHP_VERSION = 7.0 ]] || (cd extra/inky-extra && travis_retry composer install))
-    - ([[ $TRAVIS_PHP_VERSION = 7.0 ]] || (cd extra/intl-extra && travis_retry composer install))
-    - ([[ $TRAVIS_PHP_VERSION = 7.0 ]] || (cd extra/markdown-extra && travis_retry composer install))
-    - ([[ $TRAVIS_PHP_VERSION < 7.2 ]] || (cd extra/string-extra && travis_retry composer install))
-
-script:
-    - ./vendor/bin/simple-phpunit
-    - ([[ $TRAVIS_PHP_VERSION = 7.0 ]] || (cd extra/cssinliner-extra && ./vendor/bin/simple-phpunit))
-    - ([[ $TRAVIS_PHP_VERSION = 7.0 ]] || (cd extra/html-extra && ./vendor/bin/simple-phpunit))
-    - ([[ $TRAVIS_PHP_VERSION = 7.0 ]] || (cd extra/inky-extra && ./vendor/bin/simple-phpunit))
-    - ([[ $TRAVIS_PHP_VERSION = 7.0 ]] || (cd extra/intl-extra && ./vendor/bin/simple-phpunit))
-    - ([[ $TRAVIS_PHP_VERSION = 7.0 ]] || (cd extra/markdown-extra && ./vendor/bin/simple-phpunit))
-    - ([[ $TRAVIS_PHP_VERSION < 7.2 ]] || (cd extra/string-extra && ./vendor/bin/simple-phpunit))
->>>>>>> f88d5530
 
 matrix:
     fast_finish: true
     include:
-<<<<<<< HEAD
-=======
-        - php: 7.0
-          dist: trusty
-        - php: 7.1
->>>>>>> f88d5530
         - php: 7.2
         - php: 7.3
         - php: 7.4
