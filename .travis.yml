--- conflicted
+++ resolved
@@ -7,15 +7,6 @@
         - vendor
         - $HOME/.composer/cache/files
 
-<<<<<<< HEAD
-matrix:
-    include:
-        - php: 7.2
-        - php: 7.3
-    fast_finish: true
-
-=======
->>>>>>> d9975122
 before_install:
     - phpenv config-rm xdebug.ini || return 0
 
@@ -27,8 +18,6 @@
 jobs:
     fast_finish: true
     include:
-        - php: 7.0
-        - php: 7.1
         - php: 7.2
         - php: 7.3
         - stage: integration tests
