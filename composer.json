{
    "name": "twig/twig",
    "type": "library",
    "description": "Twig, the flexible, fast, and secure template language for PHP",
    "keywords": ["templating"],
    "homepage": "https://twig.symfony.com",
    "license": "BSD-3-Clause",
    "authors": [
        {
            "name": "Fabien Potencier",
            "email": "fabien@symfony.com",
            "homepage": "http://fabien.potencier.org",
            "role": "Lead Developer"
        },
        {
            "name": "Twig Team",
            "homepage": "https://twig.symfony.com/contributors",
            "role": "Contributors"
        },
        {
            "name": "Armin Ronacher",
            "email": "armin.ronacher@active-4.com",
            "role": "Project Founder"
        }
    ],
    "require": {
        "php": "^7.1.3",
        "symfony/polyfill-mbstring": "^1.3",
        "symfony/polyfill-ctype": "^1.8"
    },
    "require-dev": {
<<<<<<< HEAD
        "symfony/phpunit-bridge": "^4.3|^5.0",
        "symfony/debug": "^3.4|^4.2|^5.0",
        "symfony/mime": "^4.3|^5.0",
=======
        "symfony/phpunit-bridge": "^4.4@dev|^5.0",
        "symfony/debug": "^3.4|^4.2",
        "symfony/mime": "^4.3",
>>>>>>> c8577f8b
        "psr/container": "^1.0"
    },
    "autoload": {
        "psr-4" : {
            "Twig\\" : "src/"
        }
    },
    "autoload-dev": {
        "psr-4" : {
            "Twig\\Tests\\" : "tests/"
        }
    },
    "extra": {
        "branch-alias": {
            "dev-master": "3.0-dev"
        }
    }
}<|MERGE_RESOLUTION|>--- conflicted
+++ resolved
@@ -29,15 +29,9 @@
         "symfony/polyfill-ctype": "^1.8"
     },
     "require-dev": {
-<<<<<<< HEAD
-        "symfony/phpunit-bridge": "^4.3|^5.0",
+        "symfony/phpunit-bridge": "^4.4@dev|^5.0",
         "symfony/debug": "^3.4|^4.2|^5.0",
         "symfony/mime": "^4.3|^5.0",
-=======
-        "symfony/phpunit-bridge": "^4.4@dev|^5.0",
-        "symfony/debug": "^3.4|^4.2",
-        "symfony/mime": "^4.3",
->>>>>>> c8577f8b
         "psr/container": "^1.0"
     },
     "autoload": {
