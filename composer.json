--- conflicted
+++ resolved
@@ -25,11 +25,7 @@
         }
     ],
     "require": {
-<<<<<<< HEAD
-        "php": "^7.2.5|^8.0",
-=======
-        "php": ">=7.1.3",
->>>>>>> 997dc9c1
+        "php": ">=7.2.5",
         "symfony/polyfill-mbstring": "^1.3",
         "symfony/polyfill-ctype": "^1.8"
     },
