{
    "name": "twig/twig",
    "type": "library",
    "description": "Twig, the flexible, fast, and secure template language for PHP",
    "keywords": ["templating"],
    "homepage": "https://twig.symfony.com",
    "license": "BSD-3-Clause",
    "authors": [
        {
            "name": "Fabien Potencier",
            "email": "fabien@symfony.com",
            "homepage": "http://fabien.potencier.org",
            "role": "Lead Developer"
        },
        {
            "name": "Twig Team",
            "homepage": "https://twig.symfony.com/contributors",
            "role": "Contributors"
        },
        {
            "name": "Armin Ronacher",
            "email": "armin.ronacher@active-4.com",
            "role": "Project Founder"
        }
    ],
    "require": {
        "php": "^7.2.9",
        "symfony/polyfill-mbstring": "^1.3",
        "symfony/polyfill-ctype": "^1.8"
    },
    "require-dev": {
<<<<<<< HEAD
        "symfony/phpunit-bridge": "^4.4@dev|^5.0",
        "symfony/debug": "^3.4|^4.2|^5.0",
=======
        "symfony/phpunit-bridge": "^4.4|^5.0",
>>>>>>> 41b65173
        "psr/container": "^1.0"
    },
    "autoload": {
        "psr-4" : {
            "Twig\\" : "src/"
        }
    },
    "autoload-dev": {
        "psr-4" : {
            "Twig\\Tests\\" : "tests/"
        }
    },
    "extra": {
        "branch-alias": {
            "dev-master": "3.0-dev"
        }
    }
}<|MERGE_RESOLUTION|>--- conflicted
+++ resolved
@@ -29,12 +29,7 @@
         "symfony/polyfill-ctype": "^1.8"
     },
     "require-dev": {
-<<<<<<< HEAD
-        "symfony/phpunit-bridge": "^4.4@dev|^5.0",
-        "symfony/debug": "^3.4|^4.2|^5.0",
-=======
         "symfony/phpunit-bridge": "^4.4|^5.0",
->>>>>>> 41b65173
         "psr/container": "^1.0"
     },
     "autoload": {
