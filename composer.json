{
    "name": "twig/twig",
    "type": "library",
    "description": "Twig, the flexible, fast, and secure template language for PHP",
    "keywords": ["templating"],
    "homepage": "https://twig.symfony.com",
    "license": "BSD-3-Clause",
    "minimum-stability": "dev",
    "authors": [
        {
            "name": "Fabien Potencier",
            "email": "fabien@symfony.com",
            "homepage": "http://fabien.potencier.org",
            "role": "Lead Developer"
        },
        {
            "name": "Twig Team",
            "role": "Contributors"
        },
        {
            "name": "Armin Ronacher",
            "email": "armin.ronacher@active-4.com",
            "role": "Project Founder"
        }
    ],
    "require": {
<<<<<<< HEAD
        "php": "^7.0",
        "symfony/polyfill-mbstring": "^1.3",
=======
        "php": "^7.1.3|^8.0",
>>>>>>> 78348c0c
        "symfony/polyfill-ctype": "^1.8"
    },
    "require-dev": {
        "symfony/phpunit-bridge": "^4.4|^5.0",
        "psr/container": "^1.0"
    },
    "autoload": {
        "psr-0" : {
            "Twig_" : "lib/"
        },
        "psr-4" : {
            "Twig\\" : "src/"
        }
    },
    "autoload-dev": {
        "psr-4" : {
            "Twig\\Tests\\" : "tests/"
        }
    },
    "extra": {
        "branch-alias": {
            "dev-master": "2.12-dev"
        }
    }
}<|MERGE_RESOLUTION|>--- conflicted
+++ resolved
@@ -24,12 +24,8 @@
         }
     ],
     "require": {
-<<<<<<< HEAD
-        "php": "^7.0",
+        "php": "^7.1.3|^8.0",
         "symfony/polyfill-mbstring": "^1.3",
-=======
-        "php": "^7.1.3|^8.0",
->>>>>>> 78348c0c
         "symfony/polyfill-ctype": "^1.8"
     },
     "require-dev": {
