{
    "name": "twig/twig",
    "type": "library",
    "description": "Twig, the flexible, fast, and secure template language for PHP",
    "keywords": ["templating"],
    "homepage": "https://twig.symfony.com",
    "license": "BSD-3-Clause",
    "authors": [
        {
            "name": "Fabien Potencier",
            "email": "fabien@symfony.com",
            "homepage": "http://fabien.potencier.org",
            "role": "Lead Developer"
        },
        {
            "name": "Twig Team",
            "homepage": "https://twig.symfony.com/contributors",
            "role": "Contributors"
        },
        {
            "name": "Armin Ronacher",
            "email": "armin.ronacher@active-4.com",
            "role": "Project Founder"
        }
    ],
    "require": {
        "php": "^7.1.3",
        "symfony/polyfill-mbstring": "^1.3",
        "symfony/polyfill-ctype": "^1.8"
    },
    "require-dev": {
        "symfony/phpunit-bridge": "^3.4.19|^4.1.8|^5.0",
<<<<<<< HEAD
        "symfony/debug": "^2.7",
        "symfony/mime": "^4.3",
=======
        "symfony/debug": "^3.4|^4.2",
>>>>>>> 9270385c
        "psr/container": "^1.0"
    },
    "autoload": {
        "psr-0" : {
            "Twig_" : "lib/"
        },
        "psr-4" : {
            "Twig\\" : "src/"
        }
    },
    "autoload-dev": {
        "psr-4" : {
            "Twig\\Tests\\" : "tests/"
        }
    },
    "extra": {
        "branch-alias": {
            "dev-master": "2.12-dev"
        }
    }
}<|MERGE_RESOLUTION|>--- conflicted
+++ resolved
@@ -30,12 +30,8 @@
     },
     "require-dev": {
         "symfony/phpunit-bridge": "^3.4.19|^4.1.8|^5.0",
-<<<<<<< HEAD
-        "symfony/debug": "^2.7",
+        "symfony/debug": "^3.4|^4.2",
         "symfony/mime": "^4.3",
-=======
-        "symfony/debug": "^3.4|^4.2",
->>>>>>> 9270385c
         "psr/container": "^1.0"
     },
     "autoload": {
