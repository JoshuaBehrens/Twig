--- conflicted
+++ resolved
@@ -30,12 +30,8 @@
     },
     "require-dev": {
         "symfony/phpunit-bridge": "^4.4@dev|^5.0",
-<<<<<<< HEAD
         "symfony/debug": "^3.4|^4.2|^5.0",
-        "symfony/mime": "^4.3|^5.0",
-=======
         "symfony/debug": "^3.4|^4.2",
->>>>>>> 40fa5ea8
         "psr/container": "^1.0"
     },
     "autoload": {
