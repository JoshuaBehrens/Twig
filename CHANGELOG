--- conflicted
+++ resolved
@@ -1,4 +1,3 @@
-<<<<<<< HEAD
 # 2.13.0 (2020-XX-XX)
 
  * Drop support for PHP 7.0
@@ -305,10 +304,7 @@
  * improved the performance of the filesystem loader
  * removed features that were deprecated in 1.x
 
-# 1.43.0 (2020-XX-XX)
-=======
 # 1.43.1 (2020-XX-XX)
->>>>>>> 7e08a97e
 
  * n/a
 
