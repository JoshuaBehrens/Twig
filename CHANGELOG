<<<<<<< HEAD
* 2.9.0 (2019-XX-XX)

 * added template line number to twig_get_attribute()

* 2.8.1 (2019-04-16)

 * fixed EscaperNodeVisitor
 * deprecated passing a 3rd, 4th, and 5th arguments to the Sandbox exception classes
 * deprecated Node::setTemplateName() in favor of Node::setSourceContext()

* 2.8.0 (2019-04-16)

 * added Traversable support for the length filter
 * fixed some wrong location in error messages
 * made exception creation faster
 * made escaping on ternary expressions (?: and ??) more fine-grained
 * added the possibility to give a nice name to string templates (template_from_string function)
 * fixed the "with" behavior to always include the globals (for consistency with the "include" and "embed" tags)
 * fixed "include" with "ignore missing" when an error loading occurs in the included template
 * added support for a new whitespace trimming option ({%~ ~%}, {{~ ~}}, {#~ ~#})
 * added the "column" filter

* 2.7.4 (2019-03-23)

 * fixed variadic support
 * fixed CheckToStringNode implementation (broken when a function/filter is variadic)

* 2.7.3 (2019-03-21)

 * fixed the spaceless filter so that it behaves like the spaceless tag
 * fixed BC break on Environment::resolveTemplate()
 * allowed Traversable objects to be used in the "with" tag
 * allowed Traversable objects to be used in the "with" tag
 * allowed Traversable objects to be used in the "with" argument of the "include" and "embed" tags

* 2.7.2 (2019-03-12)

 * added TemplateWrapper::getTemplateName()

* 2.7.1 (2019-03-12)

 * fixed class aliases

* 2.7.0 (2019-03-12)

 * fixed sandbox security issue (under some circumstances, calling the
   __toString() method on an object was possible even if not allowed by the
   security policy)
 * fixed batch filter clobbers array keys when fill parameter is used
 * added preserveKeys support for the batch filter
 * fixed "embed" support when used from "template_from_string"
 * deprecated passing a Twig\Template to Twig\Environment::load()/Twig\Environment::resolveTemplate()
 * added the possibility to pass a TemplateWrapper to Twig\Environment::load()
 * marked Twig\Environment::getTemplateClass() as internal (implementation detail)
 * improved the performance of the sandbox
 * deprecated the spaceless tag
 * added a spaceless filter
 * added max value to the "random" function
 * deprecated Twig\Extension\InitRuntimeInterface
 * deprecated Twig\Loader\ExistsLoaderInterface
 * deprecated PSR-0 classes in favor of namespaced ones
 * made namespace classes the default classes (PSR-0 ones are aliases now)
 * added Twig\Loader\ChainLoader::getLoaders()
 * removed duplicated directory separator in FilesystemLoader
 * deprecated the "base_template_class" option on Twig\Environment
 * deprecated the Twig\Environment::getBaseTemplateClass() and
   Twig\Environment::setBaseTemplateClass() methods
 * changed internal code to use the namespaced classes as much as possible
 * deprecated Twig_Parser::isReservedMacroName()

* 2.6.2 (2019-01-14)

 * fixed regression (key exists check for non ArrayObject objects)

* 2.6.1 (2019-01-14)

 * fixed ArrayObject access with a null value
 * fixed embedded templates starting with a BOM
 * fixed using a Twig_TemplateWrapper instance as an argument to extends
 * fixed error location when calling an undefined block
 * deprecated passing a string as a source on Twig_Error
 * switched generated code to use the PHP short array notation
 * fixed float representation in compiled templates
 * added a second argument to the join filter (last separator configuration)

* 2.6.0 (2018-12-16)

 * made sure twig_include returns a string
 * fixed multi-byte UFT-8 in escape('html_attr')
 * added the "deprecated" tag
 * added support for dynamically named tests
 * fixed GlobalsInterface extended class
 * fixed filesystem loader throwing an exception instead of returning false

* 2.5.0 (2018-07-13)

 * deprecated using the spaceless tag at the root level of a child template (noop anyway)
 * deprecated the possibility to define a block in a non-capturing block in a child template
 * added the Symfony ctype polyfill as a dependency
 * fixed reporting the proper location for errors compiled in templates
 * fixed the error handling for the optimized extension-based function calls
 * ensured that syntax errors are triggered with the right line
 * "js" filter now produces valid JSON

* 2.4.8 (2018-04-02)

 * fixed a regression when using the "default" filter or the "defined" test on non-existing arrays

* 2.4.7 (2018-03-20)

 * optimized runtime performance
 * optimized parser performance by inlining the constant values
 * fixed block names unicity
 * fixed counting children of SimpleXMLElement objects
 * added missing else clause to avoid infinite loops
 * fixed .. (range operator) in sandbox policy

* 2.4.6 (2018-03-03)

 * fixed a regression in the way the profiler is registered in templates

* 2.4.5 (2018-03-02)

 * optimized the performance of calling an extension method at runtime
 * optimized the performance of the dot operator for array and method calls
 * added an exception when using "===" instead of "same as"
 * fixed possible array to string conversion concealing actual error
 * made variable names deterministic in compiled templates
 * fixed length filter when passing an instance of IteratorAggregate
 * fixed Environment::resolveTemplate to accept instances of TemplateWrapper

* 2.4.4 (2017-09-27)

 * added Twig_Profiler_Profile::reset()
 * fixed use TokenParser to return an empty Node
 * added RuntimeExtensionInterface
 * added circular reference detection when loading templates
 * added support for runtime loaders in IntegrationTestCase
 * fixed deprecation when using Twig_Profiler_Dumper_Html
 * removed @final from Twig_Profiler_Dumper_Text

* 2.4.3 (2017-06-07)

 * fixed namespaces introduction

* 2.4.2 (2017-06-05)

 * fixed namespaces introduction

* 2.4.1 (2017-06-05)

 * fixed namespaces introduction

* 2.4.0 (2017-06-05)

 * added support for PHPUnit 6 when testing extensions
 * fixed PHP 7.2 compatibility
 * fixed template name generation in Twig_Environment::createTemplate()
 * removed final tag on Twig_TokenParser_Include
 * dropped HHVM support
 * added namespaced aliases for all (non-deprecated) classes and interfaces
 * marked Twig_Filter, Twig_Function, Twig_Test, Twig_Node_Module and Twig_Profiler_Profile as final via the @final annotation

* 2.3.2 (2017-04-20)

 * fixed edge case in the method cache for Twig attributes

* 2.3.1 (2017-04-18)

 * fixed the empty() test

* 2.3.0 (2017-03-22)

 * fixed a race condition handling when writing cache files
 * "length" filter now returns string length when applied to an object that does
   not implement \Countable but provides __toString()
 * "empty" test will now consider the return value of the __toString() method for
   objects implement __toString() but not \Countable
 * fixed JS escaping for unicode characters with higher code points
 * added error message when calling `parent()` in a block that doesn't exist in the parent template

* 2.2.0 (2017-02-26)

 * added a PSR-11 compatible runtime loader
 * added `side` argument to `trim` to allow left or right trimming only.

* 2.1.0 (2017-01-11)

 * fixed twig_get_attribute()
 * added Twig_NodeCaptureInterface for nodes that capture all output

* 2.0.0 (2017-01-05)

 * removed the C extension
 * moved Twig_Environment::getAttribute() to twig_get_attribute()
 * removed Twig_Environment::getLexer(), Twig_Environment::getParser(), Twig_Environment::getCompiler()
 * removed Twig_Compiler::getFilename()
 * added hasser support in Twig_Template::getAttribute()
 * sped up the json_encode filter
 * removed reserved macro names; all names can be used as macro
 * removed Twig_Template::getEnvironment()
 * changed _self variable to return the current template name
 * made the loader a required argument of Twig_Environment constructor
 * removed Twig_Environment::clearTemplateCache()
 * removed Twig_Autoloader (use Composer instead)
 * removed `true` as an equivalent to `html` for the auto-escaping strategy
 * removed pre-1.8 autoescape tag syntax
 * dropped support for PHP 5.x
 * removed the ability to register a global variable after the runtime or the extensions have been initialized
 * improved the performance of the filesystem loader
 * removed features that were deprecated in 1.x

* 1.39.2 (2019-XX-XX)
=======
* 1.40.0 (2019-XX-XX)
>>>>>>> f4979139

 * allowed Twig\Loader\FilesystemLoader::findTemplate() to return "null" instead of "false" (same meaning)
 * added support for "Twig\Markup" instances in the "in" test
 * fixed Lexer when using custom options containing the # char
 * fixed "import" when macros are stored in a template string

* 1.39.1 (2019-04-16)

 * fixed EscaperNodeVisitor

* 1.39.0 (2019-04-16)

 * added Traversable support for the length filter
 * fixed some wrong location in error messages
 * made exception creation faster
 * made escaping on ternary expressions (?: and ??) more fine-grained
 * added the possibility to give a nice name to string templates (template_from_string function)
 * fixed the "with" behavior to always include the globals (for consistency with the "include" and "embed" tags)
 * fixed "include" with "ignore missing" when an error loading occurs in the included template
 * added support for a new whitespace trimming option ({%~ ~%}, {{~ ~}}, {#~ ~#})

* 1.38.4 (2019-03-23)

 * fixed CheckToStringNode implementation (broken when a function/filter is variadic)

* 1.38.3 (2019-03-21)

 * fixed the spaceless filter so that it behaves like the spaceless tag
 * fixed BC break on Environment::resolveTemplate()
 * fixed the bundled Autoloader to also load namespaced classes
 * allowed Traversable objects to be used in the "with" tag
 * allowed Traversable objects to be used in the "with" argument of the "include" and "embed" tags

* 1.38.2 (2019-03-12)

 * added TemplateWrapper::getTemplateName()

* 1.38.1 (2019-03-12)

 * fixed class aliases

* 1.38.0 (2019-03-12)

 * fixed sandbox security issue (under some circumstances, calling the
   __toString() method on an object was possible even if not allowed by the
   security policy)
 * fixed batch filter clobbers array keys when fill parameter is used
 * added preserveKeys support for the batch filter
 * fixed "embed" support when used from "template_from_string"
 * added the possibility to pass a TemplateWrapper to Twig\Environment::load()
 * improved the performance of the sandbox
 * added a spaceless filter
 * added max value to the "random" function
 * made namespace classes the default classes (PSR-0 ones are aliases now)
 * removed duplicated directory separator in FilesystemLoader
 * added Twig\Loader\ChainLoader::getLoaders()
 * changed internal code to use the namespaced classes as much as possible

* 1.37.1 (2019-01-14)

 * fixed regression (key exists check for non ArrayObject objects)
 * fixed logic in TemplateWrapper

* 1.37.0 (2019-01-14)

 * fixed ArrayObject access with a null value
 * fixed embedded templates starting with a BOM
 * fixed using a Twig_TemplateWrapper instance as an argument to extends
 * switched generated code to use the PHP short array notation
 * dropped PHP 5.3 support
 * fixed float representation in compiled templates
 * added a second argument to the join filter (last separator configuration)

* 1.36.0 (2018-12-16)

 * made sure twig_include returns a string
 * fixed multi-byte UFT-8 in escape('html_attr')
 * added the "deprecated" tag
 * added support for dynamically named tests
 * fixed GlobalsInterface extended class
 * fixed filesystem loader throwing an exception instead of returning false

* 1.35.4 (2018-07-13)

 * ensured that syntax errors are triggered with the right line
 * added the Symfony ctype polyfill as a dependency
 * "js" filter now produces valid JSON

* 1.35.3 (2018-03-20)

 * fixed block names unicity
 * fixed counting children of SimpleXMLElement objects
 * added missing else clause to avoid infinite loops
 * fixed .. (range operator) in sandbox policy

* 1.35.2 (2018-03-03)

 * fixed a regression in the way the profiler is registered in templates

* 1.35.1 (2018-03-02)

 * added an exception when using "===" instead of "same as"
 * fixed possible array to string conversion concealing actual error
 * made variable names deterministic in compiled templates
 * fixed length filter when passing an instance of IteratorAggregate
 * fixed Environment::resolveTemplate to accept instances of TemplateWrapper

* 1.35.0 (2017-09-27)

 * added Twig_Profiler_Profile::reset()
 * fixed use TokenParser to return an empty Node
 * added RuntimeExtensionInterface
 * added circular reference detection when loading templates

* 1.34.4 (2017-07-04)

 * added support for runtime loaders in IntegrationTestCase
 * fixed deprecation when using Twig_Profiler_Dumper_Html

* 1.34.3 (2017-06-07)

 * fixed namespaces introduction

* 1.34.2 (2017-06-05)

 * fixed namespaces introduction

* 1.34.1 (2017-06-05)

 * fixed namespaces introduction

* 1.34.0 (2017-06-05)

 * added support for PHPUnit 6 when testing extensions
 * fixed PHP 7.2 compatibility
 * fixed template name generation in Twig_Environment::createTemplate()
 * removed final tag on Twig_TokenParser_Include
 * added namespaced aliases for all (non-deprecated) classes and interfaces
 * dropped HHVM support
 * dropped PHP 5.2 support

* 1.33.2 (2017-04-20)

 * fixed edge case in the method cache for Twig attributes

* 1.33.1 (2017-04-18)

 * fixed the empty() test

* 1.33.0 (2017-03-22)

 * fixed a race condition handling when writing cache files
 * "length" filter now returns string length when applied to an object that does
   not implement \Countable but provides __toString()
 * "empty" test will now consider the return value of the __toString() method for
   objects implement __toString() but not \Countable
 * fixed JS escaping for unicode characters with higher code points

* 1.32.0 (2017-02-26)

 * fixed deprecation notice in Twig_Util_DeprecationCollector
 * added a PSR-11 compatible runtime loader
 * added `side` argument to `trim` to allow left or right trimming only.

* 1.31.0 (2017-01-11)

 * added Twig_NodeCaptureInterface for nodes that capture all output
 * fixed marking the environment as initialized too early
 * fixed C89 compat for the C extension
 * turned fatal error into exception when a previously generated cache is corrupted
 * fixed offline cache warm-ups for embedded templates

* 1.30.0 (2016-12-23)

 * added Twig_FactoryRuntimeLoader
 * deprecated function/test/filter/tag overriding
 * deprecated the "disable_c_ext" attribute on Twig_Node_Expression_GetAttr

* 1.29.0 (2016-12-13)

 * fixed sandbox being left enabled if an exception is thrown while rendering
 * marked some classes as being final (via @final)
 * made Twig_Error report real source path when possible
 * added support for {{ _self }} to provide an upgrade path from 1.x to 2.0 (replaces {{ _self.templateName }})
 * deprecated silent display of undefined blocks
 * deprecated support for mbstring.func_overload != 0

* 1.28.2 (2016-11-23)

 * fixed precedence between getFoo() and isFoo() in Twig_Template::getAttribute()
 * improved a deprecation message

* 1.28.1 (2016-11-18)

 * fixed block() function when used with a template argument

* 1.28.0 (2016-11-17)

 * added support for the PHP 7 null coalescing operator for the ?? Twig implementation
 * exposed a way to access template data and methods in a portable way
 * changed context access to use the PHP 7 null coalescing operator when available
 * added the "with" tag
 * added support for a custom template on the block() function
 * added "is defined" support for block() and constant()
 * optimized the way attributes are fetched

* 1.27.0 (2016-10-25)

 * deprecated Twig_Parser::getEnvironment()
 * deprecated Twig_Parser::addHandler() and Twig_Parser::addNodeVisitor()
 * deprecated Twig_Compiler::addIndentation()
 * fixed regression when registering two extensions having the same class name
 * deprecated Twig_LoaderInterface::getSource() (implement Twig_SourceContextLoaderInterface instead)
 * fixed the filesystem loader with relative paths
 * deprecated Twig_Node::getLine() in favor of Twig_Node::getTemplateLine()
 * deprecated Twig_Template::getSource() in favor of Twig_Template::getSourceContext()
 * deprecated Twig_Node::getFilename() in favor of Twig_Node::getTemplateName()
 * deprecated the "filename" escaping strategy (use "name" instead)
 * added Twig_Source to hold information about the original template
 * deprecated Twig_Error::getTemplateFile() and Twig_Error::setTemplateFile() in favor of Twig_Error::getTemplateName() and Twig_Error::setTemplateName()
 * deprecated Parser::getFilename()
 * fixed template paths when a template name contains a protocol like vfs://
 * improved debugging with Twig_Sandbox_SecurityError exceptions for disallowed methods and properties

* 1.26.1 (2016-10-05)

 * removed template source code from generated template classes when debug is disabled
 * fixed default implementation of Twig_Template::getDebugInfo() for better BC
 * fixed regression on static calls for functions/filters/tests

* 1.26.0 (2016-10-02)

 * added template cache invalidation based on more environment options
 * added a missing deprecation notice
 * fixed template paths when a template is stored in a PHAR file
 * allowed filters/functions/tests implementation to use a different class than the extension they belong to
 * deprecated Twig_ExtensionInterface::getName()

* 1.25.0 (2016-09-21)

 * changed the way we store template source in template classes
 * removed usage of realpath in cache keys
 * fixed Twig cache sharing when used with different versions of PHP
 * removed embed parent workaround for simple use cases
 * deprecated the ability to store non Node instances in Node::$nodes
 * deprecated Twig_Environment::getLexer(), Twig_Environment::getParser(), Twig_Environment::getCompiler()
 * deprecated Twig_Compiler::getFilename()

* 1.24.2 (2016-09-01)

 * fixed static callables
 * fixed a potential PHP warning when loading the cache
 * fixed a case where the autoescaping does not work as expected

* 1.24.1 (2016-05-30)

 * fixed reserved keywords (forbids true, false, null and none keywords for variables names)
 * fixed support for PHP7 (Throwable support)
 * marked the following methods as being internals on Twig_Environment:
   getFunctions(), getFilters(), getTests(), getFunction(), getFilter(), getTest(),
   getTokenParsers(), getTags(), getNodeVisitors(), getUnaryOperators(), getBinaryOperators(),
   getFunctions(), getFilters(), getGlobals(), initGlobals(), initExtensions(), and initExtension()

* 1.24.0 (2016-01-25)

 * adding support for the ?? operator
 * fixed the defined test when used on a constant, a map, or a sequence
 * undeprecated _self (should only be used to get the template name, not the template instance)
 * fixed parsing on PHP7

* 1.23.3 (2016-01-11)

 * fixed typo

* 1.23.2 (2015-01-11)

 * added versions in deprecated messages
 * made file cache tolerant for trailing (back)slashes on directory configuration
 * deprecated unused Twig_Node_Expression_ExtensionReference class

* 1.23.1 (2015-11-05)

 * fixed some exception messages which triggered PHP warnings
 * fixed BC on Twig_Test_NodeTestCase

* 1.23.0 (2015-10-29)

 * deprecated the possibility to override an extension by registering another one with the same name
 * deprecated Twig_ExtensionInterface::getGlobals() (added Twig_Extension_GlobalsInterface for BC)
 * deprecated Twig_ExtensionInterface::initRuntime() (added Twig_Extension_InitRuntimeInterface for BC)
 * deprecated Twig_Environment::computeAlternatives()

* 1.22.3 (2015-10-13)

 * fixed regression when using null as a cache strategy
 * improved performance when checking template freshness
 * fixed warnings when loaded templates do not exist
 * fixed template class name generation to prevent possible collisions
 * fixed logic for custom escapers to call them even on integers and null values
 * changed template cache names to take into account the Twig C extension

* 1.22.2 (2015-09-22)

 * fixed a race condition in template loading

* 1.22.1 (2015-09-15)

 * fixed regression in template_from_string

* 1.22.0 (2015-09-13)

 * made Twig_Test_IntegrationTestCase more flexible
 * added an option to force PHP bytecode invalidation when writing a compiled template into the cache
 * fixed the profiler duration for the root node
 * changed template cache names to take into account enabled extensions
 * deprecated Twig_Environment::clearCacheFiles(), Twig_Environment::getCacheFilename(),
   Twig_Environment::writeCacheFile(), and Twig_Environment::getTemplateClassPrefix()
 * added a way to override the filesystem template cache system
 * added a way to get the original template source from Twig_Template

* 1.21.2 (2015-09-09)

 * fixed variable names for the deprecation triggering code
 * fixed escaping strategy detection based on filename
 * added Traversable support for replace, merge, and sort
 * deprecated support for character by character replacement for the "replace" filter

* 1.21.1 (2015-08-26)

 * fixed regression when using the deprecated Twig_Test_* classes

* 1.21.0 (2015-08-24)

 * added deprecation notices for deprecated features
 * added a deprecation "framework" for filters/functions/tests and test fixtures

* 1.20.0 (2015-08-12)

 * forbid access to the Twig environment from templates and internal parts of Twig_Template
 * fixed limited RCEs when in sandbox mode
 * deprecated Twig_Template::getEnvironment()
 * deprecated the _self variable for usage outside of the from and import tags
 * added Twig_BaseNodeVisitor to ease the compatibility of node visitors
   between 1.x and 2.x

* 1.19.0 (2015-07-31)

 * fixed wrong error message when including an undefined template in a child template
 * added support for variadic filters, functions, and tests
 * added support for extra positional arguments in macros
 * added ignore_missing flag to the source function
 * fixed batch filter with zero items
 * deprecated Twig_Environment::clearTemplateCache()
 * fixed sandbox disabling when using the include function

* 1.18.2 (2015-06-06)

 * fixed template/line guessing in exceptions for nested templates
 * optimized the number of inodes and the size of realpath cache when using the cache

* 1.18.1 (2015-04-19)

 * fixed memory leaks in the C extension
 * deprecated Twig_Loader_String
 * fixed the slice filter when used with a SimpleXMLElement object
 * fixed filesystem loader when trying to load non-files (like directories)

* 1.18.0 (2015-01-25)

 * fixed some error messages where the line was wrong (unknown variables or argument names)
 * added a new way to customize the main Module node (via empty nodes)
 * added Twig_Environment::createTemplate() to create a template from a string
 * added a profiler
 * fixed filesystem loader cache when different file paths are used for the same template

* 1.17.0 (2015-01-14)

 * added a 'filename' autoescaping strategy, which dynamically chooses the
   autoescaping strategy for a template based on template file extension.

* 1.16.3 (2014-12-25)

 * fixed regression for dynamic parent templates
 * fixed cache management with statcache
 * fixed a regression in the slice filter

* 1.16.2 (2014-10-17)

 * fixed timezone on dates as strings
 * fixed 2-words test names when a custom node class is not used
 * fixed macros when using an argument named like a PHP super global (like GET or POST)
 * fixed date_modify when working with DateTimeImmutable
 * optimized for loops
 * fixed multi-byte characters handling in the split filter
 * fixed a regression in the in operator
 * fixed a regression in the slice filter

* 1.16.1 (2014-10-10)

 * improved error reporting in a sandboxed template
 * fixed missing error file/line information under certain circumstances
 * fixed wrong error line number in some error messages
 * fixed the in operator to use strict comparisons
 * sped up the slice filter
 * fixed for mb function overload mb_substr acting different
 * fixed the attribute() function when passing a variable for the arguments

* 1.16.0 (2014-07-05)

 * changed url_encode to always encode according to RFC 3986
 * fixed inheritance in a 'use'-hierarchy
 * removed the __toString policy check when the sandbox is disabled
 * fixed recursively calling blocks in templates with inheritance

* 1.15.1 (2014-02-13)

 * fixed the conversion of the special '0000-00-00 00:00' date
 * added an error message when trying to import an undefined block from a trait
 * fixed a C extension crash when accessing defined but uninitialized property.

* 1.15.0 (2013-12-06)

 * made ignoreStrictCheck in Template::getAttribute() works with __call() methods throwing BadMethodCallException
 * added min and max functions
 * added the round filter
 * fixed a bug that prevented the optimizers to be enabled/disabled selectively
 * fixed first and last filters for UTF-8 strings
 * added a source function to include the content of a template without rendering it
 * fixed the C extension sandbox behavior when get or set is prepend to method name

* 1.14.2 (2013-10-30)

 * fixed error filename/line when an error occurs in an included file
 * allowed operators that contain whitespaces to have more than one whitespace
 * allowed tests to be made of 1 or 2 words (like "same as" or "divisible by")

* 1.14.1 (2013-10-15)

 * made it possible to use named operators as variables
 * fixed the possibility to have a variable named 'matches'
 * added support for PHP 5.5 DateTimeInterface

* 1.14.0 (2013-10-03)

 * fixed usage of the html_attr escaping strategy to avoid double-escaping with the html strategy
 * added new operators: ends with, starts with, and matches
 * fixed some compatibility issues with HHVM
 * added a way to add custom escaping strategies
 * fixed the C extension compilation on Windows
 * fixed the batch filter when using a fill argument with an exact match of elements to batch
 * fixed the filesystem loader cache when a template name exists in several namespaces
 * fixed template_from_string when the template includes or extends other ones
 * fixed a crash of the C extension on an edge case

* 1.13.2 (2013-08-03)

 * fixed the error line number for an error occurs in and embedded template
 * fixed crashes of the C extension on some edge cases

* 1.13.1 (2013-06-06)

 * added the possibility to ignore the filesystem constructor argument in Twig_Loader_Filesystem
 * fixed Twig_Loader_Chain::exists() for a loader which implements Twig_ExistsLoaderInterface
 * adjusted backtrace call to reduce memory usage when an error occurs
 * added support for object instances as the second argument of the constant test
 * fixed the include function when used in an assignment

* 1.13.0 (2013-05-10)

 * fixed getting a numeric-like item on a variable ('09' for instance)
 * fixed getting a boolean or float key on an array, so it is consistent with PHP's array access:
   `{{ array[false] }}` behaves the same as `echo $array[false];` (equals `$array[0]`)
 * made the escape filter 20% faster for happy path (escaping string for html with UTF-8)
 * changed ☃ to § in tests
 * enforced usage of named arguments after positional ones

* 1.12.3 (2013-04-08)

 * fixed a security issue in the filesystem loader where it was possible to include a template one
   level above the configured path
 * fixed fatal error that should be an exception when adding a filter/function/test too late
 * added a batch filter
 * added support for encoding an array as query string in the url_encode filter

* 1.12.2 (2013-02-09)

 * fixed the timezone used by the date filter and function when the given date contains a timezone (like 2010-01-28T15:00:00+02:00)
 * fixed globals when getGlobals is called early on
 * added the first and last filter

* 1.12.1 (2013-01-15)

 * added support for object instances as the second argument of the constant function
 * relaxed globals management to avoid a BC break
 * added support for {{ some_string[:2] }}

* 1.12.0 (2013-01-08)

 * added verbatim as an alias for the raw tag to avoid confusion with the raw filter
 * fixed registration of tests and functions as anonymous functions
 * fixed globals management

* 1.12.0-RC1 (2012-12-29)

 * added an include function (does the same as the include tag but in a more flexible way)
 * added the ability to use any PHP callable to define filters, functions, and tests
 * added a syntax error when using a loop variable that is not defined
 * added the ability to set default values for macro arguments
 * added support for named arguments for filters, tests, and functions
 * moved filters/functions/tests syntax errors to the parser
 * added support for extended ternary operator syntaxes

* 1.11.1 (2012-11-11)

 * fixed debug info line numbering (was off by 2)
 * fixed escaping when calling a macro inside another one (regression introduced in 1.9.1)
 * optimized variable access on PHP 5.4
 * fixed a crash of the C extension when an exception was thrown from a macro called without being imported (using _self.XXX)

* 1.11.0 (2012-11-07)

 * fixed macro compilation when a variable name is a PHP reserved keyword
 * changed the date filter behavior to always apply the default timezone, except if false is passed as the timezone
 * fixed bitwise operator precedences
 * added the template_from_string function
 * fixed default timezone usage for the date function
 * optimized the way Twig exceptions are managed (to make them faster)
 * added Twig_ExistsLoaderInterface (implementing this interface in your loader make the chain loader much faster)

* 1.10.3 (2012-10-19)

 * fixed wrong template location in some error messages
 * reverted a BC break introduced in 1.10.2
 * added a split filter

* 1.10.2 (2012-10-15)

 * fixed macro calls on PHP 5.4

* 1.10.1 (2012-10-15)

 * made a speed optimization to macro calls when imported via the "import" tag
 * fixed C extension compilation on Windows
 * fixed a segfault in the C extension when using DateTime objects

* 1.10.0 (2012-09-28)

 * extracted functional tests framework to make it reusable for third-party extensions
 * added namespaced templates support in Twig_Loader_Filesystem
 * added Twig_Loader_Filesystem::prependPath()
 * fixed an error when a token parser pass a closure as a test to the subparse() method

* 1.9.2 (2012-08-25)

 * fixed the in operator for objects that contain circular references
 * fixed the C extension when accessing a public property of an object implementing the \ArrayAccess interface

* 1.9.1 (2012-07-22)

 * optimized macro calls when auto-escaping is on
 * fixed wrong parent class for Twig_Function_Node
 * made Twig_Loader_Chain more explicit about problems

* 1.9.0 (2012-07-13)

 * made the parsing independent of the template loaders
 * fixed exception trace when an error occurs when rendering a child template
 * added escaping strategies for CSS, URL, and HTML attributes
 * fixed nested embed tag calls
 * added the date_modify filter

* 1.8.3 (2012-06-17)

 * fixed paths in the filesystem loader when passing a path that ends with a slash or a backslash
 * fixed escaping when a project defines a function named html or js
 * fixed chmod mode to apply the umask correctly

* 1.8.2 (2012-05-30)

 * added the abs filter
 * fixed a regression when using a number in template attributes
 * fixed compiler when mbstring.func_overload is set to 2
 * fixed DateTimeZone support in date filter

* 1.8.1 (2012-05-17)

 * fixed a regression when dealing with SimpleXMLElement instances in templates
 * fixed "is_safe" value for the "dump" function when "html_errors" is not defined in php.ini
 * switched to use mbstring whenever possible instead of iconv (you might need to update your encoding as mbstring and iconv encoding names sometimes differ)

* 1.8.0 (2012-05-08)

 * enforced interface when adding tests, filters, functions, and node visitors from extensions
 * fixed a side-effect of the date filter where the timezone might be changed
 * simplified usage of the autoescape tag; the only (optional) argument is now the escaping strategy or false (with a BC layer)
 * added a way to dynamically change the auto-escaping strategy according to the template "filename"
 * changed the autoescape option to also accept a supported escaping strategy (for BC, true is equivalent to html)
 * added an embed tag

* 1.7.0 (2012-04-24)

 * fixed a PHP warning when using CIFS
 * fixed template line number in some exceptions
 * added an iterable test
 * added an error when defining two blocks with the same name in a template
 * added the preserves_safety option for filters
 * fixed a PHP notice when trying to access a key on a non-object/array variable
 * enhanced error reporting when the template file is an instance of SplFileInfo
 * added Twig_Environment::mergeGlobals()
 * added compilation checks to avoid misuses of the sandbox tag
 * fixed filesystem loader freshness logic for high traffic websites
 * fixed random function when charset is null

* 1.6.5 (2012-04-11)

 * fixed a regression when a template only extends another one without defining any blocks

* 1.6.4 (2012-04-02)

 * fixed PHP notice in Twig_Error::guessTemplateLine() introduced in 1.6.3
 * fixed performance when compiling large files
 * optimized parent template creation when the template does not use dynamic inheritance

* 1.6.3 (2012-03-22)

 * fixed usage of Z_ADDREF_P for PHP 5.2 in the C extension
 * fixed compilation of numeric values used in templates when using a locale where the decimal separator is not a dot
 * made the strategy used to guess the real template file name and line number in exception messages much faster and more accurate

* 1.6.2 (2012-03-18)

 * fixed sandbox mode when used with inheritance
 * added preserveKeys support for the slice filter
 * fixed the date filter when a DateTime instance is passed with a specific timezone
 * added a trim filter

* 1.6.1 (2012-02-29)

 * fixed Twig C extension
 * removed the creation of Twig_Markup instances when not needed
 * added a way to set the default global timezone for dates
 * fixed the slice filter on strings when the length is not specified
 * fixed the creation of the cache directory in case of a race condition

* 1.6.0 (2012-02-04)

 * fixed raw blocks when used with the whitespace trim option
 * made a speed optimization to macro calls when imported via the "from" tag
 * fixed globals, parsers, visitors, filters, tests, and functions management in Twig_Environment when a new one or new extension is added
 * fixed the attribute function when passing arguments
 * added slice notation support for the [] operator (syntactic sugar for the slice operator)
 * added a slice filter
 * added string support for the reverse filter
 * fixed the empty test and the length filter for Twig_Markup instances
 * added a date function to ease date comparison
 * fixed unary operators precedence
 * added recursive parsing support in the parser
 * added string and integer handling for the random function

* 1.5.1 (2012-01-05)

 * fixed a regression when parsing strings

* 1.5.0 (2012-01-04)

 * added Traversable objects support for the join filter

* 1.5.0-RC2 (2011-12-30)

 * added a way to set the default global date interval format
 * fixed the date filter for DateInterval instances (setTimezone() does not exist for them)
 * refactored Twig_Template::display() to ease its extension
 * added a number_format filter

* 1.5.0-RC1 (2011-12-26)

 * removed the need to quote hash keys
 * allowed hash keys to be any expression
 * added a do tag
 * added a flush tag
 * added support for dynamically named filters and functions
 * added a dump function to help debugging templates
 * added a nl2br filter
 * added a random function
 * added a way to change the default format for the date filter
 * fixed the lexer when an operator ending with a letter ends a line
 * added string interpolation support
 * enhanced exceptions for unknown filters, functions, tests, and tags

* 1.4.0 (2011-12-07)

 * fixed lexer when using big numbers (> PHP_INT_MAX)
 * added missing preserveKeys argument to the reverse filter
 * fixed macros containing filter tag calls

* 1.4.0-RC2 (2011-11-27)

 * removed usage of Reflection in Twig_Template::getAttribute()
 * added a C extension that can optionally replace Twig_Template::getAttribute()
 * added negative timestamp support to the date filter

* 1.4.0-RC1 (2011-11-20)

 * optimized variable access when using PHP 5.4
 * changed the precedence of the .. operator to be more consistent with languages that implements such a feature like Ruby
 * added an Exception to Twig_Loader_Array::isFresh() method when the template does not exist to be consistent with other loaders
 * added Twig_Function_Node to allow more complex functions to have their own Node class
 * added Twig_Filter_Node to allow more complex filters to have their own Node class
 * added Twig_Test_Node to allow more complex tests to have their own Node class
 * added a better error message when a template is empty but contain a BOM
 * fixed "in" operator for empty strings
 * fixed the "defined" test and the "default" filter (now works with more than one call (foo.bar.foo) and for both values of the strict_variables option)
 * changed the way extensions are loaded (addFilter/addFunction/addGlobal/addTest/addNodeVisitor/addTokenParser/addExtension can now be called in any order)
 * added Twig_Environment::display()
 * made the escape filter smarter when the encoding is not supported by PHP
 * added a convert_encoding filter
 * moved all node manipulations outside the compile() Node method
 * made several speed optimizations

* 1.3.0 (2011-10-08)

no changes

* 1.3.0-RC1 (2011-10-04)

 * added an optimization for the parent() function
 * added cache reloading when auto_reload is true and an extension has been modified
 * added the possibility to force the escaping of a string already marked as safe (instance of Twig_Markup)
 * allowed empty templates to be used as traits
 * added traits support for the "parent" function

* 1.2.0 (2011-09-13)

no changes

* 1.2.0-RC1 (2011-09-10)

 * enhanced the exception when a tag remains unclosed
 * added support for empty Countable objects for the "empty" test
 * fixed algorithm that determines if a template using inheritance is valid (no output between block definitions)
 * added better support for encoding problems when escaping a string (available as of PHP 5.4)
 * added a way to ignore a missing template when using the "include" tag ({% include "foo" ignore missing %})
 * added support for an array of templates to the "include" and "extends" tags ({% include ['foo', 'bar'] %})
 * added support for bitwise operators in expressions
 * added the "attribute" function to allow getting dynamic attributes on variables
 * added Twig_Loader_Chain
 * added Twig_Loader_Array::setTemplate()
 * added an optimization for the set tag when used to capture a large chunk of static text
 * changed name regex to match PHP one "[a-zA-Z_\x7f-\xff][a-zA-Z0-9_\x7f-\xff]*" (works for blocks, tags, functions, filters, and macros)
 * removed the possibility to use the "extends" tag from a block
 * added "if" modifier support to "for" loops

* 1.1.2 (2011-07-30)

 * fixed json_encode filter on PHP 5.2
 * fixed regression introduced in 1.1.1 ({{ block(foo|lower) }})
 * fixed inheritance when using conditional parents
 * fixed compilation of templates when the body of a child template is not empty
 * fixed output when a macro throws an exception
 * fixed a parsing problem when a large chunk of text is enclosed in a comment tag
 * added PHPDoc for all Token parsers and Core extension functions

* 1.1.1 (2011-07-17)

 * added a performance optimization in the Optimizer (also helps to lower the number of nested level calls)
 * made some performance improvement for some edge cases

* 1.1.0 (2011-06-28)

 * fixed json_encode filter

* 1.1.0-RC3 (2011-06-24)

 * fixed method case-sensitivity when using the sandbox mode
 * added timezone support for the date filter
 * fixed possible security problems with NUL bytes

* 1.1.0-RC2 (2011-06-16)

 * added an exception when the template passed to "use" is not a string
 * made 'a.b is defined' not throw an exception if a is not defined (in strict mode)
 * added {% line \d+ %} directive

* 1.1.0-RC1 (2011-05-28)

Flush your cache after upgrading.

 * fixed date filter when using a timestamp
 * fixed the defined test for some cases
 * fixed a parsing problem when a large chunk of text is enclosed in a raw tag
 * added support for horizontal reuse of template blocks (see docs for more information)
 * added whitespace control modifier to all tags (see docs for more information)
 * added null as an alias for none (the null test is also an alias for the none test now)
 * made TRUE, FALSE, NONE equivalent to their lowercase counterparts
 * wrapped all compilation and runtime exceptions with Twig_Error_Runtime and added logic to guess the template name and line
 * moved display() method to Twig_Template (generated templates should now use doDisplay() instead)

* 1.0.0 (2011-03-27)

 * fixed output when using mbstring
 * fixed duplicate call of methods when using the sandbox
 * made the charset configurable for the escape filter

* 1.0.0-RC2 (2011-02-21)

 * changed the way {% set %} works when capturing (the content is now marked as safe)
 * added support for macro name in the endmacro tag
 * make Twig_Error compatible with PHP 5.3.0 >
 * fixed an infinite loop on some Windows configurations
 * fixed the "length" filter for numbers
 * fixed Template::getAttribute() as properties in PHP are case sensitive
 * removed coupling between Twig_Node and Twig_Template
 * fixed the ternary operator precedence rule

* 1.0.0-RC1 (2011-01-09)

Backward incompatibilities:

 * the "items" filter, which has been deprecated for quite a long time now, has been removed
 * the "range" filter has been converted to a function: 0|range(10) -> range(0, 10)
 * the "constant" filter has been converted to a function: {{ some_date|date('DATE_W3C'|constant) }} -> {{ some_date|date(constant('DATE_W3C')) }}
 * the "cycle" filter has been converted to a function: {{ ['odd', 'even']|cycle(i) }} -> {{ cycle(['odd', 'even'], i) }}
 * the "for" tag does not support "joined by" anymore
 * the "autoescape" first argument is now "true"/"false" (instead of "on"/"off")
 * the "parent" tag has been replaced by a "parent" function ({{ parent() }} instead of {% parent %})
 * the "display" tag has been replaced by a "block" function ({{ block('title') }} instead of {% display title %})
 * removed the grammar and simple token parser (moved to the Twig Extensions repository)

Changes:

 * added "needs_context" option for filters and functions (the context is then passed as a first argument)
 * added global variables support
 * made macros return their value instead of echoing directly (fixes calling a macro in sandbox mode)
 * added the "from" tag to import macros as functions
 * added support for functions (a function is just syntactic sugar for a getAttribute() call)
 * made macros callable when sandbox mode is enabled
 * added an exception when a macro uses a reserved name
 * the "default" filter now uses the "empty" test instead of just checking for null
 * added the "empty" test

* 0.9.10 (2010-12-16)

Backward incompatibilities:

 * The Escaper extension is enabled by default, which means that all displayed
   variables are now automatically escaped. You can revert to the previous
   behavior by removing the extension via $env->removeExtension('escaper')
   or just set the 'autoescape' option to 'false'.
 * removed the "without loop" attribute for the "for" tag (not needed anymore
   as the Optimizer take care of that for most cases)
 * arrays and hashes have now a different syntax
     * arrays keep the same syntax with square brackets: [1, 2]
     * hashes now use curly braces (["a": "b"] should now be written as {"a": "b"})
     * support for "arrays with keys" and "hashes without keys" is not supported anymore ([1, "foo": "bar"] or {"foo": "bar", 1})
 * the i18n extension is now part of the Twig Extensions repository

Changes:

 * added the merge filter
 * removed 'is_escaper' option for filters (a left over from the previous version) -- you must use 'is_safe' now instead
 * fixed usage of operators as method names (like is, in, and not)
 * changed the order of execution for node visitors
 * fixed default() filter behavior when used with strict_variables set to on
 * fixed filesystem loader compatibility with PHAR files
 * enhanced error messages when an unexpected token is parsed in an expression
 * fixed filename not being added to syntax error messages
 * added the autoescape option to enable/disable autoescaping
 * removed the newline after a comment (mimics PHP behavior)
 * added a syntax error exception when parent block is used on a template that does not extend another one
 * made the Escaper extension enabled by default
 * fixed sandbox extension when used with auto output escaping
 * fixed escaper when wrapping a Twig_Node_Print (the original class must be preserved)
 * added an Optimizer extension (enabled by default; optimizes "for" loops and "raw" filters)
 * added priority to node visitors

* 0.9.9 (2010-11-28)

Backward incompatibilities:
 * the self special variable has been renamed to _self
 * the odd and even filters are now tests:
     {{ foo|odd }} must now be written {{ foo is odd }}
 * the "safe" filter has been renamed to "raw"
 * in Node classes,
        sub-nodes are now accessed via getNode() (instead of property access)
        attributes via getAttribute() (instead of array access)
 * the urlencode filter had been renamed to url_encode
 * the include tag now merges the passed variables with the current context by default
   (the old behavior is still possible by adding the "only" keyword)
 * moved Exceptions to Twig_Error_* (Twig_SyntaxError/Twig_RuntimeError are now Twig_Error_Syntax/Twig_Error_Runtime)
 * removed support for {{ 1 < i < 3 }} (use {{ i > 1 and i < 3 }} instead)
 * the "in" filter has been removed ({{ a|in(b) }} should now be written {{ a in b }})

Changes:
 * added file and line to Twig_Error_Runtime exceptions thrown from Twig_Template
 * changed trans tag to accept any variable for the plural count
 * fixed sandbox mode (__toString() method check was not enforced if called implicitly from complex statements)
 * added the ** (power) operator
 * changed the algorithm used for parsing expressions
 * added the spaceless tag
 * removed trim_blocks option
 * added support for is*() methods for attributes (foo.bar now looks for foo->getBar() or foo->isBar())
 * changed all exceptions to extend Twig_Error
 * fixed unary expressions ({{ not(1 or 0) }})
 * fixed child templates (with an extend tag) that uses one or more imports
 * added support for {{ 1 not in [2, 3] }} (more readable than the current {{ not (1 in [2, 3]) }})
 * escaping has been rewritten
 * the implementation of template inheritance has been rewritten
   (blocks can now be called individually and still work with inheritance)
 * fixed error handling for if tag when a syntax error occurs within a subparse process
 * added a way to implement custom logic for resolving token parsers given a tag name
 * fixed js escaper to be stricter (now uses a whilelist-based js escaper)
 * added the following filers: "constant", "trans", "replace", "json_encode"
 * added a "constant" test
 * fixed objects with __toString() not being autoescaped
 * fixed subscript expressions when calling __call() (methods now keep the case)
 * added "test" feature (accessible via the "is" operator)
 * removed the debug tag (should be done in an extension)
 * fixed trans tag when no vars are used in plural form
 * fixed race condition when writing template cache
 * added the special _charset variable to reference the current charset
 * added the special _context variable to reference the current context
 * renamed self to _self (to avoid conflict)
 * fixed Twig_Template::getAttribute() for protected properties

* 0.9.8 (2010-06-28)

Backward incompatibilities:
 * the trans tag plural count is now attached to the plural tag:
    old: `{% trans count %}...{% plural %}...{% endtrans %}`
    new: `{% trans %}...{% plural count %}...{% endtrans %}`

 * added a way to translate strings coming from a variable ({% trans var %})
 * fixed trans tag when used with the Escaper extension
 * fixed default cache umask
 * removed Twig_Template instances from the debug tag output
 * fixed objects with __isset() defined
 * fixed set tag when used with a capture
 * fixed type hinting for Twig_Environment::addFilter() method

* 0.9.7 (2010-06-12)

Backward incompatibilities:
 * changed 'as' to '=' for the set tag ({% set title as "Title" %} must now be {% set title = "Title" %})
 * removed the sandboxed attribute of the include tag (use the new sandbox tag instead)
 * refactored the Node system (if you have custom nodes, you will have to update them to use the new API)

 * added self as a special variable that refers to the current template (useful for importing macros from the current template)
 * added Twig_Template instance support to the include tag
 * added support for dynamic and conditional inheritance ({% extends some_var %} and {% extends standalone ? "minimum" : "base" %})
 * added a grammar sub-framework to ease the creation of custom tags
 * fixed the for tag for large arrays (some loop variables are now only available for arrays and objects that implement the Countable interface)
 * removed the Twig_Resource::resolveMissingFilter() method
 * fixed the filter tag which did not apply filtering to included files
 * added a bunch of unit tests
 * added a bunch of phpdoc
 * added a sandbox tag in the sandbox extension
 * changed the date filter to support any date format supported by DateTime
 * added strict_variable setting to throw an exception when an invalid variable is used in a template (disabled by default)
 * added the lexer, parser, and compiler as arguments to the Twig_Environment constructor
 * changed the cache option to only accepts an explicit path to a cache directory or false
 * added a way to add token parsers, filters, and visitors without creating an extension
 * added three interfaces: Twig_NodeInterface, Twig_TokenParserInterface, and Twig_FilterInterface
 * changed the generated code to match the new coding standards
 * fixed sandbox mode (__toString() method check was not enforced if called implicitly from a simple statement like {{ article }})
 * added an exception when a child template has a non-empty body (as it is always ignored when rendering)

* 0.9.6 (2010-05-12)

 * fixed variables defined outside a loop and for which the value changes in a for loop
 * fixed the test suite for PHP 5.2 and older versions of PHPUnit
 * added support for __call() in expression resolution
 * fixed node visiting for macros (macros are now visited by visitors as any other node)
 * fixed nested block definitions with a parent call (rarely useful but nonetheless supported now)
 * added the cycle filter
 * fixed the Lexer when mbstring.func_overload is used with an mbstring.internal_encoding different from ASCII
 * added a long-syntax for the set tag ({% set foo %}...{% endset %})
 * unit tests are now powered by PHPUnit
 * added support for gettext via the `i18n` extension
 * fixed twig_capitalize_string_filter() and fixed twig_length_filter() when used with UTF-8 values
 * added a more useful exception if an if tag is not closed properly
 * added support for escaping strategy in the autoescape tag
 * fixed lexer when a template has a big chunk of text between/in a block

* 0.9.5 (2010-01-20)

As for any new release, don't forget to remove all cached templates after
upgrading.

If you have defined custom filters, you MUST upgrade them for this release. To
upgrade, replace "array" with "new Twig_Filter_Function", and replace the
environment constant by the "needs_environment" option:

  // before
  'even'   => array('twig_is_even_filter', false),
  'escape' => array('twig_escape_filter', true),

  // after
  'even'   => new Twig_Filter_Function('twig_is_even_filter'),
  'escape' => new Twig_Filter_Function('twig_escape_filter', array('needs_environment' => true)),

If you have created NodeTransformer classes, you will need to upgrade them to
the new interface (please note that the interface is not yet considered
stable).

 * fixed list nodes that did not extend the Twig_NodeListInterface
 * added the "without loop" option to the for tag (it disables the generation of the loop variable)
 * refactored node transformers to node visitors
 * fixed automatic-escaping for blocks
 * added a way to specify variables to pass to an included template
 * changed the automatic-escaping rules to be more sensible and more configurable in custom filters (the documentation lists all the rules)
 * improved the filter system to allow object methods to be used as filters
 * changed the Array and String loaders to actually make use of the cache mechanism
 * included the default filter function definitions in the extension class files directly (Core, Escaper)
 * added the // operator (like the floor() PHP function)
 * added the .. operator (as a syntactic sugar for the range filter when the step is 1)
 * added the in operator (as a syntactic sugar for the in filter)
 * added the following filters in the Core extension: in, range
 * added support for arrays (same behavior as in PHP, a mix between lists and dictionaries, arrays and hashes)
 * enhanced some error messages to provide better feedback in case of parsing errors

* 0.9.4 (2009-12-02)

If you have custom loaders, you MUST upgrade them for this release: The
Twig_Loader base class has been removed, and the Twig_LoaderInterface has also
been changed (see the source code for more information or the documentation).

 * added support for DateTime instances for the date filter
 * fixed loop.last when the array only has one item
 * made it possible to insert newlines in tag and variable blocks
 * fixed a bug when a literal '\n' were present in a template text
 * fixed bug when the filename of a template contains */
 * refactored loaders

* 0.9.3 (2009-11-11)

This release is NOT backward compatible with the previous releases.

  The loaders do not take the cache and autoReload arguments anymore. Instead,
  the Twig_Environment class has two new options: cache and auto_reload.
  Upgrading your code means changing this kind of code:

      $loader = new Twig_Loader_Filesystem('/path/to/templates', '/path/to/compilation_cache', true);
      $twig = new Twig_Environment($loader);

  to something like this:

      $loader = new Twig_Loader_Filesystem('/path/to/templates');
      $twig = new Twig_Environment($loader, array(
        'cache' => '/path/to/compilation_cache',
        'auto_reload' => true,
      ));

 * deprecated the "items" filter as it is not needed anymore
 * made cache and auto_reload options of Twig_Environment instead of arguments of Twig_Loader
 * optimized template loading speed
 * removed output when an error occurs in a template and render() is used
 * made major speed improvements for loops (up to 300% on even the smallest loops)
 * added properties as part of the sandbox mode
 * added public properties support (obj.item can now be the item property on the obj object)
 * extended set tag to support expression as value ({% set foo as 'foo' ~ 'bar' %} )
 * fixed bug when \ was used in HTML

* 0.9.2 (2009-10-29)

 * made some speed optimizations
 * changed the cache extension to .php
 * added a js escaping strategy
 * added support for short block tag
 * changed the filter tag to allow chained filters
 * made lexer more flexible as you can now change the default delimiters
 * added set tag
 * changed default directory permission when cache dir does not exist (more secure)
 * added macro support
 * changed filters first optional argument to be a Twig_Environment instance instead of a Twig_Template instance
 * made Twig_Autoloader::autoload() a static method
 * avoid writing template file if an error occurs
 * added $ escaping when outputting raw strings
 * enhanced some error messages to ease debugging
 * fixed empty cache files when the template contains an error

* 0.9.1 (2009-10-14)

  * fixed a bug in PHP 5.2.6
  * fixed numbers with one than one decimal
  * added support for method calls with arguments ({{ foo.bar('a', 43) }})
  * made small speed optimizations
  * made minor tweaks to allow better extensibility and flexibility

* 0.9.0 (2009-10-12)

 * Initial release<|MERGE_RESOLUTION|>--- conflicted
+++ resolved
@@ -1,4 +1,3 @@
-<<<<<<< HEAD
 * 2.9.0 (2019-XX-XX)
 
  * added template line number to twig_get_attribute()
@@ -211,10 +210,7 @@
  * improved the performance of the filesystem loader
  * removed features that were deprecated in 1.x
 
-* 1.39.2 (2019-XX-XX)
-=======
 * 1.40.0 (2019-XX-XX)
->>>>>>> f4979139
 
  * allowed Twig\Loader\FilesystemLoader::findTemplate() to return "null" instead of "false" (same meaning)
  * added support for "Twig\Markup" instances in the "in" test
