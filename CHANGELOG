<<<<<<< HEAD
# 3.3.5 (2021-XX-XX)
=======
# 2.14.9 (2022-XX-XX)
>>>>>>> 5ff04321

* Allow null when Twig expects a string (for better 8.1 support)

# 3.3.4 (2021-11-25)

 * Bump minimum supported Symfony component versions
 * Fix a deprecated message

# 3.3.3 (2021-09-17)

 * Allow Symfony 6
 * Improve compatibility with PHP 8.1
 * Explicitly specify the encoding for mb_ord in JS escaper

# 3.3.2 (2021-05-16)

 * Revert "Throw a proper exception when a template name is an absolute path (as it has never been supported)"

# 3.3.1 (2021-05-12)

 * Fix PHP 8.1 compatibility
 * Throw a proper exception when a template name is an absolute path (as it has never been supported)

# 3.3.0 (2021-02-08)

 * Fix macro calls in a "cache" tag
 * Add the slug filter
 * Allow extra bundle to be compatible with Twig 2

# 3.2.1 (2021-01-05)

 * Fix extra bundle compat with older versions of Symfony

# 3.2.0 (2021-01-05)

 * Add the Cache extension in the "extra" repositories: "cache" tag
 * Add "registerUndefinedTokenParserCallback"
 * Mark built-in node visitors as @internal
 * Fix "odd" not working for negative numbers

# 3.1.1 (2020-10-27)

 * Fix "include(template_from_string())"

# 3.1.0 (2020-10-21)

 * Fix sandbox support when using "include(template_from_string())"
 * Make round brackets optional for one argument tests like "same as" or "divisible by"
 * Add support for ES2015 style object initialisation shortcut { a } is the same as { 'a': a }

# 3.0.5 (2020-08-05)

 * Fix twig_compare w.r.t. whitespace trimming
 * Fix sandbox not disabled if syntax error occurs within {% sandbox %} tag
 * Fix a regression when not using a space before an operator
 * Restrict callables to closures in filters
 * Allow trailing commas in argument lists (in calls as well as definitions)

# 3.0.4 (2020-07-05)

 * Fix comparison operators
 * Fix options not taken into account when using "Michelf\MarkdownExtra"
 * Fix "Twig\Extra\Intl\IntlExtension::getCountryName()" to accept "null" as a first argument
 * Throw exception in case non-Traversable data is passed to "filter"
 * Fix context optimization on PHP 7.4
 * Fix PHP 8 compatibility
 * Fix ambiguous syntax parsing

# 3.0.3 (2020-02-11)

 * Add a check to ensure that iconv() is defined

# 3.0.2 (2020-02-11)

 * Avoid exceptions when an intl resource is not found
 * Fix implementation of case-insensitivity for method names

# 3.0.1 (2019-12-28)

 * fixed Symfony 5.0 support for the HTML extra extension

# 3.0.0 (2019-11-15)

 * fixed number formatter in Intl extra extension when using a formatter prototype

# 3.0.0-BETA1 (2019-11-11)

 * removed the "if" condition support on the "for" tag
 * made the in, <, >, <=, >=, ==, and != operators more strict when comparing strings and integers/floats
 * removed the "filter" tag
 * added type hints everywhere
 * changed Environment::resolveTemplate() to always return a TemplateWrapper instance
 * removed Template::__toString()
 * removed Parser::isReservedMacroName()
 * removed SanboxedPrintNode
 * removed Node::setTemplateName()
 * made classes maked as "@final" final
 * removed InitRuntimeInterface, ExistsLoaderInterface, and SourceContextLoaderInterface
 * removed the "spaceless" tag
 * removed Twig\Environment::getBaseTemplateClass() and Twig\Environment::setBaseTemplateClass()
 * removed the "base_template_class" option on Twig\Environment
 * bumped minimum PHP version to 7.2
 * removed PSR-0 classes<|MERGE_RESOLUTION|>--- conflicted
+++ resolved
@@ -1,8 +1,4 @@
-<<<<<<< HEAD
-# 3.3.5 (2021-XX-XX)
-=======
-# 2.14.9 (2022-XX-XX)
->>>>>>> 5ff04321
+# 3.3.5 (2022-XX-XX)
 
 * Allow null when Twig expects a string (for better 8.1 support)
 
