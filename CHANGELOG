--- conflicted
+++ resolved
@@ -1,10 +1,7 @@
 * 1.14.0 (2013-XX-XX)
 
-<<<<<<< HEAD
+ * improved the performance of the filesystem loader
  * fixed a crash of the C extension on an edge case
-=======
- * improved the performance of the filesystem loader
->>>>>>> d2b97b49
  * fixed the filesystem loader cache when a template name exists in several namespaces
  * added support for calling macros defined in a template without importing them first
  * added support for named arguments for macros
