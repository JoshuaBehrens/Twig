<<<<<<< HEAD
* 2.0.0 (201X-XX-XX)

 * remove reserved macro names. All names can be used as macro
 * removed Twig_Template::getEnvironment()
 * removed _self variable (except for usage in from and import tags)
 * made the loader a required argument of Twig_Environment constructor
 * removed Twig_Environment::clearTemplateCache()
 * removed Twig_Autoloader (use Composer instead)
 * removed `true` as an equivalent to `html` for the auto-escaping strategy
 * removed pre-1.8 autoescape tag syntax
 * dropped support for PHP 5.2, 5.3, and 5.4
 * removed the ability to register a global variable after the runtime or the extensions have been initialized
 * improved the performance of the filesystem loader
 * removed features that were deprecated in 1.x

* 1.20.1 (2015-XX-XX)
=======
* 1.21.0 (2015-XX-XX)
>>>>>>> 05b5f80d

 * added deprecation notices for deprecated features
 * added a deprecation "framework" for filters/functions/tests and test fixtures

* 1.20.0 (2015-08-12)

 * forbid access to the Twig environment from templates and internal parts of Twig_Template
 * fixed limited RCEs when in sandbox mode
 * deprecated Twig_Template::getEnvironment()
 * deprecated the _self variable for usage outside of the from and import tags
 * added Twig_BaseNodeVisitor to ease the compatibility of node visitors
   between 1.x and 2.x

* 1.19.0 (2015-07-31)

 * fixed wrong error message when including an undefined template in a child template
 * added support for variadic filters, functions, and tests
 * added support for extra positional arguments in macros
 * added ignore_missing flag to the source function
 * fixed batch filter with zero items
 * deprecated Twig_Environment::clearTemplateCache()
 * fixed sandbox disabling when using the include function

* 1.18.2 (2015-06-06)

 * fixed template/line guessing in exceptions for nested templates
 * optimized the number of inodes and the size of realpath cache when using the cache

* 1.18.1 (2015-04-19)

 * fixed memory leaks in the C extension
 * deprecated Twig_Loader_String
 * fixed the slice filter when used with a SimpleXMLElement object
 * fixed filesystem loader when trying to load non-files (like directories)

* 1.18.0 (2015-01-25)

 * fixed some error messages where the line was wrong (unknown variables or argument names)
 * added a new way to customize the main Module node (via empty nodes)
 * added Twig_Environment::createTemplate() to create a template from a string
 * added a profiler
 * fixed filesystem loader cache when different file paths are used for the same template

* 1.17.0 (2015-01-14)

 * added a 'filename' autoescaping strategy, which dynamically chooses the
   autoescaping strategy for a template based on template file extension.

* 1.16.3 (2014-12-25)

 * fixed regression for dynamic parent templates
 * fixed cache management with statcache
 * fixed a regression in the slice filter

* 1.16.2 (2014-10-17)

 * fixed timezone on dates as strings
 * fixed 2-words test names when a custom node class is not used
 * fixed macros when using an argument named like a PHP super global (like GET or POST)
 * fixed date_modify when working with DateTimeImmutable
 * optimized for loops
 * fixed multi-byte characters handling in the split filter
 * fixed a regression in the in operator
 * fixed a regression in the slice filter

* 1.16.1 (2014-10-10)

 * improved error reporting in a sandboxed template
 * fixed missing error file/line information under certain circumstances
 * fixed wrong error line number in some error messages
 * fixed the in operator to use strict comparisons
 * sped up the slice filter
 * fixed for mb function overload mb_substr acting different
 * fixed the attribute() function when passing a variable for the arguments

* 1.16.0 (2014-07-05)

 * changed url_encode to always encode according to RFC 3986
 * fixed inheritance in a 'use'-hierarchy
 * removed the __toString policy check when the sandbox is disabled
 * fixed recursively calling blocks in templates with inheritance

* 1.15.1 (2014-02-13)

 * fixed the conversion of the special '0000-00-00 00:00' date
 * added an error message when trying to import an undefined block from a trait
 * fixed a C extension crash when accessing defined but uninitialized property.

* 1.15.0 (2013-12-06)

 * made ignoreStrictCheck in Template::getAttribute() works with __call() methods throwing BadMethodCallException
 * added min and max functions
 * added the round filter
 * fixed a bug that prevented the optimizers to be enabled/disabled selectively
 * fixed first and last filters for UTF-8 strings
 * added a source function to include the content of a template without rendering it
 * fixed the C extension sandbox behavior when get or set is prepend to method name

* 1.14.2 (2013-10-30)

 * fixed error filename/line when an error occurs in an included file
 * allowed operators that contain whitespaces to have more than one whitespace
 * allowed tests to be made of 1 or 2 words (like "same as" or "divisible by")

* 1.14.1 (2013-10-15)

 * made it possible to use named operators as variables
 * fixed the possibility to have a variable named 'matches'
 * added support for PHP 5.5 DateTimeInterface

* 1.14.0 (2013-10-03)

 * fixed usage of the html_attr escaping strategy to avoid double-escaping with the html strategy
 * added new operators: ends with, starts with, and matches
 * fixed some compatibility issues with HHVM
 * added a way to add custom escaping strategies
 * fixed the C extension compilation on Windows
 * fixed the batch filter when using a fill argument with an exact match of elements to batch
 * fixed the filesystem loader cache when a template name exists in several namespaces
 * fixed template_from_string when the template includes or extends other ones
 * fixed a crash of the C extension on an edge case

* 1.13.2 (2013-08-03)

 * fixed the error line number for an error occurs in and embedded template
 * fixed crashes of the C extension on some edge cases

* 1.13.1 (2013-06-06)

 * added the possibility to ignore the filesystem constructor argument in Twig_Loader_Filesystem
 * fixed Twig_Loader_Chain::exists() for a loader which implements Twig_ExistsLoaderInterface
 * adjusted backtrace call to reduce memory usage when an error occurs
 * added support for object instances as the second argument of the constant test
 * fixed the include function when used in an assignment

* 1.13.0 (2013-05-10)

 * fixed getting a numeric-like item on a variable ('09' for instance)
 * fixed getting a boolean or float key on an array, so it is consistent with PHP's array access:
   `{{ array[false] }}` behaves the same as `echo $array[false];` (equals `$array[0]`)
 * made the escape filter 20% faster for happy path (escaping string for html with UTF-8)
 * changed ☃ to § in tests
 * enforced usage of named arguments after positional ones

* 1.12.3 (2013-04-08)

 * fixed a security issue in the filesystem loader where it was possible to include a template one
   level above the configured path
 * fixed fatal error that should be an exception when adding a filter/function/test too late
 * added a batch filter
 * added support for encoding an array as query string in the url_encode filter

* 1.12.2 (2013-02-09)

 * fixed the timezone used by the date filter and function when the given date contains a timezone (like 2010-01-28T15:00:00+02:00)
 * fixed globals when getGlobals is called early on
 * added the first and last filter

* 1.12.1 (2013-01-15)

 * added support for object instances as the second argument of the constant function
 * relaxed globals management to avoid a BC break
 * added support for {{ some_string[:2] }}

* 1.12.0 (2013-01-08)

 * added verbatim as an alias for the raw tag to avoid confusion with the raw filter
 * fixed registration of tests and functions as anonymous functions
 * fixed globals management

* 1.12.0-RC1 (2012-12-29)

 * added an include function (does the same as the include tag but in a more flexible way)
 * added the ability to use any PHP callable to define filters, functions, and tests
 * added a syntax error when using a loop variable that is not defined
 * added the ability to set default values for macro arguments
 * added support for named arguments for filters, tests, and functions
 * moved filters/functions/tests syntax errors to the parser
 * added support for extended ternary operator syntaxes

* 1.11.1 (2012-11-11)

 * fixed debug info line numbering (was off by 2)
 * fixed escaping when calling a macro inside another one (regression introduced in 1.9.1)
 * optimized variable access on PHP 5.4
 * fixed a crash of the C extension when an exception was thrown from a macro called without being imported (using _self.XXX)

* 1.11.0 (2012-11-07)

 * fixed macro compilation when a variable name is a PHP reserved keyword
 * changed the date filter behavior to always apply the default timezone, except if false is passed as the timezone
 * fixed bitwise operator precedences
 * added the template_from_string function
 * fixed default timezone usage for the date function
 * optimized the way Twig exceptions are managed (to make them faster)
 * added Twig_ExistsLoaderInterface (implementing this interface in your loader make the chain loader much faster)

* 1.10.3 (2012-10-19)

 * fixed wrong template location in some error messages
 * reverted a BC break introduced in 1.10.2
 * added a split filter

* 1.10.2 (2012-10-15)

 * fixed macro calls on PHP 5.4

* 1.10.1 (2012-10-15)

 * made a speed optimization to macro calls when imported via the "import" tag
 * fixed C extension compilation on Windows
 * fixed a segfault in the C extension when using DateTime objects

* 1.10.0 (2012-09-28)

 * extracted functional tests framework to make it reusable for third-party extensions
 * added namespaced templates support in Twig_Loader_Filesystem
 * added Twig_Loader_Filesystem::prependPath()
 * fixed an error when a token parser pass a closure as a test to the subparse() method

* 1.9.2 (2012-08-25)

 * fixed the in operator for objects that contain circular references
 * fixed the C extension when accessing a public property of an object implementing the \ArrayAccess interface

* 1.9.1 (2012-07-22)

 * optimized macro calls when auto-escaping is on
 * fixed wrong parent class for Twig_Function_Node
 * made Twig_Loader_Chain more explicit about problems

* 1.9.0 (2012-07-13)

 * made the parsing independent of the template loaders
 * fixed exception trace when an error occurs when rendering a child template
 * added escaping strategies for CSS, URL, and HTML attributes
 * fixed nested embed tag calls
 * added the date_modify filter

* 1.8.3 (2012-06-17)

 * fixed paths in the filesystem loader when passing a path that ends with a slash or a backslash
 * fixed escaping when a project defines a function named html or js
 * fixed chmod mode to apply the umask correctly

* 1.8.2 (2012-05-30)

 * added the abs filter
 * fixed a regression when using a number in template attributes
 * fixed compiler when mbstring.func_overload is set to 2
 * fixed DateTimeZone support in date filter

* 1.8.1 (2012-05-17)

 * fixed a regression when dealing with SimpleXMLElement instances in templates
 * fixed "is_safe" value for the "dump" function when "html_errors" is not defined in php.ini
 * switched to use mbstring whenever possible instead of iconv (you might need to update your encoding as mbstring and iconv encoding names sometimes differ)

* 1.8.0 (2012-05-08)

 * enforced interface when adding tests, filters, functions, and node visitors from extensions
 * fixed a side-effect of the date filter where the timezone might be changed
 * simplified usage of the autoescape tag; the only (optional) argument is now the escaping strategy or false (with a BC layer)
 * added a way to dynamically change the auto-escaping strategy according to the template "filename"
 * changed the autoescape option to also accept a supported escaping strategy (for BC, true is equivalent to html)
 * added an embed tag

* 1.7.0 (2012-04-24)

 * fixed a PHP warning when using CIFS
 * fixed template line number in some exceptions
 * added an iterable test
 * added an error when defining two blocks with the same name in a template
 * added the preserves_safety option for filters
 * fixed a PHP notice when trying to access a key on a non-object/array variable
 * enhanced error reporting when the template file is an instance of SplFileInfo
 * added Twig_Environment::mergeGlobals()
 * added compilation checks to avoid misuses of the sandbox tag
 * fixed filesystem loader freshness logic for high traffic websites
 * fixed random function when charset is null

* 1.6.5 (2012-04-11)

 * fixed a regression when a template only extends another one without defining any blocks

* 1.6.4 (2012-04-02)

 * fixed PHP notice in Twig_Error::guessTemplateLine() introduced in 1.6.3
 * fixed performance when compiling large files
 * optimized parent template creation when the template does not use dynamic inheritance

* 1.6.3 (2012-03-22)

 * fixed usage of Z_ADDREF_P for PHP 5.2 in the C extension
 * fixed compilation of numeric values used in templates when using a locale where the decimal separator is not a dot
 * made the strategy used to guess the real template file name and line number in exception messages much faster and more accurate

* 1.6.2 (2012-03-18)

 * fixed sandbox mode when used with inheritance
 * added preserveKeys support for the slice filter
 * fixed the date filter when a DateTime instance is passed with a specific timezone
 * added a trim filter

* 1.6.1 (2012-02-29)

 * fixed Twig C extension
 * removed the creation of Twig_Markup instances when not needed
 * added a way to set the default global timezone for dates
 * fixed the slice filter on strings when the length is not specified
 * fixed the creation of the cache directory in case of a race condition

* 1.6.0 (2012-02-04)

 * fixed raw blocks when used with the whitespace trim option
 * made a speed optimization to macro calls when imported via the "from" tag
 * fixed globals, parsers, visitors, filters, tests, and functions management in Twig_Environment when a new one or new extension is added
 * fixed the attribute function when passing arguments
 * added slice notation support for the [] operator (syntactic sugar for the slice operator)
 * added a slice filter
 * added string support for the reverse filter
 * fixed the empty test and the length filter for Twig_Markup instances
 * added a date function to ease date comparison
 * fixed unary operators precedence
 * added recursive parsing support in the parser
 * added string and integer handling for the random function

* 1.5.1 (2012-01-05)

 * fixed a regression when parsing strings

* 1.5.0 (2012-01-04)

 * added Traversable objects support for the join filter

* 1.5.0-RC2 (2011-12-30)

 * added a way to set the default global date interval format
 * fixed the date filter for DateInterval instances (setTimezone() does not exist for them)
 * refactored Twig_Template::display() to ease its extension
 * added a number_format filter

* 1.5.0-RC1 (2011-12-26)

 * removed the need to quote hash keys
 * allowed hash keys to be any expression
 * added a do tag
 * added a flush tag
 * added support for dynamically named filters and functions
 * added a dump function to help debugging templates
 * added a nl2br filter
 * added a random function
 * added a way to change the default format for the date filter
 * fixed the lexer when an operator ending with a letter ends a line
 * added string interpolation support
 * enhanced exceptions for unknown filters, functions, tests, and tags

* 1.4.0 (2011-12-07)

 * fixed lexer when using big numbers (> PHP_INT_MAX)
 * added missing preserveKeys argument to the reverse filter
 * fixed macros containing filter tag calls

* 1.4.0-RC2 (2011-11-27)

 * removed usage of Reflection in Twig_Template::getAttribute()
 * added a C extension that can optionally replace Twig_Template::getAttribute()
 * added negative timestamp support to the date filter

* 1.4.0-RC1 (2011-11-20)

 * optimized variable access when using PHP 5.4
 * changed the precedence of the .. operator to be more consistent with languages that implements such a feature like Ruby
 * added an Exception to Twig_Loader_Array::isFresh() method when the template does not exist to be consistent with other loaders
 * added Twig_Function_Node to allow more complex functions to have their own Node class
 * added Twig_Filter_Node to allow more complex filters to have their own Node class
 * added Twig_Test_Node to allow more complex tests to have their own Node class
 * added a better error message when a template is empty but contain a BOM
 * fixed "in" operator for empty strings
 * fixed the "defined" test and the "default" filter (now works with more than one call (foo.bar.foo) and for both values of the strict_variables option)
 * changed the way extensions are loaded (addFilter/addFunction/addGlobal/addTest/addNodeVisitor/addTokenParser/addExtension can now be called in any order)
 * added Twig_Environment::display()
 * made the escape filter smarter when the encoding is not supported by PHP
 * added a convert_encoding filter
 * moved all node manipulations outside the compile() Node method
 * made several speed optimizations

* 1.3.0 (2011-10-08)

no changes

* 1.3.0-RC1 (2011-10-04)

 * added an optimization for the parent() function
 * added cache reloading when auto_reload is true and an extension has been modified
 * added the possibility to force the escaping of a string already marked as safe (instance of Twig_Markup)
 * allowed empty templates to be used as traits
 * added traits support for the "parent" function

* 1.2.0 (2011-09-13)

no changes

* 1.2.0-RC1 (2011-09-10)

 * enhanced the exception when a tag remains unclosed
 * added support for empty Countable objects for the "empty" test
 * fixed algorithm that determines if a template using inheritance is valid (no output between block definitions)
 * added better support for encoding problems when escaping a string (available as of PHP 5.4)
 * added a way to ignore a missing template when using the "include" tag ({% include "foo" ignore missing %})
 * added support for an array of templates to the "include" and "extends" tags ({% include ['foo', 'bar'] %})
 * added support for bitwise operators in expressions
 * added the "attribute" function to allow getting dynamic attributes on variables
 * added Twig_Loader_Chain
 * added Twig_Loader_Array::setTemplate()
 * added an optimization for the set tag when used to capture a large chunk of static text
 * changed name regex to match PHP one "[a-zA-Z_\x7f-\xff][a-zA-Z0-9_\x7f-\xff]*" (works for blocks, tags, functions, filters, and macros)
 * removed the possibility to use the "extends" tag from a block
 * added "if" modifier support to "for" loops

* 1.1.2 (2011-07-30)

 * fixed json_encode filter on PHP 5.2
 * fixed regression introduced in 1.1.1 ({{ block(foo|lower) }})
 * fixed inheritance when using conditional parents
 * fixed compilation of templates when the body of a child template is not empty
 * fixed output when a macro throws an exception
 * fixed a parsing problem when a large chunk of text is enclosed in a comment tag
 * added PHPDoc for all Token parsers and Core extension functions

* 1.1.1 (2011-07-17)

 * added a performance optimization in the Optimizer (also helps to lower the number of nested level calls)
 * made some performance improvement for some edge cases

* 1.1.0 (2011-06-28)

 * fixed json_encode filter

* 1.1.0-RC3 (2011-06-24)

 * fixed method case-sensitivity when using the sandbox mode
 * added timezone support for the date filter
 * fixed possible security problems with NUL bytes

* 1.1.0-RC2 (2011-06-16)

 * added an exception when the template passed to "use" is not a string
 * made 'a.b is defined' not throw an exception if a is not defined (in strict mode)
 * added {% line \d+ %} directive

* 1.1.0-RC1 (2011-05-28)

Flush your cache after upgrading.

 * fixed date filter when using a timestamp
 * fixed the defined test for some cases
 * fixed a parsing problem when a large chunk of text is enclosed in a raw tag
 * added support for horizontal reuse of template blocks (see docs for more information)
 * added whitespace control modifier to all tags (see docs for more information)
 * added null as an alias for none (the null test is also an alias for the none test now)
 * made TRUE, FALSE, NONE equivalent to their lowercase counterparts
 * wrapped all compilation and runtime exceptions with Twig_Error_Runtime and added logic to guess the template name and line
 * moved display() method to Twig_Template (generated templates should now use doDisplay() instead)

* 1.0.0 (2011-03-27)

 * fixed output when using mbstring
 * fixed duplicate call of methods when using the sandbox
 * made the charset configurable for the escape filter

* 1.0.0-RC2 (2011-02-21)

 * changed the way {% set %} works when capturing (the content is now marked as safe)
 * added support for macro name in the endmacro tag
 * make Twig_Error compatible with PHP 5.3.0 >
 * fixed an infinite loop on some Windows configurations
 * fixed the "length" filter for numbers
 * fixed Template::getAttribute() as properties in PHP are case sensitive
 * removed coupling between Twig_Node and Twig_Template
 * fixed the ternary operator precedence rule

* 1.0.0-RC1 (2011-01-09)

Backward incompatibilities:

 * the "items" filter, which has been deprecated for quite a long time now, has been removed
 * the "range" filter has been converted to a function: 0|range(10) -> range(0, 10)
 * the "constant" filter has been converted to a function: {{ some_date|date('DATE_W3C'|constant) }} -> {{ some_date|date(constant('DATE_W3C')) }}
 * the "cycle" filter has been converted to a function: {{ ['odd', 'even']|cycle(i) }} -> {{ cycle(['odd', 'even'], i) }}
 * the "for" tag does not support "joined by" anymore
 * the "autoescape" first argument is now "true"/"false" (instead of "on"/"off")
 * the "parent" tag has been replaced by a "parent" function ({{ parent() }} instead of {% parent %})
 * the "display" tag has been replaced by a "block" function ({{ block('title') }} instead of {% display title %})
 * removed the grammar and simple token parser (moved to the Twig Extensions repository)

Changes:

 * added "needs_context" option for filters and functions (the context is then passed as a first argument)
 * added global variables support
 * made macros return their value instead of echoing directly (fixes calling a macro in sandbox mode)
 * added the "from" tag to import macros as functions
 * added support for functions (a function is just syntactic sugar for a getAttribute() call)
 * made macros callable when sandbox mode is enabled
 * added an exception when a macro uses a reserved name
 * the "default" filter now uses the "empty" test instead of just checking for null
 * added the "empty" test

* 0.9.10 (2010-12-16)

Backward incompatibilities:

 * The Escaper extension is enabled by default, which means that all displayed
   variables are now automatically escaped. You can revert to the previous
   behavior by removing the extension via $env->removeExtension('escaper')
   or just set the 'autoescape' option to 'false'.
 * removed the "without loop" attribute for the "for" tag (not needed anymore
   as the Optimizer take care of that for most cases)
 * arrays and hashes have now a different syntax
     * arrays keep the same syntax with square brackets: [1, 2]
     * hashes now use curly braces (["a": "b"] should now be written as {"a": "b"})
     * support for "arrays with keys" and "hashes without keys" is not supported anymore ([1, "foo": "bar"] or {"foo": "bar", 1})
 * the i18n extension is now part of the Twig Extensions repository

Changes:

 * added the merge filter
 * removed 'is_escaper' option for filters (a left over from the previous version) -- you must use 'is_safe' now instead
 * fixed usage of operators as method names (like is, in, and not)
 * changed the order of execution for node visitors
 * fixed default() filter behavior when used with strict_variables set to on
 * fixed filesystem loader compatibility with PHAR files
 * enhanced error messages when an unexpected token is parsed in an expression
 * fixed filename not being added to syntax error messages
 * added the autoescape option to enable/disable autoescaping
 * removed the newline after a comment (mimics PHP behavior)
 * added a syntax error exception when parent block is used on a template that does not extend another one
 * made the Escaper extension enabled by default
 * fixed sandbox extension when used with auto output escaping
 * fixed escaper when wrapping a Twig_Node_Print (the original class must be preserved)
 * added an Optimizer extension (enabled by default; optimizes "for" loops and "raw" filters)
 * added priority to node visitors

* 0.9.9 (2010-11-28)

Backward incompatibilities:
 * the self special variable has been renamed to _self
 * the odd and even filters are now tests:
     {{ foo|odd }} must now be written {{ foo is odd }}
 * the "safe" filter has been renamed to "raw"
 * in Node classes,
        sub-nodes are now accessed via getNode() (instead of property access)
        attributes via getAttribute() (instead of array access)
 * the urlencode filter had been renamed to url_encode
 * the include tag now merges the passed variables with the current context by default
   (the old behavior is still possible by adding the "only" keyword)
 * moved Exceptions to Twig_Error_* (Twig_SyntaxError/Twig_RuntimeError are now Twig_Error_Syntax/Twig_Error_Runtime)
 * removed support for {{ 1 < i < 3 }} (use {{ i > 1 and i < 3 }} instead)
 * the "in" filter has been removed ({{ a|in(b) }} should now be written {{ a in b }})

Changes:
 * added file and line to Twig_Error_Runtime exceptions thrown from Twig_Template
 * changed trans tag to accept any variable for the plural count
 * fixed sandbox mode (__toString() method check was not enforced if called implicitly from complex statements)
 * added the ** (power) operator
 * changed the algorithm used for parsing expressions
 * added the spaceless tag
 * removed trim_blocks option
 * added support for is*() methods for attributes (foo.bar now looks for foo->getBar() or foo->isBar())
 * changed all exceptions to extend Twig_Error
 * fixed unary expressions ({{ not(1 or 0) }})
 * fixed child templates (with an extend tag) that uses one or more imports
 * added support for {{ 1 not in [2, 3] }} (more readable than the current {{ not (1 in [2, 3]) }})
 * escaping has been rewritten
 * the implementation of template inheritance has been rewritten
   (blocks can now be called individually and still work with inheritance)
 * fixed error handling for if tag when a syntax error occurs within a subparse process
 * added a way to implement custom logic for resolving token parsers given a tag name
 * fixed js escaper to be stricter (now uses a whilelist-based js escaper)
 * added the following filers: "constant", "trans", "replace", "json_encode"
 * added a "constant" test
 * fixed objects with __toString() not being autoescaped
 * fixed subscript expressions when calling __call() (methods now keep the case)
 * added "test" feature (accessible via the "is" operator)
 * removed the debug tag (should be done in an extension)
 * fixed trans tag when no vars are used in plural form
 * fixed race condition when writing template cache
 * added the special _charset variable to reference the current charset
 * added the special _context variable to reference the current context
 * renamed self to _self (to avoid conflict)
 * fixed Twig_Template::getAttribute() for protected properties

* 0.9.8 (2010-06-28)

Backward incompatibilities:
 * the trans tag plural count is now attached to the plural tag:
    old: `{% trans count %}...{% plural %}...{% endtrans %}`
    new: `{% trans %}...{% plural count %}...{% endtrans %}`

 * added a way to translate strings coming from a variable ({% trans var %})
 * fixed trans tag when used with the Escaper extension
 * fixed default cache umask
 * removed Twig_Template instances from the debug tag output
 * fixed objects with __isset() defined
 * fixed set tag when used with a capture
 * fixed type hinting for Twig_Environment::addFilter() method

* 0.9.7 (2010-06-12)

Backward incompatibilities:
 * changed 'as' to '=' for the set tag ({% set title as "Title" %} must now be {% set title = "Title" %})
 * removed the sandboxed attribute of the include tag (use the new sandbox tag instead)
 * refactored the Node system (if you have custom nodes, you will have to update them to use the new API)

 * added self as a special variable that refers to the current template (useful for importing macros from the current template)
 * added Twig_Template instance support to the include tag
 * added support for dynamic and conditional inheritance ({% extends some_var %} and {% extends standalone ? "minimum" : "base" %})
 * added a grammar sub-framework to ease the creation of custom tags
 * fixed the for tag for large arrays (some loop variables are now only available for arrays and objects that implement the Countable interface)
 * removed the Twig_Resource::resolveMissingFilter() method
 * fixed the filter tag which did not apply filtering to included files
 * added a bunch of unit tests
 * added a bunch of phpdoc
 * added a sandbox tag in the sandbox extension
 * changed the date filter to support any date format supported by DateTime
 * added strict_variable setting to throw an exception when an invalid variable is used in a template (disabled by default)
 * added the lexer, parser, and compiler as arguments to the Twig_Environment constructor
 * changed the cache option to only accepts an explicit path to a cache directory or false
 * added a way to add token parsers, filters, and visitors without creating an extension
 * added three interfaces: Twig_NodeInterface, Twig_TokenParserInterface, and Twig_FilterInterface
 * changed the generated code to match the new coding standards
 * fixed sandbox mode (__toString() method check was not enforced if called implicitly from a simple statement like {{ article }})
 * added an exception when a child template has a non-empty body (as it is always ignored when rendering)

* 0.9.6 (2010-05-12)

 * fixed variables defined outside a loop and for which the value changes in a for loop
 * fixed the test suite for PHP 5.2 and older versions of PHPUnit
 * added support for __call() in expression resolution
 * fixed node visiting for macros (macros are now visited by visitors as any other node)
 * fixed nested block definitions with a parent call (rarely useful but nonetheless supported now)
 * added the cycle filter
 * fixed the Lexer when mbstring.func_overload is used with an mbstring.internal_encoding different from ASCII
 * added a long-syntax for the set tag ({% set foo %}...{% endset %})
 * unit tests are now powered by PHPUnit
 * added support for gettext via the `i18n` extension
 * fixed twig_capitalize_string_filter() and fixed twig_length_filter() when used with UTF-8 values
 * added a more useful exception if an if tag is not closed properly
 * added support for escaping strategy in the autoescape tag
 * fixed lexer when a template has a big chunk of text between/in a block

* 0.9.5 (2010-01-20)

As for any new release, don't forget to remove all cached templates after
upgrading.

If you have defined custom filters, you MUST upgrade them for this release. To
upgrade, replace "array" with "new Twig_Filter_Function", and replace the
environment constant by the "needs_environment" option:

  // before
  'even'   => array('twig_is_even_filter', false),
  'escape' => array('twig_escape_filter', true),

  // after
  'even'   => new Twig_Filter_Function('twig_is_even_filter'),
  'escape' => new Twig_Filter_Function('twig_escape_filter', array('needs_environment' => true)),

If you have created NodeTransformer classes, you will need to upgrade them to
the new interface (please note that the interface is not yet considered
stable).

 * fixed list nodes that did not extend the Twig_NodeListInterface
 * added the "without loop" option to the for tag (it disables the generation of the loop variable)
 * refactored node transformers to node visitors
 * fixed automatic-escaping for blocks
 * added a way to specify variables to pass to an included template
 * changed the automatic-escaping rules to be more sensible and more configurable in custom filters (the documentation lists all the rules)
 * improved the filter system to allow object methods to be used as filters
 * changed the Array and String loaders to actually make use of the cache mechanism
 * included the default filter function definitions in the extension class files directly (Core, Escaper)
 * added the // operator (like the floor() PHP function)
 * added the .. operator (as a syntactic sugar for the range filter when the step is 1)
 * added the in operator (as a syntactic sugar for the in filter)
 * added the following filters in the Core extension: in, range
 * added support for arrays (same behavior as in PHP, a mix between lists and dictionaries, arrays and hashes)
 * enhanced some error messages to provide better feedback in case of parsing errors

* 0.9.4 (2009-12-02)

If you have custom loaders, you MUST upgrade them for this release: The
Twig_Loader base class has been removed, and the Twig_LoaderInterface has also
been changed (see the source code for more information or the documentation).

 * added support for DateTime instances for the date filter
 * fixed loop.last when the array only has one item
 * made it possible to insert newlines in tag and variable blocks
 * fixed a bug when a literal '\n' were present in a template text
 * fixed bug when the filename of a template contains */
 * refactored loaders

* 0.9.3 (2009-11-11)

This release is NOT backward compatible with the previous releases.

  The loaders do not take the cache and autoReload arguments anymore. Instead,
  the Twig_Environment class has two new options: cache and auto_reload.
  Upgrading your code means changing this kind of code:

      $loader = new Twig_Loader_Filesystem('/path/to/templates', '/path/to/compilation_cache', true);
      $twig = new Twig_Environment($loader);

  to something like this:

      $loader = new Twig_Loader_Filesystem('/path/to/templates');
      $twig = new Twig_Environment($loader, array(
        'cache' => '/path/to/compilation_cache',
        'auto_reload' => true,
      ));

 * deprecated the "items" filter as it is not needed anymore
 * made cache and auto_reload options of Twig_Environment instead of arguments of Twig_Loader
 * optimized template loading speed
 * removed output when an error occurs in a template and render() is used
 * made major speed improvements for loops (up to 300% on even the smallest loops)
 * added properties as part of the sandbox mode
 * added public properties support (obj.item can now be the item property on the obj object)
 * extended set tag to support expression as value ({% set foo as 'foo' ~ 'bar' %} )
 * fixed bug when \ was used in HTML

* 0.9.2 (2009-10-29)

 * made some speed optimizations
 * changed the cache extension to .php
 * added a js escaping strategy
 * added support for short block tag
 * changed the filter tag to allow chained filters
 * made lexer more flexible as you can now change the default delimiters
 * added set tag
 * changed default directory permission when cache dir does not exist (more secure)
 * added macro support
 * changed filters first optional argument to be a Twig_Environment instance instead of a Twig_Template instance
 * made Twig_Autoloader::autoload() a static method
 * avoid writing template file if an error occurs
 * added $ escaping when outputting raw strings
 * enhanced some error messages to ease debugging
 * fixed empty cache files when the template contains an error

* 0.9.1 (2009-10-14)

  * fixed a bug in PHP 5.2.6
  * fixed numbers with one than one decimal
  * added support for method calls with arguments ({{ foo.bar('a', 43) }})
  * made small speed optimizations
  * made minor tweaks to allow better extensibility and flexibility

* 0.9.0 (2009-10-12)

 * Initial release<|MERGE_RESOLUTION|>--- conflicted
+++ resolved
@@ -1,4 +1,3 @@
-<<<<<<< HEAD
 * 2.0.0 (201X-XX-XX)
 
  * remove reserved macro names. All names can be used as macro
@@ -14,10 +13,7 @@
  * improved the performance of the filesystem loader
  * removed features that were deprecated in 1.x
 
-* 1.20.1 (2015-XX-XX)
-=======
 * 1.21.0 (2015-XX-XX)
->>>>>>> 05b5f80d
 
  * added deprecation notices for deprecated features
  * added a deprecation "framework" for filters/functions/tests and test fixtures
