<<<<<<< HEAD
* 2.12.3 (2019-XX-XX)

 * n/a

* 2.12.2 (2019-11-11)

 * added supported for exponential numbers

* 2.12.1 (2019-10-17)

 * added the String extension in the "extra" repositories: "u" filter

* 2.12.0 (2019-10-05)

 * added the spaceship operator ("<=>"), useful when using an arrow function in the "sort" filter
 * added support for an "arrow" function on the "sort" filter
 * added the CssInliner extension in the "extra" repositories: "inline_css"
   filter
 * added the Inky extension in the "extra" repositories: "inky_to_html" filter
 * added Intl extension in the "extra" repositories: "country_name",
   "currency_name", "currency_symbol", "language_name", "locale_name",
   "timezone_name", "format_currency", "format_number",
   "format_*_number", "format_datetime", "format_date", and "format_time"
   filters, and the "country_timezones" function
 * added the Markdown extension in the "extra" repositories: "markdown_to_html",
   and "html_to_markdown" filters
 * added the HtmlExtension extension in the "extra" repositories: "date_uri"
   filter, and "html_classes" function
 * optimized "block('foo') ?? 'bar'"
 * fixed the empty test on Traversable instances
 * fixed array_key_exists() on objects
 * fixed cache when opcache is installed but disabled
 * fixed using macros in arrow functions
 * fixed split filter on edge case

* 2.11.3 (2019-06-18)

 * display partial output (PHP buffer) when an error occurs in debug mode
 * fixed the filter filter (allow the result to be used several times)
 * fixed macro auto-import when a template contains only macros

* 2.11.2 (2019-06-05)

 * fixed macro auto-import

* 2.11.1 (2019-06-04)

 * added support for "Twig\Markup" instances in the "in" test (again)
 * allowed string operators as variables names in assignments
 * fixed support for macros defined in parent templates

* 2.11.0 (2019-05-31)

 * added the possibility to register classes/interfaces as being safe for the escaper ("EscaperExtension::addSafeClass()")
 * deprecated CoreExtension::setEscaper() and CoreExtension::getEscapers() in favor of the same methods on EscaperExtension
 * macros are now auto-imported in the template they are defined (under the ``_self`` variable)
 * added support for macros on "is defined" tests
 * fixed macros "import" when using the same name in the parent and child templates
 * fixed recursive macros
 * macros imported "globally" in a template are now available in macros without re-importing them
 * fixed the "filter" filter when the argument is \Traversable but does not implement \Iterator (\SimpleXmlElement for instance)
 * fixed a PHP fatal error when calling a macro imported in a block in a nested block
 * fixed a PHP fatal error when calling a macro imported in the template in another macro
 * fixed wrong error message on "import" and "from"

* 2.10.0 (2019-05-14)

 * deprecated "if" conditions on "for" tags
 * added "filter", "map", and "reduce" filters (and support for arrow functions)
 * fixed partial output leak when a PHP fatal error occurs
 * optimized context access on PHP 7.4

* 2.9.0 (2019-04-28)

 * deprecated returning "false" to remove a Node from NodeVisitorInterface::leaveNode()
 * allowed Twig\NodeVisitor\NodeVisitorInterface::leaveNode() to return "null" instead of "false" (same meaning)
 * deprecated the "filter" tag (use the "apply" tag instead)
 * added the "apply" tag as a replacement for the "filter" tag
 * allowed Twig\Loader\FilesystemLoader::findTemplate() to return "null" instead of "false" (same meaning)
 * added support for "Twig\Markup" instances in the "in" test
 * fixed "import" when macros are stored in a template string
 * fixed Lexer when using custom options containing the # char
 * added template line number to twig_get_attribute()

* 2.8.1 (2019-04-16)

 * fixed EscaperNodeVisitor
 * deprecated passing a 3rd, 4th, and 5th arguments to the Sandbox exception classes
 * deprecated Node::setTemplateName() in favor of Node::setSourceContext()

* 2.8.0 (2019-04-16)

 * added Traversable support for the length filter
 * fixed some wrong location in error messages
 * made exception creation faster
 * made escaping on ternary expressions (?: and ??) more fine-grained
 * added the possibility to give a nice name to string templates (template_from_string function)
 * fixed the "with" behavior to always include the globals (for consistency with the "include" and "embed" tags)
 * fixed "include" with "ignore missing" when an error loading occurs in the included template
 * added support for a new whitespace trimming option ({%~ ~%}, {{~ ~}}, {#~ ~#})
 * added the "column" filter

* 2.7.4 (2019-03-23)

 * fixed variadic support
 * fixed CheckToStringNode implementation (broken when a function/filter is variadic)

* 2.7.3 (2019-03-21)

 * fixed the spaceless filter so that it behaves like the spaceless tag
 * fixed BC break on Environment::resolveTemplate()
 * allowed Traversable objects to be used in the "with" tag
 * allowed Traversable objects to be used in the "with" tag
 * allowed Traversable objects to be used in the "with" argument of the "include" and "embed" tags

* 2.7.2 (2019-03-12)

 * added TemplateWrapper::getTemplateName()

* 2.7.1 (2019-03-12)

 * fixed class aliases

* 2.7.0 (2019-03-12)

 * fixed sandbox security issue (under some circumstances, calling the
   __toString() method on an object was possible even if not allowed by the
   security policy)
 * fixed batch filter clobbers array keys when fill parameter is used
 * added preserveKeys support for the batch filter
 * fixed "embed" support when used from "template_from_string"
 * deprecated passing a Twig\Template to Twig\Environment::load()/Twig\Environment::resolveTemplate()
 * added the possibility to pass a TemplateWrapper to Twig\Environment::load()
 * marked Twig\Environment::getTemplateClass() as internal (implementation detail)
 * improved the performance of the sandbox
 * deprecated the spaceless tag
 * added a spaceless filter
 * added max value to the "random" function
 * deprecated Twig\Extension\InitRuntimeInterface
 * deprecated Twig\Loader\ExistsLoaderInterface
 * deprecated PSR-0 classes in favor of namespaced ones
 * made namespace classes the default classes (PSR-0 ones are aliases now)
 * added Twig\Loader\ChainLoader::getLoaders()
 * removed duplicated directory separator in FilesystemLoader
 * deprecated the "base_template_class" option on Twig\Environment
 * deprecated the Twig\Environment::getBaseTemplateClass() and
   Twig\Environment::setBaseTemplateClass() methods
 * changed internal code to use the namespaced classes as much as possible
 * deprecated Twig_Parser::isReservedMacroName()

* 2.6.2 (2019-01-14)

 * fixed regression (key exists check for non ArrayObject objects)

* 2.6.1 (2019-01-14)

 * fixed ArrayObject access with a null value
 * fixed embedded templates starting with a BOM
 * fixed using a Twig_TemplateWrapper instance as an argument to extends
 * fixed error location when calling an undefined block
 * deprecated passing a string as a source on Twig_Error
 * switched generated code to use the PHP short array notation
 * fixed float representation in compiled templates
 * added a second argument to the join filter (last separator configuration)

* 2.6.0 (2018-12-16)

 * made sure twig_include returns a string
 * fixed multi-byte UFT-8 in escape('html_attr')
 * added the "deprecated" tag
 * added support for dynamically named tests
 * fixed GlobalsInterface extended class
 * fixed filesystem loader throwing an exception instead of returning false

* 2.5.0 (2018-07-13)

 * deprecated using the spaceless tag at the root level of a child template (noop anyway)
 * deprecated the possibility to define a block in a non-capturing block in a child template
 * added the Symfony ctype polyfill as a dependency
 * fixed reporting the proper location for errors compiled in templates
 * fixed the error handling for the optimized extension-based function calls
 * ensured that syntax errors are triggered with the right line
 * "js" filter now produces valid JSON

* 2.4.8 (2018-04-02)

 * fixed a regression when using the "default" filter or the "defined" test on non-existing arrays

* 2.4.7 (2018-03-20)

 * optimized runtime performance
 * optimized parser performance by inlining the constant values
 * fixed block names unicity
 * fixed counting children of SimpleXMLElement objects
 * added missing else clause to avoid infinite loops
 * fixed .. (range operator) in sandbox policy

* 2.4.6 (2018-03-03)

 * fixed a regression in the way the profiler is registered in templates

* 2.4.5 (2018-03-02)

 * optimized the performance of calling an extension method at runtime
 * optimized the performance of the dot operator for array and method calls
 * added an exception when using "===" instead of "same as"
 * fixed possible array to string conversion concealing actual error
 * made variable names deterministic in compiled templates
 * fixed length filter when passing an instance of IteratorAggregate
 * fixed Environment::resolveTemplate to accept instances of TemplateWrapper

* 2.4.4 (2017-09-27)

 * added Twig_Profiler_Profile::reset()
 * fixed use TokenParser to return an empty Node
 * added RuntimeExtensionInterface
 * added circular reference detection when loading templates
 * added support for runtime loaders in IntegrationTestCase
 * fixed deprecation when using Twig_Profiler_Dumper_Html
 * removed @final from Twig_Profiler_Dumper_Text

* 2.4.3 (2017-06-07)

 * fixed namespaces introduction

* 2.4.2 (2017-06-05)

 * fixed namespaces introduction

* 2.4.1 (2017-06-05)

 * fixed namespaces introduction

* 2.4.0 (2017-06-05)

 * added support for PHPUnit 6 when testing extensions
 * fixed PHP 7.2 compatibility
 * fixed template name generation in Twig_Environment::createTemplate()
 * removed final tag on Twig_TokenParser_Include
 * dropped HHVM support
 * added namespaced aliases for all (non-deprecated) classes and interfaces
 * marked Twig_Filter, Twig_Function, Twig_Test, Twig_Node_Module and Twig_Profiler_Profile as final via the @final annotation

* 2.3.2 (2017-04-20)

 * fixed edge case in the method cache for Twig attributes

* 2.3.1 (2017-04-18)

 * fixed the empty() test

* 2.3.0 (2017-03-22)

 * fixed a race condition handling when writing cache files
 * "length" filter now returns string length when applied to an object that does
   not implement \Countable but provides __toString()
 * "empty" test will now consider the return value of the __toString() method for
   objects implement __toString() but not \Countable
 * fixed JS escaping for unicode characters with higher code points
 * added error message when calling `parent()` in a block that doesn't exist in the parent template

* 2.2.0 (2017-02-26)

 * added a PSR-11 compatible runtime loader
 * added `side` argument to `trim` to allow left or right trimming only.

* 2.1.0 (2017-01-11)

 * fixed twig_get_attribute()
 * added Twig_NodeCaptureInterface for nodes that capture all output

* 2.0.0 (2017-01-05)

 * removed the C extension
 * moved Twig_Environment::getAttribute() to twig_get_attribute()
 * removed Twig_Environment::getLexer(), Twig_Environment::getParser(), Twig_Environment::getCompiler()
 * removed Twig_Compiler::getFilename()
 * added hasser support in Twig_Template::getAttribute()
 * sped up the json_encode filter
 * removed reserved macro names; all names can be used as macro
 * removed Twig_Template::getEnvironment()
 * changed _self variable to return the current template name
 * made the loader a required argument of Twig_Environment constructor
 * removed Twig_Environment::clearTemplateCache()
 * removed Twig_Autoloader (use Composer instead)
 * removed `true` as an equivalent to `html` for the auto-escaping strategy
 * removed pre-1.8 autoescape tag syntax
 * dropped support for PHP 5.x
 * removed the ability to register a global variable after the runtime or the extensions have been initialized
 * improved the performance of the filesystem loader
 * removed features that were deprecated in 1.x

* 1.42.4 (2019-XX-XX)
=======
* 1.42.5 (2019-XX-XX)
>>>>>>> 69030c7f

 * n/a

* 1.42.4 (2019-11-11)

 * optimized "block('foo') ?? 'bar"
 * added supported for exponential numbers

* 1.42.3 (2019-08-24)

 * fixed the "split" filter when the delimiter is "0"
 * fixed the "empty" test on Traversable instances
 * fixed cache when opcache is installed but disabled
 * fixed PHP 7.4 compatibility
 * bumped the minimal PHP version to 5.5

* 1.42.2 (2019-06-18)

 * Display partial output (PHP buffer) when an error occurs in debug mode

* 1.42.1 (2019-06-04)

 * added support for "Twig\Markup" instances in the "in" test (again)
 * allowed string operators as variables names in assignments

* 1.42.0 (2019-05-31)

 * fixed the "filter" filter when the argument is \Traversable but does not implement \Iterator (\SimpleXmlElement for instance)
 * fixed a PHP fatal error when calling a macro imported in a block in a nested block
 * fixed a PHP fatal error when calling a macro imported in the template in another macro
 * fixed wrong error message on "import" and "from"

* 1.41.0 (2019-05-14)

 * fixed support for PHP 7.4
 * added "filter", "map", and "reduce" filters (and support for arrow functions)
 * fixed partial output leak when a PHP fatal error occurs
 * optimized context access on PHP 7.4

* 1.40.1 (2019-04-29)

* fixed regression in NodeTraverser

* 1.40.0 (2019-04-28)

 * allowed Twig\NodeVisitor\NodeVisitorInterface::leaveNode() to return "null" instead of "false" (same meaning)
 * added the "apply" tag as a replacement for the "filter" tag
 * allowed Twig\Loader\FilesystemLoader::findTemplate() to return "null" instead of "false" (same meaning)
 * added support for "Twig\Markup" instances in the "in" test
 * fixed Lexer when using custom options containing the # char
 * fixed "import" when macros are stored in a template string

* 1.39.1 (2019-04-16)

 * fixed EscaperNodeVisitor

* 1.39.0 (2019-04-16)

 * added Traversable support for the length filter
 * fixed some wrong location in error messages
 * made exception creation faster
 * made escaping on ternary expressions (?: and ??) more fine-grained
 * added the possibility to give a nice name to string templates (template_from_string function)
 * fixed the "with" behavior to always include the globals (for consistency with the "include" and "embed" tags)
 * fixed "include" with "ignore missing" when an error loading occurs in the included template
 * added support for a new whitespace trimming option ({%~ ~%}, {{~ ~}}, {#~ ~#})

* 1.38.4 (2019-03-23)

 * fixed CheckToStringNode implementation (broken when a function/filter is variadic)

* 1.38.3 (2019-03-21)

 * fixed the spaceless filter so that it behaves like the spaceless tag
 * fixed BC break on Environment::resolveTemplate()
 * fixed the bundled Autoloader to also load namespaced classes
 * allowed Traversable objects to be used in the "with" tag
 * allowed Traversable objects to be used in the "with" argument of the "include" and "embed" tags

* 1.38.2 (2019-03-12)

 * added TemplateWrapper::getTemplateName()

* 1.38.1 (2019-03-12)

 * fixed class aliases

* 1.38.0 (2019-03-12)

 * fixed sandbox security issue (under some circumstances, calling the
   __toString() method on an object was possible even if not allowed by the
   security policy)
 * fixed batch filter clobbers array keys when fill parameter is used
 * added preserveKeys support for the batch filter
 * fixed "embed" support when used from "template_from_string"
 * added the possibility to pass a TemplateWrapper to Twig\Environment::load()
 * improved the performance of the sandbox
 * added a spaceless filter
 * added max value to the "random" function
 * made namespace classes the default classes (PSR-0 ones are aliases now)
 * removed duplicated directory separator in FilesystemLoader
 * added Twig\Loader\ChainLoader::getLoaders()
 * changed internal code to use the namespaced classes as much as possible

* 1.37.1 (2019-01-14)

 * fixed regression (key exists check for non ArrayObject objects)
 * fixed logic in TemplateWrapper

* 1.37.0 (2019-01-14)

 * fixed ArrayObject access with a null value
 * fixed embedded templates starting with a BOM
 * fixed using a Twig_TemplateWrapper instance as an argument to extends
 * switched generated code to use the PHP short array notation
 * dropped PHP 5.3 support
 * fixed float representation in compiled templates
 * added a second argument to the join filter (last separator configuration)

* 1.36.0 (2018-12-16)

 * made sure twig_include returns a string
 * fixed multi-byte UFT-8 in escape('html_attr')
 * added the "deprecated" tag
 * added support for dynamically named tests
 * fixed GlobalsInterface extended class
 * fixed filesystem loader throwing an exception instead of returning false

* 1.35.4 (2018-07-13)

 * ensured that syntax errors are triggered with the right line
 * added the Symfony ctype polyfill as a dependency
 * "js" filter now produces valid JSON

* 1.35.3 (2018-03-20)

 * fixed block names unicity
 * fixed counting children of SimpleXMLElement objects
 * added missing else clause to avoid infinite loops
 * fixed .. (range operator) in sandbox policy

* 1.35.2 (2018-03-03)

 * fixed a regression in the way the profiler is registered in templates

* 1.35.1 (2018-03-02)

 * added an exception when using "===" instead of "same as"
 * fixed possible array to string conversion concealing actual error
 * made variable names deterministic in compiled templates
 * fixed length filter when passing an instance of IteratorAggregate
 * fixed Environment::resolveTemplate to accept instances of TemplateWrapper

* 1.35.0 (2017-09-27)

 * added Twig_Profiler_Profile::reset()
 * fixed use TokenParser to return an empty Node
 * added RuntimeExtensionInterface
 * added circular reference detection when loading templates

* 1.34.4 (2017-07-04)

 * added support for runtime loaders in IntegrationTestCase
 * fixed deprecation when using Twig_Profiler_Dumper_Html

* 1.34.3 (2017-06-07)

 * fixed namespaces introduction

* 1.34.2 (2017-06-05)

 * fixed namespaces introduction

* 1.34.1 (2017-06-05)

 * fixed namespaces introduction

* 1.34.0 (2017-06-05)

 * added support for PHPUnit 6 when testing extensions
 * fixed PHP 7.2 compatibility
 * fixed template name generation in Twig_Environment::createTemplate()
 * removed final tag on Twig_TokenParser_Include
 * added namespaced aliases for all (non-deprecated) classes and interfaces
 * dropped HHVM support
 * dropped PHP 5.2 support

* 1.33.2 (2017-04-20)

 * fixed edge case in the method cache for Twig attributes

* 1.33.1 (2017-04-18)

 * fixed the empty() test

* 1.33.0 (2017-03-22)

 * fixed a race condition handling when writing cache files
 * "length" filter now returns string length when applied to an object that does
   not implement \Countable but provides __toString()
 * "empty" test will now consider the return value of the __toString() method for
   objects implement __toString() but not \Countable
 * fixed JS escaping for unicode characters with higher code points

* 1.32.0 (2017-02-26)

 * fixed deprecation notice in Twig_Util_DeprecationCollector
 * added a PSR-11 compatible runtime loader
 * added `side` argument to `trim` to allow left or right trimming only.

* 1.31.0 (2017-01-11)

 * added Twig_NodeCaptureInterface for nodes that capture all output
 * fixed marking the environment as initialized too early
 * fixed C89 compat for the C extension
 * turned fatal error into exception when a previously generated cache is corrupted
 * fixed offline cache warm-ups for embedded templates

* 1.30.0 (2016-12-23)

 * added Twig_FactoryRuntimeLoader
 * deprecated function/test/filter/tag overriding
 * deprecated the "disable_c_ext" attribute on Twig_Node_Expression_GetAttr

* 1.29.0 (2016-12-13)

 * fixed sandbox being left enabled if an exception is thrown while rendering
 * marked some classes as being final (via @final)
 * made Twig_Error report real source path when possible
 * added support for {{ _self }} to provide an upgrade path from 1.x to 2.0 (replaces {{ _self.templateName }})
 * deprecated silent display of undefined blocks
 * deprecated support for mbstring.func_overload != 0

* 1.28.2 (2016-11-23)

 * fixed precedence between getFoo() and isFoo() in Twig_Template::getAttribute()
 * improved a deprecation message

* 1.28.1 (2016-11-18)

 * fixed block() function when used with a template argument

* 1.28.0 (2016-11-17)

 * added support for the PHP 7 null coalescing operator for the ?? Twig implementation
 * exposed a way to access template data and methods in a portable way
 * changed context access to use the PHP 7 null coalescing operator when available
 * added the "with" tag
 * added support for a custom template on the block() function
 * added "is defined" support for block() and constant()
 * optimized the way attributes are fetched

* 1.27.0 (2016-10-25)

 * deprecated Twig_Parser::getEnvironment()
 * deprecated Twig_Parser::addHandler() and Twig_Parser::addNodeVisitor()
 * deprecated Twig_Compiler::addIndentation()
 * fixed regression when registering two extensions having the same class name
 * deprecated Twig_LoaderInterface::getSource() (implement Twig_SourceContextLoaderInterface instead)
 * fixed the filesystem loader with relative paths
 * deprecated Twig_Node::getLine() in favor of Twig_Node::getTemplateLine()
 * deprecated Twig_Template::getSource() in favor of Twig_Template::getSourceContext()
 * deprecated Twig_Node::getFilename() in favor of Twig_Node::getTemplateName()
 * deprecated the "filename" escaping strategy (use "name" instead)
 * added Twig_Source to hold information about the original template
 * deprecated Twig_Error::getTemplateFile() and Twig_Error::setTemplateFile() in favor of Twig_Error::getTemplateName() and Twig_Error::setTemplateName()
 * deprecated Parser::getFilename()
 * fixed template paths when a template name contains a protocol like vfs://
 * improved debugging with Twig_Sandbox_SecurityError exceptions for disallowed methods and properties

* 1.26.1 (2016-10-05)

 * removed template source code from generated template classes when debug is disabled
 * fixed default implementation of Twig_Template::getDebugInfo() for better BC
 * fixed regression on static calls for functions/filters/tests

* 1.26.0 (2016-10-02)

 * added template cache invalidation based on more environment options
 * added a missing deprecation notice
 * fixed template paths when a template is stored in a PHAR file
 * allowed filters/functions/tests implementation to use a different class than the extension they belong to
 * deprecated Twig_ExtensionInterface::getName()

* 1.25.0 (2016-09-21)

 * changed the way we store template source in template classes
 * removed usage of realpath in cache keys
 * fixed Twig cache sharing when used with different versions of PHP
 * removed embed parent workaround for simple use cases
 * deprecated the ability to store non Node instances in Node::$nodes
 * deprecated Twig_Environment::getLexer(), Twig_Environment::getParser(), Twig_Environment::getCompiler()
 * deprecated Twig_Compiler::getFilename()

* 1.24.2 (2016-09-01)

 * fixed static callables
 * fixed a potential PHP warning when loading the cache
 * fixed a case where the autoescaping does not work as expected

* 1.24.1 (2016-05-30)

 * fixed reserved keywords (forbids true, false, null and none keywords for variables names)
 * fixed support for PHP7 (Throwable support)
 * marked the following methods as being internals on Twig_Environment:
   getFunctions(), getFilters(), getTests(), getFunction(), getFilter(), getTest(),
   getTokenParsers(), getTags(), getNodeVisitors(), getUnaryOperators(), getBinaryOperators(),
   getFunctions(), getFilters(), getGlobals(), initGlobals(), initExtensions(), and initExtension()

* 1.24.0 (2016-01-25)

 * adding support for the ?? operator
 * fixed the defined test when used on a constant, a map, or a sequence
 * undeprecated _self (should only be used to get the template name, not the template instance)
 * fixed parsing on PHP7

* 1.23.3 (2016-01-11)

 * fixed typo

* 1.23.2 (2015-01-11)

 * added versions in deprecated messages
 * made file cache tolerant for trailing (back)slashes on directory configuration
 * deprecated unused Twig_Node_Expression_ExtensionReference class

* 1.23.1 (2015-11-05)

 * fixed some exception messages which triggered PHP warnings
 * fixed BC on Twig_Test_NodeTestCase

* 1.23.0 (2015-10-29)

 * deprecated the possibility to override an extension by registering another one with the same name
 * deprecated Twig_ExtensionInterface::getGlobals() (added Twig_Extension_GlobalsInterface for BC)
 * deprecated Twig_ExtensionInterface::initRuntime() (added Twig_Extension_InitRuntimeInterface for BC)
 * deprecated Twig_Environment::computeAlternatives()

* 1.22.3 (2015-10-13)

 * fixed regression when using null as a cache strategy
 * improved performance when checking template freshness
 * fixed warnings when loaded templates do not exist
 * fixed template class name generation to prevent possible collisions
 * fixed logic for custom escapers to call them even on integers and null values
 * changed template cache names to take into account the Twig C extension

* 1.22.2 (2015-09-22)

 * fixed a race condition in template loading

* 1.22.1 (2015-09-15)

 * fixed regression in template_from_string

* 1.22.0 (2015-09-13)

 * made Twig_Test_IntegrationTestCase more flexible
 * added an option to force PHP bytecode invalidation when writing a compiled template into the cache
 * fixed the profiler duration for the root node
 * changed template cache names to take into account enabled extensions
 * deprecated Twig_Environment::clearCacheFiles(), Twig_Environment::getCacheFilename(),
   Twig_Environment::writeCacheFile(), and Twig_Environment::getTemplateClassPrefix()
 * added a way to override the filesystem template cache system
 * added a way to get the original template source from Twig_Template

* 1.21.2 (2015-09-09)

 * fixed variable names for the deprecation triggering code
 * fixed escaping strategy detection based on filename
 * added Traversable support for replace, merge, and sort
 * deprecated support for character by character replacement for the "replace" filter

* 1.21.1 (2015-08-26)

 * fixed regression when using the deprecated Twig_Test_* classes

* 1.21.0 (2015-08-24)

 * added deprecation notices for deprecated features
 * added a deprecation "framework" for filters/functions/tests and test fixtures

* 1.20.0 (2015-08-12)

 * forbid access to the Twig environment from templates and internal parts of Twig_Template
 * fixed limited RCEs when in sandbox mode
 * deprecated Twig_Template::getEnvironment()
 * deprecated the _self variable for usage outside of the from and import tags
 * added Twig_BaseNodeVisitor to ease the compatibility of node visitors
   between 1.x and 2.x

* 1.19.0 (2015-07-31)

 * fixed wrong error message when including an undefined template in a child template
 * added support for variadic filters, functions, and tests
 * added support for extra positional arguments in macros
 * added ignore_missing flag to the source function
 * fixed batch filter with zero items
 * deprecated Twig_Environment::clearTemplateCache()
 * fixed sandbox disabling when using the include function

* 1.18.2 (2015-06-06)

 * fixed template/line guessing in exceptions for nested templates
 * optimized the number of inodes and the size of realpath cache when using the cache

* 1.18.1 (2015-04-19)

 * fixed memory leaks in the C extension
 * deprecated Twig_Loader_String
 * fixed the slice filter when used with a SimpleXMLElement object
 * fixed filesystem loader when trying to load non-files (like directories)

* 1.18.0 (2015-01-25)

 * fixed some error messages where the line was wrong (unknown variables or argument names)
 * added a new way to customize the main Module node (via empty nodes)
 * added Twig_Environment::createTemplate() to create a template from a string
 * added a profiler
 * fixed filesystem loader cache when different file paths are used for the same template

* 1.17.0 (2015-01-14)

 * added a 'filename' autoescaping strategy, which dynamically chooses the
   autoescaping strategy for a template based on template file extension.

* 1.16.3 (2014-12-25)

 * fixed regression for dynamic parent templates
 * fixed cache management with statcache
 * fixed a regression in the slice filter

* 1.16.2 (2014-10-17)

 * fixed timezone on dates as strings
 * fixed 2-words test names when a custom node class is not used
 * fixed macros when using an argument named like a PHP super global (like GET or POST)
 * fixed date_modify when working with DateTimeImmutable
 * optimized for loops
 * fixed multi-byte characters handling in the split filter
 * fixed a regression in the in operator
 * fixed a regression in the slice filter

* 1.16.1 (2014-10-10)

 * improved error reporting in a sandboxed template
 * fixed missing error file/line information under certain circumstances
 * fixed wrong error line number in some error messages
 * fixed the in operator to use strict comparisons
 * sped up the slice filter
 * fixed for mb function overload mb_substr acting different
 * fixed the attribute() function when passing a variable for the arguments

* 1.16.0 (2014-07-05)

 * changed url_encode to always encode according to RFC 3986
 * fixed inheritance in a 'use'-hierarchy
 * removed the __toString policy check when the sandbox is disabled
 * fixed recursively calling blocks in templates with inheritance

* 1.15.1 (2014-02-13)

 * fixed the conversion of the special '0000-00-00 00:00' date
 * added an error message when trying to import an undefined block from a trait
 * fixed a C extension crash when accessing defined but uninitialized property.

* 1.15.0 (2013-12-06)

 * made ignoreStrictCheck in Template::getAttribute() works with __call() methods throwing BadMethodCallException
 * added min and max functions
 * added the round filter
 * fixed a bug that prevented the optimizers to be enabled/disabled selectively
 * fixed first and last filters for UTF-8 strings
 * added a source function to include the content of a template without rendering it
 * fixed the C extension sandbox behavior when get or set is prepend to method name

* 1.14.2 (2013-10-30)

 * fixed error filename/line when an error occurs in an included file
 * allowed operators that contain whitespaces to have more than one whitespace
 * allowed tests to be made of 1 or 2 words (like "same as" or "divisible by")

* 1.14.1 (2013-10-15)

 * made it possible to use named operators as variables
 * fixed the possibility to have a variable named 'matches'
 * added support for PHP 5.5 DateTimeInterface

* 1.14.0 (2013-10-03)

 * fixed usage of the html_attr escaping strategy to avoid double-escaping with the html strategy
 * added new operators: ends with, starts with, and matches
 * fixed some compatibility issues with HHVM
 * added a way to add custom escaping strategies
 * fixed the C extension compilation on Windows
 * fixed the batch filter when using a fill argument with an exact match of elements to batch
 * fixed the filesystem loader cache when a template name exists in several namespaces
 * fixed template_from_string when the template includes or extends other ones
 * fixed a crash of the C extension on an edge case

* 1.13.2 (2013-08-03)

 * fixed the error line number for an error occurs in and embedded template
 * fixed crashes of the C extension on some edge cases

* 1.13.1 (2013-06-06)

 * added the possibility to ignore the filesystem constructor argument in Twig_Loader_Filesystem
 * fixed Twig_Loader_Chain::exists() for a loader which implements Twig_ExistsLoaderInterface
 * adjusted backtrace call to reduce memory usage when an error occurs
 * added support for object instances as the second argument of the constant test
 * fixed the include function when used in an assignment

* 1.13.0 (2013-05-10)

 * fixed getting a numeric-like item on a variable ('09' for instance)
 * fixed getting a boolean or float key on an array, so it is consistent with PHP's array access:
   `{{ array[false] }}` behaves the same as `echo $array[false];` (equals `$array[0]`)
 * made the escape filter 20% faster for happy path (escaping string for html with UTF-8)
 * changed ☃ to § in tests
 * enforced usage of named arguments after positional ones

* 1.12.3 (2013-04-08)

 * fixed a security issue in the filesystem loader where it was possible to include a template one
   level above the configured path
 * fixed fatal error that should be an exception when adding a filter/function/test too late
 * added a batch filter
 * added support for encoding an array as query string in the url_encode filter

* 1.12.2 (2013-02-09)

 * fixed the timezone used by the date filter and function when the given date contains a timezone (like 2010-01-28T15:00:00+02:00)
 * fixed globals when getGlobals is called early on
 * added the first and last filter

* 1.12.1 (2013-01-15)

 * added support for object instances as the second argument of the constant function
 * relaxed globals management to avoid a BC break
 * added support for {{ some_string[:2] }}

* 1.12.0 (2013-01-08)

 * added verbatim as an alias for the raw tag to avoid confusion with the raw filter
 * fixed registration of tests and functions as anonymous functions
 * fixed globals management

* 1.12.0-RC1 (2012-12-29)

 * added an include function (does the same as the include tag but in a more flexible way)
 * added the ability to use any PHP callable to define filters, functions, and tests
 * added a syntax error when using a loop variable that is not defined
 * added the ability to set default values for macro arguments
 * added support for named arguments for filters, tests, and functions
 * moved filters/functions/tests syntax errors to the parser
 * added support for extended ternary operator syntaxes

* 1.11.1 (2012-11-11)

 * fixed debug info line numbering (was off by 2)
 * fixed escaping when calling a macro inside another one (regression introduced in 1.9.1)
 * optimized variable access on PHP 5.4
 * fixed a crash of the C extension when an exception was thrown from a macro called without being imported (using _self.XXX)

* 1.11.0 (2012-11-07)

 * fixed macro compilation when a variable name is a PHP reserved keyword
 * changed the date filter behavior to always apply the default timezone, except if false is passed as the timezone
 * fixed bitwise operator precedences
 * added the template_from_string function
 * fixed default timezone usage for the date function
 * optimized the way Twig exceptions are managed (to make them faster)
 * added Twig_ExistsLoaderInterface (implementing this interface in your loader make the chain loader much faster)

* 1.10.3 (2012-10-19)

 * fixed wrong template location in some error messages
 * reverted a BC break introduced in 1.10.2
 * added a split filter

* 1.10.2 (2012-10-15)

 * fixed macro calls on PHP 5.4

* 1.10.1 (2012-10-15)

 * made a speed optimization to macro calls when imported via the "import" tag
 * fixed C extension compilation on Windows
 * fixed a segfault in the C extension when using DateTime objects

* 1.10.0 (2012-09-28)

 * extracted functional tests framework to make it reusable for third-party extensions
 * added namespaced templates support in Twig_Loader_Filesystem
 * added Twig_Loader_Filesystem::prependPath()
 * fixed an error when a token parser pass a closure as a test to the subparse() method

* 1.9.2 (2012-08-25)

 * fixed the in operator for objects that contain circular references
 * fixed the C extension when accessing a public property of an object implementing the \ArrayAccess interface

* 1.9.1 (2012-07-22)

 * optimized macro calls when auto-escaping is on
 * fixed wrong parent class for Twig_Function_Node
 * made Twig_Loader_Chain more explicit about problems

* 1.9.0 (2012-07-13)

 * made the parsing independent of the template loaders
 * fixed exception trace when an error occurs when rendering a child template
 * added escaping strategies for CSS, URL, and HTML attributes
 * fixed nested embed tag calls
 * added the date_modify filter

* 1.8.3 (2012-06-17)

 * fixed paths in the filesystem loader when passing a path that ends with a slash or a backslash
 * fixed escaping when a project defines a function named html or js
 * fixed chmod mode to apply the umask correctly

* 1.8.2 (2012-05-30)

 * added the abs filter
 * fixed a regression when using a number in template attributes
 * fixed compiler when mbstring.func_overload is set to 2
 * fixed DateTimeZone support in date filter

* 1.8.1 (2012-05-17)

 * fixed a regression when dealing with SimpleXMLElement instances in templates
 * fixed "is_safe" value for the "dump" function when "html_errors" is not defined in php.ini
 * switched to use mbstring whenever possible instead of iconv (you might need to update your encoding as mbstring and iconv encoding names sometimes differ)

* 1.8.0 (2012-05-08)

 * enforced interface when adding tests, filters, functions, and node visitors from extensions
 * fixed a side-effect of the date filter where the timezone might be changed
 * simplified usage of the autoescape tag; the only (optional) argument is now the escaping strategy or false (with a BC layer)
 * added a way to dynamically change the auto-escaping strategy according to the template "filename"
 * changed the autoescape option to also accept a supported escaping strategy (for BC, true is equivalent to html)
 * added an embed tag

* 1.7.0 (2012-04-24)

 * fixed a PHP warning when using CIFS
 * fixed template line number in some exceptions
 * added an iterable test
 * added an error when defining two blocks with the same name in a template
 * added the preserves_safety option for filters
 * fixed a PHP notice when trying to access a key on a non-object/array variable
 * enhanced error reporting when the template file is an instance of SplFileInfo
 * added Twig_Environment::mergeGlobals()
 * added compilation checks to avoid misuses of the sandbox tag
 * fixed filesystem loader freshness logic for high traffic websites
 * fixed random function when charset is null

* 1.6.5 (2012-04-11)

 * fixed a regression when a template only extends another one without defining any blocks

* 1.6.4 (2012-04-02)

 * fixed PHP notice in Twig_Error::guessTemplateLine() introduced in 1.6.3
 * fixed performance when compiling large files
 * optimized parent template creation when the template does not use dynamic inheritance

* 1.6.3 (2012-03-22)

 * fixed usage of Z_ADDREF_P for PHP 5.2 in the C extension
 * fixed compilation of numeric values used in templates when using a locale where the decimal separator is not a dot
 * made the strategy used to guess the real template file name and line number in exception messages much faster and more accurate

* 1.6.2 (2012-03-18)

 * fixed sandbox mode when used with inheritance
 * added preserveKeys support for the slice filter
 * fixed the date filter when a DateTime instance is passed with a specific timezone
 * added a trim filter

* 1.6.1 (2012-02-29)

 * fixed Twig C extension
 * removed the creation of Twig_Markup instances when not needed
 * added a way to set the default global timezone for dates
 * fixed the slice filter on strings when the length is not specified
 * fixed the creation of the cache directory in case of a race condition

* 1.6.0 (2012-02-04)

 * fixed raw blocks when used with the whitespace trim option
 * made a speed optimization to macro calls when imported via the "from" tag
 * fixed globals, parsers, visitors, filters, tests, and functions management in Twig_Environment when a new one or new extension is added
 * fixed the attribute function when passing arguments
 * added slice notation support for the [] operator (syntactic sugar for the slice operator)
 * added a slice filter
 * added string support for the reverse filter
 * fixed the empty test and the length filter for Twig_Markup instances
 * added a date function to ease date comparison
 * fixed unary operators precedence
 * added recursive parsing support in the parser
 * added string and integer handling for the random function

* 1.5.1 (2012-01-05)

 * fixed a regression when parsing strings

* 1.5.0 (2012-01-04)

 * added Traversable objects support for the join filter

* 1.5.0-RC2 (2011-12-30)

 * added a way to set the default global date interval format
 * fixed the date filter for DateInterval instances (setTimezone() does not exist for them)
 * refactored Twig_Template::display() to ease its extension
 * added a number_format filter

* 1.5.0-RC1 (2011-12-26)

 * removed the need to quote hash keys
 * allowed hash keys to be any expression
 * added a do tag
 * added a flush tag
 * added support for dynamically named filters and functions
 * added a dump function to help debugging templates
 * added a nl2br filter
 * added a random function
 * added a way to change the default format for the date filter
 * fixed the lexer when an operator ending with a letter ends a line
 * added string interpolation support
 * enhanced exceptions for unknown filters, functions, tests, and tags

* 1.4.0 (2011-12-07)

 * fixed lexer when using big numbers (> PHP_INT_MAX)
 * added missing preserveKeys argument to the reverse filter
 * fixed macros containing filter tag calls

* 1.4.0-RC2 (2011-11-27)

 * removed usage of Reflection in Twig_Template::getAttribute()
 * added a C extension that can optionally replace Twig_Template::getAttribute()
 * added negative timestamp support to the date filter

* 1.4.0-RC1 (2011-11-20)

 * optimized variable access when using PHP 5.4
 * changed the precedence of the .. operator to be more consistent with languages that implements such a feature like Ruby
 * added an Exception to Twig_Loader_Array::isFresh() method when the template does not exist to be consistent with other loaders
 * added Twig_Function_Node to allow more complex functions to have their own Node class
 * added Twig_Filter_Node to allow more complex filters to have their own Node class
 * added Twig_Test_Node to allow more complex tests to have their own Node class
 * added a better error message when a template is empty but contain a BOM
 * fixed "in" operator for empty strings
 * fixed the "defined" test and the "default" filter (now works with more than one call (foo.bar.foo) and for both values of the strict_variables option)
 * changed the way extensions are loaded (addFilter/addFunction/addGlobal/addTest/addNodeVisitor/addTokenParser/addExtension can now be called in any order)
 * added Twig_Environment::display()
 * made the escape filter smarter when the encoding is not supported by PHP
 * added a convert_encoding filter
 * moved all node manipulations outside the compile() Node method
 * made several speed optimizations

* 1.3.0 (2011-10-08)

no changes

* 1.3.0-RC1 (2011-10-04)

 * added an optimization for the parent() function
 * added cache reloading when auto_reload is true and an extension has been modified
 * added the possibility to force the escaping of a string already marked as safe (instance of Twig_Markup)
 * allowed empty templates to be used as traits
 * added traits support for the "parent" function

* 1.2.0 (2011-09-13)

no changes

* 1.2.0-RC1 (2011-09-10)

 * enhanced the exception when a tag remains unclosed
 * added support for empty Countable objects for the "empty" test
 * fixed algorithm that determines if a template using inheritance is valid (no output between block definitions)
 * added better support for encoding problems when escaping a string (available as of PHP 5.4)
 * added a way to ignore a missing template when using the "include" tag ({% include "foo" ignore missing %})
 * added support for an array of templates to the "include" and "extends" tags ({% include ['foo', 'bar'] %})
 * added support for bitwise operators in expressions
 * added the "attribute" function to allow getting dynamic attributes on variables
 * added Twig_Loader_Chain
 * added Twig_Loader_Array::setTemplate()
 * added an optimization for the set tag when used to capture a large chunk of static text
 * changed name regex to match PHP one "[a-zA-Z_\x7f-\xff][a-zA-Z0-9_\x7f-\xff]*" (works for blocks, tags, functions, filters, and macros)
 * removed the possibility to use the "extends" tag from a block
 * added "if" modifier support to "for" loops

* 1.1.2 (2011-07-30)

 * fixed json_encode filter on PHP 5.2
 * fixed regression introduced in 1.1.1 ({{ block(foo|lower) }})
 * fixed inheritance when using conditional parents
 * fixed compilation of templates when the body of a child template is not empty
 * fixed output when a macro throws an exception
 * fixed a parsing problem when a large chunk of text is enclosed in a comment tag
 * added PHPDoc for all Token parsers and Core extension functions

* 1.1.1 (2011-07-17)

 * added a performance optimization in the Optimizer (also helps to lower the number of nested level calls)
 * made some performance improvement for some edge cases

* 1.1.0 (2011-06-28)

 * fixed json_encode filter

* 1.1.0-RC3 (2011-06-24)

 * fixed method case-sensitivity when using the sandbox mode
 * added timezone support for the date filter
 * fixed possible security problems with NUL bytes

* 1.1.0-RC2 (2011-06-16)

 * added an exception when the template passed to "use" is not a string
 * made 'a.b is defined' not throw an exception if a is not defined (in strict mode)
 * added {% line \d+ %} directive

* 1.1.0-RC1 (2011-05-28)

Flush your cache after upgrading.

 * fixed date filter when using a timestamp
 * fixed the defined test for some cases
 * fixed a parsing problem when a large chunk of text is enclosed in a raw tag
 * added support for horizontal reuse of template blocks (see docs for more information)
 * added whitespace control modifier to all tags (see docs for more information)
 * added null as an alias for none (the null test is also an alias for the none test now)
 * made TRUE, FALSE, NONE equivalent to their lowercase counterparts
 * wrapped all compilation and runtime exceptions with Twig_Error_Runtime and added logic to guess the template name and line
 * moved display() method to Twig_Template (generated templates should now use doDisplay() instead)

* 1.0.0 (2011-03-27)

 * fixed output when using mbstring
 * fixed duplicate call of methods when using the sandbox
 * made the charset configurable for the escape filter

* 1.0.0-RC2 (2011-02-21)

 * changed the way {% set %} works when capturing (the content is now marked as safe)
 * added support for macro name in the endmacro tag
 * make Twig_Error compatible with PHP 5.3.0 >
 * fixed an infinite loop on some Windows configurations
 * fixed the "length" filter for numbers
 * fixed Template::getAttribute() as properties in PHP are case sensitive
 * removed coupling between Twig_Node and Twig_Template
 * fixed the ternary operator precedence rule

* 1.0.0-RC1 (2011-01-09)

Backward incompatibilities:

 * the "items" filter, which has been deprecated for quite a long time now, has been removed
 * the "range" filter has been converted to a function: 0|range(10) -> range(0, 10)
 * the "constant" filter has been converted to a function: {{ some_date|date('DATE_W3C'|constant) }} -> {{ some_date|date(constant('DATE_W3C')) }}
 * the "cycle" filter has been converted to a function: {{ ['odd', 'even']|cycle(i) }} -> {{ cycle(['odd', 'even'], i) }}
 * the "for" tag does not support "joined by" anymore
 * the "autoescape" first argument is now "true"/"false" (instead of "on"/"off")
 * the "parent" tag has been replaced by a "parent" function ({{ parent() }} instead of {% parent %})
 * the "display" tag has been replaced by a "block" function ({{ block('title') }} instead of {% display title %})
 * removed the grammar and simple token parser (moved to the Twig Extensions repository)

Changes:

 * added "needs_context" option for filters and functions (the context is then passed as a first argument)
 * added global variables support
 * made macros return their value instead of echoing directly (fixes calling a macro in sandbox mode)
 * added the "from" tag to import macros as functions
 * added support for functions (a function is just syntactic sugar for a getAttribute() call)
 * made macros callable when sandbox mode is enabled
 * added an exception when a macro uses a reserved name
 * the "default" filter now uses the "empty" test instead of just checking for null
 * added the "empty" test

* 0.9.10 (2010-12-16)

Backward incompatibilities:

 * The Escaper extension is enabled by default, which means that all displayed
   variables are now automatically escaped. You can revert to the previous
   behavior by removing the extension via $env->removeExtension('escaper')
   or just set the 'autoescape' option to 'false'.
 * removed the "without loop" attribute for the "for" tag (not needed anymore
   as the Optimizer take care of that for most cases)
 * arrays and hashes have now a different syntax
     * arrays keep the same syntax with square brackets: [1, 2]
     * hashes now use curly braces (["a": "b"] should now be written as {"a": "b"})
     * support for "arrays with keys" and "hashes without keys" is not supported anymore ([1, "foo": "bar"] or {"foo": "bar", 1})
 * the i18n extension is now part of the Twig Extensions repository

Changes:

 * added the merge filter
 * removed 'is_escaper' option for filters (a left over from the previous version) -- you must use 'is_safe' now instead
 * fixed usage of operators as method names (like is, in, and not)
 * changed the order of execution for node visitors
 * fixed default() filter behavior when used with strict_variables set to on
 * fixed filesystem loader compatibility with PHAR files
 * enhanced error messages when an unexpected token is parsed in an expression
 * fixed filename not being added to syntax error messages
 * added the autoescape option to enable/disable autoescaping
 * removed the newline after a comment (mimics PHP behavior)
 * added a syntax error exception when parent block is used on a template that does not extend another one
 * made the Escaper extension enabled by default
 * fixed sandbox extension when used with auto output escaping
 * fixed escaper when wrapping a Twig_Node_Print (the original class must be preserved)
 * added an Optimizer extension (enabled by default; optimizes "for" loops and "raw" filters)
 * added priority to node visitors

* 0.9.9 (2010-11-28)

Backward incompatibilities:
 * the self special variable has been renamed to _self
 * the odd and even filters are now tests:
     {{ foo|odd }} must now be written {{ foo is odd }}
 * the "safe" filter has been renamed to "raw"
 * in Node classes,
        sub-nodes are now accessed via getNode() (instead of property access)
        attributes via getAttribute() (instead of array access)
 * the urlencode filter had been renamed to url_encode
 * the include tag now merges the passed variables with the current context by default
   (the old behavior is still possible by adding the "only" keyword)
 * moved Exceptions to Twig_Error_* (Twig_SyntaxError/Twig_RuntimeError are now Twig_Error_Syntax/Twig_Error_Runtime)
 * removed support for {{ 1 < i < 3 }} (use {{ i > 1 and i < 3 }} instead)
 * the "in" filter has been removed ({{ a|in(b) }} should now be written {{ a in b }})

Changes:
 * added file and line to Twig_Error_Runtime exceptions thrown from Twig_Template
 * changed trans tag to accept any variable for the plural count
 * fixed sandbox mode (__toString() method check was not enforced if called implicitly from complex statements)
 * added the ** (power) operator
 * changed the algorithm used for parsing expressions
 * added the spaceless tag
 * removed trim_blocks option
 * added support for is*() methods for attributes (foo.bar now looks for foo->getBar() or foo->isBar())
 * changed all exceptions to extend Twig_Error
 * fixed unary expressions ({{ not(1 or 0) }})
 * fixed child templates (with an extend tag) that uses one or more imports
 * added support for {{ 1 not in [2, 3] }} (more readable than the current {{ not (1 in [2, 3]) }})
 * escaping has been rewritten
 * the implementation of template inheritance has been rewritten
   (blocks can now be called individually and still work with inheritance)
 * fixed error handling for if tag when a syntax error occurs within a subparse process
 * added a way to implement custom logic for resolving token parsers given a tag name
 * fixed js escaper to be stricter (now uses a whilelist-based js escaper)
 * added the following filers: "constant", "trans", "replace", "json_encode"
 * added a "constant" test
 * fixed objects with __toString() not being autoescaped
 * fixed subscript expressions when calling __call() (methods now keep the case)
 * added "test" feature (accessible via the "is" operator)
 * removed the debug tag (should be done in an extension)
 * fixed trans tag when no vars are used in plural form
 * fixed race condition when writing template cache
 * added the special _charset variable to reference the current charset
 * added the special _context variable to reference the current context
 * renamed self to _self (to avoid conflict)
 * fixed Twig_Template::getAttribute() for protected properties

* 0.9.8 (2010-06-28)

Backward incompatibilities:
 * the trans tag plural count is now attached to the plural tag:
    old: `{% trans count %}...{% plural %}...{% endtrans %}`
    new: `{% trans %}...{% plural count %}...{% endtrans %}`

 * added a way to translate strings coming from a variable ({% trans var %})
 * fixed trans tag when used with the Escaper extension
 * fixed default cache umask
 * removed Twig_Template instances from the debug tag output
 * fixed objects with __isset() defined
 * fixed set tag when used with a capture
 * fixed type hinting for Twig_Environment::addFilter() method

* 0.9.7 (2010-06-12)

Backward incompatibilities:
 * changed 'as' to '=' for the set tag ({% set title as "Title" %} must now be {% set title = "Title" %})
 * removed the sandboxed attribute of the include tag (use the new sandbox tag instead)
 * refactored the Node system (if you have custom nodes, you will have to update them to use the new API)

 * added self as a special variable that refers to the current template (useful for importing macros from the current template)
 * added Twig_Template instance support to the include tag
 * added support for dynamic and conditional inheritance ({% extends some_var %} and {% extends standalone ? "minimum" : "base" %})
 * added a grammar sub-framework to ease the creation of custom tags
 * fixed the for tag for large arrays (some loop variables are now only available for arrays and objects that implement the Countable interface)
 * removed the Twig_Resource::resolveMissingFilter() method
 * fixed the filter tag which did not apply filtering to included files
 * added a bunch of unit tests
 * added a bunch of phpdoc
 * added a sandbox tag in the sandbox extension
 * changed the date filter to support any date format supported by DateTime
 * added strict_variable setting to throw an exception when an invalid variable is used in a template (disabled by default)
 * added the lexer, parser, and compiler as arguments to the Twig_Environment constructor
 * changed the cache option to only accepts an explicit path to a cache directory or false
 * added a way to add token parsers, filters, and visitors without creating an extension
 * added three interfaces: Twig_NodeInterface, Twig_TokenParserInterface, and Twig_FilterInterface
 * changed the generated code to match the new coding standards
 * fixed sandbox mode (__toString() method check was not enforced if called implicitly from a simple statement like {{ article }})
 * added an exception when a child template has a non-empty body (as it is always ignored when rendering)

* 0.9.6 (2010-05-12)

 * fixed variables defined outside a loop and for which the value changes in a for loop
 * fixed the test suite for PHP 5.2 and older versions of PHPUnit
 * added support for __call() in expression resolution
 * fixed node visiting for macros (macros are now visited by visitors as any other node)
 * fixed nested block definitions with a parent call (rarely useful but nonetheless supported now)
 * added the cycle filter
 * fixed the Lexer when mbstring.func_overload is used with an mbstring.internal_encoding different from ASCII
 * added a long-syntax for the set tag ({% set foo %}...{% endset %})
 * unit tests are now powered by PHPUnit
 * added support for gettext via the `i18n` extension
 * fixed twig_capitalize_string_filter() and fixed twig_length_filter() when used with UTF-8 values
 * added a more useful exception if an if tag is not closed properly
 * added support for escaping strategy in the autoescape tag
 * fixed lexer when a template has a big chunk of text between/in a block

* 0.9.5 (2010-01-20)

As for any new release, don't forget to remove all cached templates after
upgrading.

If you have defined custom filters, you MUST upgrade them for this release. To
upgrade, replace "array" with "new Twig_Filter_Function", and replace the
environment constant by the "needs_environment" option:

  // before
  'even'   => array('twig_is_even_filter', false),
  'escape' => array('twig_escape_filter', true),

  // after
  'even'   => new Twig_Filter_Function('twig_is_even_filter'),
  'escape' => new Twig_Filter_Function('twig_escape_filter', array('needs_environment' => true)),

If you have created NodeTransformer classes, you will need to upgrade them to
the new interface (please note that the interface is not yet considered
stable).

 * fixed list nodes that did not extend the Twig_NodeListInterface
 * added the "without loop" option to the for tag (it disables the generation of the loop variable)
 * refactored node transformers to node visitors
 * fixed automatic-escaping for blocks
 * added a way to specify variables to pass to an included template
 * changed the automatic-escaping rules to be more sensible and more configurable in custom filters (the documentation lists all the rules)
 * improved the filter system to allow object methods to be used as filters
 * changed the Array and String loaders to actually make use of the cache mechanism
 * included the default filter function definitions in the extension class files directly (Core, Escaper)
 * added the // operator (like the floor() PHP function)
 * added the .. operator (as a syntactic sugar for the range filter when the step is 1)
 * added the in operator (as a syntactic sugar for the in filter)
 * added the following filters in the Core extension: in, range
 * added support for arrays (same behavior as in PHP, a mix between lists and dictionaries, arrays and hashes)
 * enhanced some error messages to provide better feedback in case of parsing errors

* 0.9.4 (2009-12-02)

If you have custom loaders, you MUST upgrade them for this release: The
Twig_Loader base class has been removed, and the Twig_LoaderInterface has also
been changed (see the source code for more information or the documentation).

 * added support for DateTime instances for the date filter
 * fixed loop.last when the array only has one item
 * made it possible to insert newlines in tag and variable blocks
 * fixed a bug when a literal '\n' were present in a template text
 * fixed bug when the filename of a template contains */
 * refactored loaders

* 0.9.3 (2009-11-11)

This release is NOT backward compatible with the previous releases.

  The loaders do not take the cache and autoReload arguments anymore. Instead,
  the Twig_Environment class has two new options: cache and auto_reload.
  Upgrading your code means changing this kind of code:

      $loader = new Twig_Loader_Filesystem('/path/to/templates', '/path/to/compilation_cache', true);
      $twig = new Twig_Environment($loader);

  to something like this:

      $loader = new Twig_Loader_Filesystem('/path/to/templates');
      $twig = new Twig_Environment($loader, array(
        'cache' => '/path/to/compilation_cache',
        'auto_reload' => true,
      ));

 * deprecated the "items" filter as it is not needed anymore
 * made cache and auto_reload options of Twig_Environment instead of arguments of Twig_Loader
 * optimized template loading speed
 * removed output when an error occurs in a template and render() is used
 * made major speed improvements for loops (up to 300% on even the smallest loops)
 * added properties as part of the sandbox mode
 * added public properties support (obj.item can now be the item property on the obj object)
 * extended set tag to support expression as value ({% set foo as 'foo' ~ 'bar' %} )
 * fixed bug when \ was used in HTML

* 0.9.2 (2009-10-29)

 * made some speed optimizations
 * changed the cache extension to .php
 * added a js escaping strategy
 * added support for short block tag
 * changed the filter tag to allow chained filters
 * made lexer more flexible as you can now change the default delimiters
 * added set tag
 * changed default directory permission when cache dir does not exist (more secure)
 * added macro support
 * changed filters first optional argument to be a Twig_Environment instance instead of a Twig_Template instance
 * made Twig_Autoloader::autoload() a static method
 * avoid writing template file if an error occurs
 * added $ escaping when outputting raw strings
 * enhanced some error messages to ease debugging
 * fixed empty cache files when the template contains an error

* 0.9.1 (2009-10-14)

  * fixed a bug in PHP 5.2.6
  * fixed numbers with one than one decimal
  * added support for method calls with arguments ({{ foo.bar('a', 43) }})
  * made small speed optimizations
  * made minor tweaks to allow better extensibility and flexibility

* 0.9.0 (2009-10-12)

 * Initial release<|MERGE_RESOLUTION|>--- conflicted
+++ resolved
@@ -1,4 +1,3 @@
-<<<<<<< HEAD
 * 2.12.3 (2019-XX-XX)
 
  * n/a
@@ -291,10 +290,7 @@
  * improved the performance of the filesystem loader
  * removed features that were deprecated in 1.x
 
-* 1.42.4 (2019-XX-XX)
-=======
 * 1.42.5 (2019-XX-XX)
->>>>>>> 69030c7f
 
  * n/a
 
