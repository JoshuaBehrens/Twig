<<<<<<< HEAD
* 2.12.5 (2020-XX-XX)

 * n/a

* 2.12.4 (2020-02-11)

 * Avoid exceptions when an intl resource is not found
 * Fix implementation of case-insensitivity for method names

* 2.12.3 (2019-12-28)

 * fixed Symfony 5.0 support for the HTML extra extension
 * fixed number formatter in Intl extra extension when using a formatter prototype

* 2.12.2 (2019-11-11)

 * added supported for exponential numbers

* 2.12.1 (2019-10-17)

 * added the String extension in the "extra" repositories: "u" filter

* 2.12.0 (2019-10-05)

 * added the spaceship operator ("<=>"), useful when using an arrow function in the "sort" filter
 * added support for an "arrow" function on the "sort" filter
 * added the CssInliner extension in the "extra" repositories: "inline_css"
   filter
 * added the Inky extension in the "extra" repositories: "inky_to_html" filter
 * added Intl extension in the "extra" repositories: "country_name",
   "currency_name", "currency_symbol", "language_name", "locale_name",
   "timezone_name", "format_currency", "format_number",
   "format_*_number", "format_datetime", "format_date", and "format_time"
   filters, and the "country_timezones" function
 * added the Markdown extension in the "extra" repositories: "markdown_to_html",
   and "html_to_markdown" filters
 * added the HtmlExtension extension in the "extra" repositories: "date_uri"
   filter, and "html_classes" function
 * optimized "block('foo') ?? 'bar'"
 * fixed the empty test on Traversable instances
 * fixed array_key_exists() on objects
 * fixed cache when opcache is installed but disabled
 * fixed using macros in arrow functions
 * fixed split filter on edge case

* 2.11.3 (2019-06-18)

 * display partial output (PHP buffer) when an error occurs in debug mode
 * fixed the filter filter (allow the result to be used several times)
 * fixed macro auto-import when a template contains only macros

* 2.11.2 (2019-06-05)

 * fixed macro auto-import

* 2.11.1 (2019-06-04)

 * added support for "Twig\Markup" instances in the "in" test (again)
 * allowed string operators as variables names in assignments
 * fixed support for macros defined in parent templates

* 2.11.0 (2019-05-31)

 * added the possibility to register classes/interfaces as being safe for the escaper ("EscaperExtension::addSafeClass()")
 * deprecated CoreExtension::setEscaper() and CoreExtension::getEscapers() in favor of the same methods on EscaperExtension
 * macros are now auto-imported in the template they are defined (under the ``_self`` variable)
 * added support for macros on "is defined" tests
 * fixed macros "import" when using the same name in the parent and child templates
 * fixed recursive macros
 * macros imported "globally" in a template are now available in macros without re-importing them
 * fixed the "filter" filter when the argument is \Traversable but does not implement \Iterator (\SimpleXmlElement for instance)
 * fixed a PHP fatal error when calling a macro imported in a block in a nested block
 * fixed a PHP fatal error when calling a macro imported in the template in another macro
 * fixed wrong error message on "import" and "from"

* 2.10.0 (2019-05-14)

 * deprecated "if" conditions on "for" tags
 * added "filter", "map", and "reduce" filters (and support for arrow functions)
 * fixed partial output leak when a PHP fatal error occurs
 * optimized context access on PHP 7.4

* 2.9.0 (2019-04-28)

 * deprecated returning "false" to remove a Node from NodeVisitorInterface::leaveNode()
 * allowed Twig\NodeVisitor\NodeVisitorInterface::leaveNode() to return "null" instead of "false" (same meaning)
 * deprecated the "filter" tag (use the "apply" tag instead)
 * added the "apply" tag as a replacement for the "filter" tag
 * allowed Twig\Loader\FilesystemLoader::findTemplate() to return "null" instead of "false" (same meaning)
 * added support for "Twig\Markup" instances in the "in" test
 * fixed "import" when macros are stored in a template string
 * fixed Lexer when using custom options containing the # char
 * added template line number to twig_get_attribute()

* 2.8.1 (2019-04-16)

 * fixed EscaperNodeVisitor
 * deprecated passing a 3rd, 4th, and 5th arguments to the Sandbox exception classes
 * deprecated Node::setTemplateName() in favor of Node::setSourceContext()

* 2.8.0 (2019-04-16)

 * added Traversable support for the length filter
 * fixed some wrong location in error messages
 * made exception creation faster
 * made escaping on ternary expressions (?: and ??) more fine-grained
 * added the possibility to give a nice name to string templates (template_from_string function)
 * fixed the "with" behavior to always include the globals (for consistency with the "include" and "embed" tags)
 * fixed "include" with "ignore missing" when an error loading occurs in the included template
 * added support for a new whitespace trimming option ({%~ ~%}, {{~ ~}}, {#~ ~#})
 * added the "column" filter

* 2.7.4 (2019-03-23)

 * fixed variadic support
 * fixed CheckToStringNode implementation (broken when a function/filter is variadic)

* 2.7.3 (2019-03-21)

 * fixed the spaceless filter so that it behaves like the spaceless tag
 * fixed BC break on Environment::resolveTemplate()
 * allowed Traversable objects to be used in the "with" tag
 * allowed Traversable objects to be used in the "with" tag
 * allowed Traversable objects to be used in the "with" argument of the "include" and "embed" tags

* 2.7.2 (2019-03-12)

 * added TemplateWrapper::getTemplateName()

* 2.7.1 (2019-03-12)

 * fixed class aliases

* 2.7.0 (2019-03-12)

 * fixed sandbox security issue (under some circumstances, calling the
   __toString() method on an object was possible even if not allowed by the
   security policy)
 * fixed batch filter clobbers array keys when fill parameter is used
 * added preserveKeys support for the batch filter
 * fixed "embed" support when used from "template_from_string"
 * deprecated passing a Twig\Template to Twig\Environment::load()/Twig\Environment::resolveTemplate()
 * added the possibility to pass a TemplateWrapper to Twig\Environment::load()
 * marked Twig\Environment::getTemplateClass() as internal (implementation detail)
 * improved the performance of the sandbox
 * deprecated the spaceless tag
 * added a spaceless filter
 * added max value to the "random" function
 * deprecated Twig\Extension\InitRuntimeInterface
 * deprecated Twig\Loader\ExistsLoaderInterface
 * deprecated PSR-0 classes in favor of namespaced ones
 * made namespace classes the default classes (PSR-0 ones are aliases now)
 * added Twig\Loader\ChainLoader::getLoaders()
 * removed duplicated directory separator in FilesystemLoader
 * deprecated the "base_template_class" option on Twig\Environment
 * deprecated the Twig\Environment::getBaseTemplateClass() and
   Twig\Environment::setBaseTemplateClass() methods
 * changed internal code to use the namespaced classes as much as possible
 * deprecated Twig_Parser::isReservedMacroName()

* 2.6.2 (2019-01-14)

 * fixed regression (key exists check for non ArrayObject objects)

* 2.6.1 (2019-01-14)

 * fixed ArrayObject access with a null value
 * fixed embedded templates starting with a BOM
 * fixed using a Twig_TemplateWrapper instance as an argument to extends
 * fixed error location when calling an undefined block
 * deprecated passing a string as a source on Twig_Error
 * switched generated code to use the PHP short array notation
 * fixed float representation in compiled templates
 * added a second argument to the join filter (last separator configuration)

* 2.6.0 (2018-12-16)

 * made sure twig_include returns a string
 * fixed multi-byte UFT-8 in escape('html_attr')
 * added the "deprecated" tag
 * added support for dynamically named tests
 * fixed GlobalsInterface extended class
 * fixed filesystem loader throwing an exception instead of returning false

* 2.5.0 (2018-07-13)

 * deprecated using the spaceless tag at the root level of a child template (noop anyway)
 * deprecated the possibility to define a block in a non-capturing block in a child template
 * added the Symfony ctype polyfill as a dependency
 * fixed reporting the proper location for errors compiled in templates
 * fixed the error handling for the optimized extension-based function calls
 * ensured that syntax errors are triggered with the right line
 * "js" filter now produces valid JSON

* 2.4.8 (2018-04-02)

 * fixed a regression when using the "default" filter or the "defined" test on non-existing arrays

* 2.4.7 (2018-03-20)

 * optimized runtime performance
 * optimized parser performance by inlining the constant values
 * fixed block names unicity
 * fixed counting children of SimpleXMLElement objects
 * added missing else clause to avoid infinite loops
 * fixed .. (range operator) in sandbox policy

* 2.4.6 (2018-03-03)

 * fixed a regression in the way the profiler is registered in templates

* 2.4.5 (2018-03-02)

 * optimized the performance of calling an extension method at runtime
 * optimized the performance of the dot operator for array and method calls
 * added an exception when using "===" instead of "same as"
 * fixed possible array to string conversion concealing actual error
 * made variable names deterministic in compiled templates
 * fixed length filter when passing an instance of IteratorAggregate
 * fixed Environment::resolveTemplate to accept instances of TemplateWrapper

* 2.4.4 (2017-09-27)

 * added Twig_Profiler_Profile::reset()
 * fixed use TokenParser to return an empty Node
 * added RuntimeExtensionInterface
 * added circular reference detection when loading templates
 * added support for runtime loaders in IntegrationTestCase
 * fixed deprecation when using Twig_Profiler_Dumper_Html
 * removed @final from Twig_Profiler_Dumper_Text

* 2.4.3 (2017-06-07)

 * fixed namespaces introduction

* 2.4.2 (2017-06-05)

 * fixed namespaces introduction

* 2.4.1 (2017-06-05)

 * fixed namespaces introduction

* 2.4.0 (2017-06-05)

 * added support for PHPUnit 6 when testing extensions
 * fixed PHP 7.2 compatibility
 * fixed template name generation in Twig_Environment::createTemplate()
 * removed final tag on Twig_TokenParser_Include
 * dropped HHVM support
 * added namespaced aliases for all (non-deprecated) classes and interfaces
 * marked Twig_Filter, Twig_Function, Twig_Test, Twig_Node_Module and Twig_Profiler_Profile as final via the @final annotation

* 2.3.2 (2017-04-20)

 * fixed edge case in the method cache for Twig attributes

* 2.3.1 (2017-04-18)

 * fixed the empty() test

* 2.3.0 (2017-03-22)

 * fixed a race condition handling when writing cache files
 * "length" filter now returns string length when applied to an object that does
   not implement \Countable but provides __toString()
 * "empty" test will now consider the return value of the __toString() method for
   objects implement __toString() but not \Countable
 * fixed JS escaping for unicode characters with higher code points
 * added error message when calling `parent()` in a block that doesn't exist in the parent template

* 2.2.0 (2017-02-26)

 * added a PSR-11 compatible runtime loader
 * added `side` argument to `trim` to allow left or right trimming only.

* 2.1.0 (2017-01-11)

 * fixed twig_get_attribute()
 * added Twig_NodeCaptureInterface for nodes that capture all output

* 2.0.0 (2017-01-05)

 * removed the C extension
 * moved Twig_Environment::getAttribute() to twig_get_attribute()
 * removed Twig_Environment::getLexer(), Twig_Environment::getParser(), Twig_Environment::getCompiler()
 * removed Twig_Compiler::getFilename()
 * added hasser support in Twig_Template::getAttribute()
 * sped up the json_encode filter
 * removed reserved macro names; all names can be used as macro
 * removed Twig_Template::getEnvironment()
 * changed _self variable to return the current template name
 * made the loader a required argument of Twig_Environment constructor
 * removed Twig_Environment::clearTemplateCache()
 * removed Twig_Autoloader (use Composer instead)
 * removed `true` as an equivalent to `html` for the auto-escaping strategy
 * removed pre-1.8 autoescape tag syntax
 * dropped support for PHP 5.x
 * removed the ability to register a global variable after the runtime or the extensions have been initialized
 * improved the performance of the filesystem loader
 * removed features that were deprecated in 1.x

* 1.42.5 (2020-XX-XX)
=======
* 1.42.6 (2020-XX-XX)

 * n/a

* 1.42.5 (2020-02-11)
>>>>>>> c9846876

 * Fix implementation of case-insensitivity for method names

* 1.42.4 (2019-11-11)

 * optimized "block('foo') ?? 'bar"
 * added supported for exponential numbers

* 1.42.3 (2019-08-24)

 * fixed the "split" filter when the delimiter is "0"
 * fixed the "empty" test on Traversable instances
 * fixed cache when opcache is installed but disabled
 * fixed PHP 7.4 compatibility
 * bumped the minimal PHP version to 5.5

* 1.42.2 (2019-06-18)

 * Display partial output (PHP buffer) when an error occurs in debug mode

* 1.42.1 (2019-06-04)

 * added support for "Twig\Markup" instances in the "in" test (again)
 * allowed string operators as variables names in assignments

* 1.42.0 (2019-05-31)

 * fixed the "filter" filter when the argument is \Traversable but does not implement \Iterator (\SimpleXmlElement for instance)
 * fixed a PHP fatal error when calling a macro imported in a block in a nested block
 * fixed a PHP fatal error when calling a macro imported in the template in another macro
 * fixed wrong error message on "import" and "from"

* 1.41.0 (2019-05-14)

 * fixed support for PHP 7.4
 * added "filter", "map", and "reduce" filters (and support for arrow functions)
 * fixed partial output leak when a PHP fatal error occurs
 * optimized context access on PHP 7.4

* 1.40.1 (2019-04-29)

* fixed regression in NodeTraverser

* 1.40.0 (2019-04-28)

 * allowed Twig\NodeVisitor\NodeVisitorInterface::leaveNode() to return "null" instead of "false" (same meaning)
 * added the "apply" tag as a replacement for the "filter" tag
 * allowed Twig\Loader\FilesystemLoader::findTemplate() to return "null" instead of "false" (same meaning)
 * added support for "Twig\Markup" instances in the "in" test
 * fixed Lexer when using custom options containing the # char
 * fixed "import" when macros are stored in a template string

* 1.39.1 (2019-04-16)

 * fixed EscaperNodeVisitor

* 1.39.0 (2019-04-16)

 * added Traversable support for the length filter
 * fixed some wrong location in error messages
 * made exception creation faster
 * made escaping on ternary expressions (?: and ??) more fine-grained
 * added the possibility to give a nice name to string templates (template_from_string function)
 * fixed the "with" behavior to always include the globals (for consistency with the "include" and "embed" tags)
 * fixed "include" with "ignore missing" when an error loading occurs in the included template
 * added support for a new whitespace trimming option ({%~ ~%}, {{~ ~}}, {#~ ~#})

* 1.38.4 (2019-03-23)

 * fixed CheckToStringNode implementation (broken when a function/filter is variadic)

* 1.38.3 (2019-03-21)

 * fixed the spaceless filter so that it behaves like the spaceless tag
 * fixed BC break on Environment::resolveTemplate()
 * fixed the bundled Autoloader to also load namespaced classes
 * allowed Traversable objects to be used in the "with" tag
 * allowed Traversable objects to be used in the "with" argument of the "include" and "embed" tags

* 1.38.2 (2019-03-12)

 * added TemplateWrapper::getTemplateName()

* 1.38.1 (2019-03-12)

 * fixed class aliases

* 1.38.0 (2019-03-12)

 * fixed sandbox security issue (under some circumstances, calling the
   __toString() method on an object was possible even if not allowed by the
   security policy)
 * fixed batch filter clobbers array keys when fill parameter is used
 * added preserveKeys support for the batch filter
 * fixed "embed" support when used from "template_from_string"
 * added the possibility to pass a TemplateWrapper to Twig\Environment::load()
 * improved the performance of the sandbox
 * added a spaceless filter
 * added max value to the "random" function
 * made namespace classes the default classes (PSR-0 ones are aliases now)
 * removed duplicated directory separator in FilesystemLoader
 * added Twig\Loader\ChainLoader::getLoaders()
 * changed internal code to use the namespaced classes as much as possible

* 1.37.1 (2019-01-14)

 * fixed regression (key exists check for non ArrayObject objects)
 * fixed logic in TemplateWrapper

* 1.37.0 (2019-01-14)

 * fixed ArrayObject access with a null value
 * fixed embedded templates starting with a BOM
 * fixed using a Twig_TemplateWrapper instance as an argument to extends
 * switched generated code to use the PHP short array notation
 * dropped PHP 5.3 support
 * fixed float representation in compiled templates
 * added a second argument to the join filter (last separator configuration)

* 1.36.0 (2018-12-16)

 * made sure twig_include returns a string
 * fixed multi-byte UFT-8 in escape('html_attr')
 * added the "deprecated" tag
 * added support for dynamically named tests
 * fixed GlobalsInterface extended class
 * fixed filesystem loader throwing an exception instead of returning false

* 1.35.4 (2018-07-13)

 * ensured that syntax errors are triggered with the right line
 * added the Symfony ctype polyfill as a dependency
 * "js" filter now produces valid JSON

* 1.35.3 (2018-03-20)

 * fixed block names unicity
 * fixed counting children of SimpleXMLElement objects
 * added missing else clause to avoid infinite loops
 * fixed .. (range operator) in sandbox policy

* 1.35.2 (2018-03-03)

 * fixed a regression in the way the profiler is registered in templates

* 1.35.1 (2018-03-02)

 * added an exception when using "===" instead of "same as"
 * fixed possible array to string conversion concealing actual error
 * made variable names deterministic in compiled templates
 * fixed length filter when passing an instance of IteratorAggregate
 * fixed Environment::resolveTemplate to accept instances of TemplateWrapper

* 1.35.0 (2017-09-27)

 * added Twig_Profiler_Profile::reset()
 * fixed use TokenParser to return an empty Node
 * added RuntimeExtensionInterface
 * added circular reference detection when loading templates

* 1.34.4 (2017-07-04)

 * added support for runtime loaders in IntegrationTestCase
 * fixed deprecation when using Twig_Profiler_Dumper_Html

* 1.34.3 (2017-06-07)

 * fixed namespaces introduction

* 1.34.2 (2017-06-05)

 * fixed namespaces introduction

* 1.34.1 (2017-06-05)

 * fixed namespaces introduction

* 1.34.0 (2017-06-05)

 * added support for PHPUnit 6 when testing extensions
 * fixed PHP 7.2 compatibility
 * fixed template name generation in Twig_Environment::createTemplate()
 * removed final tag on Twig_TokenParser_Include
 * added namespaced aliases for all (non-deprecated) classes and interfaces
 * dropped HHVM support
 * dropped PHP 5.2 support

* 1.33.2 (2017-04-20)

 * fixed edge case in the method cache for Twig attributes

* 1.33.1 (2017-04-18)

 * fixed the empty() test

* 1.33.0 (2017-03-22)

 * fixed a race condition handling when writing cache files
 * "length" filter now returns string length when applied to an object that does
   not implement \Countable but provides __toString()
 * "empty" test will now consider the return value of the __toString() method for
   objects implement __toString() but not \Countable
 * fixed JS escaping for unicode characters with higher code points

* 1.32.0 (2017-02-26)

 * fixed deprecation notice in Twig_Util_DeprecationCollector
 * added a PSR-11 compatible runtime loader
 * added `side` argument to `trim` to allow left or right trimming only.

* 1.31.0 (2017-01-11)

 * added Twig_NodeCaptureInterface for nodes that capture all output
 * fixed marking the environment as initialized too early
 * fixed C89 compat for the C extension
 * turned fatal error into exception when a previously generated cache is corrupted
 * fixed offline cache warm-ups for embedded templates

* 1.30.0 (2016-12-23)

 * added Twig_FactoryRuntimeLoader
 * deprecated function/test/filter/tag overriding
 * deprecated the "disable_c_ext" attribute on Twig_Node_Expression_GetAttr

* 1.29.0 (2016-12-13)

 * fixed sandbox being left enabled if an exception is thrown while rendering
 * marked some classes as being final (via @final)
 * made Twig_Error report real source path when possible
 * added support for {{ _self }} to provide an upgrade path from 1.x to 2.0 (replaces {{ _self.templateName }})
 * deprecated silent display of undefined blocks
 * deprecated support for mbstring.func_overload != 0

* 1.28.2 (2016-11-23)

 * fixed precedence between getFoo() and isFoo() in Twig_Template::getAttribute()
 * improved a deprecation message

* 1.28.1 (2016-11-18)

 * fixed block() function when used with a template argument

* 1.28.0 (2016-11-17)

 * added support for the PHP 7 null coalescing operator for the ?? Twig implementation
 * exposed a way to access template data and methods in a portable way
 * changed context access to use the PHP 7 null coalescing operator when available
 * added the "with" tag
 * added support for a custom template on the block() function
 * added "is defined" support for block() and constant()
 * optimized the way attributes are fetched

* 1.27.0 (2016-10-25)

 * deprecated Twig_Parser::getEnvironment()
 * deprecated Twig_Parser::addHandler() and Twig_Parser::addNodeVisitor()
 * deprecated Twig_Compiler::addIndentation()
 * fixed regression when registering two extensions having the same class name
 * deprecated Twig_LoaderInterface::getSource() (implement Twig_SourceContextLoaderInterface instead)
 * fixed the filesystem loader with relative paths
 * deprecated Twig_Node::getLine() in favor of Twig_Node::getTemplateLine()
 * deprecated Twig_Template::getSource() in favor of Twig_Template::getSourceContext()
 * deprecated Twig_Node::getFilename() in favor of Twig_Node::getTemplateName()
 * deprecated the "filename" escaping strategy (use "name" instead)
 * added Twig_Source to hold information about the original template
 * deprecated Twig_Error::getTemplateFile() and Twig_Error::setTemplateFile() in favor of Twig_Error::getTemplateName() and Twig_Error::setTemplateName()
 * deprecated Parser::getFilename()
 * fixed template paths when a template name contains a protocol like vfs://
 * improved debugging with Twig_Sandbox_SecurityError exceptions for disallowed methods and properties

* 1.26.1 (2016-10-05)

 * removed template source code from generated template classes when debug is disabled
 * fixed default implementation of Twig_Template::getDebugInfo() for better BC
 * fixed regression on static calls for functions/filters/tests

* 1.26.0 (2016-10-02)

 * added template cache invalidation based on more environment options
 * added a missing deprecation notice
 * fixed template paths when a template is stored in a PHAR file
 * allowed filters/functions/tests implementation to use a different class than the extension they belong to
 * deprecated Twig_ExtensionInterface::getName()

* 1.25.0 (2016-09-21)

 * changed the way we store template source in template classes
 * removed usage of realpath in cache keys
 * fixed Twig cache sharing when used with different versions of PHP
 * removed embed parent workaround for simple use cases
 * deprecated the ability to store non Node instances in Node::$nodes
 * deprecated Twig_Environment::getLexer(), Twig_Environment::getParser(), Twig_Environment::getCompiler()
 * deprecated Twig_Compiler::getFilename()

* 1.24.2 (2016-09-01)

 * fixed static callables
 * fixed a potential PHP warning when loading the cache
 * fixed a case where the autoescaping does not work as expected

* 1.24.1 (2016-05-30)

 * fixed reserved keywords (forbids true, false, null and none keywords for variables names)
 * fixed support for PHP7 (Throwable support)
 * marked the following methods as being internals on Twig_Environment:
   getFunctions(), getFilters(), getTests(), getFunction(), getFilter(), getTest(),
   getTokenParsers(), getTags(), getNodeVisitors(), getUnaryOperators(), getBinaryOperators(),
   getFunctions(), getFilters(), getGlobals(), initGlobals(), initExtensions(), and initExtension()

* 1.24.0 (2016-01-25)

 * adding support for the ?? operator
 * fixed the defined test when used on a constant, a map, or a sequence
 * undeprecated _self (should only be used to get the template name, not the template instance)
 * fixed parsing on PHP7

* 1.23.3 (2016-01-11)

 * fixed typo

* 1.23.2 (2015-01-11)

 * added versions in deprecated messages
 * made file cache tolerant for trailing (back)slashes on directory configuration
 * deprecated unused Twig_Node_Expression_ExtensionReference class

* 1.23.1 (2015-11-05)

 * fixed some exception messages which triggered PHP warnings
 * fixed BC on Twig_Test_NodeTestCase

* 1.23.0 (2015-10-29)

 * deprecated the possibility to override an extension by registering another one with the same name
 * deprecated Twig_ExtensionInterface::getGlobals() (added Twig_Extension_GlobalsInterface for BC)
 * deprecated Twig_ExtensionInterface::initRuntime() (added Twig_Extension_InitRuntimeInterface for BC)
 * deprecated Twig_Environment::computeAlternatives()

* 1.22.3 (2015-10-13)

 * fixed regression when using null as a cache strategy
 * improved performance when checking template freshness
 * fixed warnings when loaded templates do not exist
 * fixed template class name generation to prevent possible collisions
 * fixed logic for custom escapers to call them even on integers and null values
 * changed template cache names to take into account the Twig C extension

* 1.22.2 (2015-09-22)

 * fixed a race condition in template loading

* 1.22.1 (2015-09-15)

 * fixed regression in template_from_string

* 1.22.0 (2015-09-13)

 * made Twig_Test_IntegrationTestCase more flexible
 * added an option to force PHP bytecode invalidation when writing a compiled template into the cache
 * fixed the profiler duration for the root node
 * changed template cache names to take into account enabled extensions
 * deprecated Twig_Environment::clearCacheFiles(), Twig_Environment::getCacheFilename(),
   Twig_Environment::writeCacheFile(), and Twig_Environment::getTemplateClassPrefix()
 * added a way to override the filesystem template cache system
 * added a way to get the original template source from Twig_Template

* 1.21.2 (2015-09-09)

 * fixed variable names for the deprecation triggering code
 * fixed escaping strategy detection based on filename
 * added Traversable support for replace, merge, and sort
 * deprecated support for character by character replacement for the "replace" filter

* 1.21.1 (2015-08-26)

 * fixed regression when using the deprecated Twig_Test_* classes

* 1.21.0 (2015-08-24)

 * added deprecation notices for deprecated features
 * added a deprecation "framework" for filters/functions/tests and test fixtures

* 1.20.0 (2015-08-12)

 * forbid access to the Twig environment from templates and internal parts of Twig_Template
 * fixed limited RCEs when in sandbox mode
 * deprecated Twig_Template::getEnvironment()
 * deprecated the _self variable for usage outside of the from and import tags
 * added Twig_BaseNodeVisitor to ease the compatibility of node visitors
   between 1.x and 2.x

* 1.19.0 (2015-07-31)

 * fixed wrong error message when including an undefined template in a child template
 * added support for variadic filters, functions, and tests
 * added support for extra positional arguments in macros
 * added ignore_missing flag to the source function
 * fixed batch filter with zero items
 * deprecated Twig_Environment::clearTemplateCache()
 * fixed sandbox disabling when using the include function

* 1.18.2 (2015-06-06)

 * fixed template/line guessing in exceptions for nested templates
 * optimized the number of inodes and the size of realpath cache when using the cache

* 1.18.1 (2015-04-19)

 * fixed memory leaks in the C extension
 * deprecated Twig_Loader_String
 * fixed the slice filter when used with a SimpleXMLElement object
 * fixed filesystem loader when trying to load non-files (like directories)

* 1.18.0 (2015-01-25)

 * fixed some error messages where the line was wrong (unknown variables or argument names)
 * added a new way to customize the main Module node (via empty nodes)
 * added Twig_Environment::createTemplate() to create a template from a string
 * added a profiler
 * fixed filesystem loader cache when different file paths are used for the same template

* 1.17.0 (2015-01-14)

 * added a 'filename' autoescaping strategy, which dynamically chooses the
   autoescaping strategy for a template based on template file extension.

* 1.16.3 (2014-12-25)

 * fixed regression for dynamic parent templates
 * fixed cache management with statcache
 * fixed a regression in the slice filter

* 1.16.2 (2014-10-17)

 * fixed timezone on dates as strings
 * fixed 2-words test names when a custom node class is not used
 * fixed macros when using an argument named like a PHP super global (like GET or POST)
 * fixed date_modify when working with DateTimeImmutable
 * optimized for loops
 * fixed multi-byte characters handling in the split filter
 * fixed a regression in the in operator
 * fixed a regression in the slice filter

* 1.16.1 (2014-10-10)

 * improved error reporting in a sandboxed template
 * fixed missing error file/line information under certain circumstances
 * fixed wrong error line number in some error messages
 * fixed the in operator to use strict comparisons
 * sped up the slice filter
 * fixed for mb function overload mb_substr acting different
 * fixed the attribute() function when passing a variable for the arguments

* 1.16.0 (2014-07-05)

 * changed url_encode to always encode according to RFC 3986
 * fixed inheritance in a 'use'-hierarchy
 * removed the __toString policy check when the sandbox is disabled
 * fixed recursively calling blocks in templates with inheritance

* 1.15.1 (2014-02-13)

 * fixed the conversion of the special '0000-00-00 00:00' date
 * added an error message when trying to import an undefined block from a trait
 * fixed a C extension crash when accessing defined but uninitialized property.

* 1.15.0 (2013-12-06)

 * made ignoreStrictCheck in Template::getAttribute() works with __call() methods throwing BadMethodCallException
 * added min and max functions
 * added the round filter
 * fixed a bug that prevented the optimizers to be enabled/disabled selectively
 * fixed first and last filters for UTF-8 strings
 * added a source function to include the content of a template without rendering it
 * fixed the C extension sandbox behavior when get or set is prepend to method name

* 1.14.2 (2013-10-30)

 * fixed error filename/line when an error occurs in an included file
 * allowed operators that contain whitespaces to have more than one whitespace
 * allowed tests to be made of 1 or 2 words (like "same as" or "divisible by")

* 1.14.1 (2013-10-15)

 * made it possible to use named operators as variables
 * fixed the possibility to have a variable named 'matches'
 * added support for PHP 5.5 DateTimeInterface

* 1.14.0 (2013-10-03)

 * fixed usage of the html_attr escaping strategy to avoid double-escaping with the html strategy
 * added new operators: ends with, starts with, and matches
 * fixed some compatibility issues with HHVM
 * added a way to add custom escaping strategies
 * fixed the C extension compilation on Windows
 * fixed the batch filter when using a fill argument with an exact match of elements to batch
 * fixed the filesystem loader cache when a template name exists in several namespaces
 * fixed template_from_string when the template includes or extends other ones
 * fixed a crash of the C extension on an edge case

* 1.13.2 (2013-08-03)

 * fixed the error line number for an error occurs in and embedded template
 * fixed crashes of the C extension on some edge cases

* 1.13.1 (2013-06-06)

 * added the possibility to ignore the filesystem constructor argument in Twig_Loader_Filesystem
 * fixed Twig_Loader_Chain::exists() for a loader which implements Twig_ExistsLoaderInterface
 * adjusted backtrace call to reduce memory usage when an error occurs
 * added support for object instances as the second argument of the constant test
 * fixed the include function when used in an assignment

* 1.13.0 (2013-05-10)

 * fixed getting a numeric-like item on a variable ('09' for instance)
 * fixed getting a boolean or float key on an array, so it is consistent with PHP's array access:
   `{{ array[false] }}` behaves the same as `echo $array[false];` (equals `$array[0]`)
 * made the escape filter 20% faster for happy path (escaping string for html with UTF-8)
 * changed ☃ to § in tests
 * enforced usage of named arguments after positional ones

* 1.12.3 (2013-04-08)

 * fixed a security issue in the filesystem loader where it was possible to include a template one
   level above the configured path
 * fixed fatal error that should be an exception when adding a filter/function/test too late
 * added a batch filter
 * added support for encoding an array as query string in the url_encode filter

* 1.12.2 (2013-02-09)

 * fixed the timezone used by the date filter and function when the given date contains a timezone (like 2010-01-28T15:00:00+02:00)
 * fixed globals when getGlobals is called early on
 * added the first and last filter

* 1.12.1 (2013-01-15)

 * added support for object instances as the second argument of the constant function
 * relaxed globals management to avoid a BC break
 * added support for {{ some_string[:2] }}

* 1.12.0 (2013-01-08)

 * added verbatim as an alias for the raw tag to avoid confusion with the raw filter
 * fixed registration of tests and functions as anonymous functions
 * fixed globals management

* 1.12.0-RC1 (2012-12-29)

 * added an include function (does the same as the include tag but in a more flexible way)
 * added the ability to use any PHP callable to define filters, functions, and tests
 * added a syntax error when using a loop variable that is not defined
 * added the ability to set default values for macro arguments
 * added support for named arguments for filters, tests, and functions
 * moved filters/functions/tests syntax errors to the parser
 * added support for extended ternary operator syntaxes

* 1.11.1 (2012-11-11)

 * fixed debug info line numbering (was off by 2)
 * fixed escaping when calling a macro inside another one (regression introduced in 1.9.1)
 * optimized variable access on PHP 5.4
 * fixed a crash of the C extension when an exception was thrown from a macro called without being imported (using _self.XXX)

* 1.11.0 (2012-11-07)

 * fixed macro compilation when a variable name is a PHP reserved keyword
 * changed the date filter behavior to always apply the default timezone, except if false is passed as the timezone
 * fixed bitwise operator precedences
 * added the template_from_string function
 * fixed default timezone usage for the date function
 * optimized the way Twig exceptions are managed (to make them faster)
 * added Twig_ExistsLoaderInterface (implementing this interface in your loader make the chain loader much faster)

* 1.10.3 (2012-10-19)

 * fixed wrong template location in some error messages
 * reverted a BC break introduced in 1.10.2
 * added a split filter

* 1.10.2 (2012-10-15)

 * fixed macro calls on PHP 5.4

* 1.10.1 (2012-10-15)

 * made a speed optimization to macro calls when imported via the "import" tag
 * fixed C extension compilation on Windows
 * fixed a segfault in the C extension when using DateTime objects

* 1.10.0 (2012-09-28)

 * extracted functional tests framework to make it reusable for third-party extensions
 * added namespaced templates support in Twig_Loader_Filesystem
 * added Twig_Loader_Filesystem::prependPath()
 * fixed an error when a token parser pass a closure as a test to the subparse() method

* 1.9.2 (2012-08-25)

 * fixed the in operator for objects that contain circular references
 * fixed the C extension when accessing a public property of an object implementing the \ArrayAccess interface

* 1.9.1 (2012-07-22)

 * optimized macro calls when auto-escaping is on
 * fixed wrong parent class for Twig_Function_Node
 * made Twig_Loader_Chain more explicit about problems

* 1.9.0 (2012-07-13)

 * made the parsing independent of the template loaders
 * fixed exception trace when an error occurs when rendering a child template
 * added escaping strategies for CSS, URL, and HTML attributes
 * fixed nested embed tag calls
 * added the date_modify filter

* 1.8.3 (2012-06-17)

 * fixed paths in the filesystem loader when passing a path that ends with a slash or a backslash
 * fixed escaping when a project defines a function named html or js
 * fixed chmod mode to apply the umask correctly

* 1.8.2 (2012-05-30)

 * added the abs filter
 * fixed a regression when using a number in template attributes
 * fixed compiler when mbstring.func_overload is set to 2
 * fixed DateTimeZone support in date filter

* 1.8.1 (2012-05-17)

 * fixed a regression when dealing with SimpleXMLElement instances in templates
 * fixed "is_safe" value for the "dump" function when "html_errors" is not defined in php.ini
 * switched to use mbstring whenever possible instead of iconv (you might need to update your encoding as mbstring and iconv encoding names sometimes differ)

* 1.8.0 (2012-05-08)

 * enforced interface when adding tests, filters, functions, and node visitors from extensions
 * fixed a side-effect of the date filter where the timezone might be changed
 * simplified usage of the autoescape tag; the only (optional) argument is now the escaping strategy or false (with a BC layer)
 * added a way to dynamically change the auto-escaping strategy according to the template "filename"
 * changed the autoescape option to also accept a supported escaping strategy (for BC, true is equivalent to html)
 * added an embed tag

* 1.7.0 (2012-04-24)

 * fixed a PHP warning when using CIFS
 * fixed template line number in some exceptions
 * added an iterable test
 * added an error when defining two blocks with the same name in a template
 * added the preserves_safety option for filters
 * fixed a PHP notice when trying to access a key on a non-object/array variable
 * enhanced error reporting when the template file is an instance of SplFileInfo
 * added Twig_Environment::mergeGlobals()
 * added compilation checks to avoid misuses of the sandbox tag
 * fixed filesystem loader freshness logic for high traffic websites
 * fixed random function when charset is null

* 1.6.5 (2012-04-11)

 * fixed a regression when a template only extends another one without defining any blocks

* 1.6.4 (2012-04-02)

 * fixed PHP notice in Twig_Error::guessTemplateLine() introduced in 1.6.3
 * fixed performance when compiling large files
 * optimized parent template creation when the template does not use dynamic inheritance

* 1.6.3 (2012-03-22)

 * fixed usage of Z_ADDREF_P for PHP 5.2 in the C extension
 * fixed compilation of numeric values used in templates when using a locale where the decimal separator is not a dot
 * made the strategy used to guess the real template file name and line number in exception messages much faster and more accurate

* 1.6.2 (2012-03-18)

 * fixed sandbox mode when used with inheritance
 * added preserveKeys support for the slice filter
 * fixed the date filter when a DateTime instance is passed with a specific timezone
 * added a trim filter

* 1.6.1 (2012-02-29)

 * fixed Twig C extension
 * removed the creation of Twig_Markup instances when not needed
 * added a way to set the default global timezone for dates
 * fixed the slice filter on strings when the length is not specified
 * fixed the creation of the cache directory in case of a race condition

* 1.6.0 (2012-02-04)

 * fixed raw blocks when used with the whitespace trim option
 * made a speed optimization to macro calls when imported via the "from" tag
 * fixed globals, parsers, visitors, filters, tests, and functions management in Twig_Environment when a new one or new extension is added
 * fixed the attribute function when passing arguments
 * added slice notation support for the [] operator (syntactic sugar for the slice operator)
 * added a slice filter
 * added string support for the reverse filter
 * fixed the empty test and the length filter for Twig_Markup instances
 * added a date function to ease date comparison
 * fixed unary operators precedence
 * added recursive parsing support in the parser
 * added string and integer handling for the random function

* 1.5.1 (2012-01-05)

 * fixed a regression when parsing strings

* 1.5.0 (2012-01-04)

 * added Traversable objects support for the join filter

* 1.5.0-RC2 (2011-12-30)

 * added a way to set the default global date interval format
 * fixed the date filter for DateInterval instances (setTimezone() does not exist for them)
 * refactored Twig_Template::display() to ease its extension
 * added a number_format filter

* 1.5.0-RC1 (2011-12-26)

 * removed the need to quote hash keys
 * allowed hash keys to be any expression
 * added a do tag
 * added a flush tag
 * added support for dynamically named filters and functions
 * added a dump function to help debugging templates
 * added a nl2br filter
 * added a random function
 * added a way to change the default format for the date filter
 * fixed the lexer when an operator ending with a letter ends a line
 * added string interpolation support
 * enhanced exceptions for unknown filters, functions, tests, and tags

* 1.4.0 (2011-12-07)

 * fixed lexer when using big numbers (> PHP_INT_MAX)
 * added missing preserveKeys argument to the reverse filter
 * fixed macros containing filter tag calls

* 1.4.0-RC2 (2011-11-27)

 * removed usage of Reflection in Twig_Template::getAttribute()
 * added a C extension that can optionally replace Twig_Template::getAttribute()
 * added negative timestamp support to the date filter

* 1.4.0-RC1 (2011-11-20)

 * optimized variable access when using PHP 5.4
 * changed the precedence of the .. operator to be more consistent with languages that implements such a feature like Ruby
 * added an Exception to Twig_Loader_Array::isFresh() method when the template does not exist to be consistent with other loaders
 * added Twig_Function_Node to allow more complex functions to have their own Node class
 * added Twig_Filter_Node to allow more complex filters to have their own Node class
 * added Twig_Test_Node to allow more complex tests to have their own Node class
 * added a better error message when a template is empty but contain a BOM
 * fixed "in" operator for empty strings
 * fixed the "defined" test and the "default" filter (now works with more than one call (foo.bar.foo) and for both values of the strict_variables option)
 * changed the way extensions are loaded (addFilter/addFunction/addGlobal/addTest/addNodeVisitor/addTokenParser/addExtension can now be called in any order)
 * added Twig_Environment::display()
 * made the escape filter smarter when the encoding is not supported by PHP
 * added a convert_encoding filter
 * moved all node manipulations outside the compile() Node method
 * made several speed optimizations

* 1.3.0 (2011-10-08)

no changes

* 1.3.0-RC1 (2011-10-04)

 * added an optimization for the parent() function
 * added cache reloading when auto_reload is true and an extension has been modified
 * added the possibility to force the escaping of a string already marked as safe (instance of Twig_Markup)
 * allowed empty templates to be used as traits
 * added traits support for the "parent" function

* 1.2.0 (2011-09-13)

no changes

* 1.2.0-RC1 (2011-09-10)

 * enhanced the exception when a tag remains unclosed
 * added support for empty Countable objects for the "empty" test
 * fixed algorithm that determines if a template using inheritance is valid (no output between block definitions)
 * added better support for encoding problems when escaping a string (available as of PHP 5.4)
 * added a way to ignore a missing template when using the "include" tag ({% include "foo" ignore missing %})
 * added support for an array of templates to the "include" and "extends" tags ({% include ['foo', 'bar'] %})
 * added support for bitwise operators in expressions
 * added the "attribute" function to allow getting dynamic attributes on variables
 * added Twig_Loader_Chain
 * added Twig_Loader_Array::setTemplate()
 * added an optimization for the set tag when used to capture a large chunk of static text
 * changed name regex to match PHP one "[a-zA-Z_\x7f-\xff][a-zA-Z0-9_\x7f-\xff]*" (works for blocks, tags, functions, filters, and macros)
 * removed the possibility to use the "extends" tag from a block
 * added "if" modifier support to "for" loops

* 1.1.2 (2011-07-30)

 * fixed json_encode filter on PHP 5.2
 * fixed regression introduced in 1.1.1 ({{ block(foo|lower) }})
 * fixed inheritance when using conditional parents
 * fixed compilation of templates when the body of a child template is not empty
 * fixed output when a macro throws an exception
 * fixed a parsing problem when a large chunk of text is enclosed in a comment tag
 * added PHPDoc for all Token parsers and Core extension functions

* 1.1.1 (2011-07-17)

 * added a performance optimization in the Optimizer (also helps to lower the number of nested level calls)
 * made some performance improvement for some edge cases

* 1.1.0 (2011-06-28)

 * fixed json_encode filter

* 1.1.0-RC3 (2011-06-24)

 * fixed method case-sensitivity when using the sandbox mode
 * added timezone support for the date filter
 * fixed possible security problems with NUL bytes

* 1.1.0-RC2 (2011-06-16)

 * added an exception when the template passed to "use" is not a string
 * made 'a.b is defined' not throw an exception if a is not defined (in strict mode)
 * added {% line \d+ %} directive

* 1.1.0-RC1 (2011-05-28)

Flush your cache after upgrading.

 * fixed date filter when using a timestamp
 * fixed the defined test for some cases
 * fixed a parsing problem when a large chunk of text is enclosed in a raw tag
 * added support for horizontal reuse of template blocks (see docs for more information)
 * added whitespace control modifier to all tags (see docs for more information)
 * added null as an alias for none (the null test is also an alias for the none test now)
 * made TRUE, FALSE, NONE equivalent to their lowercase counterparts
 * wrapped all compilation and runtime exceptions with Twig_Error_Runtime and added logic to guess the template name and line
 * moved display() method to Twig_Template (generated templates should now use doDisplay() instead)

* 1.0.0 (2011-03-27)

 * fixed output when using mbstring
 * fixed duplicate call of methods when using the sandbox
 * made the charset configurable for the escape filter

* 1.0.0-RC2 (2011-02-21)

 * changed the way {% set %} works when capturing (the content is now marked as safe)
 * added support for macro name in the endmacro tag
 * make Twig_Error compatible with PHP 5.3.0 >
 * fixed an infinite loop on some Windows configurations
 * fixed the "length" filter for numbers
 * fixed Template::getAttribute() as properties in PHP are case sensitive
 * removed coupling between Twig_Node and Twig_Template
 * fixed the ternary operator precedence rule

* 1.0.0-RC1 (2011-01-09)

Backward incompatibilities:

 * the "items" filter, which has been deprecated for quite a long time now, has been removed
 * the "range" filter has been converted to a function: 0|range(10) -> range(0, 10)
 * the "constant" filter has been converted to a function: {{ some_date|date('DATE_W3C'|constant) }} -> {{ some_date|date(constant('DATE_W3C')) }}
 * the "cycle" filter has been converted to a function: {{ ['odd', 'even']|cycle(i) }} -> {{ cycle(['odd', 'even'], i) }}
 * the "for" tag does not support "joined by" anymore
 * the "autoescape" first argument is now "true"/"false" (instead of "on"/"off")
 * the "parent" tag has been replaced by a "parent" function ({{ parent() }} instead of {% parent %})
 * the "display" tag has been replaced by a "block" function ({{ block('title') }} instead of {% display title %})
 * removed the grammar and simple token parser (moved to the Twig Extensions repository)

Changes:

 * added "needs_context" option for filters and functions (the context is then passed as a first argument)
 * added global variables support
 * made macros return their value instead of echoing directly (fixes calling a macro in sandbox mode)
 * added the "from" tag to import macros as functions
 * added support for functions (a function is just syntactic sugar for a getAttribute() call)
 * made macros callable when sandbox mode is enabled
 * added an exception when a macro uses a reserved name
 * the "default" filter now uses the "empty" test instead of just checking for null
 * added the "empty" test

* 0.9.10 (2010-12-16)

Backward incompatibilities:

 * The Escaper extension is enabled by default, which means that all displayed
   variables are now automatically escaped. You can revert to the previous
   behavior by removing the extension via $env->removeExtension('escaper')
   or just set the 'autoescape' option to 'false'.
 * removed the "without loop" attribute for the "for" tag (not needed anymore
   as the Optimizer take care of that for most cases)
 * arrays and hashes have now a different syntax
     * arrays keep the same syntax with square brackets: [1, 2]
     * hashes now use curly braces (["a": "b"] should now be written as {"a": "b"})
     * support for "arrays with keys" and "hashes without keys" is not supported anymore ([1, "foo": "bar"] or {"foo": "bar", 1})
 * the i18n extension is now part of the Twig Extensions repository

Changes:

 * added the merge filter
 * removed 'is_escaper' option for filters (a left over from the previous version) -- you must use 'is_safe' now instead
 * fixed usage of operators as method names (like is, in, and not)
 * changed the order of execution for node visitors
 * fixed default() filter behavior when used with strict_variables set to on
 * fixed filesystem loader compatibility with PHAR files
 * enhanced error messages when an unexpected token is parsed in an expression
 * fixed filename not being added to syntax error messages
 * added the autoescape option to enable/disable autoescaping
 * removed the newline after a comment (mimics PHP behavior)
 * added a syntax error exception when parent block is used on a template that does not extend another one
 * made the Escaper extension enabled by default
 * fixed sandbox extension when used with auto output escaping
 * fixed escaper when wrapping a Twig_Node_Print (the original class must be preserved)
 * added an Optimizer extension (enabled by default; optimizes "for" loops and "raw" filters)
 * added priority to node visitors

* 0.9.9 (2010-11-28)

Backward incompatibilities:
 * the self special variable has been renamed to _self
 * the odd and even filters are now tests:
     {{ foo|odd }} must now be written {{ foo is odd }}
 * the "safe" filter has been renamed to "raw"
 * in Node classes,
        sub-nodes are now accessed via getNode() (instead of property access)
        attributes via getAttribute() (instead of array access)
 * the urlencode filter had been renamed to url_encode
 * the include tag now merges the passed variables with the current context by default
   (the old behavior is still possible by adding the "only" keyword)
 * moved Exceptions to Twig_Error_* (Twig_SyntaxError/Twig_RuntimeError are now Twig_Error_Syntax/Twig_Error_Runtime)
 * removed support for {{ 1 < i < 3 }} (use {{ i > 1 and i < 3 }} instead)
 * the "in" filter has been removed ({{ a|in(b) }} should now be written {{ a in b }})

Changes:
 * added file and line to Twig_Error_Runtime exceptions thrown from Twig_Template
 * changed trans tag to accept any variable for the plural count
 * fixed sandbox mode (__toString() method check was not enforced if called implicitly from complex statements)
 * added the ** (power) operator
 * changed the algorithm used for parsing expressions
 * added the spaceless tag
 * removed trim_blocks option
 * added support for is*() methods for attributes (foo.bar now looks for foo->getBar() or foo->isBar())
 * changed all exceptions to extend Twig_Error
 * fixed unary expressions ({{ not(1 or 0) }})
 * fixed child templates (with an extend tag) that uses one or more imports
 * added support for {{ 1 not in [2, 3] }} (more readable than the current {{ not (1 in [2, 3]) }})
 * escaping has been rewritten
 * the implementation of template inheritance has been rewritten
   (blocks can now be called individually and still work with inheritance)
 * fixed error handling for if tag when a syntax error occurs within a subparse process
 * added a way to implement custom logic for resolving token parsers given a tag name
 * fixed js escaper to be stricter (now uses a whilelist-based js escaper)
 * added the following filers: "constant", "trans", "replace", "json_encode"
 * added a "constant" test
 * fixed objects with __toString() not being autoescaped
 * fixed subscript expressions when calling __call() (methods now keep the case)
 * added "test" feature (accessible via the "is" operator)
 * removed the debug tag (should be done in an extension)
 * fixed trans tag when no vars are used in plural form
 * fixed race condition when writing template cache
 * added the special _charset variable to reference the current charset
 * added the special _context variable to reference the current context
 * renamed self to _self (to avoid conflict)
 * fixed Twig_Template::getAttribute() for protected properties

* 0.9.8 (2010-06-28)

Backward incompatibilities:
 * the trans tag plural count is now attached to the plural tag:
    old: `{% trans count %}...{% plural %}...{% endtrans %}`
    new: `{% trans %}...{% plural count %}...{% endtrans %}`

 * added a way to translate strings coming from a variable ({% trans var %})
 * fixed trans tag when used with the Escaper extension
 * fixed default cache umask
 * removed Twig_Template instances from the debug tag output
 * fixed objects with __isset() defined
 * fixed set tag when used with a capture
 * fixed type hinting for Twig_Environment::addFilter() method

* 0.9.7 (2010-06-12)

Backward incompatibilities:
 * changed 'as' to '=' for the set tag ({% set title as "Title" %} must now be {% set title = "Title" %})
 * removed the sandboxed attribute of the include tag (use the new sandbox tag instead)
 * refactored the Node system (if you have custom nodes, you will have to update them to use the new API)

 * added self as a special variable that refers to the current template (useful for importing macros from the current template)
 * added Twig_Template instance support to the include tag
 * added support for dynamic and conditional inheritance ({% extends some_var %} and {% extends standalone ? "minimum" : "base" %})
 * added a grammar sub-framework to ease the creation of custom tags
 * fixed the for tag for large arrays (some loop variables are now only available for arrays and objects that implement the Countable interface)
 * removed the Twig_Resource::resolveMissingFilter() method
 * fixed the filter tag which did not apply filtering to included files
 * added a bunch of unit tests
 * added a bunch of phpdoc
 * added a sandbox tag in the sandbox extension
 * changed the date filter to support any date format supported by DateTime
 * added strict_variable setting to throw an exception when an invalid variable is used in a template (disabled by default)
 * added the lexer, parser, and compiler as arguments to the Twig_Environment constructor
 * changed the cache option to only accepts an explicit path to a cache directory or false
 * added a way to add token parsers, filters, and visitors without creating an extension
 * added three interfaces: Twig_NodeInterface, Twig_TokenParserInterface, and Twig_FilterInterface
 * changed the generated code to match the new coding standards
 * fixed sandbox mode (__toString() method check was not enforced if called implicitly from a simple statement like {{ article }})
 * added an exception when a child template has a non-empty body (as it is always ignored when rendering)

* 0.9.6 (2010-05-12)

 * fixed variables defined outside a loop and for which the value changes in a for loop
 * fixed the test suite for PHP 5.2 and older versions of PHPUnit
 * added support for __call() in expression resolution
 * fixed node visiting for macros (macros are now visited by visitors as any other node)
 * fixed nested block definitions with a parent call (rarely useful but nonetheless supported now)
 * added the cycle filter
 * fixed the Lexer when mbstring.func_overload is used with an mbstring.internal_encoding different from ASCII
 * added a long-syntax for the set tag ({% set foo %}...{% endset %})
 * unit tests are now powered by PHPUnit
 * added support for gettext via the `i18n` extension
 * fixed twig_capitalize_string_filter() and fixed twig_length_filter() when used with UTF-8 values
 * added a more useful exception if an if tag is not closed properly
 * added support for escaping strategy in the autoescape tag
 * fixed lexer when a template has a big chunk of text between/in a block

* 0.9.5 (2010-01-20)

As for any new release, don't forget to remove all cached templates after
upgrading.

If you have defined custom filters, you MUST upgrade them for this release. To
upgrade, replace "array" with "new Twig_Filter_Function", and replace the
environment constant by the "needs_environment" option:

  // before
  'even'   => array('twig_is_even_filter', false),
  'escape' => array('twig_escape_filter', true),

  // after
  'even'   => new Twig_Filter_Function('twig_is_even_filter'),
  'escape' => new Twig_Filter_Function('twig_escape_filter', array('needs_environment' => true)),

If you have created NodeTransformer classes, you will need to upgrade them to
the new interface (please note that the interface is not yet considered
stable).

 * fixed list nodes that did not extend the Twig_NodeListInterface
 * added the "without loop" option to the for tag (it disables the generation of the loop variable)
 * refactored node transformers to node visitors
 * fixed automatic-escaping for blocks
 * added a way to specify variables to pass to an included template
 * changed the automatic-escaping rules to be more sensible and more configurable in custom filters (the documentation lists all the rules)
 * improved the filter system to allow object methods to be used as filters
 * changed the Array and String loaders to actually make use of the cache mechanism
 * included the default filter function definitions in the extension class files directly (Core, Escaper)
 * added the // operator (like the floor() PHP function)
 * added the .. operator (as a syntactic sugar for the range filter when the step is 1)
 * added the in operator (as a syntactic sugar for the in filter)
 * added the following filters in the Core extension: in, range
 * added support for arrays (same behavior as in PHP, a mix between lists and dictionaries, arrays and hashes)
 * enhanced some error messages to provide better feedback in case of parsing errors

* 0.9.4 (2009-12-02)

If you have custom loaders, you MUST upgrade them for this release: The
Twig_Loader base class has been removed, and the Twig_LoaderInterface has also
been changed (see the source code for more information or the documentation).

 * added support for DateTime instances for the date filter
 * fixed loop.last when the array only has one item
 * made it possible to insert newlines in tag and variable blocks
 * fixed a bug when a literal '\n' were present in a template text
 * fixed bug when the filename of a template contains */
 * refactored loaders

* 0.9.3 (2009-11-11)

This release is NOT backward compatible with the previous releases.

  The loaders do not take the cache and autoReload arguments anymore. Instead,
  the Twig_Environment class has two new options: cache and auto_reload.
  Upgrading your code means changing this kind of code:

      $loader = new Twig_Loader_Filesystem('/path/to/templates', '/path/to/compilation_cache', true);
      $twig = new Twig_Environment($loader);

  to something like this:

      $loader = new Twig_Loader_Filesystem('/path/to/templates');
      $twig = new Twig_Environment($loader, array(
        'cache' => '/path/to/compilation_cache',
        'auto_reload' => true,
      ));

 * deprecated the "items" filter as it is not needed anymore
 * made cache and auto_reload options of Twig_Environment instead of arguments of Twig_Loader
 * optimized template loading speed
 * removed output when an error occurs in a template and render() is used
 * made major speed improvements for loops (up to 300% on even the smallest loops)
 * added properties as part of the sandbox mode
 * added public properties support (obj.item can now be the item property on the obj object)
 * extended set tag to support expression as value ({% set foo as 'foo' ~ 'bar' %} )
 * fixed bug when \ was used in HTML

* 0.9.2 (2009-10-29)

 * made some speed optimizations
 * changed the cache extension to .php
 * added a js escaping strategy
 * added support for short block tag
 * changed the filter tag to allow chained filters
 * made lexer more flexible as you can now change the default delimiters
 * added set tag
 * changed default directory permission when cache dir does not exist (more secure)
 * added macro support
 * changed filters first optional argument to be a Twig_Environment instance instead of a Twig_Template instance
 * made Twig_Autoloader::autoload() a static method
 * avoid writing template file if an error occurs
 * added $ escaping when outputting raw strings
 * enhanced some error messages to ease debugging
 * fixed empty cache files when the template contains an error

* 0.9.1 (2009-10-14)

  * fixed a bug in PHP 5.2.6
  * fixed numbers with one than one decimal
  * added support for method calls with arguments ({{ foo.bar('a', 43) }})
  * made small speed optimizations
  * made minor tweaks to allow better extensibility and flexibility

* 0.9.0 (2009-10-12)

 * Initial release<|MERGE_RESOLUTION|>--- conflicted
+++ resolved
@@ -1,4 +1,3 @@
-<<<<<<< HEAD
 * 2.12.5 (2020-XX-XX)
 
  * n/a
@@ -301,14 +300,11 @@
  * improved the performance of the filesystem loader
  * removed features that were deprecated in 1.x
 
-* 1.42.5 (2020-XX-XX)
-=======
 * 1.42.6 (2020-XX-XX)
 
  * n/a
 
 * 1.42.5 (2020-02-11)
->>>>>>> c9846876
 
  * Fix implementation of case-insensitivity for method names
 
