--- conflicted
+++ resolved
@@ -1,4 +1,3 @@
-<<<<<<< HEAD
 # 2.14.1 (2020-XX-XX)
 
  * n/a
@@ -329,14 +328,11 @@
  * improved the performance of the filesystem loader
  * removed features that were deprecated in 1.x
 
-# 1.44.0 (2020-XX-XX)
-=======
 # 1.44.1 (2020-XX-XX)
 
  * n/a
 
 # 1.44.0 (2020-10-21)
->>>>>>> 3078be71
 
  * Remove implicit dependency on ext/iconv in JS escaper
  * Fix sandbox support when using "include(template_from_string())"
