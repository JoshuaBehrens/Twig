<<<<<<< HEAD
* 2.6.0 (2018-XX-XX)

 * made sure twig_include returns a string
 * fixed multi-byte UFT-8 in escape('html_attr')
 * added the "deprecated" tag
 * added support for dynamically named tests
 * fixed GlobalsInterface extended class
 * fixed filesystem loader throwing an exception instead of returning false

* 2.5.0 (2018-07-13)

 * deprecated using the spaceless tag at the root level of a child template (noop anyway)
 * deprecated the possibility to define a block in a non-capturing block in a child template
 * added the Symfony ctype polyfill as a dependency
 * fixed reporting the proper location for errors compiled in templates
 * fixed the error handling for the optimized extension-based function calls
 * ensured that syntax errors are triggered with the right line
 * "js" filter now produces valid JSON

* 2.4.8 (2018-04-02)

 * fixed a regression when using the "default" filter or the "defined" test on non-existing arrays

* 2.4.7 (2018-03-20)

 * optimized runtime performance
 * optimized parser performance by inlining the constant values
 * fixed block names unicity
 * fixed counting children of SimpleXMLElement objects
 * added missing else clause to avoid infinite loops
 * fixed .. (range operator) in sandbox policy

* 2.4.6 (2018-03-03)

 * fixed a regression in the way the profiler is registered in templates

* 2.4.5 (2018-03-02)

 * optimized the performance of calling an extension method at runtime
 * optimized the performance of the dot operator for array and method calls
 * added an exception when using "===" instead of "same as"
 * fixed possible array to string conversion concealing actual error
 * made variable names deterministic in compiled templates
 * fixed length filter when passing an instance of IteratorAggregate
 * fixed Environment::resolveTemplate to accept instances of TemplateWrapper

* 2.4.4 (2017-09-27)

 * added Twig_Profiler_Profile::reset()
 * fixed use TokenParser to return an empty Node
 * added RuntimeExtensionInterface
 * added circular reference detection when loading templates
 * added support for runtime loaders in IntegrationTestCase
 * fixed deprecation when using Twig_Profiler_Dumper_Html
 * removed @final from Twig_Profiler_Dumper_Text

* 2.4.3 (2017-06-07)

 * fixed namespaces introduction

* 2.4.2 (2017-06-05)

 * fixed namespaces introduction

* 2.4.1 (2017-06-05)

 * fixed namespaces introduction

* 2.4.0 (2017-06-05)

 * added support for PHPUnit 6 when testing extensions
 * fixed PHP 7.2 compatibility
 * fixed template name generation in Twig_Environment::createTemplate()
 * removed final tag on Twig_TokenParser_Include
 * dropped HHVM support
 * added namespaced aliases for all (non-deprecated) classes and interfaces
 * marked Twig_Filter, Twig_Function, Twig_Test, Twig_Node_Module and Twig_Profiler_Profile as final via the @final annotation

* 2.3.2 (2017-04-20)

 * fixed edge case in the method cache for Twig attributes

* 2.3.1 (2017-04-18)

 * fixed the empty() test

* 2.3.0 (2017-03-22)

 * fixed a race condition handling when writing cache files
 * "length" filter now returns string length when applied to an object that does
   not implement \Countable but provides __toString()
 * "empty" test will now consider the return value of the __toString() method for
   objects implement __toString() but not \Countable
 * fixed JS escaping for unicode characters with higher code points
 * added error message when calling `parent()` in a block that doesn't exist in the parent template

* 2.2.0 (2017-02-26)

 * added a PSR-11 compatible runtime loader
 * added `side` argument to `trim` to allow left or right trimming only.

* 2.1.0 (2017-01-11)

 * fixed twig_get_attribute()
 * added Twig_NodeCaptureInterface for nodes that capture all output

* 2.0.0 (2017-01-05)

 * removed the C extension
 * moved Twig_Environment::getAttribute() to twig_get_attribute()
 * removed Twig_Environment::getLexer(), Twig_Environment::getParser(), Twig_Environment::getCompiler()
 * removed Twig_Compiler::getFilename()
 * added hasser support in Twig_Template::getAttribute()
 * sped up the json_encode filter
 * removed reserved macro names; all names can be used as macro
 * removed Twig_Template::getEnvironment()
 * changed _self variable to return the current template name
 * made the loader a required argument of Twig_Environment constructor
 * removed Twig_Environment::clearTemplateCache()
 * removed Twig_Autoloader (use Composer instead)
 * removed `true` as an equivalent to `html` for the auto-escaping strategy
 * removed pre-1.8 autoescape tag syntax
 * dropped support for PHP 5.x
 * removed the ability to register a global variable after the runtime or the extensions have been initialized
 * improved the performance of the filesystem loader
 * removed features that were deprecated in 1.x

* 1.36.0 (2018-XX-XX)
=======
* 1.36.1 (2018-XX-XX)

 * n/a

* 1.36.0 (2018-12-16)
>>>>>>> 7222faf6

 * made sure twig_include returns a string
 * fixed multi-byte UFT-8 in escape('html_attr')
 * added the "deprecated" tag
 * added support for dynamically named tests
 * fixed GlobalsInterface extended class
 * fixed filesystem loader throwing an exception instead of returning false

* 1.35.4 (2018-07-13)

 * ensured that syntax errors are triggered with the right line
 * added the Symfony ctype polyfill as a dependency
 * "js" filter now produces valid JSON

* 1.35.3 (2018-03-20)

 * fixed block names unicity
 * fixed counting children of SimpleXMLElement objects
 * added missing else clause to avoid infinite loops
 * fixed .. (range operator) in sandbox policy

* 1.35.2 (2018-03-03)

 * fixed a regression in the way the profiler is registered in templates

* 1.35.1 (2018-03-02)

 * added an exception when using "===" instead of "same as"
 * fixed possible array to string conversion concealing actual error
 * made variable names deterministic in compiled templates
 * fixed length filter when passing an instance of IteratorAggregate
 * fixed Environment::resolveTemplate to accept instances of TemplateWrapper

* 1.35.0 (2017-09-27)

 * added Twig_Profiler_Profile::reset()
 * fixed use TokenParser to return an empty Node
 * added RuntimeExtensionInterface
 * added circular reference detection when loading templates

* 1.34.4 (2017-07-04)

 * added support for runtime loaders in IntegrationTestCase
 * fixed deprecation when using Twig_Profiler_Dumper_Html

* 1.34.3 (2017-06-07)

 * fixed namespaces introduction

* 1.34.2 (2017-06-05)

 * fixed namespaces introduction

* 1.34.1 (2017-06-05)

 * fixed namespaces introduction

* 1.34.0 (2017-06-05)

 * added support for PHPUnit 6 when testing extensions
 * fixed PHP 7.2 compatibility
 * fixed template name generation in Twig_Environment::createTemplate()
 * removed final tag on Twig_TokenParser_Include
 * added namespaced aliases for all (non-deprecated) classes and interfaces
 * dropped HHVM support
 * dropped PHP 5.2 support

* 1.33.2 (2017-04-20)

 * fixed edge case in the method cache for Twig attributes

* 1.33.1 (2017-04-18)

 * fixed the empty() test

* 1.33.0 (2017-03-22)

 * fixed a race condition handling when writing cache files
 * "length" filter now returns string length when applied to an object that does
   not implement \Countable but provides __toString()
 * "empty" test will now consider the return value of the __toString() method for
   objects implement __toString() but not \Countable
 * fixed JS escaping for unicode characters with higher code points

* 1.32.0 (2017-02-26)

 * fixed deprecation notice in Twig_Util_DeprecationCollector
 * added a PSR-11 compatible runtime loader
 * added `side` argument to `trim` to allow left or right trimming only.

* 1.31.0 (2017-01-11)

 * added Twig_NodeCaptureInterface for nodes that capture all output
 * fixed marking the environment as initialized too early
 * fixed C89 compat for the C extension
 * turned fatal error into exception when a previously generated cache is corrupted
 * fixed offline cache warm-ups for embedded templates

* 1.30.0 (2016-12-23)

 * added Twig_FactoryRuntimeLoader
 * deprecated function/test/filter/tag overriding
 * deprecated the "disable_c_ext" attribute on Twig_Node_Expression_GetAttr

* 1.29.0 (2016-12-13)

 * fixed sandbox being left enabled if an exception is thrown while rendering
 * marked some classes as being final (via @final)
 * made Twig_Error report real source path when possible
 * added support for {{ _self }} to provide an upgrade path from 1.x to 2.0 (replaces {{ _self.templateName }})
 * deprecated silent display of undefined blocks
 * deprecated support for mbstring.func_overload != 0

* 1.28.2 (2016-11-23)

 * fixed precedence between getFoo() and isFoo() in Twig_Template::getAttribute()
 * improved a deprecation message

* 1.28.1 (2016-11-18)

 * fixed block() function when used with a template argument

* 1.28.0 (2016-11-17)

 * added support for the PHP 7 null coalescing operator for the ?? Twig implementation
 * exposed a way to access template data and methods in a portable way
 * changed context access to use the PHP 7 null coalescing operator when available
 * added the "with" tag
 * added support for a custom template on the block() function
 * added "is defined" support for block() and constant()
 * optimized the way attributes are fetched

* 1.27.0 (2016-10-25)

 * deprecated Twig_Parser::getEnvironment()
 * deprecated Twig_Parser::addHandler() and Twig_Parser::addNodeVisitor()
 * deprecated Twig_Compiler::addIndentation()
 * fixed regression when registering two extensions having the same class name
 * deprecated Twig_LoaderInterface::getSource() (implement Twig_SourceContextLoaderInterface instead)
 * fixed the filesystem loader with relative paths
 * deprecated Twig_Node::getLine() in favor of Twig_Node::getTemplateLine()
 * deprecated Twig_Template::getSource() in favor of Twig_Template::getSourceContext()
 * deprecated Twig_Node::getFilename() in favor of Twig_Node::getTemplateName()
 * deprecated the "filename" escaping strategy (use "name" instead)
 * added Twig_Source to hold information about the original template
 * deprecated Twig_Error::getTemplateFile() and Twig_Error::setTemplateFile() in favor of Twig_Error::getTemplateName() and Twig_Error::setTemplateName()
 * deprecated Parser::getFilename()
 * fixed template paths when a template name contains a protocol like vfs://
 * improved debugging with Twig_Sandbox_SecurityError exceptions for disallowed methods and properties

* 1.26.1 (2016-10-05)

 * removed template source code from generated template classes when debug is disabled
 * fixed default implementation of Twig_Template::getDebugInfo() for better BC
 * fixed regression on static calls for functions/filters/tests

* 1.26.0 (2016-10-02)

 * added template cache invalidation based on more environment options
 * added a missing deprecation notice
 * fixed template paths when a template is stored in a PHAR file
 * allowed filters/functions/tests implementation to use a different class than the extension they belong to
 * deprecated Twig_ExtensionInterface::getName()

* 1.25.0 (2016-09-21)

 * changed the way we store template source in template classes
 * removed usage of realpath in cache keys
 * fixed Twig cache sharing when used with different versions of PHP
 * removed embed parent workaround for simple use cases
 * deprecated the ability to store non Node instances in Node::$nodes
 * deprecated Twig_Environment::getLexer(), Twig_Environment::getParser(), Twig_Environment::getCompiler()
 * deprecated Twig_Compiler::getFilename()

* 1.24.2 (2016-09-01)

 * fixed static callables
 * fixed a potential PHP warning when loading the cache
 * fixed a case where the autoescaping does not work as expected

* 1.24.1 (2016-05-30)

 * fixed reserved keywords (forbids true, false, null and none keywords for variables names)
 * fixed support for PHP7 (Throwable support)
 * marked the following methods as being internals on Twig_Environment:
   getFunctions(), getFilters(), getTests(), getFunction(), getFilter(), getTest(),
   getTokenParsers(), getTags(), getNodeVisitors(), getUnaryOperators(), getBinaryOperators(),
   getFunctions(), getFilters(), getGlobals(), initGlobals(), initExtensions(), and initExtension()

* 1.24.0 (2016-01-25)

 * adding support for the ?? operator
 * fixed the defined test when used on a constant, a map, or a sequence
 * undeprecated _self (should only be used to get the template name, not the template instance)
 * fixed parsing on PHP7

* 1.23.3 (2016-01-11)

 * fixed typo

* 1.23.2 (2015-01-11)

 * added versions in deprecated messages
 * made file cache tolerant for trailing (back)slashes on directory configuration
 * deprecated unused Twig_Node_Expression_ExtensionReference class

* 1.23.1 (2015-11-05)

 * fixed some exception messages which triggered PHP warnings
 * fixed BC on Twig_Test_NodeTestCase

* 1.23.0 (2015-10-29)

 * deprecated the possibility to override an extension by registering another one with the same name
 * deprecated Twig_ExtensionInterface::getGlobals() (added Twig_Extension_GlobalsInterface for BC)
 * deprecated Twig_ExtensionInterface::initRuntime() (added Twig_Extension_InitRuntimeInterface for BC)
 * deprecated Twig_Environment::computeAlternatives()

* 1.22.3 (2015-10-13)

 * fixed regression when using null as a cache strategy
 * improved performance when checking template freshness
 * fixed warnings when loaded templates do not exist
 * fixed template class name generation to prevent possible collisions
 * fixed logic for custom escapers to call them even on integers and null values
 * changed template cache names to take into account the Twig C extension

* 1.22.2 (2015-09-22)

 * fixed a race condition in template loading

* 1.22.1 (2015-09-15)

 * fixed regression in template_from_string

* 1.22.0 (2015-09-13)

 * made Twig_Test_IntegrationTestCase more flexible
 * added an option to force PHP bytecode invalidation when writing a compiled template into the cache
 * fixed the profiler duration for the root node
 * changed template cache names to take into account enabled extensions
 * deprecated Twig_Environment::clearCacheFiles(), Twig_Environment::getCacheFilename(),
   Twig_Environment::writeCacheFile(), and Twig_Environment::getTemplateClassPrefix()
 * added a way to override the filesystem template cache system
 * added a way to get the original template source from Twig_Template

* 1.21.2 (2015-09-09)

 * fixed variable names for the deprecation triggering code
 * fixed escaping strategy detection based on filename
 * added Traversable support for replace, merge, and sort
 * deprecated support for character by character replacement for the "replace" filter

* 1.21.1 (2015-08-26)

 * fixed regression when using the deprecated Twig_Test_* classes

* 1.21.0 (2015-08-24)

 * added deprecation notices for deprecated features
 * added a deprecation "framework" for filters/functions/tests and test fixtures

* 1.20.0 (2015-08-12)

 * forbid access to the Twig environment from templates and internal parts of Twig_Template
 * fixed limited RCEs when in sandbox mode
 * deprecated Twig_Template::getEnvironment()
 * deprecated the _self variable for usage outside of the from and import tags
 * added Twig_BaseNodeVisitor to ease the compatibility of node visitors
   between 1.x and 2.x

* 1.19.0 (2015-07-31)

 * fixed wrong error message when including an undefined template in a child template
 * added support for variadic filters, functions, and tests
 * added support for extra positional arguments in macros
 * added ignore_missing flag to the source function
 * fixed batch filter with zero items
 * deprecated Twig_Environment::clearTemplateCache()
 * fixed sandbox disabling when using the include function

* 1.18.2 (2015-06-06)

 * fixed template/line guessing in exceptions for nested templates
 * optimized the number of inodes and the size of realpath cache when using the cache

* 1.18.1 (2015-04-19)

 * fixed memory leaks in the C extension
 * deprecated Twig_Loader_String
 * fixed the slice filter when used with a SimpleXMLElement object
 * fixed filesystem loader when trying to load non-files (like directories)

* 1.18.0 (2015-01-25)

 * fixed some error messages where the line was wrong (unknown variables or argument names)
 * added a new way to customize the main Module node (via empty nodes)
 * added Twig_Environment::createTemplate() to create a template from a string
 * added a profiler
 * fixed filesystem loader cache when different file paths are used for the same template

* 1.17.0 (2015-01-14)

 * added a 'filename' autoescaping strategy, which dynamically chooses the
   autoescaping strategy for a template based on template file extension.

* 1.16.3 (2014-12-25)

 * fixed regression for dynamic parent templates
 * fixed cache management with statcache
 * fixed a regression in the slice filter

* 1.16.2 (2014-10-17)

 * fixed timezone on dates as strings
 * fixed 2-words test names when a custom node class is not used
 * fixed macros when using an argument named like a PHP super global (like GET or POST)
 * fixed date_modify when working with DateTimeImmutable
 * optimized for loops
 * fixed multi-byte characters handling in the split filter
 * fixed a regression in the in operator
 * fixed a regression in the slice filter

* 1.16.1 (2014-10-10)

 * improved error reporting in a sandboxed template
 * fixed missing error file/line information under certain circumstances
 * fixed wrong error line number in some error messages
 * fixed the in operator to use strict comparisons
 * sped up the slice filter
 * fixed for mb function overload mb_substr acting different
 * fixed the attribute() function when passing a variable for the arguments

* 1.16.0 (2014-07-05)

 * changed url_encode to always encode according to RFC 3986
 * fixed inheritance in a 'use'-hierarchy
 * removed the __toString policy check when the sandbox is disabled
 * fixed recursively calling blocks in templates with inheritance

* 1.15.1 (2014-02-13)

 * fixed the conversion of the special '0000-00-00 00:00' date
 * added an error message when trying to import an undefined block from a trait
 * fixed a C extension crash when accessing defined but uninitialized property.

* 1.15.0 (2013-12-06)

 * made ignoreStrictCheck in Template::getAttribute() works with __call() methods throwing BadMethodCallException
 * added min and max functions
 * added the round filter
 * fixed a bug that prevented the optimizers to be enabled/disabled selectively
 * fixed first and last filters for UTF-8 strings
 * added a source function to include the content of a template without rendering it
 * fixed the C extension sandbox behavior when get or set is prepend to method name

* 1.14.2 (2013-10-30)

 * fixed error filename/line when an error occurs in an included file
 * allowed operators that contain whitespaces to have more than one whitespace
 * allowed tests to be made of 1 or 2 words (like "same as" or "divisible by")

* 1.14.1 (2013-10-15)

 * made it possible to use named operators as variables
 * fixed the possibility to have a variable named 'matches'
 * added support for PHP 5.5 DateTimeInterface

* 1.14.0 (2013-10-03)

 * fixed usage of the html_attr escaping strategy to avoid double-escaping with the html strategy
 * added new operators: ends with, starts with, and matches
 * fixed some compatibility issues with HHVM
 * added a way to add custom escaping strategies
 * fixed the C extension compilation on Windows
 * fixed the batch filter when using a fill argument with an exact match of elements to batch
 * fixed the filesystem loader cache when a template name exists in several namespaces
 * fixed template_from_string when the template includes or extends other ones
 * fixed a crash of the C extension on an edge case

* 1.13.2 (2013-08-03)

 * fixed the error line number for an error occurs in and embedded template
 * fixed crashes of the C extension on some edge cases

* 1.13.1 (2013-06-06)

 * added the possibility to ignore the filesystem constructor argument in Twig_Loader_Filesystem
 * fixed Twig_Loader_Chain::exists() for a loader which implements Twig_ExistsLoaderInterface
 * adjusted backtrace call to reduce memory usage when an error occurs
 * added support for object instances as the second argument of the constant test
 * fixed the include function when used in an assignment

* 1.13.0 (2013-05-10)

 * fixed getting a numeric-like item on a variable ('09' for instance)
 * fixed getting a boolean or float key on an array, so it is consistent with PHP's array access:
   `{{ array[false] }}` behaves the same as `echo $array[false];` (equals `$array[0]`)
 * made the escape filter 20% faster for happy path (escaping string for html with UTF-8)
 * changed ☃ to § in tests
 * enforced usage of named arguments after positional ones

* 1.12.3 (2013-04-08)

 * fixed a security issue in the filesystem loader where it was possible to include a template one
   level above the configured path
 * fixed fatal error that should be an exception when adding a filter/function/test too late
 * added a batch filter
 * added support for encoding an array as query string in the url_encode filter

* 1.12.2 (2013-02-09)

 * fixed the timezone used by the date filter and function when the given date contains a timezone (like 2010-01-28T15:00:00+02:00)
 * fixed globals when getGlobals is called early on
 * added the first and last filter

* 1.12.1 (2013-01-15)

 * added support for object instances as the second argument of the constant function
 * relaxed globals management to avoid a BC break
 * added support for {{ some_string[:2] }}

* 1.12.0 (2013-01-08)

 * added verbatim as an alias for the raw tag to avoid confusion with the raw filter
 * fixed registration of tests and functions as anonymous functions
 * fixed globals management

* 1.12.0-RC1 (2012-12-29)

 * added an include function (does the same as the include tag but in a more flexible way)
 * added the ability to use any PHP callable to define filters, functions, and tests
 * added a syntax error when using a loop variable that is not defined
 * added the ability to set default values for macro arguments
 * added support for named arguments for filters, tests, and functions
 * moved filters/functions/tests syntax errors to the parser
 * added support for extended ternary operator syntaxes

* 1.11.1 (2012-11-11)

 * fixed debug info line numbering (was off by 2)
 * fixed escaping when calling a macro inside another one (regression introduced in 1.9.1)
 * optimized variable access on PHP 5.4
 * fixed a crash of the C extension when an exception was thrown from a macro called without being imported (using _self.XXX)

* 1.11.0 (2012-11-07)

 * fixed macro compilation when a variable name is a PHP reserved keyword
 * changed the date filter behavior to always apply the default timezone, except if false is passed as the timezone
 * fixed bitwise operator precedences
 * added the template_from_string function
 * fixed default timezone usage for the date function
 * optimized the way Twig exceptions are managed (to make them faster)
 * added Twig_ExistsLoaderInterface (implementing this interface in your loader make the chain loader much faster)

* 1.10.3 (2012-10-19)

 * fixed wrong template location in some error messages
 * reverted a BC break introduced in 1.10.2
 * added a split filter

* 1.10.2 (2012-10-15)

 * fixed macro calls on PHP 5.4

* 1.10.1 (2012-10-15)

 * made a speed optimization to macro calls when imported via the "import" tag
 * fixed C extension compilation on Windows
 * fixed a segfault in the C extension when using DateTime objects

* 1.10.0 (2012-09-28)

 * extracted functional tests framework to make it reusable for third-party extensions
 * added namespaced templates support in Twig_Loader_Filesystem
 * added Twig_Loader_Filesystem::prependPath()
 * fixed an error when a token parser pass a closure as a test to the subparse() method

* 1.9.2 (2012-08-25)

 * fixed the in operator for objects that contain circular references
 * fixed the C extension when accessing a public property of an object implementing the \ArrayAccess interface

* 1.9.1 (2012-07-22)

 * optimized macro calls when auto-escaping is on
 * fixed wrong parent class for Twig_Function_Node
 * made Twig_Loader_Chain more explicit about problems

* 1.9.0 (2012-07-13)

 * made the parsing independent of the template loaders
 * fixed exception trace when an error occurs when rendering a child template
 * added escaping strategies for CSS, URL, and HTML attributes
 * fixed nested embed tag calls
 * added the date_modify filter

* 1.8.3 (2012-06-17)

 * fixed paths in the filesystem loader when passing a path that ends with a slash or a backslash
 * fixed escaping when a project defines a function named html or js
 * fixed chmod mode to apply the umask correctly

* 1.8.2 (2012-05-30)

 * added the abs filter
 * fixed a regression when using a number in template attributes
 * fixed compiler when mbstring.func_overload is set to 2
 * fixed DateTimeZone support in date filter

* 1.8.1 (2012-05-17)

 * fixed a regression when dealing with SimpleXMLElement instances in templates
 * fixed "is_safe" value for the "dump" function when "html_errors" is not defined in php.ini
 * switched to use mbstring whenever possible instead of iconv (you might need to update your encoding as mbstring and iconv encoding names sometimes differ)

* 1.8.0 (2012-05-08)

 * enforced interface when adding tests, filters, functions, and node visitors from extensions
 * fixed a side-effect of the date filter where the timezone might be changed
 * simplified usage of the autoescape tag; the only (optional) argument is now the escaping strategy or false (with a BC layer)
 * added a way to dynamically change the auto-escaping strategy according to the template "filename"
 * changed the autoescape option to also accept a supported escaping strategy (for BC, true is equivalent to html)
 * added an embed tag

* 1.7.0 (2012-04-24)

 * fixed a PHP warning when using CIFS
 * fixed template line number in some exceptions
 * added an iterable test
 * added an error when defining two blocks with the same name in a template
 * added the preserves_safety option for filters
 * fixed a PHP notice when trying to access a key on a non-object/array variable
 * enhanced error reporting when the template file is an instance of SplFileInfo
 * added Twig_Environment::mergeGlobals()
 * added compilation checks to avoid misuses of the sandbox tag
 * fixed filesystem loader freshness logic for high traffic websites
 * fixed random function when charset is null

* 1.6.5 (2012-04-11)

 * fixed a regression when a template only extends another one without defining any blocks

* 1.6.4 (2012-04-02)

 * fixed PHP notice in Twig_Error::guessTemplateLine() introduced in 1.6.3
 * fixed performance when compiling large files
 * optimized parent template creation when the template does not use dynamic inheritance

* 1.6.3 (2012-03-22)

 * fixed usage of Z_ADDREF_P for PHP 5.2 in the C extension
 * fixed compilation of numeric values used in templates when using a locale where the decimal separator is not a dot
 * made the strategy used to guess the real template file name and line number in exception messages much faster and more accurate

* 1.6.2 (2012-03-18)

 * fixed sandbox mode when used with inheritance
 * added preserveKeys support for the slice filter
 * fixed the date filter when a DateTime instance is passed with a specific timezone
 * added a trim filter

* 1.6.1 (2012-02-29)

 * fixed Twig C extension
 * removed the creation of Twig_Markup instances when not needed
 * added a way to set the default global timezone for dates
 * fixed the slice filter on strings when the length is not specified
 * fixed the creation of the cache directory in case of a race condition

* 1.6.0 (2012-02-04)

 * fixed raw blocks when used with the whitespace trim option
 * made a speed optimization to macro calls when imported via the "from" tag
 * fixed globals, parsers, visitors, filters, tests, and functions management in Twig_Environment when a new one or new extension is added
 * fixed the attribute function when passing arguments
 * added slice notation support for the [] operator (syntactic sugar for the slice operator)
 * added a slice filter
 * added string support for the reverse filter
 * fixed the empty test and the length filter for Twig_Markup instances
 * added a date function to ease date comparison
 * fixed unary operators precedence
 * added recursive parsing support in the parser
 * added string and integer handling for the random function

* 1.5.1 (2012-01-05)

 * fixed a regression when parsing strings

* 1.5.0 (2012-01-04)

 * added Traversable objects support for the join filter

* 1.5.0-RC2 (2011-12-30)

 * added a way to set the default global date interval format
 * fixed the date filter for DateInterval instances (setTimezone() does not exist for them)
 * refactored Twig_Template::display() to ease its extension
 * added a number_format filter

* 1.5.0-RC1 (2011-12-26)

 * removed the need to quote hash keys
 * allowed hash keys to be any expression
 * added a do tag
 * added a flush tag
 * added support for dynamically named filters and functions
 * added a dump function to help debugging templates
 * added a nl2br filter
 * added a random function
 * added a way to change the default format for the date filter
 * fixed the lexer when an operator ending with a letter ends a line
 * added string interpolation support
 * enhanced exceptions for unknown filters, functions, tests, and tags

* 1.4.0 (2011-12-07)

 * fixed lexer when using big numbers (> PHP_INT_MAX)
 * added missing preserveKeys argument to the reverse filter
 * fixed macros containing filter tag calls

* 1.4.0-RC2 (2011-11-27)

 * removed usage of Reflection in Twig_Template::getAttribute()
 * added a C extension that can optionally replace Twig_Template::getAttribute()
 * added negative timestamp support to the date filter

* 1.4.0-RC1 (2011-11-20)

 * optimized variable access when using PHP 5.4
 * changed the precedence of the .. operator to be more consistent with languages that implements such a feature like Ruby
 * added an Exception to Twig_Loader_Array::isFresh() method when the template does not exist to be consistent with other loaders
 * added Twig_Function_Node to allow more complex functions to have their own Node class
 * added Twig_Filter_Node to allow more complex filters to have their own Node class
 * added Twig_Test_Node to allow more complex tests to have their own Node class
 * added a better error message when a template is empty but contain a BOM
 * fixed "in" operator for empty strings
 * fixed the "defined" test and the "default" filter (now works with more than one call (foo.bar.foo) and for both values of the strict_variables option)
 * changed the way extensions are loaded (addFilter/addFunction/addGlobal/addTest/addNodeVisitor/addTokenParser/addExtension can now be called in any order)
 * added Twig_Environment::display()
 * made the escape filter smarter when the encoding is not supported by PHP
 * added a convert_encoding filter
 * moved all node manipulations outside the compile() Node method
 * made several speed optimizations

* 1.3.0 (2011-10-08)

no changes

* 1.3.0-RC1 (2011-10-04)

 * added an optimization for the parent() function
 * added cache reloading when auto_reload is true and an extension has been modified
 * added the possibility to force the escaping of a string already marked as safe (instance of Twig_Markup)
 * allowed empty templates to be used as traits
 * added traits support for the "parent" function

* 1.2.0 (2011-09-13)

no changes

* 1.2.0-RC1 (2011-09-10)

 * enhanced the exception when a tag remains unclosed
 * added support for empty Countable objects for the "empty" test
 * fixed algorithm that determines if a template using inheritance is valid (no output between block definitions)
 * added better support for encoding problems when escaping a string (available as of PHP 5.4)
 * added a way to ignore a missing template when using the "include" tag ({% include "foo" ignore missing %})
 * added support for an array of templates to the "include" and "extends" tags ({% include ['foo', 'bar'] %})
 * added support for bitwise operators in expressions
 * added the "attribute" function to allow getting dynamic attributes on variables
 * added Twig_Loader_Chain
 * added Twig_Loader_Array::setTemplate()
 * added an optimization for the set tag when used to capture a large chunk of static text
 * changed name regex to match PHP one "[a-zA-Z_\x7f-\xff][a-zA-Z0-9_\x7f-\xff]*" (works for blocks, tags, functions, filters, and macros)
 * removed the possibility to use the "extends" tag from a block
 * added "if" modifier support to "for" loops

* 1.1.2 (2011-07-30)

 * fixed json_encode filter on PHP 5.2
 * fixed regression introduced in 1.1.1 ({{ block(foo|lower) }})
 * fixed inheritance when using conditional parents
 * fixed compilation of templates when the body of a child template is not empty
 * fixed output when a macro throws an exception
 * fixed a parsing problem when a large chunk of text is enclosed in a comment tag
 * added PHPDoc for all Token parsers and Core extension functions

* 1.1.1 (2011-07-17)

 * added a performance optimization in the Optimizer (also helps to lower the number of nested level calls)
 * made some performance improvement for some edge cases

* 1.1.0 (2011-06-28)

 * fixed json_encode filter

* 1.1.0-RC3 (2011-06-24)

 * fixed method case-sensitivity when using the sandbox mode
 * added timezone support for the date filter
 * fixed possible security problems with NUL bytes

* 1.1.0-RC2 (2011-06-16)

 * added an exception when the template passed to "use" is not a string
 * made 'a.b is defined' not throw an exception if a is not defined (in strict mode)
 * added {% line \d+ %} directive

* 1.1.0-RC1 (2011-05-28)

Flush your cache after upgrading.

 * fixed date filter when using a timestamp
 * fixed the defined test for some cases
 * fixed a parsing problem when a large chunk of text is enclosed in a raw tag
 * added support for horizontal reuse of template blocks (see docs for more information)
 * added whitespace control modifier to all tags (see docs for more information)
 * added null as an alias for none (the null test is also an alias for the none test now)
 * made TRUE, FALSE, NONE equivalent to their lowercase counterparts
 * wrapped all compilation and runtime exceptions with Twig_Error_Runtime and added logic to guess the template name and line
 * moved display() method to Twig_Template (generated templates should now use doDisplay() instead)

* 1.0.0 (2011-03-27)

 * fixed output when using mbstring
 * fixed duplicate call of methods when using the sandbox
 * made the charset configurable for the escape filter

* 1.0.0-RC2 (2011-02-21)

 * changed the way {% set %} works when capturing (the content is now marked as safe)
 * added support for macro name in the endmacro tag
 * make Twig_Error compatible with PHP 5.3.0 >
 * fixed an infinite loop on some Windows configurations
 * fixed the "length" filter for numbers
 * fixed Template::getAttribute() as properties in PHP are case sensitive
 * removed coupling between Twig_Node and Twig_Template
 * fixed the ternary operator precedence rule

* 1.0.0-RC1 (2011-01-09)

Backward incompatibilities:

 * the "items" filter, which has been deprecated for quite a long time now, has been removed
 * the "range" filter has been converted to a function: 0|range(10) -> range(0, 10)
 * the "constant" filter has been converted to a function: {{ some_date|date('DATE_W3C'|constant) }} -> {{ some_date|date(constant('DATE_W3C')) }}
 * the "cycle" filter has been converted to a function: {{ ['odd', 'even']|cycle(i) }} -> {{ cycle(['odd', 'even'], i) }}
 * the "for" tag does not support "joined by" anymore
 * the "autoescape" first argument is now "true"/"false" (instead of "on"/"off")
 * the "parent" tag has been replaced by a "parent" function ({{ parent() }} instead of {% parent %})
 * the "display" tag has been replaced by a "block" function ({{ block('title') }} instead of {% display title %})
 * removed the grammar and simple token parser (moved to the Twig Extensions repository)

Changes:

 * added "needs_context" option for filters and functions (the context is then passed as a first argument)
 * added global variables support
 * made macros return their value instead of echoing directly (fixes calling a macro in sandbox mode)
 * added the "from" tag to import macros as functions
 * added support for functions (a function is just syntactic sugar for a getAttribute() call)
 * made macros callable when sandbox mode is enabled
 * added an exception when a macro uses a reserved name
 * the "default" filter now uses the "empty" test instead of just checking for null
 * added the "empty" test

* 0.9.10 (2010-12-16)

Backward incompatibilities:

 * The Escaper extension is enabled by default, which means that all displayed
   variables are now automatically escaped. You can revert to the previous
   behavior by removing the extension via $env->removeExtension('escaper')
   or just set the 'autoescape' option to 'false'.
 * removed the "without loop" attribute for the "for" tag (not needed anymore
   as the Optimizer take care of that for most cases)
 * arrays and hashes have now a different syntax
     * arrays keep the same syntax with square brackets: [1, 2]
     * hashes now use curly braces (["a": "b"] should now be written as {"a": "b"})
     * support for "arrays with keys" and "hashes without keys" is not supported anymore ([1, "foo": "bar"] or {"foo": "bar", 1})
 * the i18n extension is now part of the Twig Extensions repository

Changes:

 * added the merge filter
 * removed 'is_escaper' option for filters (a left over from the previous version) -- you must use 'is_safe' now instead
 * fixed usage of operators as method names (like is, in, and not)
 * changed the order of execution for node visitors
 * fixed default() filter behavior when used with strict_variables set to on
 * fixed filesystem loader compatibility with PHAR files
 * enhanced error messages when an unexpected token is parsed in an expression
 * fixed filename not being added to syntax error messages
 * added the autoescape option to enable/disable autoescaping
 * removed the newline after a comment (mimics PHP behavior)
 * added a syntax error exception when parent block is used on a template that does not extend another one
 * made the Escaper extension enabled by default
 * fixed sandbox extension when used with auto output escaping
 * fixed escaper when wrapping a Twig_Node_Print (the original class must be preserved)
 * added an Optimizer extension (enabled by default; optimizes "for" loops and "raw" filters)
 * added priority to node visitors

* 0.9.9 (2010-11-28)

Backward incompatibilities:
 * the self special variable has been renamed to _self
 * the odd and even filters are now tests:
     {{ foo|odd }} must now be written {{ foo is odd }}
 * the "safe" filter has been renamed to "raw"
 * in Node classes,
        sub-nodes are now accessed via getNode() (instead of property access)
        attributes via getAttribute() (instead of array access)
 * the urlencode filter had been renamed to url_encode
 * the include tag now merges the passed variables with the current context by default
   (the old behavior is still possible by adding the "only" keyword)
 * moved Exceptions to Twig_Error_* (Twig_SyntaxError/Twig_RuntimeError are now Twig_Error_Syntax/Twig_Error_Runtime)
 * removed support for {{ 1 < i < 3 }} (use {{ i > 1 and i < 3 }} instead)
 * the "in" filter has been removed ({{ a|in(b) }} should now be written {{ a in b }})

Changes:
 * added file and line to Twig_Error_Runtime exceptions thrown from Twig_Template
 * changed trans tag to accept any variable for the plural count
 * fixed sandbox mode (__toString() method check was not enforced if called implicitly from complex statements)
 * added the ** (power) operator
 * changed the algorithm used for parsing expressions
 * added the spaceless tag
 * removed trim_blocks option
 * added support for is*() methods for attributes (foo.bar now looks for foo->getBar() or foo->isBar())
 * changed all exceptions to extend Twig_Error
 * fixed unary expressions ({{ not(1 or 0) }})
 * fixed child templates (with an extend tag) that uses one or more imports
 * added support for {{ 1 not in [2, 3] }} (more readable than the current {{ not (1 in [2, 3]) }})
 * escaping has been rewritten
 * the implementation of template inheritance has been rewritten
   (blocks can now be called individually and still work with inheritance)
 * fixed error handling for if tag when a syntax error occurs within a subparse process
 * added a way to implement custom logic for resolving token parsers given a tag name
 * fixed js escaper to be stricter (now uses a whilelist-based js escaper)
 * added the following filers: "constant", "trans", "replace", "json_encode"
 * added a "constant" test
 * fixed objects with __toString() not being autoescaped
 * fixed subscript expressions when calling __call() (methods now keep the case)
 * added "test" feature (accessible via the "is" operator)
 * removed the debug tag (should be done in an extension)
 * fixed trans tag when no vars are used in plural form
 * fixed race condition when writing template cache
 * added the special _charset variable to reference the current charset
 * added the special _context variable to reference the current context
 * renamed self to _self (to avoid conflict)
 * fixed Twig_Template::getAttribute() for protected properties

* 0.9.8 (2010-06-28)

Backward incompatibilities:
 * the trans tag plural count is now attached to the plural tag:
    old: `{% trans count %}...{% plural %}...{% endtrans %}`
    new: `{% trans %}...{% plural count %}...{% endtrans %}`

 * added a way to translate strings coming from a variable ({% trans var %})
 * fixed trans tag when used with the Escaper extension
 * fixed default cache umask
 * removed Twig_Template instances from the debug tag output
 * fixed objects with __isset() defined
 * fixed set tag when used with a capture
 * fixed type hinting for Twig_Environment::addFilter() method

* 0.9.7 (2010-06-12)

Backward incompatibilities:
 * changed 'as' to '=' for the set tag ({% set title as "Title" %} must now be {% set title = "Title" %})
 * removed the sandboxed attribute of the include tag (use the new sandbox tag instead)
 * refactored the Node system (if you have custom nodes, you will have to update them to use the new API)

 * added self as a special variable that refers to the current template (useful for importing macros from the current template)
 * added Twig_Template instance support to the include tag
 * added support for dynamic and conditional inheritance ({% extends some_var %} and {% extends standalone ? "minimum" : "base" %})
 * added a grammar sub-framework to ease the creation of custom tags
 * fixed the for tag for large arrays (some loop variables are now only available for arrays and objects that implement the Countable interface)
 * removed the Twig_Resource::resolveMissingFilter() method
 * fixed the filter tag which did not apply filtering to included files
 * added a bunch of unit tests
 * added a bunch of phpdoc
 * added a sandbox tag in the sandbox extension
 * changed the date filter to support any date format supported by DateTime
 * added strict_variable setting to throw an exception when an invalid variable is used in a template (disabled by default)
 * added the lexer, parser, and compiler as arguments to the Twig_Environment constructor
 * changed the cache option to only accepts an explicit path to a cache directory or false
 * added a way to add token parsers, filters, and visitors without creating an extension
 * added three interfaces: Twig_NodeInterface, Twig_TokenParserInterface, and Twig_FilterInterface
 * changed the generated code to match the new coding standards
 * fixed sandbox mode (__toString() method check was not enforced if called implicitly from a simple statement like {{ article }})
 * added an exception when a child template has a non-empty body (as it is always ignored when rendering)

* 0.9.6 (2010-05-12)

 * fixed variables defined outside a loop and for which the value changes in a for loop
 * fixed the test suite for PHP 5.2 and older versions of PHPUnit
 * added support for __call() in expression resolution
 * fixed node visiting for macros (macros are now visited by visitors as any other node)
 * fixed nested block definitions with a parent call (rarely useful but nonetheless supported now)
 * added the cycle filter
 * fixed the Lexer when mbstring.func_overload is used with an mbstring.internal_encoding different from ASCII
 * added a long-syntax for the set tag ({% set foo %}...{% endset %})
 * unit tests are now powered by PHPUnit
 * added support for gettext via the `i18n` extension
 * fixed twig_capitalize_string_filter() and fixed twig_length_filter() when used with UTF-8 values
 * added a more useful exception if an if tag is not closed properly
 * added support for escaping strategy in the autoescape tag
 * fixed lexer when a template has a big chunk of text between/in a block

* 0.9.5 (2010-01-20)

As for any new release, don't forget to remove all cached templates after
upgrading.

If you have defined custom filters, you MUST upgrade them for this release. To
upgrade, replace "array" with "new Twig_Filter_Function", and replace the
environment constant by the "needs_environment" option:

  // before
  'even'   => array('twig_is_even_filter', false),
  'escape' => array('twig_escape_filter', true),

  // after
  'even'   => new Twig_Filter_Function('twig_is_even_filter'),
  'escape' => new Twig_Filter_Function('twig_escape_filter', array('needs_environment' => true)),

If you have created NodeTransformer classes, you will need to upgrade them to
the new interface (please note that the interface is not yet considered
stable).

 * fixed list nodes that did not extend the Twig_NodeListInterface
 * added the "without loop" option to the for tag (it disables the generation of the loop variable)
 * refactored node transformers to node visitors
 * fixed automatic-escaping for blocks
 * added a way to specify variables to pass to an included template
 * changed the automatic-escaping rules to be more sensible and more configurable in custom filters (the documentation lists all the rules)
 * improved the filter system to allow object methods to be used as filters
 * changed the Array and String loaders to actually make use of the cache mechanism
 * included the default filter function definitions in the extension class files directly (Core, Escaper)
 * added the // operator (like the floor() PHP function)
 * added the .. operator (as a syntactic sugar for the range filter when the step is 1)
 * added the in operator (as a syntactic sugar for the in filter)
 * added the following filters in the Core extension: in, range
 * added support for arrays (same behavior as in PHP, a mix between lists and dictionaries, arrays and hashes)
 * enhanced some error messages to provide better feedback in case of parsing errors

* 0.9.4 (2009-12-02)

If you have custom loaders, you MUST upgrade them for this release: The
Twig_Loader base class has been removed, and the Twig_LoaderInterface has also
been changed (see the source code for more information or the documentation).

 * added support for DateTime instances for the date filter
 * fixed loop.last when the array only has one item
 * made it possible to insert newlines in tag and variable blocks
 * fixed a bug when a literal '\n' were present in a template text
 * fixed bug when the filename of a template contains */
 * refactored loaders

* 0.9.3 (2009-11-11)

This release is NOT backward compatible with the previous releases.

  The loaders do not take the cache and autoReload arguments anymore. Instead,
  the Twig_Environment class has two new options: cache and auto_reload.
  Upgrading your code means changing this kind of code:

      $loader = new Twig_Loader_Filesystem('/path/to/templates', '/path/to/compilation_cache', true);
      $twig = new Twig_Environment($loader);

  to something like this:

      $loader = new Twig_Loader_Filesystem('/path/to/templates');
      $twig = new Twig_Environment($loader, array(
        'cache' => '/path/to/compilation_cache',
        'auto_reload' => true,
      ));

 * deprecated the "items" filter as it is not needed anymore
 * made cache and auto_reload options of Twig_Environment instead of arguments of Twig_Loader
 * optimized template loading speed
 * removed output when an error occurs in a template and render() is used
 * made major speed improvements for loops (up to 300% on even the smallest loops)
 * added properties as part of the sandbox mode
 * added public properties support (obj.item can now be the item property on the obj object)
 * extended set tag to support expression as value ({% set foo as 'foo' ~ 'bar' %} )
 * fixed bug when \ was used in HTML

* 0.9.2 (2009-10-29)

 * made some speed optimizations
 * changed the cache extension to .php
 * added a js escaping strategy
 * added support for short block tag
 * changed the filter tag to allow chained filters
 * made lexer more flexible as you can now change the default delimiters
 * added set tag
 * changed default directory permission when cache dir does not exist (more secure)
 * added macro support
 * changed filters first optional argument to be a Twig_Environment instance instead of a Twig_Template instance
 * made Twig_Autoloader::autoload() a static method
 * avoid writing template file if an error occurs
 * added $ escaping when outputting raw strings
 * enhanced some error messages to ease debugging
 * fixed empty cache files when the template contains an error

* 0.9.1 (2009-10-14)

  * fixed a bug in PHP 5.2.6
  * fixed numbers with one than one decimal
  * added support for method calls with arguments ({{ foo.bar('a', 43) }})
  * made small speed optimizations
  * made minor tweaks to allow better extensibility and flexibility

* 0.9.0 (2009-10-12)

 * Initial release<|MERGE_RESOLUTION|>--- conflicted
+++ resolved
@@ -1,4 +1,3 @@
-<<<<<<< HEAD
 * 2.6.0 (2018-XX-XX)
 
  * made sure twig_include returns a string
@@ -126,14 +125,11 @@
  * improved the performance of the filesystem loader
  * removed features that were deprecated in 1.x
 
-* 1.36.0 (2018-XX-XX)
-=======
 * 1.36.1 (2018-XX-XX)
 
  * n/a
 
 * 1.36.0 (2018-12-16)
->>>>>>> 7222faf6
 
  * made sure twig_include returns a string
  * fixed multi-byte UFT-8 in escape('html_attr')
