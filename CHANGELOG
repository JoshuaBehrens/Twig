--- conflicted
+++ resolved
@@ -1,10 +1,7 @@
 * 1.14.2 (2013-XX-XX)
 
-<<<<<<< HEAD
  * allowed operators that contain whitespaces to have more than one whitespace
-=======
  * allowed tests to be made of 1 or 2 words (like "same as" or "divisible by")
->>>>>>> 52c952c1
 
 * 1.14.1 (2013-10-15)
 
