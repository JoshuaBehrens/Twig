<<<<<<< HEAD
# 2.14.5 (2021-XX-XX)

 * n/a

# 2.14.4 (2021-03-10)

 * Add the slug filter

# 2.14.3 (2021-01-05)

 * Fix extra bundle compat with older versions of Symfony

# 2.14.2 (2021-01-05)

 * Fix "odd" not working for negative numbers

# 2.14.1 (2020-10-27)

* Fix "include(template_from_string())"

# 2.14.0 (2020-10-21)

 * Fix sandbox support when using "include(template_from_string())"
 * Make round brackets optional for one argument tests like "same as" or "divisible by"
 * Add support for ES2015 style object initialisation shortcut { a } is the same as { 'a': a }
 * Drop PHP 7.1 support

# 2.13.1 (2020-08-05)

 * Fix sandbox not disabled if syntax error occurs within {% sandbox %} tag
 * Fix a regression when not using a space before an operator
 * Restrict callables to closures in filters
 * Allow trailing commas in argument lists (in calls as well as definitions)

# 2.13.0 (2020-07-05)

 * Fix options not taken into account when using "Michelf\MarkdownExtra"
 * Fix "Twig\Extra\Intl\IntlExtension::getCountryName()" to accept "null" as a first argument
 * Drop support for PHP 7.0
 * Throw exception in case non-Traversable data is passed to "filter"
 * Fix context optimization on PHP 7.4
 * Fix PHP 8 compatibility
 * Fix ambiguous syntax parsing

# 2.12.5 (2020-02-11)

 * Add a check to ensure that iconv() is defined

# 2.12.4 (2020-02-11)

 * Avoid exceptions when an intl resource is not found
 * Fix implementation of case-insensitivity for method names

# 2.12.3 (2019-12-28)

 * fixed Symfony 5.0 support for the HTML extra extension
 * fixed number formatter in Intl extra extension when using a formatter prototype

# 2.12.2 (2019-11-11)

 * added supported for exponential numbers

# 2.12.1 (2019-10-17)

 * added the String extension in the "extra" repositories: "u" filter

# 2.12.0 (2019-10-05)

 * added the spaceship operator ("<=>"), useful when using an arrow function in the "sort" filter
 * added support for an "arrow" function on the "sort" filter
 * added the CssInliner extension in the "extra" repositories: "inline_css"
   filter
 * added the Inky extension in the "extra" repositories: "inky_to_html" filter
 * added Intl extension in the "extra" repositories: "country_name",
   "currency_name", "currency_symbol", "language_name", "locale_name",
   "timezone_name", "format_currency", "format_number",
   "format_*_number", "format_datetime", "format_date", and "format_time"
   filters, and the "country_timezones" function
 * added the Markdown extension in the "extra" repositories: "markdown_to_html",
   and "html_to_markdown" filters
 * added the HtmlExtension extension in the "extra" repositories: "date_uri"
   filter, and "html_classes" function
 * optimized "block('foo') ?? 'bar'"
 * fixed the empty test on Traversable instances
 * fixed array_key_exists() on objects
 * fixed cache when opcache is installed but disabled
 * fixed using macros in arrow functions
 * fixed split filter on edge case

# 2.11.3 (2019-06-18)

 * display partial output (PHP buffer) when an error occurs in debug mode
 * fixed the filter filter (allow the result to be used several times)
 * fixed macro auto-import when a template contains only macros

# 2.11.2 (2019-06-05)

 * fixed macro auto-import

# 2.11.1 (2019-06-04)

 * added support for "Twig\Markup" instances in the "in" test (again)
 * allowed string operators as variables names in assignments
 * fixed support for macros defined in parent templates

# 2.11.0 (2019-05-31)

 * added the possibility to register classes/interfaces as being safe for the escaper ("EscaperExtension::addSafeClass()")
 * deprecated CoreExtension::setEscaper() and CoreExtension::getEscapers() in favor of the same methods on EscaperExtension
 * macros are now auto-imported in the template they are defined (under the ``_self`` variable)
 * added support for macros on "is defined" tests
 * fixed macros "import" when using the same name in the parent and child templates
 * fixed recursive macros
 * macros imported "globally" in a template are now available in macros without re-importing them
 * fixed the "filter" filter when the argument is \Traversable but does not implement \Iterator (\SimpleXmlElement for instance)
 * fixed a PHP fatal error when calling a macro imported in a block in a nested block
 * fixed a PHP fatal error when calling a macro imported in the template in another macro
 * fixed wrong error message on "import" and "from"

# 2.10.0 (2019-05-14)

 * deprecated "if" conditions on "for" tags
 * added "filter", "map", and "reduce" filters (and support for arrow functions)
 * fixed partial output leak when a PHP fatal error occurs
 * optimized context access on PHP 7.4

# 2.9.0 (2019-04-28)

 * deprecated returning "false" to remove a Node from NodeVisitorInterface::leaveNode()
 * allowed Twig\NodeVisitor\NodeVisitorInterface::leaveNode() to return "null" instead of "false" (same meaning)
 * deprecated the "filter" tag (use the "apply" tag instead)
 * added the "apply" tag as a replacement for the "filter" tag
 * allowed Twig\Loader\FilesystemLoader::findTemplate() to return "null" instead of "false" (same meaning)
 * added support for "Twig\Markup" instances in the "in" test
 * fixed "import" when macros are stored in a template string
 * fixed Lexer when using custom options containing the # char
 * added template line number to twig_get_attribute()

# 2.8.1 (2019-04-16)

 * fixed EscaperNodeVisitor
 * deprecated passing a 3rd, 4th, and 5th arguments to the Sandbox exception classes
 * deprecated Node::setTemplateName() in favor of Node::setSourceContext()

# 2.8.0 (2019-04-16)

 * added Traversable support for the length filter
 * fixed some wrong location in error messages
 * made exception creation faster
 * made escaping on ternary expressions (?: and ??) more fine-grained
 * added the possibility to give a nice name to string templates (template_from_string function)
 * fixed the "with" behavior to always include the globals (for consistency with the "include" and "embed" tags)
 * fixed "include" with "ignore missing" when an error loading occurs in the included template
 * added support for a new whitespace trimming option ({%~ ~%}, {{~ ~}}, {#~ ~#})
 * added the "column" filter

# 2.7.4 (2019-03-23)

 * fixed variadic support
 * fixed CheckToStringNode implementation (broken when a function/filter is variadic)

# 2.7.3 (2019-03-21)

 * fixed the spaceless filter so that it behaves like the spaceless tag
 * fixed BC break on Environment::resolveTemplate()
 * allowed Traversable objects to be used in the "with" tag
 * allowed Traversable objects to be used in the "with" tag
 * allowed Traversable objects to be used in the "with" argument of the "include" and "embed" tags

# 2.7.2 (2019-03-12)

 * added TemplateWrapper::getTemplateName()

# 2.7.1 (2019-03-12)

 * fixed class aliases

# 2.7.0 (2019-03-12)

 * fixed sandbox security issue (under some circumstances, calling the
   __toString() method on an object was possible even if not allowed by the
   security policy)
 * fixed batch filter clobbers array keys when fill parameter is used
 * added preserveKeys support for the batch filter
 * fixed "embed" support when used from "template_from_string"
 * deprecated passing a Twig\Template to Twig\Environment::load()/Twig\Environment::resolveTemplate()
 * added the possibility to pass a TemplateWrapper to Twig\Environment::load()
 * marked Twig\Environment::getTemplateClass() as internal (implementation detail)
 * improved the performance of the sandbox
 * deprecated the spaceless tag
 * added a spaceless filter
 * added max value to the "random" function
 * deprecated Twig\Extension\InitRuntimeInterface
 * deprecated Twig\Loader\ExistsLoaderInterface
 * deprecated PSR-0 classes in favor of namespaced ones
 * made namespace classes the default classes (PSR-0 ones are aliases now)
 * added Twig\Loader\ChainLoader::getLoaders()
 * removed duplicated directory separator in FilesystemLoader
 * deprecated the "base_template_class" option on Twig\Environment
 * deprecated the Twig\Environment::getBaseTemplateClass() and
   Twig\Environment::setBaseTemplateClass() methods
 * changed internal code to use the namespaced classes as much as possible
 * deprecated Twig_Parser::isReservedMacroName()

# 2.6.2 (2019-01-14)

 * fixed regression (key exists check for non ArrayObject objects)

# 2.6.1 (2019-01-14)

 * fixed ArrayObject access with a null value
 * fixed embedded templates starting with a BOM
 * fixed using a Twig_TemplateWrapper instance as an argument to extends
 * fixed error location when calling an undefined block
 * deprecated passing a string as a source on Twig_Error
 * switched generated code to use the PHP short array notation
 * fixed float representation in compiled templates
 * added a second argument to the join filter (last separator configuration)

# 2.6.0 (2018-12-16)

 * made sure twig_include returns a string
 * fixed multi-byte UFT-8 in escape('html_attr')
 * added the "deprecated" tag
 * added support for dynamically named tests
 * fixed GlobalsInterface extended class
 * fixed filesystem loader throwing an exception instead of returning false

# 2.5.0 (2018-07-13)

 * deprecated using the spaceless tag at the root level of a child template (noop anyway)
 * deprecated the possibility to define a block in a non-capturing block in a child template
 * added the Symfony ctype polyfill as a dependency
 * fixed reporting the proper location for errors compiled in templates
 * fixed the error handling for the optimized extension-based function calls
 * ensured that syntax errors are triggered with the right line
 * "js" filter now produces valid JSON

# 2.4.8 (2018-04-02)

 * fixed a regression when using the "default" filter or the "defined" test on non-existing arrays

# 2.4.7 (2018-03-20)

 * optimized runtime performance
 * optimized parser performance by inlining the constant values
 * fixed block names unicity
 * fixed counting children of SimpleXMLElement objects
 * added missing else clause to avoid infinite loops
 * fixed .. (range operator) in sandbox policy

# 2.4.6 (2018-03-03)

 * fixed a regression in the way the profiler is registered in templates

# 2.4.5 (2018-03-02)

 * optimized the performance of calling an extension method at runtime
 * optimized the performance of the dot operator for array and method calls
 * added an exception when using "===" instead of "same as"
 * fixed possible array to string conversion concealing actual error
 * made variable names deterministic in compiled templates
 * fixed length filter when passing an instance of IteratorAggregate
 * fixed Environment::resolveTemplate to accept instances of TemplateWrapper

# 2.4.4 (2017-09-27)

 * added Twig_Profiler_Profile::reset()
 * fixed use TokenParser to return an empty Node
 * added RuntimeExtensionInterface
 * added circular reference detection when loading templates
 * added support for runtime loaders in IntegrationTestCase
 * fixed deprecation when using Twig_Profiler_Dumper_Html
 * removed @final from Twig_Profiler_Dumper_Text

# 2.4.3 (2017-06-07)

 * fixed namespaces introduction

# 2.4.2 (2017-06-05)

 * fixed namespaces introduction

# 2.4.1 (2017-06-05)

 * fixed namespaces introduction

# 2.4.0 (2017-06-05)

 * added support for PHPUnit 6 when testing extensions
 * fixed PHP 7.2 compatibility
 * fixed template name generation in Twig_Environment::createTemplate()
 * removed final tag on Twig_TokenParser_Include
 * dropped HHVM support
 * added namespaced aliases for all (non-deprecated) classes and interfaces
 * marked Twig_Filter, Twig_Function, Twig_Test, Twig_Node_Module and Twig_Profiler_Profile as final via the @final annotation

# 2.3.2 (2017-04-20)

 * fixed edge case in the method cache for Twig attributes

# 2.3.1 (2017-04-18)

 * fixed the empty() test

# 2.3.0 (2017-03-22)

 * fixed a race condition handling when writing cache files
 * "length" filter now returns string length when applied to an object that does
   not implement \Countable but provides __toString()
 * "empty" test will now consider the return value of the __toString() method for
   objects implement __toString() but not \Countable
 * fixed JS escaping for unicode characters with higher code points
 * added error message when calling `parent()` in a block that doesn't exist in the parent template

# 2.2.0 (2017-02-26)

 * added a PSR-11 compatible runtime loader
 * added `side` argument to `trim` to allow left or right trimming only.

# 2.1.0 (2017-01-11)

 * fixed twig_get_attribute()
 * added Twig_NodeCaptureInterface for nodes that capture all output

# 2.0.0 (2017-01-05)

 * removed the C extension
 * moved Twig_Environment::getAttribute() to twig_get_attribute()
 * removed Twig_Environment::getLexer(), Twig_Environment::getParser(), Twig_Environment::getCompiler()
 * removed Twig_Compiler::getFilename()
 * added hasser support in Twig_Template::getAttribute()
 * sped up the json_encode filter
 * removed reserved macro names; all names can be used as macro
 * removed Twig_Template::getEnvironment()
 * changed _self variable to return the current template name
 * made the loader a required argument of Twig_Environment constructor
 * removed Twig_Environment::clearTemplateCache()
 * removed Twig_Autoloader (use Composer instead)
 * removed `true` as an equivalent to `html` for the auto-escaping strategy
 * removed pre-1.8 autoescape tag syntax
 * dropped support for PHP 5.x
 * removed the ability to register a global variable after the runtime or the extensions have been initialized
 * improved the performance of the filesystem loader
 * removed features that were deprecated in 1.x

# 1.44.3 (2021-XX-XX)
=======
# 1.44.4 (2021-XX-XX)
>>>>>>> 35f8b78b

 * n/a

# 1.44.3 (2021-05-12)

 * Fix PHP 8.1 compatibility
 * Throw a proper exception when a template name is an absolute path (as it has never been supported)

# 1.44.2 (2021-01-05)

 * Fix "odd" not working for negative numbers

# 1.44.1 (2020-10-27)

 * Fix "include(template_from_string())"

# 1.44.0 (2020-10-21)

 * Remove implicit dependency on ext/iconv in JS escaper
 * Fix sandbox support when using "include(template_from_string())"
 * Make round brackets optional for one argument tests like "same as" or "divisible by"
 * Add support for ES2015 style object initialisation shortcut { a } is the same as { 'a': a }
 * Fix filter(), map(), and reduce() to throw a RuntimeError instead of a PHP TypeError
 * Drop PHP 7.1 support

# 1.43.1 (2020-08-05)

 * Fix sandbox not disabled if syntax error occurs within {% sandbox %} tag
 * Fix a regression when not using a space before an operator
 * Restrict callables to closures in filters
 * Allow trailing commas in argument lists (in calls as well as definitions)

# 1.43.0 (2020-07-05)

 * Throw exception in case non-Traversable data is passed to "filter"
 * Fix context optimization on PHP 7.4
 * Fix PHP 8 compatibility
 * Drop PHP 5.5 5.6, and 7.0 support
 * Fix ambiguous syntax parsing
 * In sandbox, the `filter`, `map` and `reduce` filters require Closures in `arrow` parameter

# 1.42.5 (2020-02-11)

 * Fix implementation of case-insensitivity for method names

# 1.42.4 (2019-11-11)

 * optimized "block('foo') ?? 'bar"
 * added supported for exponential numbers

# 1.42.3 (2019-08-24)

 * fixed the "split" filter when the delimiter is "0"
 * fixed the "empty" test on Traversable instances
 * fixed cache when opcache is installed but disabled
 * fixed PHP 7.4 compatibility
 * bumped the minimal PHP version to 5.5

# 1.42.2 (2019-06-18)

 * Display partial output (PHP buffer) when an error occurs in debug mode

# 1.42.1 (2019-06-04)

 * added support for "Twig\Markup" instances in the "in" test (again)
 * allowed string operators as variables names in assignments

# 1.42.0 (2019-05-31)

 * fixed the "filter" filter when the argument is \Traversable but does not implement \Iterator (\SimpleXmlElement for instance)
 * fixed a PHP fatal error when calling a macro imported in a block in a nested block
 * fixed a PHP fatal error when calling a macro imported in the template in another macro
 * fixed wrong error message on "import" and "from"

# 1.41.0 (2019-05-14)

 * fixed support for PHP 7.4
 * added "filter", "map", and "reduce" filters (and support for arrow functions)
 * fixed partial output leak when a PHP fatal error occurs
 * optimized context access on PHP 7.4

# 1.40.1 (2019-04-29)

# fixed regression in NodeTraverser

# 1.40.0 (2019-04-28)

 * allowed Twig\NodeVisitor\NodeVisitorInterface::leaveNode() to return "null" instead of "false" (same meaning)
 * added the "apply" tag as a replacement for the "filter" tag
 * allowed Twig\Loader\FilesystemLoader::findTemplate() to return "null" instead of "false" (same meaning)
 * added support for "Twig\Markup" instances in the "in" test
 * fixed Lexer when using custom options containing the # char
 * fixed "import" when macros are stored in a template string

# 1.39.1 (2019-04-16)

 * fixed EscaperNodeVisitor

# 1.39.0 (2019-04-16)

 * added Traversable support for the length filter
 * fixed some wrong location in error messages
 * made exception creation faster
 * made escaping on ternary expressions (?: and ??) more fine-grained
 * added the possibility to give a nice name to string templates (template_from_string function)
 * fixed the "with" behavior to always include the globals (for consistency with the "include" and "embed" tags)
 * fixed "include" with "ignore missing" when an error loading occurs in the included template
 * added support for a new whitespace trimming option ({%~ ~%}, {{~ ~}}, {#~ ~#})

# 1.38.4 (2019-03-23)

 * fixed CheckToStringNode implementation (broken when a function/filter is variadic)

# 1.38.3 (2019-03-21)

 * fixed the spaceless filter so that it behaves like the spaceless tag
 * fixed BC break on Environment::resolveTemplate()
 * fixed the bundled Autoloader to also load namespaced classes
 * allowed Traversable objects to be used in the "with" tag
 * allowed Traversable objects to be used in the "with" argument of the "include" and "embed" tags

# 1.38.2 (2019-03-12)

 * added TemplateWrapper::getTemplateName()

# 1.38.1 (2019-03-12)

 * fixed class aliases

# 1.38.0 (2019-03-12)

 * fixed sandbox security issue (under some circumstances, calling the
   __toString() method on an object was possible even if not allowed by the
   security policy)
 * fixed batch filter clobbers array keys when fill parameter is used
 * added preserveKeys support for the batch filter
 * fixed "embed" support when used from "template_from_string"
 * added the possibility to pass a TemplateWrapper to Twig\Environment::load()
 * improved the performance of the sandbox
 * added a spaceless filter
 * added max value to the "random" function
 * made namespace classes the default classes (PSR-0 ones are aliases now)
 * removed duplicated directory separator in FilesystemLoader
 * added Twig\Loader\ChainLoader::getLoaders()
 * changed internal code to use the namespaced classes as much as possible

# 1.37.1 (2019-01-14)

 * fixed regression (key exists check for non ArrayObject objects)
 * fixed logic in TemplateWrapper

# 1.37.0 (2019-01-14)

 * fixed ArrayObject access with a null value
 * fixed embedded templates starting with a BOM
 * fixed using a Twig_TemplateWrapper instance as an argument to extends
 * switched generated code to use the PHP short array notation
 * dropped PHP 5.3 support
 * fixed float representation in compiled templates
 * added a second argument to the join filter (last separator configuration)

# 1.36.0 (2018-12-16)

 * made sure twig_include returns a string
 * fixed multi-byte UFT-8 in escape('html_attr')
 * added the "deprecated" tag
 * added support for dynamically named tests
 * fixed GlobalsInterface extended class
 * fixed filesystem loader throwing an exception instead of returning false

# 1.35.4 (2018-07-13)

 * ensured that syntax errors are triggered with the right line
 * added the Symfony ctype polyfill as a dependency
 * "js" filter now produces valid JSON

# 1.35.3 (2018-03-20)

 * fixed block names unicity
 * fixed counting children of SimpleXMLElement objects
 * added missing else clause to avoid infinite loops
 * fixed .. (range operator) in sandbox policy

# 1.35.2 (2018-03-03)

 * fixed a regression in the way the profiler is registered in templates

# 1.35.1 (2018-03-02)

 * added an exception when using "===" instead of "same as"
 * fixed possible array to string conversion concealing actual error
 * made variable names deterministic in compiled templates
 * fixed length filter when passing an instance of IteratorAggregate
 * fixed Environment::resolveTemplate to accept instances of TemplateWrapper

# 1.35.0 (2017-09-27)

 * added Twig_Profiler_Profile::reset()
 * fixed use TokenParser to return an empty Node
 * added RuntimeExtensionInterface
 * added circular reference detection when loading templates

# 1.34.4 (2017-07-04)

 * added support for runtime loaders in IntegrationTestCase
 * fixed deprecation when using Twig_Profiler_Dumper_Html

# 1.34.3 (2017-06-07)

 * fixed namespaces introduction

# 1.34.2 (2017-06-05)

 * fixed namespaces introduction

# 1.34.1 (2017-06-05)

 * fixed namespaces introduction

# 1.34.0 (2017-06-05)

 * added support for PHPUnit 6 when testing extensions
 * fixed PHP 7.2 compatibility
 * fixed template name generation in Twig_Environment::createTemplate()
 * removed final tag on Twig_TokenParser_Include
 * added namespaced aliases for all (non-deprecated) classes and interfaces
 * dropped HHVM support
 * dropped PHP 5.2 support

# 1.33.2 (2017-04-20)

 * fixed edge case in the method cache for Twig attributes

# 1.33.1 (2017-04-18)

 * fixed the empty() test

# 1.33.0 (2017-03-22)

 * fixed a race condition handling when writing cache files
 * "length" filter now returns string length when applied to an object that does
   not implement \Countable but provides __toString()
 * "empty" test will now consider the return value of the __toString() method for
   objects implement __toString() but not \Countable
 * fixed JS escaping for unicode characters with higher code points

# 1.32.0 (2017-02-26)

 * fixed deprecation notice in Twig_Util_DeprecationCollector
 * added a PSR-11 compatible runtime loader
 * added `side` argument to `trim` to allow left or right trimming only.

# 1.31.0 (2017-01-11)

 * added Twig_NodeCaptureInterface for nodes that capture all output
 * fixed marking the environment as initialized too early
 * fixed C89 compat for the C extension
 * turned fatal error into exception when a previously generated cache is corrupted
 * fixed offline cache warm-ups for embedded templates

# 1.30.0 (2016-12-23)

 * added Twig_FactoryRuntimeLoader
 * deprecated function/test/filter/tag overriding
 * deprecated the "disable_c_ext" attribute on Twig_Node_Expression_GetAttr

# 1.29.0 (2016-12-13)

 * fixed sandbox being left enabled if an exception is thrown while rendering
 * marked some classes as being final (via @final)
 * made Twig_Error report real source path when possible
 * added support for {{ _self }} to provide an upgrade path from 1.x to 2.0 (replaces {{ _self.templateName }})
 * deprecated silent display of undefined blocks
 * deprecated support for mbstring.func_overload != 0

# 1.28.2 (2016-11-23)

 * fixed precedence between getFoo() and isFoo() in Twig_Template::getAttribute()
 * improved a deprecation message

# 1.28.1 (2016-11-18)

 * fixed block() function when used with a template argument

# 1.28.0 (2016-11-17)

 * added support for the PHP 7 null coalescing operator for the ?? Twig implementation
 * exposed a way to access template data and methods in a portable way
 * changed context access to use the PHP 7 null coalescing operator when available
 * added the "with" tag
 * added support for a custom template on the block() function
 * added "is defined" support for block() and constant()
 * optimized the way attributes are fetched

# 1.27.0 (2016-10-25)

 * deprecated Twig_Parser::getEnvironment()
 * deprecated Twig_Parser::addHandler() and Twig_Parser::addNodeVisitor()
 * deprecated Twig_Compiler::addIndentation()
 * fixed regression when registering two extensions having the same class name
 * deprecated Twig_LoaderInterface::getSource() (implement Twig_SourceContextLoaderInterface instead)
 * fixed the filesystem loader with relative paths
 * deprecated Twig_Node::getLine() in favor of Twig_Node::getTemplateLine()
 * deprecated Twig_Template::getSource() in favor of Twig_Template::getSourceContext()
 * deprecated Twig_Node::getFilename() in favor of Twig_Node::getTemplateName()
 * deprecated the "filename" escaping strategy (use "name" instead)
 * added Twig_Source to hold information about the original template
 * deprecated Twig_Error::getTemplateFile() and Twig_Error::setTemplateFile() in favor of Twig_Error::getTemplateName() and Twig_Error::setTemplateName()
 * deprecated Parser::getFilename()
 * fixed template paths when a template name contains a protocol like vfs://
 * improved debugging with Twig_Sandbox_SecurityError exceptions for disallowed methods and properties

# 1.26.1 (2016-10-05)

 * removed template source code from generated template classes when debug is disabled
 * fixed default implementation of Twig_Template::getDebugInfo() for better BC
 * fixed regression on static calls for functions/filters/tests

# 1.26.0 (2016-10-02)

 * added template cache invalidation based on more environment options
 * added a missing deprecation notice
 * fixed template paths when a template is stored in a PHAR file
 * allowed filters/functions/tests implementation to use a different class than the extension they belong to
 * deprecated Twig_ExtensionInterface::getName()

# 1.25.0 (2016-09-21)

 * changed the way we store template source in template classes
 * removed usage of realpath in cache keys
 * fixed Twig cache sharing when used with different versions of PHP
 * removed embed parent workaround for simple use cases
 * deprecated the ability to store non Node instances in Node::$nodes
 * deprecated Twig_Environment::getLexer(), Twig_Environment::getParser(), Twig_Environment::getCompiler()
 * deprecated Twig_Compiler::getFilename()

# 1.24.2 (2016-09-01)

 * fixed static callables
 * fixed a potential PHP warning when loading the cache
 * fixed a case where the autoescaping does not work as expected

# 1.24.1 (2016-05-30)

 * fixed reserved keywords (forbids true, false, null and none keywords for variables names)
 * fixed support for PHP7 (Throwable support)
 * marked the following methods as being internals on Twig_Environment:
   getFunctions(), getFilters(), getTests(), getFunction(), getFilter(), getTest(),
   getTokenParsers(), getTags(), getNodeVisitors(), getUnaryOperators(), getBinaryOperators(),
   getFunctions(), getFilters(), getGlobals(), initGlobals(), initExtensions(), and initExtension()

# 1.24.0 (2016-01-25)

 * adding support for the ?? operator
 * fixed the defined test when used on a constant, a map, or a sequence
 * undeprecated _self (should only be used to get the template name, not the template instance)
 * fixed parsing on PHP7

# 1.23.3 (2016-01-11)

 * fixed typo

# 1.23.2 (2015-01-11)

 * added versions in deprecated messages
 * made file cache tolerant for trailing (back)slashes on directory configuration
 * deprecated unused Twig_Node_Expression_ExtensionReference class

# 1.23.1 (2015-11-05)

 * fixed some exception messages which triggered PHP warnings
 * fixed BC on Twig_Test_NodeTestCase

# 1.23.0 (2015-10-29)

 * deprecated the possibility to override an extension by registering another one with the same name
 * deprecated Twig_ExtensionInterface::getGlobals() (added Twig_Extension_GlobalsInterface for BC)
 * deprecated Twig_ExtensionInterface::initRuntime() (added Twig_Extension_InitRuntimeInterface for BC)
 * deprecated Twig_Environment::computeAlternatives()

# 1.22.3 (2015-10-13)

 * fixed regression when using null as a cache strategy
 * improved performance when checking template freshness
 * fixed warnings when loaded templates do not exist
 * fixed template class name generation to prevent possible collisions
 * fixed logic for custom escapers to call them even on integers and null values
 * changed template cache names to take into account the Twig C extension

# 1.22.2 (2015-09-22)

 * fixed a race condition in template loading

# 1.22.1 (2015-09-15)

 * fixed regression in template_from_string

# 1.22.0 (2015-09-13)

 * made Twig_Test_IntegrationTestCase more flexible
 * added an option to force PHP bytecode invalidation when writing a compiled template into the cache
 * fixed the profiler duration for the root node
 * changed template cache names to take into account enabled extensions
 * deprecated Twig_Environment::clearCacheFiles(), Twig_Environment::getCacheFilename(),
   Twig_Environment::writeCacheFile(), and Twig_Environment::getTemplateClassPrefix()
 * added a way to override the filesystem template cache system
 * added a way to get the original template source from Twig_Template

# 1.21.2 (2015-09-09)

 * fixed variable names for the deprecation triggering code
 * fixed escaping strategy detection based on filename
 * added Traversable support for replace, merge, and sort
 * deprecated support for character by character replacement for the "replace" filter

# 1.21.1 (2015-08-26)

 * fixed regression when using the deprecated Twig_Test_* classes

# 1.21.0 (2015-08-24)

 * added deprecation notices for deprecated features
 * added a deprecation "framework" for filters/functions/tests and test fixtures

# 1.20.0 (2015-08-12)

 * forbid access to the Twig environment from templates and internal parts of Twig_Template
 * fixed limited RCEs when in sandbox mode
 * deprecated Twig_Template::getEnvironment()
 * deprecated the _self variable for usage outside of the from and import tags
 * added Twig_BaseNodeVisitor to ease the compatibility of node visitors
   between 1.x and 2.x

# 1.19.0 (2015-07-31)

 * fixed wrong error message when including an undefined template in a child template
 * added support for variadic filters, functions, and tests
 * added support for extra positional arguments in macros
 * added ignore_missing flag to the source function
 * fixed batch filter with zero items
 * deprecated Twig_Environment::clearTemplateCache()
 * fixed sandbox disabling when using the include function

# 1.18.2 (2015-06-06)

 * fixed template/line guessing in exceptions for nested templates
 * optimized the number of inodes and the size of realpath cache when using the cache

# 1.18.1 (2015-04-19)

 * fixed memory leaks in the C extension
 * deprecated Twig_Loader_String
 * fixed the slice filter when used with a SimpleXMLElement object
 * fixed filesystem loader when trying to load non-files (like directories)

# 1.18.0 (2015-01-25)

 * fixed some error messages where the line was wrong (unknown variables or argument names)
 * added a new way to customize the main Module node (via empty nodes)
 * added Twig_Environment::createTemplate() to create a template from a string
 * added a profiler
 * fixed filesystem loader cache when different file paths are used for the same template

# 1.17.0 (2015-01-14)

 * added a 'filename' autoescaping strategy, which dynamically chooses the
   autoescaping strategy for a template based on template file extension.

# 1.16.3 (2014-12-25)

 * fixed regression for dynamic parent templates
 * fixed cache management with statcache
 * fixed a regression in the slice filter

# 1.16.2 (2014-10-17)

 * fixed timezone on dates as strings
 * fixed 2-words test names when a custom node class is not used
 * fixed macros when using an argument named like a PHP super global (like GET or POST)
 * fixed date_modify when working with DateTimeImmutable
 * optimized for loops
 * fixed multi-byte characters handling in the split filter
 * fixed a regression in the in operator
 * fixed a regression in the slice filter

# 1.16.1 (2014-10-10)

 * improved error reporting in a sandboxed template
 * fixed missing error file/line information under certain circumstances
 * fixed wrong error line number in some error messages
 * fixed the in operator to use strict comparisons
 * sped up the slice filter
 * fixed for mb function overload mb_substr acting different
 * fixed the attribute() function when passing a variable for the arguments

# 1.16.0 (2014-07-05)

 * changed url_encode to always encode according to RFC 3986
 * fixed inheritance in a 'use'-hierarchy
 * removed the __toString policy check when the sandbox is disabled
 * fixed recursively calling blocks in templates with inheritance

# 1.15.1 (2014-02-13)

 * fixed the conversion of the special '0000-00-00 00:00' date
 * added an error message when trying to import an undefined block from a trait
 * fixed a C extension crash when accessing defined but uninitialized property.

# 1.15.0 (2013-12-06)

 * made ignoreStrictCheck in Template::getAttribute() works with __call() methods throwing BadMethodCallException
 * added min and max functions
 * added the round filter
 * fixed a bug that prevented the optimizers to be enabled/disabled selectively
 * fixed first and last filters for UTF-8 strings
 * added a source function to include the content of a template without rendering it
 * fixed the C extension sandbox behavior when get or set is prepend to method name

# 1.14.2 (2013-10-30)

 * fixed error filename/line when an error occurs in an included file
 * allowed operators that contain whitespaces to have more than one whitespace
 * allowed tests to be made of 1 or 2 words (like "same as" or "divisible by")

# 1.14.1 (2013-10-15)

 * made it possible to use named operators as variables
 * fixed the possibility to have a variable named 'matches'
 * added support for PHP 5.5 DateTimeInterface

# 1.14.0 (2013-10-03)

 * fixed usage of the html_attr escaping strategy to avoid double-escaping with the html strategy
 * added new operators: ends with, starts with, and matches
 * fixed some compatibility issues with HHVM
 * added a way to add custom escaping strategies
 * fixed the C extension compilation on Windows
 * fixed the batch filter when using a fill argument with an exact match of elements to batch
 * fixed the filesystem loader cache when a template name exists in several namespaces
 * fixed template_from_string when the template includes or extends other ones
 * fixed a crash of the C extension on an edge case

# 1.13.2 (2013-08-03)

 * fixed the error line number for an error occurs in and embedded template
 * fixed crashes of the C extension on some edge cases

# 1.13.1 (2013-06-06)

 * added the possibility to ignore the filesystem constructor argument in Twig_Loader_Filesystem
 * fixed Twig_Loader_Chain::exists() for a loader which implements Twig_ExistsLoaderInterface
 * adjusted backtrace call to reduce memory usage when an error occurs
 * added support for object instances as the second argument of the constant test
 * fixed the include function when used in an assignment

# 1.13.0 (2013-05-10)

 * fixed getting a numeric-like item on a variable ('09' for instance)
 * fixed getting a boolean or float key on an array, so it is consistent with PHP's array access:
   `{{ array[false] }}` behaves the same as `echo $array[false];` (equals `$array[0]`)
 * made the escape filter 20% faster for happy path (escaping string for html with UTF-8)
 * changed ☃ to § in tests
 * enforced usage of named arguments after positional ones

# 1.12.3 (2013-04-08)

 * fixed a security issue in the filesystem loader where it was possible to include a template one
   level above the configured path
 * fixed fatal error that should be an exception when adding a filter/function/test too late
 * added a batch filter
 * added support for encoding an array as query string in the url_encode filter

# 1.12.2 (2013-02-09)

 * fixed the timezone used by the date filter and function when the given date contains a timezone (like 2010-01-28T15:00:00+02:00)
 * fixed globals when getGlobals is called early on
 * added the first and last filter

# 1.12.1 (2013-01-15)

 * added support for object instances as the second argument of the constant function
 * relaxed globals management to avoid a BC break
 * added support for {{ some_string[:2] }}

# 1.12.0 (2013-01-08)

 * added verbatim as an alias for the raw tag to avoid confusion with the raw filter
 * fixed registration of tests and functions as anonymous functions
 * fixed globals management

# 1.12.0-RC1 (2012-12-29)

 * added an include function (does the same as the include tag but in a more flexible way)
 * added the ability to use any PHP callable to define filters, functions, and tests
 * added a syntax error when using a loop variable that is not defined
 * added the ability to set default values for macro arguments
 * added support for named arguments for filters, tests, and functions
 * moved filters/functions/tests syntax errors to the parser
 * added support for extended ternary operator syntaxes

# 1.11.1 (2012-11-11)

 * fixed debug info line numbering (was off by 2)
 * fixed escaping when calling a macro inside another one (regression introduced in 1.9.1)
 * optimized variable access on PHP 5.4
 * fixed a crash of the C extension when an exception was thrown from a macro called without being imported (using _self.XXX)

# 1.11.0 (2012-11-07)

 * fixed macro compilation when a variable name is a PHP reserved keyword
 * changed the date filter behavior to always apply the default timezone, except if false is passed as the timezone
 * fixed bitwise operator precedences
 * added the template_from_string function
 * fixed default timezone usage for the date function
 * optimized the way Twig exceptions are managed (to make them faster)
 * added Twig_ExistsLoaderInterface (implementing this interface in your loader make the chain loader much faster)

# 1.10.3 (2012-10-19)

 * fixed wrong template location in some error messages
 * reverted a BC break introduced in 1.10.2
 * added a split filter

# 1.10.2 (2012-10-15)

 * fixed macro calls on PHP 5.4

# 1.10.1 (2012-10-15)

 * made a speed optimization to macro calls when imported via the "import" tag
 * fixed C extension compilation on Windows
 * fixed a segfault in the C extension when using DateTime objects

# 1.10.0 (2012-09-28)

 * extracted functional tests framework to make it reusable for third-party extensions
 * added namespaced templates support in Twig_Loader_Filesystem
 * added Twig_Loader_Filesystem::prependPath()
 * fixed an error when a token parser pass a closure as a test to the subparse() method

# 1.9.2 (2012-08-25)

 * fixed the in operator for objects that contain circular references
 * fixed the C extension when accessing a public property of an object implementing the \ArrayAccess interface

# 1.9.1 (2012-07-22)

 * optimized macro calls when auto-escaping is on
 * fixed wrong parent class for Twig_Function_Node
 * made Twig_Loader_Chain more explicit about problems

# 1.9.0 (2012-07-13)

 * made the parsing independent of the template loaders
 * fixed exception trace when an error occurs when rendering a child template
 * added escaping strategies for CSS, URL, and HTML attributes
 * fixed nested embed tag calls
 * added the date_modify filter

# 1.8.3 (2012-06-17)

 * fixed paths in the filesystem loader when passing a path that ends with a slash or a backslash
 * fixed escaping when a project defines a function named html or js
 * fixed chmod mode to apply the umask correctly

# 1.8.2 (2012-05-30)

 * added the abs filter
 * fixed a regression when using a number in template attributes
 * fixed compiler when mbstring.func_overload is set to 2
 * fixed DateTimeZone support in date filter

# 1.8.1 (2012-05-17)

 * fixed a regression when dealing with SimpleXMLElement instances in templates
 * fixed "is_safe" value for the "dump" function when "html_errors" is not defined in php.ini
 * switched to use mbstring whenever possible instead of iconv (you might need to update your encoding as mbstring and iconv encoding names sometimes differ)

# 1.8.0 (2012-05-08)

 * enforced interface when adding tests, filters, functions, and node visitors from extensions
 * fixed a side-effect of the date filter where the timezone might be changed
 * simplified usage of the autoescape tag; the only (optional) argument is now the escaping strategy or false (with a BC layer)
 * added a way to dynamically change the auto-escaping strategy according to the template "filename"
 * changed the autoescape option to also accept a supported escaping strategy (for BC, true is equivalent to html)
 * added an embed tag

# 1.7.0 (2012-04-24)

 * fixed a PHP warning when using CIFS
 * fixed template line number in some exceptions
 * added an iterable test
 * added an error when defining two blocks with the same name in a template
 * added the preserves_safety option for filters
 * fixed a PHP notice when trying to access a key on a non-object/array variable
 * enhanced error reporting when the template file is an instance of SplFileInfo
 * added Twig_Environment::mergeGlobals()
 * added compilation checks to avoid misuses of the sandbox tag
 * fixed filesystem loader freshness logic for high traffic websites
 * fixed random function when charset is null

# 1.6.5 (2012-04-11)

 * fixed a regression when a template only extends another one without defining any blocks

# 1.6.4 (2012-04-02)

 * fixed PHP notice in Twig_Error::guessTemplateLine() introduced in 1.6.3
 * fixed performance when compiling large files
 * optimized parent template creation when the template does not use dynamic inheritance

# 1.6.3 (2012-03-22)

 * fixed usage of Z_ADDREF_P for PHP 5.2 in the C extension
 * fixed compilation of numeric values used in templates when using a locale where the decimal separator is not a dot
 * made the strategy used to guess the real template file name and line number in exception messages much faster and more accurate

# 1.6.2 (2012-03-18)

 * fixed sandbox mode when used with inheritance
 * added preserveKeys support for the slice filter
 * fixed the date filter when a DateTime instance is passed with a specific timezone
 * added a trim filter

# 1.6.1 (2012-02-29)

 * fixed Twig C extension
 * removed the creation of Twig_Markup instances when not needed
 * added a way to set the default global timezone for dates
 * fixed the slice filter on strings when the length is not specified
 * fixed the creation of the cache directory in case of a race condition

# 1.6.0 (2012-02-04)

 * fixed raw blocks when used with the whitespace trim option
 * made a speed optimization to macro calls when imported via the "from" tag
 * fixed globals, parsers, visitors, filters, tests, and functions management in Twig_Environment when a new one or new extension is added
 * fixed the attribute function when passing arguments
 * added slice notation support for the [] operator (syntactic sugar for the slice operator)
 * added a slice filter
 * added string support for the reverse filter
 * fixed the empty test and the length filter for Twig_Markup instances
 * added a date function to ease date comparison
 * fixed unary operators precedence
 * added recursive parsing support in the parser
 * added string and integer handling for the random function

# 1.5.1 (2012-01-05)

 * fixed a regression when parsing strings

# 1.5.0 (2012-01-04)

 * added Traversable objects support for the join filter

# 1.5.0-RC2 (2011-12-30)

 * added a way to set the default global date interval format
 * fixed the date filter for DateInterval instances (setTimezone() does not exist for them)
 * refactored Twig_Template::display() to ease its extension
 * added a number_format filter

# 1.5.0-RC1 (2011-12-26)

 * removed the need to quote hash keys
 * allowed hash keys to be any expression
 * added a do tag
 * added a flush tag
 * added support for dynamically named filters and functions
 * added a dump function to help debugging templates
 * added a nl2br filter
 * added a random function
 * added a way to change the default format for the date filter
 * fixed the lexer when an operator ending with a letter ends a line
 * added string interpolation support
 * enhanced exceptions for unknown filters, functions, tests, and tags

# 1.4.0 (2011-12-07)

 * fixed lexer when using big numbers (> PHP_INT_MAX)
 * added missing preserveKeys argument to the reverse filter
 * fixed macros containing filter tag calls

# 1.4.0-RC2 (2011-11-27)

 * removed usage of Reflection in Twig_Template::getAttribute()
 * added a C extension that can optionally replace Twig_Template::getAttribute()
 * added negative timestamp support to the date filter

# 1.4.0-RC1 (2011-11-20)

 * optimized variable access when using PHP 5.4
 * changed the precedence of the .. operator to be more consistent with languages that implements such a feature like Ruby
 * added an Exception to Twig_Loader_Array::isFresh() method when the template does not exist to be consistent with other loaders
 * added Twig_Function_Node to allow more complex functions to have their own Node class
 * added Twig_Filter_Node to allow more complex filters to have their own Node class
 * added Twig_Test_Node to allow more complex tests to have their own Node class
 * added a better error message when a template is empty but contain a BOM
 * fixed "in" operator for empty strings
 * fixed the "defined" test and the "default" filter (now works with more than one call (foo.bar.foo) and for both values of the strict_variables option)
 * changed the way extensions are loaded (addFilter/addFunction/addGlobal/addTest/addNodeVisitor/addTokenParser/addExtension can now be called in any order)
 * added Twig_Environment::display()
 * made the escape filter smarter when the encoding is not supported by PHP
 * added a convert_encoding filter
 * moved all node manipulations outside the compile() Node method
 * made several speed optimizations

# 1.3.0 (2011-10-08)

no changes

# 1.3.0-RC1 (2011-10-04)

 * added an optimization for the parent() function
 * added cache reloading when auto_reload is true and an extension has been modified
 * added the possibility to force the escaping of a string already marked as safe (instance of Twig_Markup)
 * allowed empty templates to be used as traits
 * added traits support for the "parent" function

# 1.2.0 (2011-09-13)

no changes

# 1.2.0-RC1 (2011-09-10)

 * enhanced the exception when a tag remains unclosed
 * added support for empty Countable objects for the "empty" test
 * fixed algorithm that determines if a template using inheritance is valid (no output between block definitions)
 * added better support for encoding problems when escaping a string (available as of PHP 5.4)
 * added a way to ignore a missing template when using the "include" tag ({% include "foo" ignore missing %})
 * added support for an array of templates to the "include" and "extends" tags ({% include ['foo', 'bar'] %})
 * added support for bitwise operators in expressions
 * added the "attribute" function to allow getting dynamic attributes on variables
 * added Twig_Loader_Chain
 * added Twig_Loader_Array::setTemplate()
 * added an optimization for the set tag when used to capture a large chunk of static text
 * changed name regex to match PHP one "[a-zA-Z_\x7f-\xff][a-zA-Z0-9_\x7f-\xff]*" (works for blocks, tags, functions, filters, and macros)
 * removed the possibility to use the "extends" tag from a block
 * added "if" modifier support to "for" loops

# 1.1.2 (2011-07-30)

 * fixed json_encode filter on PHP 5.2
 * fixed regression introduced in 1.1.1 ({{ block(foo|lower) }})
 * fixed inheritance when using conditional parents
 * fixed compilation of templates when the body of a child template is not empty
 * fixed output when a macro throws an exception
 * fixed a parsing problem when a large chunk of text is enclosed in a comment tag
 * added PHPDoc for all Token parsers and Core extension functions

# 1.1.1 (2011-07-17)

 * added a performance optimization in the Optimizer (also helps to lower the number of nested level calls)
 * made some performance improvement for some edge cases

# 1.1.0 (2011-06-28)

 * fixed json_encode filter

# 1.1.0-RC3 (2011-06-24)

 * fixed method case-sensitivity when using the sandbox mode
 * added timezone support for the date filter
 * fixed possible security problems with NUL bytes

# 1.1.0-RC2 (2011-06-16)

 * added an exception when the template passed to "use" is not a string
 * made 'a.b is defined' not throw an exception if a is not defined (in strict mode)
 * added {% line \d+ %} directive

# 1.1.0-RC1 (2011-05-28)

Flush your cache after upgrading.

 * fixed date filter when using a timestamp
 * fixed the defined test for some cases
 * fixed a parsing problem when a large chunk of text is enclosed in a raw tag
 * added support for horizontal reuse of template blocks (see docs for more information)
 * added whitespace control modifier to all tags (see docs for more information)
 * added null as an alias for none (the null test is also an alias for the none test now)
 * made TRUE, FALSE, NONE equivalent to their lowercase counterparts
 * wrapped all compilation and runtime exceptions with Twig_Error_Runtime and added logic to guess the template name and line
 * moved display() method to Twig_Template (generated templates should now use doDisplay() instead)

# 1.0.0 (2011-03-27)

 * fixed output when using mbstring
 * fixed duplicate call of methods when using the sandbox
 * made the charset configurable for the escape filter

# 1.0.0-RC2 (2011-02-21)

 * changed the way {% set %} works when capturing (the content is now marked as safe)
 * added support for macro name in the endmacro tag
 * make Twig_Error compatible with PHP 5.3.0 >
 * fixed an infinite loop on some Windows configurations
 * fixed the "length" filter for numbers
 * fixed Template::getAttribute() as properties in PHP are case sensitive
 * removed coupling between Twig_Node and Twig_Template
 * fixed the ternary operator precedence rule

# 1.0.0-RC1 (2011-01-09)

Backward incompatibilities:

 * the "items" filter, which has been deprecated for quite a long time now, has been removed
 * the "range" filter has been converted to a function: 0|range(10) -> range(0, 10)
 * the "constant" filter has been converted to a function: {{ some_date|date('DATE_W3C'|constant) }} -> {{ some_date|date(constant('DATE_W3C')) }}
 * the "cycle" filter has been converted to a function: {{ ['odd', 'even']|cycle(i) }} -> {{ cycle(['odd', 'even'], i) }}
 * the "for" tag does not support "joined by" anymore
 * the "autoescape" first argument is now "true"/"false" (instead of "on"/"off")
 * the "parent" tag has been replaced by a "parent" function ({{ parent() }} instead of {% parent %})
 * the "display" tag has been replaced by a "block" function ({{ block('title') }} instead of {% display title %})
 * removed the grammar and simple token parser (moved to the Twig Extensions repository)

Changes:

 * added "needs_context" option for filters and functions (the context is then passed as a first argument)
 * added global variables support
 * made macros return their value instead of echoing directly (fixes calling a macro in sandbox mode)
 * added the "from" tag to import macros as functions
 * added support for functions (a function is just syntactic sugar for a getAttribute() call)
 * made macros callable when sandbox mode is enabled
 * added an exception when a macro uses a reserved name
 * the "default" filter now uses the "empty" test instead of just checking for null
 * added the "empty" test

# 0.9.10 (2010-12-16)

Backward incompatibilities:

 * The Escaper extension is enabled by default, which means that all displayed
   variables are now automatically escaped. You can revert to the previous
   behavior by removing the extension via $env->removeExtension('escaper')
   or just set the 'autoescape' option to 'false'.
 * removed the "without loop" attribute for the "for" tag (not needed anymore
   as the Optimizer take care of that for most cases)
 * arrays and hashes have now a different syntax
     * arrays keep the same syntax with square brackets: [1, 2]
     * hashes now use curly braces (["a": "b"] should now be written as {"a": "b"})
     * support for "arrays with keys" and "hashes without keys" is not supported anymore ([1, "foo": "bar"] or {"foo": "bar", 1})
 * the i18n extension is now part of the Twig Extensions repository

Changes:

 * added the merge filter
 * removed 'is_escaper' option for filters (a left over from the previous version) -- you must use 'is_safe' now instead
 * fixed usage of operators as method names (like is, in, and not)
 * changed the order of execution for node visitors
 * fixed default() filter behavior when used with strict_variables set to on
 * fixed filesystem loader compatibility with PHAR files
 * enhanced error messages when an unexpected token is parsed in an expression
 * fixed filename not being added to syntax error messages
 * added the autoescape option to enable/disable autoescaping
 * removed the newline after a comment (mimics PHP behavior)
 * added a syntax error exception when parent block is used on a template that does not extend another one
 * made the Escaper extension enabled by default
 * fixed sandbox extension when used with auto output escaping
 * fixed escaper when wrapping a Twig_Node_Print (the original class must be preserved)
 * added an Optimizer extension (enabled by default; optimizes "for" loops and "raw" filters)
 * added priority to node visitors

# 0.9.9 (2010-11-28)

Backward incompatibilities:
 * the self special variable has been renamed to _self
 * the odd and even filters are now tests:
     {{ foo|odd }} must now be written {{ foo is odd }}
 * the "safe" filter has been renamed to "raw"
 * in Node classes,
        sub-nodes are now accessed via getNode() (instead of property access)
        attributes via getAttribute() (instead of array access)
 * the urlencode filter had been renamed to url_encode
 * the include tag now merges the passed variables with the current context by default
   (the old behavior is still possible by adding the "only" keyword)
 * moved Exceptions to Twig_Error_* (Twig_SyntaxError/Twig_RuntimeError are now Twig_Error_Syntax/Twig_Error_Runtime)
 * removed support for {{ 1 < i < 3 }} (use {{ i > 1 and i < 3 }} instead)
 * the "in" filter has been removed ({{ a|in(b) }} should now be written {{ a in b }})

Changes:
 * added file and line to Twig_Error_Runtime exceptions thrown from Twig_Template
 * changed trans tag to accept any variable for the plural count
 * fixed sandbox mode (__toString() method check was not enforced if called implicitly from complex statements)
 * added the ** (power) operator
 * changed the algorithm used for parsing expressions
 * added the spaceless tag
 * removed trim_blocks option
 * added support for is*() methods for attributes (foo.bar now looks for foo->getBar() or foo->isBar())
 * changed all exceptions to extend Twig_Error
 * fixed unary expressions ({{ not(1 or 0) }})
 * fixed child templates (with an extend tag) that uses one or more imports
 * added support for {{ 1 not in [2, 3] }} (more readable than the current {{ not (1 in [2, 3]) }})
 * escaping has been rewritten
 * the implementation of template inheritance has been rewritten
   (blocks can now be called individually and still work with inheritance)
 * fixed error handling for if tag when a syntax error occurs within a subparse process
 * added a way to implement custom logic for resolving token parsers given a tag name
 * fixed js escaper to be stricter (now uses a whilelist-based js escaper)
 * added the following filers: "constant", "trans", "replace", "json_encode"
 * added a "constant" test
 * fixed objects with __toString() not being autoescaped
 * fixed subscript expressions when calling __call() (methods now keep the case)
 * added "test" feature (accessible via the "is" operator)
 * removed the debug tag (should be done in an extension)
 * fixed trans tag when no vars are used in plural form
 * fixed race condition when writing template cache
 * added the special _charset variable to reference the current charset
 * added the special _context variable to reference the current context
 * renamed self to _self (to avoid conflict)
 * fixed Twig_Template::getAttribute() for protected properties

# 0.9.8 (2010-06-28)

Backward incompatibilities:
 * the trans tag plural count is now attached to the plural tag:
    old: `{% trans count %}...{% plural %}...{% endtrans %}`
    new: `{% trans %}...{% plural count %}...{% endtrans %}`

 * added a way to translate strings coming from a variable ({% trans var %})
 * fixed trans tag when used with the Escaper extension
 * fixed default cache umask
 * removed Twig_Template instances from the debug tag output
 * fixed objects with __isset() defined
 * fixed set tag when used with a capture
 * fixed type hinting for Twig_Environment::addFilter() method

# 0.9.7 (2010-06-12)

Backward incompatibilities:
 * changed 'as' to '=' for the set tag ({% set title as "Title" %} must now be {% set title = "Title" %})
 * removed the sandboxed attribute of the include tag (use the new sandbox tag instead)
 * refactored the Node system (if you have custom nodes, you will have to update them to use the new API)

 * added self as a special variable that refers to the current template (useful for importing macros from the current template)
 * added Twig_Template instance support to the include tag
 * added support for dynamic and conditional inheritance ({% extends some_var %} and {% extends standalone ? "minimum" : "base" %})
 * added a grammar sub-framework to ease the creation of custom tags
 * fixed the for tag for large arrays (some loop variables are now only available for arrays and objects that implement the Countable interface)
 * removed the Twig_Resource::resolveMissingFilter() method
 * fixed the filter tag which did not apply filtering to included files
 * added a bunch of unit tests
 * added a bunch of phpdoc
 * added a sandbox tag in the sandbox extension
 * changed the date filter to support any date format supported by DateTime
 * added strict_variable setting to throw an exception when an invalid variable is used in a template (disabled by default)
 * added the lexer, parser, and compiler as arguments to the Twig_Environment constructor
 * changed the cache option to only accepts an explicit path to a cache directory or false
 * added a way to add token parsers, filters, and visitors without creating an extension
 * added three interfaces: Twig_NodeInterface, Twig_TokenParserInterface, and Twig_FilterInterface
 * changed the generated code to match the new coding standards
 * fixed sandbox mode (__toString() method check was not enforced if called implicitly from a simple statement like {{ article }})
 * added an exception when a child template has a non-empty body (as it is always ignored when rendering)

# 0.9.6 (2010-05-12)

 * fixed variables defined outside a loop and for which the value changes in a for loop
 * fixed the test suite for PHP 5.2 and older versions of PHPUnit
 * added support for __call() in expression resolution
 * fixed node visiting for macros (macros are now visited by visitors as any other node)
 * fixed nested block definitions with a parent call (rarely useful but nonetheless supported now)
 * added the cycle filter
 * fixed the Lexer when mbstring.func_overload is used with an mbstring.internal_encoding different from ASCII
 * added a long-syntax for the set tag ({% set foo %}...{% endset %})
 * unit tests are now powered by PHPUnit
 * added support for gettext via the `i18n` extension
 * fixed twig_capitalize_string_filter() and fixed twig_length_filter() when used with UTF-8 values
 * added a more useful exception if an if tag is not closed properly
 * added support for escaping strategy in the autoescape tag
 * fixed lexer when a template has a big chunk of text between/in a block

# 0.9.5 (2010-01-20)

As for any new release, don't forget to remove all cached templates after
upgrading.

If you have defined custom filters, you MUST upgrade them for this release. To
upgrade, replace "array" with "new Twig_Filter_Function", and replace the
environment constant by the "needs_environment" option:

  // before
  'even'   => array('twig_is_even_filter', false),
  'escape' => array('twig_escape_filter', true),

  // after
  'even'   => new Twig_Filter_Function('twig_is_even_filter'),
  'escape' => new Twig_Filter_Function('twig_escape_filter', array('needs_environment' => true)),

If you have created NodeTransformer classes, you will need to upgrade them to
the new interface (please note that the interface is not yet considered
stable).

 * fixed list nodes that did not extend the Twig_NodeListInterface
 * added the "without loop" option to the for tag (it disables the generation of the loop variable)
 * refactored node transformers to node visitors
 * fixed automatic-escaping for blocks
 * added a way to specify variables to pass to an included template
 * changed the automatic-escaping rules to be more sensible and more configurable in custom filters (the documentation lists all the rules)
 * improved the filter system to allow object methods to be used as filters
 * changed the Array and String loaders to actually make use of the cache mechanism
 * included the default filter function definitions in the extension class files directly (Core, Escaper)
 * added the // operator (like the floor() PHP function)
 * added the .. operator (as a syntactic sugar for the range filter when the step is 1)
 * added the in operator (as a syntactic sugar for the in filter)
 * added the following filters in the Core extension: in, range
 * added support for arrays (same behavior as in PHP, a mix between lists and dictionaries, arrays and hashes)
 * enhanced some error messages to provide better feedback in case of parsing errors

# 0.9.4 (2009-12-02)

If you have custom loaders, you MUST upgrade them for this release: The
Twig_Loader base class has been removed, and the Twig_LoaderInterface has also
been changed (see the source code for more information or the documentation).

 * added support for DateTime instances for the date filter
 * fixed loop.last when the array only has one item
 * made it possible to insert newlines in tag and variable blocks
 * fixed a bug when a literal '\n' were present in a template text
 * fixed bug when the filename of a template contains */
 * refactored loaders

# 0.9.3 (2009-11-11)

This release is NOT backward compatible with the previous releases.

  The loaders do not take the cache and autoReload arguments anymore. Instead,
  the Twig_Environment class has two new options: cache and auto_reload.
  Upgrading your code means changing this kind of code:

      $loader = new Twig_Loader_Filesystem('/path/to/templates', '/path/to/compilation_cache', true);
      $twig = new Twig_Environment($loader);

  to something like this:

      $loader = new Twig_Loader_Filesystem('/path/to/templates');
      $twig = new Twig_Environment($loader, array(
        'cache' => '/path/to/compilation_cache',
        'auto_reload' => true,
      ));

 * deprecated the "items" filter as it is not needed anymore
 * made cache and auto_reload options of Twig_Environment instead of arguments of Twig_Loader
 * optimized template loading speed
 * removed output when an error occurs in a template and render() is used
 * made major speed improvements for loops (up to 300% on even the smallest loops)
 * added properties as part of the sandbox mode
 * added public properties support (obj.item can now be the item property on the obj object)
 * extended set tag to support expression as value ({% set foo as 'foo' ~ 'bar' %} )
 * fixed bug when \ was used in HTML

# 0.9.2 (2009-10-29)

 * made some speed optimizations
 * changed the cache extension to .php
 * added a js escaping strategy
 * added support for short block tag
 * changed the filter tag to allow chained filters
 * made lexer more flexible as you can now change the default delimiters
 * added set tag
 * changed default directory permission when cache dir does not exist (more secure)
 * added macro support
 * changed filters first optional argument to be a Twig_Environment instance instead of a Twig_Template instance
 * made Twig_Autoloader::autoload() a static method
 * avoid writing template file if an error occurs
 * added $ escaping when outputting raw strings
 * enhanced some error messages to ease debugging
 * fixed empty cache files when the template contains an error

# 0.9.1 (2009-10-14)

  * fixed a bug in PHP 5.2.6
  * fixed numbers with one than one decimal
  * added support for method calls with arguments ({{ foo.bar('a', 43) }})
  * made small speed optimizations
  * made minor tweaks to allow better extensibility and flexibility

# 0.9.0 (2009-10-12)

 * Initial release<|MERGE_RESOLUTION|>--- conflicted
+++ resolved
@@ -1,4 +1,3 @@
-<<<<<<< HEAD
 # 2.14.5 (2021-XX-XX)
 
  * n/a
@@ -345,10 +344,7 @@
  * improved the performance of the filesystem loader
  * removed features that were deprecated in 1.x
 
-# 1.44.3 (2021-XX-XX)
-=======
 # 1.44.4 (2021-XX-XX)
->>>>>>> 35f8b78b
 
  * n/a
 
