--- conflicted
+++ resolved
@@ -1,20 +1,8 @@
-<<<<<<< HEAD
 # 3.3.10 (2022-XX-XX)
-
- * n/a
-
-# 3.3.9 (2022-03-25)
-=======
-# 2.14.14 (2022-XX-XX)
-
- * n/a
-
-# 2.14.13 (2022-04-06)
 
  * Enable bytecode invalidation when auto_reload is enabled
 
-# 2.14.12 (2022-03-25)
->>>>>>> f6bd36a6
+# 3.3.9 (2022-03-25)
 
  * Fix custom escapers when using multiple Twig environments
  * Add support for "constant('class', object)"
