--- conflicted
+++ resolved
@@ -1,4 +1,3 @@
-<<<<<<< HEAD
 * 3.0.0 (2019-XX-XX)
 
  * made the in, <, >, <=, >=, ==, and != operators more strict when comparing strings and integers/floats
@@ -17,10 +16,7 @@
  * bumped minimum PHP version to 7.2
  * removed PSR-0 classes
 
-* 2.9.1 (2019-XX-XX)
-=======
 * 2.10.0 (2019-XX-XX)
->>>>>>> 00966f43
 
  * n/a
 
