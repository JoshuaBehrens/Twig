--- conflicted
+++ resolved
@@ -1,4 +1,3 @@
-<<<<<<< HEAD
 * 2.7.1 (2019-XX-XX)
 
  * n/a
@@ -172,14 +171,11 @@
  * improved the performance of the filesystem loader
  * removed features that were deprecated in 1.x
 
-* 1.38.0 (2019-XX-XX)
-=======
 * 1.38.1 (2019-XX-XX)
 
  * n/a
 
 * 1.38.0 (2019-03-12)
->>>>>>> fb19ea7d
 
  * fixed sandbox security issue (under some circumstances, calling the
    __toString() method on an object was possible even if not allowed by the
