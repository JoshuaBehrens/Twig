<<<<<<< HEAD
# 2.12.6 (2020-XX-XX)

 * n/a

# 2.12.5 (2020-02-11)

 * Add a check to ensure that iconv() is defined

# 2.12.4 (2020-02-11)

 * Avoid exceptions when an intl resource is not found
 * Fix implementation of case-insensitivity for method names

# 2.12.3 (2019-12-28)

 * fixed Symfony 5.0 support for the HTML extra extension
 * fixed number formatter in Intl extra extension when using a formatter prototype

# 2.12.2 (2019-11-11)

 * added supported for exponential numbers

# 2.12.1 (2019-10-17)

 * added the String extension in the "extra" repositories: "u" filter

# 2.12.0 (2019-10-05)

 * added the spaceship operator ("<=>"), useful when using an arrow function in the "sort" filter
 * added support for an "arrow" function on the "sort" filter
 * added the CssInliner extension in the "extra" repositories: "inline_css"
   filter
 * added the Inky extension in the "extra" repositories: "inky_to_html" filter
 * added Intl extension in the "extra" repositories: "country_name",
   "currency_name", "currency_symbol", "language_name", "locale_name",
   "timezone_name", "format_currency", "format_number",
   "format_*_number", "format_datetime", "format_date", and "format_time"
   filters, and the "country_timezones" function
 * added the Markdown extension in the "extra" repositories: "markdown_to_html",
   and "html_to_markdown" filters
 * added the HtmlExtension extension in the "extra" repositories: "date_uri"
   filter, and "html_classes" function
 * optimized "block('foo') ?? 'bar'"
 * fixed the empty test on Traversable instances
 * fixed array_key_exists() on objects
 * fixed cache when opcache is installed but disabled
 * fixed using macros in arrow functions
 * fixed split filter on edge case

# 2.11.3 (2019-06-18)

 * display partial output (PHP buffer) when an error occurs in debug mode
 * fixed the filter filter (allow the result to be used several times)
 * fixed macro auto-import when a template contains only macros

# 2.11.2 (2019-06-05)

 * fixed macro auto-import

# 2.11.1 (2019-06-04)

 * added support for "Twig\Markup" instances in the "in" test (again)
 * allowed string operators as variables names in assignments
 * fixed support for macros defined in parent templates

# 2.11.0 (2019-05-31)

 * added the possibility to register classes/interfaces as being safe for the escaper ("EscaperExtension::addSafeClass()")
 * deprecated CoreExtension::setEscaper() and CoreExtension::getEscapers() in favor of the same methods on EscaperExtension
 * macros are now auto-imported in the template they are defined (under the ``_self`` variable)
 * added support for macros on "is defined" tests
 * fixed macros "import" when using the same name in the parent and child templates
 * fixed recursive macros
 * macros imported "globally" in a template are now available in macros without re-importing them
 * fixed the "filter" filter when the argument is \Traversable but does not implement \Iterator (\SimpleXmlElement for instance)
 * fixed a PHP fatal error when calling a macro imported in a block in a nested block
 * fixed a PHP fatal error when calling a macro imported in the template in another macro
 * fixed wrong error message on "import" and "from"

# 2.10.0 (2019-05-14)

 * deprecated "if" conditions on "for" tags
 * added "filter", "map", and "reduce" filters (and support for arrow functions)
 * fixed partial output leak when a PHP fatal error occurs
 * optimized context access on PHP 7.4

# 2.9.0 (2019-04-28)

 * deprecated returning "false" to remove a Node from NodeVisitorInterface::leaveNode()
 * allowed Twig\NodeVisitor\NodeVisitorInterface::leaveNode() to return "null" instead of "false" (same meaning)
 * deprecated the "filter" tag (use the "apply" tag instead)
 * added the "apply" tag as a replacement for the "filter" tag
 * allowed Twig\Loader\FilesystemLoader::findTemplate() to return "null" instead of "false" (same meaning)
 * added support for "Twig\Markup" instances in the "in" test
 * fixed "import" when macros are stored in a template string
 * fixed Lexer when using custom options containing the # char
 * added template line number to twig_get_attribute()

# 2.8.1 (2019-04-16)

 * fixed EscaperNodeVisitor
 * deprecated passing a 3rd, 4th, and 5th arguments to the Sandbox exception classes
 * deprecated Node::setTemplateName() in favor of Node::setSourceContext()

# 2.8.0 (2019-04-16)

 * added Traversable support for the length filter
 * fixed some wrong location in error messages
 * made exception creation faster
 * made escaping on ternary expressions (?: and ??) more fine-grained
 * added the possibility to give a nice name to string templates (template_from_string function)
 * fixed the "with" behavior to always include the globals (for consistency with the "include" and "embed" tags)
 * fixed "include" with "ignore missing" when an error loading occurs in the included template
 * added support for a new whitespace trimming option ({%~ ~%}, {{~ ~}}, {#~ ~#})
 * added the "column" filter

# 2.7.4 (2019-03-23)

 * fixed variadic support
 * fixed CheckToStringNode implementation (broken when a function/filter is variadic)

# 2.7.3 (2019-03-21)

 * fixed the spaceless filter so that it behaves like the spaceless tag
 * fixed BC break on Environment::resolveTemplate()
 * allowed Traversable objects to be used in the "with" tag
 * allowed Traversable objects to be used in the "with" tag
 * allowed Traversable objects to be used in the "with" argument of the "include" and "embed" tags

# 2.7.2 (2019-03-12)

 * added TemplateWrapper::getTemplateName()

# 2.7.1 (2019-03-12)

 * fixed class aliases

# 2.7.0 (2019-03-12)

 * fixed sandbox security issue (under some circumstances, calling the
   __toString() method on an object was possible even if not allowed by the
   security policy)
 * fixed batch filter clobbers array keys when fill parameter is used
 * added preserveKeys support for the batch filter
 * fixed "embed" support when used from "template_from_string"
 * deprecated passing a Twig\Template to Twig\Environment::load()/Twig\Environment::resolveTemplate()
 * added the possibility to pass a TemplateWrapper to Twig\Environment::load()
 * marked Twig\Environment::getTemplateClass() as internal (implementation detail)
 * improved the performance of the sandbox
 * deprecated the spaceless tag
 * added a spaceless filter
 * added max value to the "random" function
 * deprecated Twig\Extension\InitRuntimeInterface
 * deprecated Twig\Loader\ExistsLoaderInterface
 * deprecated PSR-0 classes in favor of namespaced ones
 * made namespace classes the default classes (PSR-0 ones are aliases now)
 * added Twig\Loader\ChainLoader::getLoaders()
 * removed duplicated directory separator in FilesystemLoader
 * deprecated the "base_template_class" option on Twig\Environment
 * deprecated the Twig\Environment::getBaseTemplateClass() and
   Twig\Environment::setBaseTemplateClass() methods
 * changed internal code to use the namespaced classes as much as possible
 * deprecated Twig_Parser::isReservedMacroName()

# 2.6.2 (2019-01-14)

 * fixed regression (key exists check for non ArrayObject objects)

# 2.6.1 (2019-01-14)

 * fixed ArrayObject access with a null value
 * fixed embedded templates starting with a BOM
 * fixed using a Twig_TemplateWrapper instance as an argument to extends
 * fixed error location when calling an undefined block
 * deprecated passing a string as a source on Twig_Error
 * switched generated code to use the PHP short array notation
 * fixed float representation in compiled templates
 * added a second argument to the join filter (last separator configuration)

# 2.6.0 (2018-12-16)

 * made sure twig_include returns a string
 * fixed multi-byte UFT-8 in escape('html_attr')
 * added the "deprecated" tag
 * added support for dynamically named tests
 * fixed GlobalsInterface extended class
 * fixed filesystem loader throwing an exception instead of returning false

# 2.5.0 (2018-07-13)

 * deprecated using the spaceless tag at the root level of a child template (noop anyway)
 * deprecated the possibility to define a block in a non-capturing block in a child template
 * added the Symfony ctype polyfill as a dependency
 * fixed reporting the proper location for errors compiled in templates
 * fixed the error handling for the optimized extension-based function calls
 * ensured that syntax errors are triggered with the right line
 * "js" filter now produces valid JSON

# 2.4.8 (2018-04-02)

 * fixed a regression when using the "default" filter or the "defined" test on non-existing arrays

# 2.4.7 (2018-03-20)

 * optimized runtime performance
 * optimized parser performance by inlining the constant values
 * fixed block names unicity
 * fixed counting children of SimpleXMLElement objects
 * added missing else clause to avoid infinite loops
 * fixed .. (range operator) in sandbox policy

# 2.4.6 (2018-03-03)

 * fixed a regression in the way the profiler is registered in templates

# 2.4.5 (2018-03-02)

 * optimized the performance of calling an extension method at runtime
 * optimized the performance of the dot operator for array and method calls
 * added an exception when using "===" instead of "same as"
 * fixed possible array to string conversion concealing actual error
 * made variable names deterministic in compiled templates
 * fixed length filter when passing an instance of IteratorAggregate
 * fixed Environment::resolveTemplate to accept instances of TemplateWrapper

# 2.4.4 (2017-09-27)

 * added Twig_Profiler_Profile::reset()
 * fixed use TokenParser to return an empty Node
 * added RuntimeExtensionInterface
 * added circular reference detection when loading templates
 * added support for runtime loaders in IntegrationTestCase
 * fixed deprecation when using Twig_Profiler_Dumper_Html
 * removed @final from Twig_Profiler_Dumper_Text

# 2.4.3 (2017-06-07)

 * fixed namespaces introduction

# 2.4.2 (2017-06-05)

 * fixed namespaces introduction

# 2.4.1 (2017-06-05)

 * fixed namespaces introduction

# 2.4.0 (2017-06-05)

 * added support for PHPUnit 6 when testing extensions
 * fixed PHP 7.2 compatibility
 * fixed template name generation in Twig_Environment::createTemplate()
 * removed final tag on Twig_TokenParser_Include
 * dropped HHVM support
 * added namespaced aliases for all (non-deprecated) classes and interfaces
 * marked Twig_Filter, Twig_Function, Twig_Test, Twig_Node_Module and Twig_Profiler_Profile as final via the @final annotation

# 2.3.2 (2017-04-20)

 * fixed edge case in the method cache for Twig attributes

# 2.3.1 (2017-04-18)

 * fixed the empty() test

# 2.3.0 (2017-03-22)

 * fixed a race condition handling when writing cache files
 * "length" filter now returns string length when applied to an object that does
   not implement \Countable but provides __toString()
 * "empty" test will now consider the return value of the __toString() method for
   objects implement __toString() but not \Countable
 * fixed JS escaping for unicode characters with higher code points
 * added error message when calling `parent()` in a block that doesn't exist in the parent template

# 2.2.0 (2017-02-26)

 * added a PSR-11 compatible runtime loader
 * added `side` argument to `trim` to allow left or right trimming only.

# 2.1.0 (2017-01-11)

 * fixed twig_get_attribute()
 * added Twig_NodeCaptureInterface for nodes that capture all output

# 2.0.0 (2017-01-05)

 * removed the C extension
 * moved Twig_Environment::getAttribute() to twig_get_attribute()
 * removed Twig_Environment::getLexer(), Twig_Environment::getParser(), Twig_Environment::getCompiler()
 * removed Twig_Compiler::getFilename()
 * added hasser support in Twig_Template::getAttribute()
 * sped up the json_encode filter
 * removed reserved macro names; all names can be used as macro
 * removed Twig_Template::getEnvironment()
 * changed _self variable to return the current template name
 * made the loader a required argument of Twig_Environment constructor
 * removed Twig_Environment::clearTemplateCache()
 * removed Twig_Autoloader (use Composer instead)
 * removed `true` as an equivalent to `html` for the auto-escaping strategy
 * removed pre-1.8 autoescape tag syntax
 * dropped support for PHP 5.x
 * removed the ability to register a global variable after the runtime or the extensions have been initialized
 * improved the performance of the filesystem loader
 * removed features that were deprecated in 1.x

# 1.42.6 (2020-XX-XX)
=======
# 1.43.0 (2020-XX-XX)
>>>>>>> b2f19ec0

 * Drop PHP 5.5 and 5.6 support
 * Fix ambiguous syntax parsing

# 1.42.5 (2020-02-11)

 * Fix implementation of case-insensitivity for method names

# 1.42.4 (2019-11-11)

 * optimized "block('foo') ?? 'bar"
 * added supported for exponential numbers

# 1.42.3 (2019-08-24)

 * fixed the "split" filter when the delimiter is "0"
 * fixed the "empty" test on Traversable instances
 * fixed cache when opcache is installed but disabled
 * fixed PHP 7.4 compatibility
 * bumped the minimal PHP version to 5.5

# 1.42.2 (2019-06-18)

 * Display partial output (PHP buffer) when an error occurs in debug mode

# 1.42.1 (2019-06-04)

 * added support for "Twig\Markup" instances in the "in" test (again)
 * allowed string operators as variables names in assignments

# 1.42.0 (2019-05-31)

 * fixed the "filter" filter when the argument is \Traversable but does not implement \Iterator (\SimpleXmlElement for instance)
 * fixed a PHP fatal error when calling a macro imported in a block in a nested block
 * fixed a PHP fatal error when calling a macro imported in the template in another macro
 * fixed wrong error message on "import" and "from"

# 1.41.0 (2019-05-14)

 * fixed support for PHP 7.4
 * added "filter", "map", and "reduce" filters (and support for arrow functions)
 * fixed partial output leak when a PHP fatal error occurs
 * optimized context access on PHP 7.4

# 1.40.1 (2019-04-29)

# fixed regression in NodeTraverser

# 1.40.0 (2019-04-28)

 * allowed Twig\NodeVisitor\NodeVisitorInterface::leaveNode() to return "null" instead of "false" (same meaning)
 * added the "apply" tag as a replacement for the "filter" tag
 * allowed Twig\Loader\FilesystemLoader::findTemplate() to return "null" instead of "false" (same meaning)
 * added support for "Twig\Markup" instances in the "in" test
 * fixed Lexer when using custom options containing the # char
 * fixed "import" when macros are stored in a template string

# 1.39.1 (2019-04-16)

 * fixed EscaperNodeVisitor

# 1.39.0 (2019-04-16)

 * added Traversable support for the length filter
 * fixed some wrong location in error messages
 * made exception creation faster
 * made escaping on ternary expressions (?: and ??) more fine-grained
 * added the possibility to give a nice name to string templates (template_from_string function)
 * fixed the "with" behavior to always include the globals (for consistency with the "include" and "embed" tags)
 * fixed "include" with "ignore missing" when an error loading occurs in the included template
 * added support for a new whitespace trimming option ({%~ ~%}, {{~ ~}}, {#~ ~#})

# 1.38.4 (2019-03-23)

 * fixed CheckToStringNode implementation (broken when a function/filter is variadic)

# 1.38.3 (2019-03-21)

 * fixed the spaceless filter so that it behaves like the spaceless tag
 * fixed BC break on Environment::resolveTemplate()
 * fixed the bundled Autoloader to also load namespaced classes
 * allowed Traversable objects to be used in the "with" tag
 * allowed Traversable objects to be used in the "with" argument of the "include" and "embed" tags

# 1.38.2 (2019-03-12)

 * added TemplateWrapper::getTemplateName()

# 1.38.1 (2019-03-12)

 * fixed class aliases

# 1.38.0 (2019-03-12)

 * fixed sandbox security issue (under some circumstances, calling the
   __toString() method on an object was possible even if not allowed by the
   security policy)
 * fixed batch filter clobbers array keys when fill parameter is used
 * added preserveKeys support for the batch filter
 * fixed "embed" support when used from "template_from_string"
 * added the possibility to pass a TemplateWrapper to Twig\Environment::load()
 * improved the performance of the sandbox
 * added a spaceless filter
 * added max value to the "random" function
 * made namespace classes the default classes (PSR-0 ones are aliases now)
 * removed duplicated directory separator in FilesystemLoader
 * added Twig\Loader\ChainLoader::getLoaders()
 * changed internal code to use the namespaced classes as much as possible

# 1.37.1 (2019-01-14)

 * fixed regression (key exists check for non ArrayObject objects)
 * fixed logic in TemplateWrapper

# 1.37.0 (2019-01-14)

 * fixed ArrayObject access with a null value
 * fixed embedded templates starting with a BOM
 * fixed using a Twig_TemplateWrapper instance as an argument to extends
 * switched generated code to use the PHP short array notation
 * dropped PHP 5.3 support
 * fixed float representation in compiled templates
 * added a second argument to the join filter (last separator configuration)

# 1.36.0 (2018-12-16)

 * made sure twig_include returns a string
 * fixed multi-byte UFT-8 in escape('html_attr')
 * added the "deprecated" tag
 * added support for dynamically named tests
 * fixed GlobalsInterface extended class
 * fixed filesystem loader throwing an exception instead of returning false

# 1.35.4 (2018-07-13)

 * ensured that syntax errors are triggered with the right line
 * added the Symfony ctype polyfill as a dependency
 * "js" filter now produces valid JSON

# 1.35.3 (2018-03-20)

 * fixed block names unicity
 * fixed counting children of SimpleXMLElement objects
 * added missing else clause to avoid infinite loops
 * fixed .. (range operator) in sandbox policy

# 1.35.2 (2018-03-03)

 * fixed a regression in the way the profiler is registered in templates

# 1.35.1 (2018-03-02)

 * added an exception when using "===" instead of "same as"
 * fixed possible array to string conversion concealing actual error
 * made variable names deterministic in compiled templates
 * fixed length filter when passing an instance of IteratorAggregate
 * fixed Environment::resolveTemplate to accept instances of TemplateWrapper

# 1.35.0 (2017-09-27)

 * added Twig_Profiler_Profile::reset()
 * fixed use TokenParser to return an empty Node
 * added RuntimeExtensionInterface
 * added circular reference detection when loading templates

# 1.34.4 (2017-07-04)

 * added support for runtime loaders in IntegrationTestCase
 * fixed deprecation when using Twig_Profiler_Dumper_Html

# 1.34.3 (2017-06-07)

 * fixed namespaces introduction

# 1.34.2 (2017-06-05)

 * fixed namespaces introduction

# 1.34.1 (2017-06-05)

 * fixed namespaces introduction

# 1.34.0 (2017-06-05)

 * added support for PHPUnit 6 when testing extensions
 * fixed PHP 7.2 compatibility
 * fixed template name generation in Twig_Environment::createTemplate()
 * removed final tag on Twig_TokenParser_Include
 * added namespaced aliases for all (non-deprecated) classes and interfaces
 * dropped HHVM support
 * dropped PHP 5.2 support

# 1.33.2 (2017-04-20)

 * fixed edge case in the method cache for Twig attributes

# 1.33.1 (2017-04-18)

 * fixed the empty() test

# 1.33.0 (2017-03-22)

 * fixed a race condition handling when writing cache files
 * "length" filter now returns string length when applied to an object that does
   not implement \Countable but provides __toString()
 * "empty" test will now consider the return value of the __toString() method for
   objects implement __toString() but not \Countable
 * fixed JS escaping for unicode characters with higher code points

# 1.32.0 (2017-02-26)

 * fixed deprecation notice in Twig_Util_DeprecationCollector
 * added a PSR-11 compatible runtime loader
 * added `side` argument to `trim` to allow left or right trimming only.

# 1.31.0 (2017-01-11)

 * added Twig_NodeCaptureInterface for nodes that capture all output
 * fixed marking the environment as initialized too early
 * fixed C89 compat for the C extension
 * turned fatal error into exception when a previously generated cache is corrupted
 * fixed offline cache warm-ups for embedded templates

# 1.30.0 (2016-12-23)

 * added Twig_FactoryRuntimeLoader
 * deprecated function/test/filter/tag overriding
 * deprecated the "disable_c_ext" attribute on Twig_Node_Expression_GetAttr

# 1.29.0 (2016-12-13)

 * fixed sandbox being left enabled if an exception is thrown while rendering
 * marked some classes as being final (via @final)
 * made Twig_Error report real source path when possible
 * added support for {{ _self }} to provide an upgrade path from 1.x to 2.0 (replaces {{ _self.templateName }})
 * deprecated silent display of undefined blocks
 * deprecated support for mbstring.func_overload != 0

# 1.28.2 (2016-11-23)

 * fixed precedence between getFoo() and isFoo() in Twig_Template::getAttribute()
 * improved a deprecation message

# 1.28.1 (2016-11-18)

 * fixed block() function when used with a template argument

# 1.28.0 (2016-11-17)

 * added support for the PHP 7 null coalescing operator for the ?? Twig implementation
 * exposed a way to access template data and methods in a portable way
 * changed context access to use the PHP 7 null coalescing operator when available
 * added the "with" tag
 * added support for a custom template on the block() function
 * added "is defined" support for block() and constant()
 * optimized the way attributes are fetched

# 1.27.0 (2016-10-25)

 * deprecated Twig_Parser::getEnvironment()
 * deprecated Twig_Parser::addHandler() and Twig_Parser::addNodeVisitor()
 * deprecated Twig_Compiler::addIndentation()
 * fixed regression when registering two extensions having the same class name
 * deprecated Twig_LoaderInterface::getSource() (implement Twig_SourceContextLoaderInterface instead)
 * fixed the filesystem loader with relative paths
 * deprecated Twig_Node::getLine() in favor of Twig_Node::getTemplateLine()
 * deprecated Twig_Template::getSource() in favor of Twig_Template::getSourceContext()
 * deprecated Twig_Node::getFilename() in favor of Twig_Node::getTemplateName()
 * deprecated the "filename" escaping strategy (use "name" instead)
 * added Twig_Source to hold information about the original template
 * deprecated Twig_Error::getTemplateFile() and Twig_Error::setTemplateFile() in favor of Twig_Error::getTemplateName() and Twig_Error::setTemplateName()
 * deprecated Parser::getFilename()
 * fixed template paths when a template name contains a protocol like vfs://
 * improved debugging with Twig_Sandbox_SecurityError exceptions for disallowed methods and properties

# 1.26.1 (2016-10-05)

 * removed template source code from generated template classes when debug is disabled
 * fixed default implementation of Twig_Template::getDebugInfo() for better BC
 * fixed regression on static calls for functions/filters/tests

# 1.26.0 (2016-10-02)

 * added template cache invalidation based on more environment options
 * added a missing deprecation notice
 * fixed template paths when a template is stored in a PHAR file
 * allowed filters/functions/tests implementation to use a different class than the extension they belong to
 * deprecated Twig_ExtensionInterface::getName()

# 1.25.0 (2016-09-21)

 * changed the way we store template source in template classes
 * removed usage of realpath in cache keys
 * fixed Twig cache sharing when used with different versions of PHP
 * removed embed parent workaround for simple use cases
 * deprecated the ability to store non Node instances in Node::$nodes
 * deprecated Twig_Environment::getLexer(), Twig_Environment::getParser(), Twig_Environment::getCompiler()
 * deprecated Twig_Compiler::getFilename()

# 1.24.2 (2016-09-01)

 * fixed static callables
 * fixed a potential PHP warning when loading the cache
 * fixed a case where the autoescaping does not work as expected

# 1.24.1 (2016-05-30)

 * fixed reserved keywords (forbids true, false, null and none keywords for variables names)
 * fixed support for PHP7 (Throwable support)
 * marked the following methods as being internals on Twig_Environment:
   getFunctions(), getFilters(), getTests(), getFunction(), getFilter(), getTest(),
   getTokenParsers(), getTags(), getNodeVisitors(), getUnaryOperators(), getBinaryOperators(),
   getFunctions(), getFilters(), getGlobals(), initGlobals(), initExtensions(), and initExtension()

# 1.24.0 (2016-01-25)

 * adding support for the ?? operator
 * fixed the defined test when used on a constant, a map, or a sequence
 * undeprecated _self (should only be used to get the template name, not the template instance)
 * fixed parsing on PHP7

# 1.23.3 (2016-01-11)

 * fixed typo

# 1.23.2 (2015-01-11)

 * added versions in deprecated messages
 * made file cache tolerant for trailing (back)slashes on directory configuration
 * deprecated unused Twig_Node_Expression_ExtensionReference class

# 1.23.1 (2015-11-05)

 * fixed some exception messages which triggered PHP warnings
 * fixed BC on Twig_Test_NodeTestCase

# 1.23.0 (2015-10-29)

 * deprecated the possibility to override an extension by registering another one with the same name
 * deprecated Twig_ExtensionInterface::getGlobals() (added Twig_Extension_GlobalsInterface for BC)
 * deprecated Twig_ExtensionInterface::initRuntime() (added Twig_Extension_InitRuntimeInterface for BC)
 * deprecated Twig_Environment::computeAlternatives()

# 1.22.3 (2015-10-13)

 * fixed regression when using null as a cache strategy
 * improved performance when checking template freshness
 * fixed warnings when loaded templates do not exist
 * fixed template class name generation to prevent possible collisions
 * fixed logic for custom escapers to call them even on integers and null values
 * changed template cache names to take into account the Twig C extension

# 1.22.2 (2015-09-22)

 * fixed a race condition in template loading

# 1.22.1 (2015-09-15)

 * fixed regression in template_from_string

# 1.22.0 (2015-09-13)

 * made Twig_Test_IntegrationTestCase more flexible
 * added an option to force PHP bytecode invalidation when writing a compiled template into the cache
 * fixed the profiler duration for the root node
 * changed template cache names to take into account enabled extensions
 * deprecated Twig_Environment::clearCacheFiles(), Twig_Environment::getCacheFilename(),
   Twig_Environment::writeCacheFile(), and Twig_Environment::getTemplateClassPrefix()
 * added a way to override the filesystem template cache system
 * added a way to get the original template source from Twig_Template

# 1.21.2 (2015-09-09)

 * fixed variable names for the deprecation triggering code
 * fixed escaping strategy detection based on filename
 * added Traversable support for replace, merge, and sort
 * deprecated support for character by character replacement for the "replace" filter

# 1.21.1 (2015-08-26)

 * fixed regression when using the deprecated Twig_Test_* classes

# 1.21.0 (2015-08-24)

 * added deprecation notices for deprecated features
 * added a deprecation "framework" for filters/functions/tests and test fixtures

# 1.20.0 (2015-08-12)

 * forbid access to the Twig environment from templates and internal parts of Twig_Template
 * fixed limited RCEs when in sandbox mode
 * deprecated Twig_Template::getEnvironment()
 * deprecated the _self variable for usage outside of the from and import tags
 * added Twig_BaseNodeVisitor to ease the compatibility of node visitors
   between 1.x and 2.x

# 1.19.0 (2015-07-31)

 * fixed wrong error message when including an undefined template in a child template
 * added support for variadic filters, functions, and tests
 * added support for extra positional arguments in macros
 * added ignore_missing flag to the source function
 * fixed batch filter with zero items
 * deprecated Twig_Environment::clearTemplateCache()
 * fixed sandbox disabling when using the include function

# 1.18.2 (2015-06-06)

 * fixed template/line guessing in exceptions for nested templates
 * optimized the number of inodes and the size of realpath cache when using the cache

# 1.18.1 (2015-04-19)

 * fixed memory leaks in the C extension
 * deprecated Twig_Loader_String
 * fixed the slice filter when used with a SimpleXMLElement object
 * fixed filesystem loader when trying to load non-files (like directories)

# 1.18.0 (2015-01-25)

 * fixed some error messages where the line was wrong (unknown variables or argument names)
 * added a new way to customize the main Module node (via empty nodes)
 * added Twig_Environment::createTemplate() to create a template from a string
 * added a profiler
 * fixed filesystem loader cache when different file paths are used for the same template

# 1.17.0 (2015-01-14)

 * added a 'filename' autoescaping strategy, which dynamically chooses the
   autoescaping strategy for a template based on template file extension.

# 1.16.3 (2014-12-25)

 * fixed regression for dynamic parent templates
 * fixed cache management with statcache
 * fixed a regression in the slice filter

# 1.16.2 (2014-10-17)

 * fixed timezone on dates as strings
 * fixed 2-words test names when a custom node class is not used
 * fixed macros when using an argument named like a PHP super global (like GET or POST)
 * fixed date_modify when working with DateTimeImmutable
 * optimized for loops
 * fixed multi-byte characters handling in the split filter
 * fixed a regression in the in operator
 * fixed a regression in the slice filter

# 1.16.1 (2014-10-10)

 * improved error reporting in a sandboxed template
 * fixed missing error file/line information under certain circumstances
 * fixed wrong error line number in some error messages
 * fixed the in operator to use strict comparisons
 * sped up the slice filter
 * fixed for mb function overload mb_substr acting different
 * fixed the attribute() function when passing a variable for the arguments

# 1.16.0 (2014-07-05)

 * changed url_encode to always encode according to RFC 3986
 * fixed inheritance in a 'use'-hierarchy
 * removed the __toString policy check when the sandbox is disabled
 * fixed recursively calling blocks in templates with inheritance

# 1.15.1 (2014-02-13)

 * fixed the conversion of the special '0000-00-00 00:00' date
 * added an error message when trying to import an undefined block from a trait
 * fixed a C extension crash when accessing defined but uninitialized property.

# 1.15.0 (2013-12-06)

 * made ignoreStrictCheck in Template::getAttribute() works with __call() methods throwing BadMethodCallException
 * added min and max functions
 * added the round filter
 * fixed a bug that prevented the optimizers to be enabled/disabled selectively
 * fixed first and last filters for UTF-8 strings
 * added a source function to include the content of a template without rendering it
 * fixed the C extension sandbox behavior when get or set is prepend to method name

# 1.14.2 (2013-10-30)

 * fixed error filename/line when an error occurs in an included file
 * allowed operators that contain whitespaces to have more than one whitespace
 * allowed tests to be made of 1 or 2 words (like "same as" or "divisible by")

# 1.14.1 (2013-10-15)

 * made it possible to use named operators as variables
 * fixed the possibility to have a variable named 'matches'
 * added support for PHP 5.5 DateTimeInterface

# 1.14.0 (2013-10-03)

 * fixed usage of the html_attr escaping strategy to avoid double-escaping with the html strategy
 * added new operators: ends with, starts with, and matches
 * fixed some compatibility issues with HHVM
 * added a way to add custom escaping strategies
 * fixed the C extension compilation on Windows
 * fixed the batch filter when using a fill argument with an exact match of elements to batch
 * fixed the filesystem loader cache when a template name exists in several namespaces
 * fixed template_from_string when the template includes or extends other ones
 * fixed a crash of the C extension on an edge case

# 1.13.2 (2013-08-03)

 * fixed the error line number for an error occurs in and embedded template
 * fixed crashes of the C extension on some edge cases

# 1.13.1 (2013-06-06)

 * added the possibility to ignore the filesystem constructor argument in Twig_Loader_Filesystem
 * fixed Twig_Loader_Chain::exists() for a loader which implements Twig_ExistsLoaderInterface
 * adjusted backtrace call to reduce memory usage when an error occurs
 * added support for object instances as the second argument of the constant test
 * fixed the include function when used in an assignment

# 1.13.0 (2013-05-10)

 * fixed getting a numeric-like item on a variable ('09' for instance)
 * fixed getting a boolean or float key on an array, so it is consistent with PHP's array access:
   `{{ array[false] }}` behaves the same as `echo $array[false];` (equals `$array[0]`)
 * made the escape filter 20% faster for happy path (escaping string for html with UTF-8)
 * changed ☃ to § in tests
 * enforced usage of named arguments after positional ones

# 1.12.3 (2013-04-08)

 * fixed a security issue in the filesystem loader where it was possible to include a template one
   level above the configured path
 * fixed fatal error that should be an exception when adding a filter/function/test too late
 * added a batch filter
 * added support for encoding an array as query string in the url_encode filter

# 1.12.2 (2013-02-09)

 * fixed the timezone used by the date filter and function when the given date contains a timezone (like 2010-01-28T15:00:00+02:00)
 * fixed globals when getGlobals is called early on
 * added the first and last filter

# 1.12.1 (2013-01-15)

 * added support for object instances as the second argument of the constant function
 * relaxed globals management to avoid a BC break
 * added support for {{ some_string[:2] }}

# 1.12.0 (2013-01-08)

 * added verbatim as an alias for the raw tag to avoid confusion with the raw filter
 * fixed registration of tests and functions as anonymous functions
 * fixed globals management

# 1.12.0-RC1 (2012-12-29)

 * added an include function (does the same as the include tag but in a more flexible way)
 * added the ability to use any PHP callable to define filters, functions, and tests
 * added a syntax error when using a loop variable that is not defined
 * added the ability to set default values for macro arguments
 * added support for named arguments for filters, tests, and functions
 * moved filters/functions/tests syntax errors to the parser
 * added support for extended ternary operator syntaxes

# 1.11.1 (2012-11-11)

 * fixed debug info line numbering (was off by 2)
 * fixed escaping when calling a macro inside another one (regression introduced in 1.9.1)
 * optimized variable access on PHP 5.4
 * fixed a crash of the C extension when an exception was thrown from a macro called without being imported (using _self.XXX)

# 1.11.0 (2012-11-07)

 * fixed macro compilation when a variable name is a PHP reserved keyword
 * changed the date filter behavior to always apply the default timezone, except if false is passed as the timezone
 * fixed bitwise operator precedences
 * added the template_from_string function
 * fixed default timezone usage for the date function
 * optimized the way Twig exceptions are managed (to make them faster)
 * added Twig_ExistsLoaderInterface (implementing this interface in your loader make the chain loader much faster)

# 1.10.3 (2012-10-19)

 * fixed wrong template location in some error messages
 * reverted a BC break introduced in 1.10.2
 * added a split filter

# 1.10.2 (2012-10-15)

 * fixed macro calls on PHP 5.4

# 1.10.1 (2012-10-15)

 * made a speed optimization to macro calls when imported via the "import" tag
 * fixed C extension compilation on Windows
 * fixed a segfault in the C extension when using DateTime objects

# 1.10.0 (2012-09-28)

 * extracted functional tests framework to make it reusable for third-party extensions
 * added namespaced templates support in Twig_Loader_Filesystem
 * added Twig_Loader_Filesystem::prependPath()
 * fixed an error when a token parser pass a closure as a test to the subparse() method

# 1.9.2 (2012-08-25)

 * fixed the in operator for objects that contain circular references
 * fixed the C extension when accessing a public property of an object implementing the \ArrayAccess interface

# 1.9.1 (2012-07-22)

 * optimized macro calls when auto-escaping is on
 * fixed wrong parent class for Twig_Function_Node
 * made Twig_Loader_Chain more explicit about problems

# 1.9.0 (2012-07-13)

 * made the parsing independent of the template loaders
 * fixed exception trace when an error occurs when rendering a child template
 * added escaping strategies for CSS, URL, and HTML attributes
 * fixed nested embed tag calls
 * added the date_modify filter

# 1.8.3 (2012-06-17)

 * fixed paths in the filesystem loader when passing a path that ends with a slash or a backslash
 * fixed escaping when a project defines a function named html or js
 * fixed chmod mode to apply the umask correctly

# 1.8.2 (2012-05-30)

 * added the abs filter
 * fixed a regression when using a number in template attributes
 * fixed compiler when mbstring.func_overload is set to 2
 * fixed DateTimeZone support in date filter

# 1.8.1 (2012-05-17)

 * fixed a regression when dealing with SimpleXMLElement instances in templates
 * fixed "is_safe" value for the "dump" function when "html_errors" is not defined in php.ini
 * switched to use mbstring whenever possible instead of iconv (you might need to update your encoding as mbstring and iconv encoding names sometimes differ)

# 1.8.0 (2012-05-08)

 * enforced interface when adding tests, filters, functions, and node visitors from extensions
 * fixed a side-effect of the date filter where the timezone might be changed
 * simplified usage of the autoescape tag; the only (optional) argument is now the escaping strategy or false (with a BC layer)
 * added a way to dynamically change the auto-escaping strategy according to the template "filename"
 * changed the autoescape option to also accept a supported escaping strategy (for BC, true is equivalent to html)
 * added an embed tag

# 1.7.0 (2012-04-24)

 * fixed a PHP warning when using CIFS
 * fixed template line number in some exceptions
 * added an iterable test
 * added an error when defining two blocks with the same name in a template
 * added the preserves_safety option for filters
 * fixed a PHP notice when trying to access a key on a non-object/array variable
 * enhanced error reporting when the template file is an instance of SplFileInfo
 * added Twig_Environment::mergeGlobals()
 * added compilation checks to avoid misuses of the sandbox tag
 * fixed filesystem loader freshness logic for high traffic websites
 * fixed random function when charset is null

# 1.6.5 (2012-04-11)

 * fixed a regression when a template only extends another one without defining any blocks

# 1.6.4 (2012-04-02)

 * fixed PHP notice in Twig_Error::guessTemplateLine() introduced in 1.6.3
 * fixed performance when compiling large files
 * optimized parent template creation when the template does not use dynamic inheritance

# 1.6.3 (2012-03-22)

 * fixed usage of Z_ADDREF_P for PHP 5.2 in the C extension
 * fixed compilation of numeric values used in templates when using a locale where the decimal separator is not a dot
 * made the strategy used to guess the real template file name and line number in exception messages much faster and more accurate

# 1.6.2 (2012-03-18)

 * fixed sandbox mode when used with inheritance
 * added preserveKeys support for the slice filter
 * fixed the date filter when a DateTime instance is passed with a specific timezone
 * added a trim filter

# 1.6.1 (2012-02-29)

 * fixed Twig C extension
 * removed the creation of Twig_Markup instances when not needed
 * added a way to set the default global timezone for dates
 * fixed the slice filter on strings when the length is not specified
 * fixed the creation of the cache directory in case of a race condition

# 1.6.0 (2012-02-04)

 * fixed raw blocks when used with the whitespace trim option
 * made a speed optimization to macro calls when imported via the "from" tag
 * fixed globals, parsers, visitors, filters, tests, and functions management in Twig_Environment when a new one or new extension is added
 * fixed the attribute function when passing arguments
 * added slice notation support for the [] operator (syntactic sugar for the slice operator)
 * added a slice filter
 * added string support for the reverse filter
 * fixed the empty test and the length filter for Twig_Markup instances
 * added a date function to ease date comparison
 * fixed unary operators precedence
 * added recursive parsing support in the parser
 * added string and integer handling for the random function

# 1.5.1 (2012-01-05)

 * fixed a regression when parsing strings

# 1.5.0 (2012-01-04)

 * added Traversable objects support for the join filter

# 1.5.0-RC2 (2011-12-30)

 * added a way to set the default global date interval format
 * fixed the date filter for DateInterval instances (setTimezone() does not exist for them)
 * refactored Twig_Template::display() to ease its extension
 * added a number_format filter

# 1.5.0-RC1 (2011-12-26)

 * removed the need to quote hash keys
 * allowed hash keys to be any expression
 * added a do tag
 * added a flush tag
 * added support for dynamically named filters and functions
 * added a dump function to help debugging templates
 * added a nl2br filter
 * added a random function
 * added a way to change the default format for the date filter
 * fixed the lexer when an operator ending with a letter ends a line
 * added string interpolation support
 * enhanced exceptions for unknown filters, functions, tests, and tags

# 1.4.0 (2011-12-07)

 * fixed lexer when using big numbers (> PHP_INT_MAX)
 * added missing preserveKeys argument to the reverse filter
 * fixed macros containing filter tag calls

# 1.4.0-RC2 (2011-11-27)

 * removed usage of Reflection in Twig_Template::getAttribute()
 * added a C extension that can optionally replace Twig_Template::getAttribute()
 * added negative timestamp support to the date filter

# 1.4.0-RC1 (2011-11-20)

 * optimized variable access when using PHP 5.4
 * changed the precedence of the .. operator to be more consistent with languages that implements such a feature like Ruby
 * added an Exception to Twig_Loader_Array::isFresh() method when the template does not exist to be consistent with other loaders
 * added Twig_Function_Node to allow more complex functions to have their own Node class
 * added Twig_Filter_Node to allow more complex filters to have their own Node class
 * added Twig_Test_Node to allow more complex tests to have their own Node class
 * added a better error message when a template is empty but contain a BOM
 * fixed "in" operator for empty strings
 * fixed the "defined" test and the "default" filter (now works with more than one call (foo.bar.foo) and for both values of the strict_variables option)
 * changed the way extensions are loaded (addFilter/addFunction/addGlobal/addTest/addNodeVisitor/addTokenParser/addExtension can now be called in any order)
 * added Twig_Environment::display()
 * made the escape filter smarter when the encoding is not supported by PHP
 * added a convert_encoding filter
 * moved all node manipulations outside the compile() Node method
 * made several speed optimizations

# 1.3.0 (2011-10-08)

no changes

# 1.3.0-RC1 (2011-10-04)

 * added an optimization for the parent() function
 * added cache reloading when auto_reload is true and an extension has been modified
 * added the possibility to force the escaping of a string already marked as safe (instance of Twig_Markup)
 * allowed empty templates to be used as traits
 * added traits support for the "parent" function

# 1.2.0 (2011-09-13)

no changes

# 1.2.0-RC1 (2011-09-10)

 * enhanced the exception when a tag remains unclosed
 * added support for empty Countable objects for the "empty" test
 * fixed algorithm that determines if a template using inheritance is valid (no output between block definitions)
 * added better support for encoding problems when escaping a string (available as of PHP 5.4)
 * added a way to ignore a missing template when using the "include" tag ({% include "foo" ignore missing %})
 * added support for an array of templates to the "include" and "extends" tags ({% include ['foo', 'bar'] %})
 * added support for bitwise operators in expressions
 * added the "attribute" function to allow getting dynamic attributes on variables
 * added Twig_Loader_Chain
 * added Twig_Loader_Array::setTemplate()
 * added an optimization for the set tag when used to capture a large chunk of static text
 * changed name regex to match PHP one "[a-zA-Z_\x7f-\xff][a-zA-Z0-9_\x7f-\xff]*" (works for blocks, tags, functions, filters, and macros)
 * removed the possibility to use the "extends" tag from a block
 * added "if" modifier support to "for" loops

# 1.1.2 (2011-07-30)

 * fixed json_encode filter on PHP 5.2
 * fixed regression introduced in 1.1.1 ({{ block(foo|lower) }})
 * fixed inheritance when using conditional parents
 * fixed compilation of templates when the body of a child template is not empty
 * fixed output when a macro throws an exception
 * fixed a parsing problem when a large chunk of text is enclosed in a comment tag
 * added PHPDoc for all Token parsers and Core extension functions

# 1.1.1 (2011-07-17)

 * added a performance optimization in the Optimizer (also helps to lower the number of nested level calls)
 * made some performance improvement for some edge cases

# 1.1.0 (2011-06-28)

 * fixed json_encode filter

# 1.1.0-RC3 (2011-06-24)

 * fixed method case-sensitivity when using the sandbox mode
 * added timezone support for the date filter
 * fixed possible security problems with NUL bytes

# 1.1.0-RC2 (2011-06-16)

 * added an exception when the template passed to "use" is not a string
 * made 'a.b is defined' not throw an exception if a is not defined (in strict mode)
 * added {% line \d+ %} directive

# 1.1.0-RC1 (2011-05-28)

Flush your cache after upgrading.

 * fixed date filter when using a timestamp
 * fixed the defined test for some cases
 * fixed a parsing problem when a large chunk of text is enclosed in a raw tag
 * added support for horizontal reuse of template blocks (see docs for more information)
 * added whitespace control modifier to all tags (see docs for more information)
 * added null as an alias for none (the null test is also an alias for the none test now)
 * made TRUE, FALSE, NONE equivalent to their lowercase counterparts
 * wrapped all compilation and runtime exceptions with Twig_Error_Runtime and added logic to guess the template name and line
 * moved display() method to Twig_Template (generated templates should now use doDisplay() instead)

# 1.0.0 (2011-03-27)

 * fixed output when using mbstring
 * fixed duplicate call of methods when using the sandbox
 * made the charset configurable for the escape filter

# 1.0.0-RC2 (2011-02-21)

 * changed the way {% set %} works when capturing (the content is now marked as safe)
 * added support for macro name in the endmacro tag
 * make Twig_Error compatible with PHP 5.3.0 >
 * fixed an infinite loop on some Windows configurations
 * fixed the "length" filter for numbers
 * fixed Template::getAttribute() as properties in PHP are case sensitive
 * removed coupling between Twig_Node and Twig_Template
 * fixed the ternary operator precedence rule

# 1.0.0-RC1 (2011-01-09)

Backward incompatibilities:

 * the "items" filter, which has been deprecated for quite a long time now, has been removed
 * the "range" filter has been converted to a function: 0|range(10) -> range(0, 10)
 * the "constant" filter has been converted to a function: {{ some_date|date('DATE_W3C'|constant) }} -> {{ some_date|date(constant('DATE_W3C')) }}
 * the "cycle" filter has been converted to a function: {{ ['odd', 'even']|cycle(i) }} -> {{ cycle(['odd', 'even'], i) }}
 * the "for" tag does not support "joined by" anymore
 * the "autoescape" first argument is now "true"/"false" (instead of "on"/"off")
 * the "parent" tag has been replaced by a "parent" function ({{ parent() }} instead of {% parent %})
 * the "display" tag has been replaced by a "block" function ({{ block('title') }} instead of {% display title %})
 * removed the grammar and simple token parser (moved to the Twig Extensions repository)

Changes:

 * added "needs_context" option for filters and functions (the context is then passed as a first argument)
 * added global variables support
 * made macros return their value instead of echoing directly (fixes calling a macro in sandbox mode)
 * added the "from" tag to import macros as functions
 * added support for functions (a function is just syntactic sugar for a getAttribute() call)
 * made macros callable when sandbox mode is enabled
 * added an exception when a macro uses a reserved name
 * the "default" filter now uses the "empty" test instead of just checking for null
 * added the "empty" test

# 0.9.10 (2010-12-16)

Backward incompatibilities:

 * The Escaper extension is enabled by default, which means that all displayed
   variables are now automatically escaped. You can revert to the previous
   behavior by removing the extension via $env->removeExtension('escaper')
   or just set the 'autoescape' option to 'false'.
 * removed the "without loop" attribute for the "for" tag (not needed anymore
   as the Optimizer take care of that for most cases)
 * arrays and hashes have now a different syntax
     * arrays keep the same syntax with square brackets: [1, 2]
     * hashes now use curly braces (["a": "b"] should now be written as {"a": "b"})
     * support for "arrays with keys" and "hashes without keys" is not supported anymore ([1, "foo": "bar"] or {"foo": "bar", 1})
 * the i18n extension is now part of the Twig Extensions repository

Changes:

 * added the merge filter
 * removed 'is_escaper' option for filters (a left over from the previous version) -- you must use 'is_safe' now instead
 * fixed usage of operators as method names (like is, in, and not)
 * changed the order of execution for node visitors
 * fixed default() filter behavior when used with strict_variables set to on
 * fixed filesystem loader compatibility with PHAR files
 * enhanced error messages when an unexpected token is parsed in an expression
 * fixed filename not being added to syntax error messages
 * added the autoescape option to enable/disable autoescaping
 * removed the newline after a comment (mimics PHP behavior)
 * added a syntax error exception when parent block is used on a template that does not extend another one
 * made the Escaper extension enabled by default
 * fixed sandbox extension when used with auto output escaping
 * fixed escaper when wrapping a Twig_Node_Print (the original class must be preserved)
 * added an Optimizer extension (enabled by default; optimizes "for" loops and "raw" filters)
 * added priority to node visitors

# 0.9.9 (2010-11-28)

Backward incompatibilities:
 * the self special variable has been renamed to _self
 * the odd and even filters are now tests:
     {{ foo|odd }} must now be written {{ foo is odd }}
 * the "safe" filter has been renamed to "raw"
 * in Node classes,
        sub-nodes are now accessed via getNode() (instead of property access)
        attributes via getAttribute() (instead of array access)
 * the urlencode filter had been renamed to url_encode
 * the include tag now merges the passed variables with the current context by default
   (the old behavior is still possible by adding the "only" keyword)
 * moved Exceptions to Twig_Error_* (Twig_SyntaxError/Twig_RuntimeError are now Twig_Error_Syntax/Twig_Error_Runtime)
 * removed support for {{ 1 < i < 3 }} (use {{ i > 1 and i < 3 }} instead)
 * the "in" filter has been removed ({{ a|in(b) }} should now be written {{ a in b }})

Changes:
 * added file and line to Twig_Error_Runtime exceptions thrown from Twig_Template
 * changed trans tag to accept any variable for the plural count
 * fixed sandbox mode (__toString() method check was not enforced if called implicitly from complex statements)
 * added the ** (power) operator
 * changed the algorithm used for parsing expressions
 * added the spaceless tag
 * removed trim_blocks option
 * added support for is*() methods for attributes (foo.bar now looks for foo->getBar() or foo->isBar())
 * changed all exceptions to extend Twig_Error
 * fixed unary expressions ({{ not(1 or 0) }})
 * fixed child templates (with an extend tag) that uses one or more imports
 * added support for {{ 1 not in [2, 3] }} (more readable than the current {{ not (1 in [2, 3]) }})
 * escaping has been rewritten
 * the implementation of template inheritance has been rewritten
   (blocks can now be called individually and still work with inheritance)
 * fixed error handling for if tag when a syntax error occurs within a subparse process
 * added a way to implement custom logic for resolving token parsers given a tag name
 * fixed js escaper to be stricter (now uses a whilelist-based js escaper)
 * added the following filers: "constant", "trans", "replace", "json_encode"
 * added a "constant" test
 * fixed objects with __toString() not being autoescaped
 * fixed subscript expressions when calling __call() (methods now keep the case)
 * added "test" feature (accessible via the "is" operator)
 * removed the debug tag (should be done in an extension)
 * fixed trans tag when no vars are used in plural form
 * fixed race condition when writing template cache
 * added the special _charset variable to reference the current charset
 * added the special _context variable to reference the current context
 * renamed self to _self (to avoid conflict)
 * fixed Twig_Template::getAttribute() for protected properties

# 0.9.8 (2010-06-28)

Backward incompatibilities:
 * the trans tag plural count is now attached to the plural tag:
    old: `{% trans count %}...{% plural %}...{% endtrans %}`
    new: `{% trans %}...{% plural count %}...{% endtrans %}`

 * added a way to translate strings coming from a variable ({% trans var %})
 * fixed trans tag when used with the Escaper extension
 * fixed default cache umask
 * removed Twig_Template instances from the debug tag output
 * fixed objects with __isset() defined
 * fixed set tag when used with a capture
 * fixed type hinting for Twig_Environment::addFilter() method

# 0.9.7 (2010-06-12)

Backward incompatibilities:
 * changed 'as' to '=' for the set tag ({% set title as "Title" %} must now be {% set title = "Title" %})
 * removed the sandboxed attribute of the include tag (use the new sandbox tag instead)
 * refactored the Node system (if you have custom nodes, you will have to update them to use the new API)

 * added self as a special variable that refers to the current template (useful for importing macros from the current template)
 * added Twig_Template instance support to the include tag
 * added support for dynamic and conditional inheritance ({% extends some_var %} and {% extends standalone ? "minimum" : "base" %})
 * added a grammar sub-framework to ease the creation of custom tags
 * fixed the for tag for large arrays (some loop variables are now only available for arrays and objects that implement the Countable interface)
 * removed the Twig_Resource::resolveMissingFilter() method
 * fixed the filter tag which did not apply filtering to included files
 * added a bunch of unit tests
 * added a bunch of phpdoc
 * added a sandbox tag in the sandbox extension
 * changed the date filter to support any date format supported by DateTime
 * added strict_variable setting to throw an exception when an invalid variable is used in a template (disabled by default)
 * added the lexer, parser, and compiler as arguments to the Twig_Environment constructor
 * changed the cache option to only accepts an explicit path to a cache directory or false
 * added a way to add token parsers, filters, and visitors without creating an extension
 * added three interfaces: Twig_NodeInterface, Twig_TokenParserInterface, and Twig_FilterInterface
 * changed the generated code to match the new coding standards
 * fixed sandbox mode (__toString() method check was not enforced if called implicitly from a simple statement like {{ article }})
 * added an exception when a child template has a non-empty body (as it is always ignored when rendering)

# 0.9.6 (2010-05-12)

 * fixed variables defined outside a loop and for which the value changes in a for loop
 * fixed the test suite for PHP 5.2 and older versions of PHPUnit
 * added support for __call() in expression resolution
 * fixed node visiting for macros (macros are now visited by visitors as any other node)
 * fixed nested block definitions with a parent call (rarely useful but nonetheless supported now)
 * added the cycle filter
 * fixed the Lexer when mbstring.func_overload is used with an mbstring.internal_encoding different from ASCII
 * added a long-syntax for the set tag ({% set foo %}...{% endset %})
 * unit tests are now powered by PHPUnit
 * added support for gettext via the `i18n` extension
 * fixed twig_capitalize_string_filter() and fixed twig_length_filter() when used with UTF-8 values
 * added a more useful exception if an if tag is not closed properly
 * added support for escaping strategy in the autoescape tag
 * fixed lexer when a template has a big chunk of text between/in a block

# 0.9.5 (2010-01-20)

As for any new release, don't forget to remove all cached templates after
upgrading.

If you have defined custom filters, you MUST upgrade them for this release. To
upgrade, replace "array" with "new Twig_Filter_Function", and replace the
environment constant by the "needs_environment" option:

  // before
  'even'   => array('twig_is_even_filter', false),
  'escape' => array('twig_escape_filter', true),

  // after
  'even'   => new Twig_Filter_Function('twig_is_even_filter'),
  'escape' => new Twig_Filter_Function('twig_escape_filter', array('needs_environment' => true)),

If you have created NodeTransformer classes, you will need to upgrade them to
the new interface (please note that the interface is not yet considered
stable).

 * fixed list nodes that did not extend the Twig_NodeListInterface
 * added the "without loop" option to the for tag (it disables the generation of the loop variable)
 * refactored node transformers to node visitors
 * fixed automatic-escaping for blocks
 * added a way to specify variables to pass to an included template
 * changed the automatic-escaping rules to be more sensible and more configurable in custom filters (the documentation lists all the rules)
 * improved the filter system to allow object methods to be used as filters
 * changed the Array and String loaders to actually make use of the cache mechanism
 * included the default filter function definitions in the extension class files directly (Core, Escaper)
 * added the // operator (like the floor() PHP function)
 * added the .. operator (as a syntactic sugar for the range filter when the step is 1)
 * added the in operator (as a syntactic sugar for the in filter)
 * added the following filters in the Core extension: in, range
 * added support for arrays (same behavior as in PHP, a mix between lists and dictionaries, arrays and hashes)
 * enhanced some error messages to provide better feedback in case of parsing errors

# 0.9.4 (2009-12-02)

If you have custom loaders, you MUST upgrade them for this release: The
Twig_Loader base class has been removed, and the Twig_LoaderInterface has also
been changed (see the source code for more information or the documentation).

 * added support for DateTime instances for the date filter
 * fixed loop.last when the array only has one item
 * made it possible to insert newlines in tag and variable blocks
 * fixed a bug when a literal '\n' were present in a template text
 * fixed bug when the filename of a template contains */
 * refactored loaders

# 0.9.3 (2009-11-11)

This release is NOT backward compatible with the previous releases.

  The loaders do not take the cache and autoReload arguments anymore. Instead,
  the Twig_Environment class has two new options: cache and auto_reload.
  Upgrading your code means changing this kind of code:

      $loader = new Twig_Loader_Filesystem('/path/to/templates', '/path/to/compilation_cache', true);
      $twig = new Twig_Environment($loader);

  to something like this:

      $loader = new Twig_Loader_Filesystem('/path/to/templates');
      $twig = new Twig_Environment($loader, array(
        'cache' => '/path/to/compilation_cache',
        'auto_reload' => true,
      ));

 * deprecated the "items" filter as it is not needed anymore
 * made cache and auto_reload options of Twig_Environment instead of arguments of Twig_Loader
 * optimized template loading speed
 * removed output when an error occurs in a template and render() is used
 * made major speed improvements for loops (up to 300% on even the smallest loops)
 * added properties as part of the sandbox mode
 * added public properties support (obj.item can now be the item property on the obj object)
 * extended set tag to support expression as value ({% set foo as 'foo' ~ 'bar' %} )
 * fixed bug when \ was used in HTML

# 0.9.2 (2009-10-29)

 * made some speed optimizations
 * changed the cache extension to .php
 * added a js escaping strategy
 * added support for short block tag
 * changed the filter tag to allow chained filters
 * made lexer more flexible as you can now change the default delimiters
 * added set tag
 * changed default directory permission when cache dir does not exist (more secure)
 * added macro support
 * changed filters first optional argument to be a Twig_Environment instance instead of a Twig_Template instance
 * made Twig_Autoloader::autoload() a static method
 * avoid writing template file if an error occurs
 * added $ escaping when outputting raw strings
 * enhanced some error messages to ease debugging
 * fixed empty cache files when the template contains an error

# 0.9.1 (2009-10-14)

  * fixed a bug in PHP 5.2.6
  * fixed numbers with one than one decimal
  * added support for method calls with arguments ({{ foo.bar('a', 43) }})
  * made small speed optimizations
  * made minor tweaks to allow better extensibility and flexibility

# 0.9.0 (2009-10-12)

 * Initial release<|MERGE_RESOLUTION|>--- conflicted
+++ resolved
@@ -1,4 +1,3 @@
-<<<<<<< HEAD
 # 2.12.6 (2020-XX-XX)
 
  * n/a
@@ -305,10 +304,7 @@
  * improved the performance of the filesystem loader
  * removed features that were deprecated in 1.x
 
-# 1.42.6 (2020-XX-XX)
-=======
 # 1.43.0 (2020-XX-XX)
->>>>>>> b2f19ec0
 
  * Drop PHP 5.5 and 5.6 support
  * Fix ambiguous syntax parsing
