--- conflicted
+++ resolved
@@ -1,12 +1,9 @@
 * 1.22.3 (2015-XX-XX)
 
-<<<<<<< HEAD
+ * improved performance when checking template freshness
  * fixed warnings when loaded templates do not exist
  * fixed template class name generation to prevent possible collisions
  * fixed logic for custom escapers to call them even on integers and null values
-=======
- * improved performance when checking template freshness
->>>>>>> 7030fdd7
  * changed template cache names to take into account the Twig C extension
 
 * 1.22.2 (2015-09-22)
