<<<<<<< HEAD
* 2.7.3 (2019-XX-XX)

 * n/a

* 2.7.2 (2019-03-12)

 * added TemplateWrapper::getTemplateName()

* 2.7.1 (2019-03-12)

 * fixed class aliases

* 2.7.0 (2019-03-12)

 * fixed sandbox security issue (under some circumstances, calling the
   __toString() method on an object was possible even if not allowed by the
   security policy)
 * fixed batch filter clobbers array keys when fill parameter is used
 * added preserveKeys support for the batch filter
 * fixed "embed" support when used from "template_from_string"
 * deprecated passing a Twig\Template to Twig\Environment::load()/Twig\Environment::resolveTemplate()
 * added the possibility to pass a TemplateWrapper to Twig\Environment::load()
 * marked Twig\Environment::getTemplateClass() as internal (implementation detail)
 * improved the performance of the sandbox
 * deprecated the spaceless tag
 * added a spaceless filter
 * added max value to the "random" function
 * deprecated Twig\Extension\InitRuntimeInterface
 * deprecated Twig\Loader\ExistsLoaderInterface
 * deprecated PSR-0 classes in favor of namespaced ones
 * made namespace classes the default classes (PSR-0 ones are aliases now)
 * added Twig\Loader\ChainLoader::getLoaders()
 * removed duplicated directory separator in FilesystemLoader
 * deprecated the "base_template_class" option on Twig\Environment
 * deprecated the Twig\Environment::getBaseTemplateClass() and
   Twig\Environment::setBaseTemplateClass() methods
 * changed internal code to use the namespaced classes as much as possible
 * deprecated Twig_Parser::isReservedMacroName()

* 2.6.2 (2019-01-14)

 * fixed regression (key exists check for non ArrayObject objects)

* 2.6.1 (2019-01-14)

 * fixed ArrayObject access with a null value
 * fixed embedded templates starting with a BOM
 * fixed using a Twig_TemplateWrapper instance as an argument to extends
 * fixed error location when calling an undefined block
 * deprecated passing a string as a source on Twig_Error
 * switched generated code to use the PHP short array notation
 * fixed float representation in compiled templates
 * added a second argument to the join filter (last separator configuration)

* 2.6.0 (2018-12-16)

 * made sure twig_include returns a string
 * fixed multi-byte UFT-8 in escape('html_attr')
 * added the "deprecated" tag
 * added support for dynamically named tests
 * fixed GlobalsInterface extended class
 * fixed filesystem loader throwing an exception instead of returning false

* 2.5.0 (2018-07-13)

 * deprecated using the spaceless tag at the root level of a child template (noop anyway)
 * deprecated the possibility to define a block in a non-capturing block in a child template
 * added the Symfony ctype polyfill as a dependency
 * fixed reporting the proper location for errors compiled in templates
 * fixed the error handling for the optimized extension-based function calls
 * ensured that syntax errors are triggered with the right line
 * "js" filter now produces valid JSON

* 2.4.8 (2018-04-02)

 * fixed a regression when using the "default" filter or the "defined" test on non-existing arrays

* 2.4.7 (2018-03-20)

 * optimized runtime performance
 * optimized parser performance by inlining the constant values
 * fixed block names unicity
 * fixed counting children of SimpleXMLElement objects
 * added missing else clause to avoid infinite loops
 * fixed .. (range operator) in sandbox policy

* 2.4.6 (2018-03-03)

 * fixed a regression in the way the profiler is registered in templates

* 2.4.5 (2018-03-02)

 * optimized the performance of calling an extension method at runtime
 * optimized the performance of the dot operator for array and method calls
 * added an exception when using "===" instead of "same as"
 * fixed possible array to string conversion concealing actual error
 * made variable names deterministic in compiled templates
 * fixed length filter when passing an instance of IteratorAggregate
 * fixed Environment::resolveTemplate to accept instances of TemplateWrapper

* 2.4.4 (2017-09-27)

 * added Twig_Profiler_Profile::reset()
 * fixed use TokenParser to return an empty Node
 * added RuntimeExtensionInterface
 * added circular reference detection when loading templates
 * added support for runtime loaders in IntegrationTestCase
 * fixed deprecation when using Twig_Profiler_Dumper_Html
 * removed @final from Twig_Profiler_Dumper_Text

* 2.4.3 (2017-06-07)

 * fixed namespaces introduction

* 2.4.2 (2017-06-05)

 * fixed namespaces introduction

* 2.4.1 (2017-06-05)

 * fixed namespaces introduction

* 2.4.0 (2017-06-05)

 * added support for PHPUnit 6 when testing extensions
 * fixed PHP 7.2 compatibility
 * fixed template name generation in Twig_Environment::createTemplate()
 * removed final tag on Twig_TokenParser_Include
 * dropped HHVM support
 * added namespaced aliases for all (non-deprecated) classes and interfaces
 * marked Twig_Filter, Twig_Function, Twig_Test, Twig_Node_Module and Twig_Profiler_Profile as final via the @final annotation

* 2.3.2 (2017-04-20)

 * fixed edge case in the method cache for Twig attributes

* 2.3.1 (2017-04-18)

 * fixed the empty() test

* 2.3.0 (2017-03-22)

 * fixed a race condition handling when writing cache files
 * "length" filter now returns string length when applied to an object that does
   not implement \Countable but provides __toString()
 * "empty" test will now consider the return value of the __toString() method for
   objects implement __toString() but not \Countable
 * fixed JS escaping for unicode characters with higher code points
 * added error message when calling `parent()` in a block that doesn't exist in the parent template

* 2.2.0 (2017-02-26)

 * added a PSR-11 compatible runtime loader
 * added `side` argument to `trim` to allow left or right trimming only.

* 2.1.0 (2017-01-11)

 * fixed twig_get_attribute()
 * added Twig_NodeCaptureInterface for nodes that capture all output

* 2.0.0 (2017-01-05)

 * removed the C extension
 * moved Twig_Environment::getAttribute() to twig_get_attribute()
 * removed Twig_Environment::getLexer(), Twig_Environment::getParser(), Twig_Environment::getCompiler()
 * removed Twig_Compiler::getFilename()
 * added hasser support in Twig_Template::getAttribute()
 * sped up the json_encode filter
 * removed reserved macro names; all names can be used as macro
 * removed Twig_Template::getEnvironment()
 * changed _self variable to return the current template name
 * made the loader a required argument of Twig_Environment constructor
 * removed Twig_Environment::clearTemplateCache()
 * removed Twig_Autoloader (use Composer instead)
 * removed `true` as an equivalent to `html` for the auto-escaping strategy
 * removed pre-1.8 autoescape tag syntax
 * dropped support for PHP 5.x
 * removed the ability to register a global variable after the runtime or the extensions have been initialized
 * improved the performance of the filesystem loader
 * removed features that were deprecated in 1.x

* 1.38.2 (2019-XX-XX)
=======
* 1.38.3 (2019-XX-XX)

 * fixed the bundled Autoloader to also load namespaced classes

* 1.38.2 (2019-03-12)
>>>>>>> df60e700

 * added TemplateWrapper::getTemplateName()

* 1.38.1 (2019-03-12)

 * fixed class aliases

* 1.38.0 (2019-03-12)

 * fixed sandbox security issue (under some circumstances, calling the
   __toString() method on an object was possible even if not allowed by the
   security policy)
 * fixed batch filter clobbers array keys when fill parameter is used
 * added preserveKeys support for the batch filter
 * fixed "embed" support when used from "template_from_string"
 * added the possibility to pass a TemplateWrapper to Twig\Environment::load()
 * improved the performance of the sandbox
 * added a spaceless filter
 * added max value to the "random" function
 * made namespace classes the default classes (PSR-0 ones are aliases now)
 * removed duplicated directory separator in FilesystemLoader
 * added Twig\Loader\ChainLoader::getLoaders()
 * changed internal code to use the namespaced classes as much as possible

* 1.37.1 (2019-01-14)

 * fixed regression (key exists check for non ArrayObject objects)
 * fixed logic in TemplateWrapper

* 1.37.0 (2019-01-14)

 * fixed ArrayObject access with a null value
 * fixed embedded templates starting with a BOM
 * fixed using a Twig_TemplateWrapper instance as an argument to extends
 * switched generated code to use the PHP short array notation
 * dropped PHP 5.3 support
 * fixed float representation in compiled templates
 * added a second argument to the join filter (last separator configuration)

* 1.36.0 (2018-12-16)

 * made sure twig_include returns a string
 * fixed multi-byte UFT-8 in escape('html_attr')
 * added the "deprecated" tag
 * added support for dynamically named tests
 * fixed GlobalsInterface extended class
 * fixed filesystem loader throwing an exception instead of returning false

* 1.35.4 (2018-07-13)

 * ensured that syntax errors are triggered with the right line
 * added the Symfony ctype polyfill as a dependency
 * "js" filter now produces valid JSON

* 1.35.3 (2018-03-20)

 * fixed block names unicity
 * fixed counting children of SimpleXMLElement objects
 * added missing else clause to avoid infinite loops
 * fixed .. (range operator) in sandbox policy

* 1.35.2 (2018-03-03)

 * fixed a regression in the way the profiler is registered in templates

* 1.35.1 (2018-03-02)

 * added an exception when using "===" instead of "same as"
 * fixed possible array to string conversion concealing actual error
 * made variable names deterministic in compiled templates
 * fixed length filter when passing an instance of IteratorAggregate
 * fixed Environment::resolveTemplate to accept instances of TemplateWrapper

* 1.35.0 (2017-09-27)

 * added Twig_Profiler_Profile::reset()
 * fixed use TokenParser to return an empty Node
 * added RuntimeExtensionInterface
 * added circular reference detection when loading templates

* 1.34.4 (2017-07-04)

 * added support for runtime loaders in IntegrationTestCase
 * fixed deprecation when using Twig_Profiler_Dumper_Html

* 1.34.3 (2017-06-07)

 * fixed namespaces introduction

* 1.34.2 (2017-06-05)

 * fixed namespaces introduction

* 1.34.1 (2017-06-05)

 * fixed namespaces introduction

* 1.34.0 (2017-06-05)

 * added support for PHPUnit 6 when testing extensions
 * fixed PHP 7.2 compatibility
 * fixed template name generation in Twig_Environment::createTemplate()
 * removed final tag on Twig_TokenParser_Include
 * added namespaced aliases for all (non-deprecated) classes and interfaces
 * dropped HHVM support
 * dropped PHP 5.2 support

* 1.33.2 (2017-04-20)

 * fixed edge case in the method cache for Twig attributes

* 1.33.1 (2017-04-18)

 * fixed the empty() test

* 1.33.0 (2017-03-22)

 * fixed a race condition handling when writing cache files
 * "length" filter now returns string length when applied to an object that does
   not implement \Countable but provides __toString()
 * "empty" test will now consider the return value of the __toString() method for
   objects implement __toString() but not \Countable
 * fixed JS escaping for unicode characters with higher code points

* 1.32.0 (2017-02-26)

 * fixed deprecation notice in Twig_Util_DeprecationCollector
 * added a PSR-11 compatible runtime loader
 * added `side` argument to `trim` to allow left or right trimming only.

* 1.31.0 (2017-01-11)

 * added Twig_NodeCaptureInterface for nodes that capture all output
 * fixed marking the environment as initialized too early
 * fixed C89 compat for the C extension
 * turned fatal error into exception when a previously generated cache is corrupted
 * fixed offline cache warm-ups for embedded templates

* 1.30.0 (2016-12-23)

 * added Twig_FactoryRuntimeLoader
 * deprecated function/test/filter/tag overriding
 * deprecated the "disable_c_ext" attribute on Twig_Node_Expression_GetAttr

* 1.29.0 (2016-12-13)

 * fixed sandbox being left enabled if an exception is thrown while rendering
 * marked some classes as being final (via @final)
 * made Twig_Error report real source path when possible
 * added support for {{ _self }} to provide an upgrade path from 1.x to 2.0 (replaces {{ _self.templateName }})
 * deprecated silent display of undefined blocks
 * deprecated support for mbstring.func_overload != 0

* 1.28.2 (2016-11-23)

 * fixed precedence between getFoo() and isFoo() in Twig_Template::getAttribute()
 * improved a deprecation message

* 1.28.1 (2016-11-18)

 * fixed block() function when used with a template argument

* 1.28.0 (2016-11-17)

 * added support for the PHP 7 null coalescing operator for the ?? Twig implementation
 * exposed a way to access template data and methods in a portable way
 * changed context access to use the PHP 7 null coalescing operator when available
 * added the "with" tag
 * added support for a custom template on the block() function
 * added "is defined" support for block() and constant()
 * optimized the way attributes are fetched

* 1.27.0 (2016-10-25)

 * deprecated Twig_Parser::getEnvironment()
 * deprecated Twig_Parser::addHandler() and Twig_Parser::addNodeVisitor()
 * deprecated Twig_Compiler::addIndentation()
 * fixed regression when registering two extensions having the same class name
 * deprecated Twig_LoaderInterface::getSource() (implement Twig_SourceContextLoaderInterface instead)
 * fixed the filesystem loader with relative paths
 * deprecated Twig_Node::getLine() in favor of Twig_Node::getTemplateLine()
 * deprecated Twig_Template::getSource() in favor of Twig_Template::getSourceContext()
 * deprecated Twig_Node::getFilename() in favor of Twig_Node::getTemplateName()
 * deprecated the "filename" escaping strategy (use "name" instead)
 * added Twig_Source to hold information about the original template
 * deprecated Twig_Error::getTemplateFile() and Twig_Error::setTemplateFile() in favor of Twig_Error::getTemplateName() and Twig_Error::setTemplateName()
 * deprecated Parser::getFilename()
 * fixed template paths when a template name contains a protocol like vfs://
 * improved debugging with Twig_Sandbox_SecurityError exceptions for disallowed methods and properties

* 1.26.1 (2016-10-05)

 * removed template source code from generated template classes when debug is disabled
 * fixed default implementation of Twig_Template::getDebugInfo() for better BC
 * fixed regression on static calls for functions/filters/tests

* 1.26.0 (2016-10-02)

 * added template cache invalidation based on more environment options
 * added a missing deprecation notice
 * fixed template paths when a template is stored in a PHAR file
 * allowed filters/functions/tests implementation to use a different class than the extension they belong to
 * deprecated Twig_ExtensionInterface::getName()

* 1.25.0 (2016-09-21)

 * changed the way we store template source in template classes
 * removed usage of realpath in cache keys
 * fixed Twig cache sharing when used with different versions of PHP
 * removed embed parent workaround for simple use cases
 * deprecated the ability to store non Node instances in Node::$nodes
 * deprecated Twig_Environment::getLexer(), Twig_Environment::getParser(), Twig_Environment::getCompiler()
 * deprecated Twig_Compiler::getFilename()

* 1.24.2 (2016-09-01)

 * fixed static callables
 * fixed a potential PHP warning when loading the cache
 * fixed a case where the autoescaping does not work as expected

* 1.24.1 (2016-05-30)

 * fixed reserved keywords (forbids true, false, null and none keywords for variables names)
 * fixed support for PHP7 (Throwable support)
 * marked the following methods as being internals on Twig_Environment:
   getFunctions(), getFilters(), getTests(), getFunction(), getFilter(), getTest(),
   getTokenParsers(), getTags(), getNodeVisitors(), getUnaryOperators(), getBinaryOperators(),
   getFunctions(), getFilters(), getGlobals(), initGlobals(), initExtensions(), and initExtension()

* 1.24.0 (2016-01-25)

 * adding support for the ?? operator
 * fixed the defined test when used on a constant, a map, or a sequence
 * undeprecated _self (should only be used to get the template name, not the template instance)
 * fixed parsing on PHP7

* 1.23.3 (2016-01-11)

 * fixed typo

* 1.23.2 (2015-01-11)

 * added versions in deprecated messages
 * made file cache tolerant for trailing (back)slashes on directory configuration
 * deprecated unused Twig_Node_Expression_ExtensionReference class

* 1.23.1 (2015-11-05)

 * fixed some exception messages which triggered PHP warnings
 * fixed BC on Twig_Test_NodeTestCase

* 1.23.0 (2015-10-29)

 * deprecated the possibility to override an extension by registering another one with the same name
 * deprecated Twig_ExtensionInterface::getGlobals() (added Twig_Extension_GlobalsInterface for BC)
 * deprecated Twig_ExtensionInterface::initRuntime() (added Twig_Extension_InitRuntimeInterface for BC)
 * deprecated Twig_Environment::computeAlternatives()

* 1.22.3 (2015-10-13)

 * fixed regression when using null as a cache strategy
 * improved performance when checking template freshness
 * fixed warnings when loaded templates do not exist
 * fixed template class name generation to prevent possible collisions
 * fixed logic for custom escapers to call them even on integers and null values
 * changed template cache names to take into account the Twig C extension

* 1.22.2 (2015-09-22)

 * fixed a race condition in template loading

* 1.22.1 (2015-09-15)

 * fixed regression in template_from_string

* 1.22.0 (2015-09-13)

 * made Twig_Test_IntegrationTestCase more flexible
 * added an option to force PHP bytecode invalidation when writing a compiled template into the cache
 * fixed the profiler duration for the root node
 * changed template cache names to take into account enabled extensions
 * deprecated Twig_Environment::clearCacheFiles(), Twig_Environment::getCacheFilename(),
   Twig_Environment::writeCacheFile(), and Twig_Environment::getTemplateClassPrefix()
 * added a way to override the filesystem template cache system
 * added a way to get the original template source from Twig_Template

* 1.21.2 (2015-09-09)

 * fixed variable names for the deprecation triggering code
 * fixed escaping strategy detection based on filename
 * added Traversable support for replace, merge, and sort
 * deprecated support for character by character replacement for the "replace" filter

* 1.21.1 (2015-08-26)

 * fixed regression when using the deprecated Twig_Test_* classes

* 1.21.0 (2015-08-24)

 * added deprecation notices for deprecated features
 * added a deprecation "framework" for filters/functions/tests and test fixtures

* 1.20.0 (2015-08-12)

 * forbid access to the Twig environment from templates and internal parts of Twig_Template
 * fixed limited RCEs when in sandbox mode
 * deprecated Twig_Template::getEnvironment()
 * deprecated the _self variable for usage outside of the from and import tags
 * added Twig_BaseNodeVisitor to ease the compatibility of node visitors
   between 1.x and 2.x

* 1.19.0 (2015-07-31)

 * fixed wrong error message when including an undefined template in a child template
 * added support for variadic filters, functions, and tests
 * added support for extra positional arguments in macros
 * added ignore_missing flag to the source function
 * fixed batch filter with zero items
 * deprecated Twig_Environment::clearTemplateCache()
 * fixed sandbox disabling when using the include function

* 1.18.2 (2015-06-06)

 * fixed template/line guessing in exceptions for nested templates
 * optimized the number of inodes and the size of realpath cache when using the cache

* 1.18.1 (2015-04-19)

 * fixed memory leaks in the C extension
 * deprecated Twig_Loader_String
 * fixed the slice filter when used with a SimpleXMLElement object
 * fixed filesystem loader when trying to load non-files (like directories)

* 1.18.0 (2015-01-25)

 * fixed some error messages where the line was wrong (unknown variables or argument names)
 * added a new way to customize the main Module node (via empty nodes)
 * added Twig_Environment::createTemplate() to create a template from a string
 * added a profiler
 * fixed filesystem loader cache when different file paths are used for the same template

* 1.17.0 (2015-01-14)

 * added a 'filename' autoescaping strategy, which dynamically chooses the
   autoescaping strategy for a template based on template file extension.

* 1.16.3 (2014-12-25)

 * fixed regression for dynamic parent templates
 * fixed cache management with statcache
 * fixed a regression in the slice filter

* 1.16.2 (2014-10-17)

 * fixed timezone on dates as strings
 * fixed 2-words test names when a custom node class is not used
 * fixed macros when using an argument named like a PHP super global (like GET or POST)
 * fixed date_modify when working with DateTimeImmutable
 * optimized for loops
 * fixed multi-byte characters handling in the split filter
 * fixed a regression in the in operator
 * fixed a regression in the slice filter

* 1.16.1 (2014-10-10)

 * improved error reporting in a sandboxed template
 * fixed missing error file/line information under certain circumstances
 * fixed wrong error line number in some error messages
 * fixed the in operator to use strict comparisons
 * sped up the slice filter
 * fixed for mb function overload mb_substr acting different
 * fixed the attribute() function when passing a variable for the arguments

* 1.16.0 (2014-07-05)

 * changed url_encode to always encode according to RFC 3986
 * fixed inheritance in a 'use'-hierarchy
 * removed the __toString policy check when the sandbox is disabled
 * fixed recursively calling blocks in templates with inheritance

* 1.15.1 (2014-02-13)

 * fixed the conversion of the special '0000-00-00 00:00' date
 * added an error message when trying to import an undefined block from a trait
 * fixed a C extension crash when accessing defined but uninitialized property.

* 1.15.0 (2013-12-06)

 * made ignoreStrictCheck in Template::getAttribute() works with __call() methods throwing BadMethodCallException
 * added min and max functions
 * added the round filter
 * fixed a bug that prevented the optimizers to be enabled/disabled selectively
 * fixed first and last filters for UTF-8 strings
 * added a source function to include the content of a template without rendering it
 * fixed the C extension sandbox behavior when get or set is prepend to method name

* 1.14.2 (2013-10-30)

 * fixed error filename/line when an error occurs in an included file
 * allowed operators that contain whitespaces to have more than one whitespace
 * allowed tests to be made of 1 or 2 words (like "same as" or "divisible by")

* 1.14.1 (2013-10-15)

 * made it possible to use named operators as variables
 * fixed the possibility to have a variable named 'matches'
 * added support for PHP 5.5 DateTimeInterface

* 1.14.0 (2013-10-03)

 * fixed usage of the html_attr escaping strategy to avoid double-escaping with the html strategy
 * added new operators: ends with, starts with, and matches
 * fixed some compatibility issues with HHVM
 * added a way to add custom escaping strategies
 * fixed the C extension compilation on Windows
 * fixed the batch filter when using a fill argument with an exact match of elements to batch
 * fixed the filesystem loader cache when a template name exists in several namespaces
 * fixed template_from_string when the template includes or extends other ones
 * fixed a crash of the C extension on an edge case

* 1.13.2 (2013-08-03)

 * fixed the error line number for an error occurs in and embedded template
 * fixed crashes of the C extension on some edge cases

* 1.13.1 (2013-06-06)

 * added the possibility to ignore the filesystem constructor argument in Twig_Loader_Filesystem
 * fixed Twig_Loader_Chain::exists() for a loader which implements Twig_ExistsLoaderInterface
 * adjusted backtrace call to reduce memory usage when an error occurs
 * added support for object instances as the second argument of the constant test
 * fixed the include function when used in an assignment

* 1.13.0 (2013-05-10)

 * fixed getting a numeric-like item on a variable ('09' for instance)
 * fixed getting a boolean or float key on an array, so it is consistent with PHP's array access:
   `{{ array[false] }}` behaves the same as `echo $array[false];` (equals `$array[0]`)
 * made the escape filter 20% faster for happy path (escaping string for html with UTF-8)
 * changed ☃ to § in tests
 * enforced usage of named arguments after positional ones

* 1.12.3 (2013-04-08)

 * fixed a security issue in the filesystem loader where it was possible to include a template one
   level above the configured path
 * fixed fatal error that should be an exception when adding a filter/function/test too late
 * added a batch filter
 * added support for encoding an array as query string in the url_encode filter

* 1.12.2 (2013-02-09)

 * fixed the timezone used by the date filter and function when the given date contains a timezone (like 2010-01-28T15:00:00+02:00)
 * fixed globals when getGlobals is called early on
 * added the first and last filter

* 1.12.1 (2013-01-15)

 * added support for object instances as the second argument of the constant function
 * relaxed globals management to avoid a BC break
 * added support for {{ some_string[:2] }}

* 1.12.0 (2013-01-08)

 * added verbatim as an alias for the raw tag to avoid confusion with the raw filter
 * fixed registration of tests and functions as anonymous functions
 * fixed globals management

* 1.12.0-RC1 (2012-12-29)

 * added an include function (does the same as the include tag but in a more flexible way)
 * added the ability to use any PHP callable to define filters, functions, and tests
 * added a syntax error when using a loop variable that is not defined
 * added the ability to set default values for macro arguments
 * added support for named arguments for filters, tests, and functions
 * moved filters/functions/tests syntax errors to the parser
 * added support for extended ternary operator syntaxes

* 1.11.1 (2012-11-11)

 * fixed debug info line numbering (was off by 2)
 * fixed escaping when calling a macro inside another one (regression introduced in 1.9.1)
 * optimized variable access on PHP 5.4
 * fixed a crash of the C extension when an exception was thrown from a macro called without being imported (using _self.XXX)

* 1.11.0 (2012-11-07)

 * fixed macro compilation when a variable name is a PHP reserved keyword
 * changed the date filter behavior to always apply the default timezone, except if false is passed as the timezone
 * fixed bitwise operator precedences
 * added the template_from_string function
 * fixed default timezone usage for the date function
 * optimized the way Twig exceptions are managed (to make them faster)
 * added Twig_ExistsLoaderInterface (implementing this interface in your loader make the chain loader much faster)

* 1.10.3 (2012-10-19)

 * fixed wrong template location in some error messages
 * reverted a BC break introduced in 1.10.2
 * added a split filter

* 1.10.2 (2012-10-15)

 * fixed macro calls on PHP 5.4

* 1.10.1 (2012-10-15)

 * made a speed optimization to macro calls when imported via the "import" tag
 * fixed C extension compilation on Windows
 * fixed a segfault in the C extension when using DateTime objects

* 1.10.0 (2012-09-28)

 * extracted functional tests framework to make it reusable for third-party extensions
 * added namespaced templates support in Twig_Loader_Filesystem
 * added Twig_Loader_Filesystem::prependPath()
 * fixed an error when a token parser pass a closure as a test to the subparse() method

* 1.9.2 (2012-08-25)

 * fixed the in operator for objects that contain circular references
 * fixed the C extension when accessing a public property of an object implementing the \ArrayAccess interface

* 1.9.1 (2012-07-22)

 * optimized macro calls when auto-escaping is on
 * fixed wrong parent class for Twig_Function_Node
 * made Twig_Loader_Chain more explicit about problems

* 1.9.0 (2012-07-13)

 * made the parsing independent of the template loaders
 * fixed exception trace when an error occurs when rendering a child template
 * added escaping strategies for CSS, URL, and HTML attributes
 * fixed nested embed tag calls
 * added the date_modify filter

* 1.8.3 (2012-06-17)

 * fixed paths in the filesystem loader when passing a path that ends with a slash or a backslash
 * fixed escaping when a project defines a function named html or js
 * fixed chmod mode to apply the umask correctly

* 1.8.2 (2012-05-30)

 * added the abs filter
 * fixed a regression when using a number in template attributes
 * fixed compiler when mbstring.func_overload is set to 2
 * fixed DateTimeZone support in date filter

* 1.8.1 (2012-05-17)

 * fixed a regression when dealing with SimpleXMLElement instances in templates
 * fixed "is_safe" value for the "dump" function when "html_errors" is not defined in php.ini
 * switched to use mbstring whenever possible instead of iconv (you might need to update your encoding as mbstring and iconv encoding names sometimes differ)

* 1.8.0 (2012-05-08)

 * enforced interface when adding tests, filters, functions, and node visitors from extensions
 * fixed a side-effect of the date filter where the timezone might be changed
 * simplified usage of the autoescape tag; the only (optional) argument is now the escaping strategy or false (with a BC layer)
 * added a way to dynamically change the auto-escaping strategy according to the template "filename"
 * changed the autoescape option to also accept a supported escaping strategy (for BC, true is equivalent to html)
 * added an embed tag

* 1.7.0 (2012-04-24)

 * fixed a PHP warning when using CIFS
 * fixed template line number in some exceptions
 * added an iterable test
 * added an error when defining two blocks with the same name in a template
 * added the preserves_safety option for filters
 * fixed a PHP notice when trying to access a key on a non-object/array variable
 * enhanced error reporting when the template file is an instance of SplFileInfo
 * added Twig_Environment::mergeGlobals()
 * added compilation checks to avoid misuses of the sandbox tag
 * fixed filesystem loader freshness logic for high traffic websites
 * fixed random function when charset is null

* 1.6.5 (2012-04-11)

 * fixed a regression when a template only extends another one without defining any blocks

* 1.6.4 (2012-04-02)

 * fixed PHP notice in Twig_Error::guessTemplateLine() introduced in 1.6.3
 * fixed performance when compiling large files
 * optimized parent template creation when the template does not use dynamic inheritance

* 1.6.3 (2012-03-22)

 * fixed usage of Z_ADDREF_P for PHP 5.2 in the C extension
 * fixed compilation of numeric values used in templates when using a locale where the decimal separator is not a dot
 * made the strategy used to guess the real template file name and line number in exception messages much faster and more accurate

* 1.6.2 (2012-03-18)

 * fixed sandbox mode when used with inheritance
 * added preserveKeys support for the slice filter
 * fixed the date filter when a DateTime instance is passed with a specific timezone
 * added a trim filter

* 1.6.1 (2012-02-29)

 * fixed Twig C extension
 * removed the creation of Twig_Markup instances when not needed
 * added a way to set the default global timezone for dates
 * fixed the slice filter on strings when the length is not specified
 * fixed the creation of the cache directory in case of a race condition

* 1.6.0 (2012-02-04)

 * fixed raw blocks when used with the whitespace trim option
 * made a speed optimization to macro calls when imported via the "from" tag
 * fixed globals, parsers, visitors, filters, tests, and functions management in Twig_Environment when a new one or new extension is added
 * fixed the attribute function when passing arguments
 * added slice notation support for the [] operator (syntactic sugar for the slice operator)
 * added a slice filter
 * added string support for the reverse filter
 * fixed the empty test and the length filter for Twig_Markup instances
 * added a date function to ease date comparison
 * fixed unary operators precedence
 * added recursive parsing support in the parser
 * added string and integer handling for the random function

* 1.5.1 (2012-01-05)

 * fixed a regression when parsing strings

* 1.5.0 (2012-01-04)

 * added Traversable objects support for the join filter

* 1.5.0-RC2 (2011-12-30)

 * added a way to set the default global date interval format
 * fixed the date filter for DateInterval instances (setTimezone() does not exist for them)
 * refactored Twig_Template::display() to ease its extension
 * added a number_format filter

* 1.5.0-RC1 (2011-12-26)

 * removed the need to quote hash keys
 * allowed hash keys to be any expression
 * added a do tag
 * added a flush tag
 * added support for dynamically named filters and functions
 * added a dump function to help debugging templates
 * added a nl2br filter
 * added a random function
 * added a way to change the default format for the date filter
 * fixed the lexer when an operator ending with a letter ends a line
 * added string interpolation support
 * enhanced exceptions for unknown filters, functions, tests, and tags

* 1.4.0 (2011-12-07)

 * fixed lexer when using big numbers (> PHP_INT_MAX)
 * added missing preserveKeys argument to the reverse filter
 * fixed macros containing filter tag calls

* 1.4.0-RC2 (2011-11-27)

 * removed usage of Reflection in Twig_Template::getAttribute()
 * added a C extension that can optionally replace Twig_Template::getAttribute()
 * added negative timestamp support to the date filter

* 1.4.0-RC1 (2011-11-20)

 * optimized variable access when using PHP 5.4
 * changed the precedence of the .. operator to be more consistent with languages that implements such a feature like Ruby
 * added an Exception to Twig_Loader_Array::isFresh() method when the template does not exist to be consistent with other loaders
 * added Twig_Function_Node to allow more complex functions to have their own Node class
 * added Twig_Filter_Node to allow more complex filters to have their own Node class
 * added Twig_Test_Node to allow more complex tests to have their own Node class
 * added a better error message when a template is empty but contain a BOM
 * fixed "in" operator for empty strings
 * fixed the "defined" test and the "default" filter (now works with more than one call (foo.bar.foo) and for both values of the strict_variables option)
 * changed the way extensions are loaded (addFilter/addFunction/addGlobal/addTest/addNodeVisitor/addTokenParser/addExtension can now be called in any order)
 * added Twig_Environment::display()
 * made the escape filter smarter when the encoding is not supported by PHP
 * added a convert_encoding filter
 * moved all node manipulations outside the compile() Node method
 * made several speed optimizations

* 1.3.0 (2011-10-08)

no changes

* 1.3.0-RC1 (2011-10-04)

 * added an optimization for the parent() function
 * added cache reloading when auto_reload is true and an extension has been modified
 * added the possibility to force the escaping of a string already marked as safe (instance of Twig_Markup)
 * allowed empty templates to be used as traits
 * added traits support for the "parent" function

* 1.2.0 (2011-09-13)

no changes

* 1.2.0-RC1 (2011-09-10)

 * enhanced the exception when a tag remains unclosed
 * added support for empty Countable objects for the "empty" test
 * fixed algorithm that determines if a template using inheritance is valid (no output between block definitions)
 * added better support for encoding problems when escaping a string (available as of PHP 5.4)
 * added a way to ignore a missing template when using the "include" tag ({% include "foo" ignore missing %})
 * added support for an array of templates to the "include" and "extends" tags ({% include ['foo', 'bar'] %})
 * added support for bitwise operators in expressions
 * added the "attribute" function to allow getting dynamic attributes on variables
 * added Twig_Loader_Chain
 * added Twig_Loader_Array::setTemplate()
 * added an optimization for the set tag when used to capture a large chunk of static text
 * changed name regex to match PHP one "[a-zA-Z_\x7f-\xff][a-zA-Z0-9_\x7f-\xff]*" (works for blocks, tags, functions, filters, and macros)
 * removed the possibility to use the "extends" tag from a block
 * added "if" modifier support to "for" loops

* 1.1.2 (2011-07-30)

 * fixed json_encode filter on PHP 5.2
 * fixed regression introduced in 1.1.1 ({{ block(foo|lower) }})
 * fixed inheritance when using conditional parents
 * fixed compilation of templates when the body of a child template is not empty
 * fixed output when a macro throws an exception
 * fixed a parsing problem when a large chunk of text is enclosed in a comment tag
 * added PHPDoc for all Token parsers and Core extension functions

* 1.1.1 (2011-07-17)

 * added a performance optimization in the Optimizer (also helps to lower the number of nested level calls)
 * made some performance improvement for some edge cases

* 1.1.0 (2011-06-28)

 * fixed json_encode filter

* 1.1.0-RC3 (2011-06-24)

 * fixed method case-sensitivity when using the sandbox mode
 * added timezone support for the date filter
 * fixed possible security problems with NUL bytes

* 1.1.0-RC2 (2011-06-16)

 * added an exception when the template passed to "use" is not a string
 * made 'a.b is defined' not throw an exception if a is not defined (in strict mode)
 * added {% line \d+ %} directive

* 1.1.0-RC1 (2011-05-28)

Flush your cache after upgrading.

 * fixed date filter when using a timestamp
 * fixed the defined test for some cases
 * fixed a parsing problem when a large chunk of text is enclosed in a raw tag
 * added support for horizontal reuse of template blocks (see docs for more information)
 * added whitespace control modifier to all tags (see docs for more information)
 * added null as an alias for none (the null test is also an alias for the none test now)
 * made TRUE, FALSE, NONE equivalent to their lowercase counterparts
 * wrapped all compilation and runtime exceptions with Twig_Error_Runtime and added logic to guess the template name and line
 * moved display() method to Twig_Template (generated templates should now use doDisplay() instead)

* 1.0.0 (2011-03-27)

 * fixed output when using mbstring
 * fixed duplicate call of methods when using the sandbox
 * made the charset configurable for the escape filter

* 1.0.0-RC2 (2011-02-21)

 * changed the way {% set %} works when capturing (the content is now marked as safe)
 * added support for macro name in the endmacro tag
 * make Twig_Error compatible with PHP 5.3.0 >
 * fixed an infinite loop on some Windows configurations
 * fixed the "length" filter for numbers
 * fixed Template::getAttribute() as properties in PHP are case sensitive
 * removed coupling between Twig_Node and Twig_Template
 * fixed the ternary operator precedence rule

* 1.0.0-RC1 (2011-01-09)

Backward incompatibilities:

 * the "items" filter, which has been deprecated for quite a long time now, has been removed
 * the "range" filter has been converted to a function: 0|range(10) -> range(0, 10)
 * the "constant" filter has been converted to a function: {{ some_date|date('DATE_W3C'|constant) }} -> {{ some_date|date(constant('DATE_W3C')) }}
 * the "cycle" filter has been converted to a function: {{ ['odd', 'even']|cycle(i) }} -> {{ cycle(['odd', 'even'], i) }}
 * the "for" tag does not support "joined by" anymore
 * the "autoescape" first argument is now "true"/"false" (instead of "on"/"off")
 * the "parent" tag has been replaced by a "parent" function ({{ parent() }} instead of {% parent %})
 * the "display" tag has been replaced by a "block" function ({{ block('title') }} instead of {% display title %})
 * removed the grammar and simple token parser (moved to the Twig Extensions repository)

Changes:

 * added "needs_context" option for filters and functions (the context is then passed as a first argument)
 * added global variables support
 * made macros return their value instead of echoing directly (fixes calling a macro in sandbox mode)
 * added the "from" tag to import macros as functions
 * added support for functions (a function is just syntactic sugar for a getAttribute() call)
 * made macros callable when sandbox mode is enabled
 * added an exception when a macro uses a reserved name
 * the "default" filter now uses the "empty" test instead of just checking for null
 * added the "empty" test

* 0.9.10 (2010-12-16)

Backward incompatibilities:

 * The Escaper extension is enabled by default, which means that all displayed
   variables are now automatically escaped. You can revert to the previous
   behavior by removing the extension via $env->removeExtension('escaper')
   or just set the 'autoescape' option to 'false'.
 * removed the "without loop" attribute for the "for" tag (not needed anymore
   as the Optimizer take care of that for most cases)
 * arrays and hashes have now a different syntax
     * arrays keep the same syntax with square brackets: [1, 2]
     * hashes now use curly braces (["a": "b"] should now be written as {"a": "b"})
     * support for "arrays with keys" and "hashes without keys" is not supported anymore ([1, "foo": "bar"] or {"foo": "bar", 1})
 * the i18n extension is now part of the Twig Extensions repository

Changes:

 * added the merge filter
 * removed 'is_escaper' option for filters (a left over from the previous version) -- you must use 'is_safe' now instead
 * fixed usage of operators as method names (like is, in, and not)
 * changed the order of execution for node visitors
 * fixed default() filter behavior when used with strict_variables set to on
 * fixed filesystem loader compatibility with PHAR files
 * enhanced error messages when an unexpected token is parsed in an expression
 * fixed filename not being added to syntax error messages
 * added the autoescape option to enable/disable autoescaping
 * removed the newline after a comment (mimics PHP behavior)
 * added a syntax error exception when parent block is used on a template that does not extend another one
 * made the Escaper extension enabled by default
 * fixed sandbox extension when used with auto output escaping
 * fixed escaper when wrapping a Twig_Node_Print (the original class must be preserved)
 * added an Optimizer extension (enabled by default; optimizes "for" loops and "raw" filters)
 * added priority to node visitors

* 0.9.9 (2010-11-28)

Backward incompatibilities:
 * the self special variable has been renamed to _self
 * the odd and even filters are now tests:
     {{ foo|odd }} must now be written {{ foo is odd }}
 * the "safe" filter has been renamed to "raw"
 * in Node classes,
        sub-nodes are now accessed via getNode() (instead of property access)
        attributes via getAttribute() (instead of array access)
 * the urlencode filter had been renamed to url_encode
 * the include tag now merges the passed variables with the current context by default
   (the old behavior is still possible by adding the "only" keyword)
 * moved Exceptions to Twig_Error_* (Twig_SyntaxError/Twig_RuntimeError are now Twig_Error_Syntax/Twig_Error_Runtime)
 * removed support for {{ 1 < i < 3 }} (use {{ i > 1 and i < 3 }} instead)
 * the "in" filter has been removed ({{ a|in(b) }} should now be written {{ a in b }})

Changes:
 * added file and line to Twig_Error_Runtime exceptions thrown from Twig_Template
 * changed trans tag to accept any variable for the plural count
 * fixed sandbox mode (__toString() method check was not enforced if called implicitly from complex statements)
 * added the ** (power) operator
 * changed the algorithm used for parsing expressions
 * added the spaceless tag
 * removed trim_blocks option
 * added support for is*() methods for attributes (foo.bar now looks for foo->getBar() or foo->isBar())
 * changed all exceptions to extend Twig_Error
 * fixed unary expressions ({{ not(1 or 0) }})
 * fixed child templates (with an extend tag) that uses one or more imports
 * added support for {{ 1 not in [2, 3] }} (more readable than the current {{ not (1 in [2, 3]) }})
 * escaping has been rewritten
 * the implementation of template inheritance has been rewritten
   (blocks can now be called individually and still work with inheritance)
 * fixed error handling for if tag when a syntax error occurs within a subparse process
 * added a way to implement custom logic for resolving token parsers given a tag name
 * fixed js escaper to be stricter (now uses a whilelist-based js escaper)
 * added the following filers: "constant", "trans", "replace", "json_encode"
 * added a "constant" test
 * fixed objects with __toString() not being autoescaped
 * fixed subscript expressions when calling __call() (methods now keep the case)
 * added "test" feature (accessible via the "is" operator)
 * removed the debug tag (should be done in an extension)
 * fixed trans tag when no vars are used in plural form
 * fixed race condition when writing template cache
 * added the special _charset variable to reference the current charset
 * added the special _context variable to reference the current context
 * renamed self to _self (to avoid conflict)
 * fixed Twig_Template::getAttribute() for protected properties

* 0.9.8 (2010-06-28)

Backward incompatibilities:
 * the trans tag plural count is now attached to the plural tag:
    old: `{% trans count %}...{% plural %}...{% endtrans %}`
    new: `{% trans %}...{% plural count %}...{% endtrans %}`

 * added a way to translate strings coming from a variable ({% trans var %})
 * fixed trans tag when used with the Escaper extension
 * fixed default cache umask
 * removed Twig_Template instances from the debug tag output
 * fixed objects with __isset() defined
 * fixed set tag when used with a capture
 * fixed type hinting for Twig_Environment::addFilter() method

* 0.9.7 (2010-06-12)

Backward incompatibilities:
 * changed 'as' to '=' for the set tag ({% set title as "Title" %} must now be {% set title = "Title" %})
 * removed the sandboxed attribute of the include tag (use the new sandbox tag instead)
 * refactored the Node system (if you have custom nodes, you will have to update them to use the new API)

 * added self as a special variable that refers to the current template (useful for importing macros from the current template)
 * added Twig_Template instance support to the include tag
 * added support for dynamic and conditional inheritance ({% extends some_var %} and {% extends standalone ? "minimum" : "base" %})
 * added a grammar sub-framework to ease the creation of custom tags
 * fixed the for tag for large arrays (some loop variables are now only available for arrays and objects that implement the Countable interface)
 * removed the Twig_Resource::resolveMissingFilter() method
 * fixed the filter tag which did not apply filtering to included files
 * added a bunch of unit tests
 * added a bunch of phpdoc
 * added a sandbox tag in the sandbox extension
 * changed the date filter to support any date format supported by DateTime
 * added strict_variable setting to throw an exception when an invalid variable is used in a template (disabled by default)
 * added the lexer, parser, and compiler as arguments to the Twig_Environment constructor
 * changed the cache option to only accepts an explicit path to a cache directory or false
 * added a way to add token parsers, filters, and visitors without creating an extension
 * added three interfaces: Twig_NodeInterface, Twig_TokenParserInterface, and Twig_FilterInterface
 * changed the generated code to match the new coding standards
 * fixed sandbox mode (__toString() method check was not enforced if called implicitly from a simple statement like {{ article }})
 * added an exception when a child template has a non-empty body (as it is always ignored when rendering)

* 0.9.6 (2010-05-12)

 * fixed variables defined outside a loop and for which the value changes in a for loop
 * fixed the test suite for PHP 5.2 and older versions of PHPUnit
 * added support for __call() in expression resolution
 * fixed node visiting for macros (macros are now visited by visitors as any other node)
 * fixed nested block definitions with a parent call (rarely useful but nonetheless supported now)
 * added the cycle filter
 * fixed the Lexer when mbstring.func_overload is used with an mbstring.internal_encoding different from ASCII
 * added a long-syntax for the set tag ({% set foo %}...{% endset %})
 * unit tests are now powered by PHPUnit
 * added support for gettext via the `i18n` extension
 * fixed twig_capitalize_string_filter() and fixed twig_length_filter() when used with UTF-8 values
 * added a more useful exception if an if tag is not closed properly
 * added support for escaping strategy in the autoescape tag
 * fixed lexer when a template has a big chunk of text between/in a block

* 0.9.5 (2010-01-20)

As for any new release, don't forget to remove all cached templates after
upgrading.

If you have defined custom filters, you MUST upgrade them for this release. To
upgrade, replace "array" with "new Twig_Filter_Function", and replace the
environment constant by the "needs_environment" option:

  // before
  'even'   => array('twig_is_even_filter', false),
  'escape' => array('twig_escape_filter', true),

  // after
  'even'   => new Twig_Filter_Function('twig_is_even_filter'),
  'escape' => new Twig_Filter_Function('twig_escape_filter', array('needs_environment' => true)),

If you have created NodeTransformer classes, you will need to upgrade them to
the new interface (please note that the interface is not yet considered
stable).

 * fixed list nodes that did not extend the Twig_NodeListInterface
 * added the "without loop" option to the for tag (it disables the generation of the loop variable)
 * refactored node transformers to node visitors
 * fixed automatic-escaping for blocks
 * added a way to specify variables to pass to an included template
 * changed the automatic-escaping rules to be more sensible and more configurable in custom filters (the documentation lists all the rules)
 * improved the filter system to allow object methods to be used as filters
 * changed the Array and String loaders to actually make use of the cache mechanism
 * included the default filter function definitions in the extension class files directly (Core, Escaper)
 * added the // operator (like the floor() PHP function)
 * added the .. operator (as a syntactic sugar for the range filter when the step is 1)
 * added the in operator (as a syntactic sugar for the in filter)
 * added the following filters in the Core extension: in, range
 * added support for arrays (same behavior as in PHP, a mix between lists and dictionaries, arrays and hashes)
 * enhanced some error messages to provide better feedback in case of parsing errors

* 0.9.4 (2009-12-02)

If you have custom loaders, you MUST upgrade them for this release: The
Twig_Loader base class has been removed, and the Twig_LoaderInterface has also
been changed (see the source code for more information or the documentation).

 * added support for DateTime instances for the date filter
 * fixed loop.last when the array only has one item
 * made it possible to insert newlines in tag and variable blocks
 * fixed a bug when a literal '\n' were present in a template text
 * fixed bug when the filename of a template contains */
 * refactored loaders

* 0.9.3 (2009-11-11)

This release is NOT backward compatible with the previous releases.

  The loaders do not take the cache and autoReload arguments anymore. Instead,
  the Twig_Environment class has two new options: cache and auto_reload.
  Upgrading your code means changing this kind of code:

      $loader = new Twig_Loader_Filesystem('/path/to/templates', '/path/to/compilation_cache', true);
      $twig = new Twig_Environment($loader);

  to something like this:

      $loader = new Twig_Loader_Filesystem('/path/to/templates');
      $twig = new Twig_Environment($loader, array(
        'cache' => '/path/to/compilation_cache',
        'auto_reload' => true,
      ));

 * deprecated the "items" filter as it is not needed anymore
 * made cache and auto_reload options of Twig_Environment instead of arguments of Twig_Loader
 * optimized template loading speed
 * removed output when an error occurs in a template and render() is used
 * made major speed improvements for loops (up to 300% on even the smallest loops)
 * added properties as part of the sandbox mode
 * added public properties support (obj.item can now be the item property on the obj object)
 * extended set tag to support expression as value ({% set foo as 'foo' ~ 'bar' %} )
 * fixed bug when \ was used in HTML

* 0.9.2 (2009-10-29)

 * made some speed optimizations
 * changed the cache extension to .php
 * added a js escaping strategy
 * added support for short block tag
 * changed the filter tag to allow chained filters
 * made lexer more flexible as you can now change the default delimiters
 * added set tag
 * changed default directory permission when cache dir does not exist (more secure)
 * added macro support
 * changed filters first optional argument to be a Twig_Environment instance instead of a Twig_Template instance
 * made Twig_Autoloader::autoload() a static method
 * avoid writing template file if an error occurs
 * added $ escaping when outputting raw strings
 * enhanced some error messages to ease debugging
 * fixed empty cache files when the template contains an error

* 0.9.1 (2009-10-14)

  * fixed a bug in PHP 5.2.6
  * fixed numbers with one than one decimal
  * added support for method calls with arguments ({{ foo.bar('a', 43) }})
  * made small speed optimizations
  * made minor tweaks to allow better extensibility and flexibility

* 0.9.0 (2009-10-12)

 * Initial release<|MERGE_RESOLUTION|>--- conflicted
+++ resolved
@@ -1,4 +1,3 @@
-<<<<<<< HEAD
 * 2.7.3 (2019-XX-XX)
 
  * n/a
@@ -180,14 +179,11 @@
  * improved the performance of the filesystem loader
  * removed features that were deprecated in 1.x
 
-* 1.38.2 (2019-XX-XX)
-=======
 * 1.38.3 (2019-XX-XX)
 
  * fixed the bundled Autoloader to also load namespaced classes
 
 * 1.38.2 (2019-03-12)
->>>>>>> df60e700
 
  * added TemplateWrapper::getTemplateName()
 
