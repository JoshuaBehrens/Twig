<<<<<<< HEAD
* 2.0.0 (201X-XX-XX)

 * removed reserved macro names; all names can be used as macro
 * removed Twig_Template::getEnvironment()
 * removed _self variable (except for usage in from and import tags)
 * made the loader a required argument of Twig_Environment constructor
 * removed Twig_Environment::clearTemplateCache()
 * removed Twig_Autoloader (use Composer instead)
 * removed `true` as an equivalent to `html` for the auto-escaping strategy
 * removed pre-1.8 autoescape tag syntax
 * dropped support for PHP 5.2, 5.3, and 5.4
 * removed the ability to register a global variable after the runtime or the extensions have been initialized
 * improved the performance of the filesystem loader
 * removed features that were deprecated in 1.x

* 1.22.4 (2015-XX-XX)
=======
* 1.23.0 (2015-XX-XX)
>>>>>>> 6ddd911a

 * n/a

* 1.22.3 (2015-10-13)

 * fixed regression when using null as a cache strategy
 * improved performance when checking template freshness
 * fixed warnings when loaded templates do not exist
 * fixed template class name generation to prevent possible collisions
 * fixed logic for custom escapers to call them even on integers and null values
 * changed template cache names to take into account the Twig C extension

* 1.22.2 (2015-09-22)

 * fixed a race condition in template loading

* 1.22.1 (2015-09-15)

 * fixed regression in template_from_string

* 1.22.0 (2015-09-13)

 * made Twig_Test_IntegrationTestCase more flexible
 * added an option to force PHP bytecode invalidation when writing a compiled template into the cache
 * fixed the profiler duration for the root node
 * changed template cache names to take into account enabled extensions
 * deprecated Twig_Environment::clearCacheFiles(), Twig_Environment::getCacheFilename(),
   Twig_Environment::writeCacheFile(), and Twig_Environment::getTemplateClassPrefix()
 * added a way to override the filesystem template cache system
 * added a way to get the original template source from Twig_Template

* 1.21.2 (2015-09-09)

 * fixed variable names for the deprecation triggering code
 * fixed escaping strategy detection based on filename
 * added Traversable support for replace, merge, and sort
 * deprecated support for character by character replacement for the "replace" filter

* 1.21.1 (2015-08-26)

 * fixed regression when using the deprecated Twig_Test_* classes

* 1.21.0 (2015-08-24)

 * added deprecation notices for deprecated features
 * added a deprecation "framework" for filters/functions/tests and test fixtures

* 1.20.0 (2015-08-12)

 * forbid access to the Twig environment from templates and internal parts of Twig_Template
 * fixed limited RCEs when in sandbox mode
 * deprecated Twig_Template::getEnvironment()
 * deprecated the _self variable for usage outside of the from and import tags
 * added Twig_BaseNodeVisitor to ease the compatibility of node visitors
   between 1.x and 2.x

* 1.19.0 (2015-07-31)

 * fixed wrong error message when including an undefined template in a child template
 * added support for variadic filters, functions, and tests
 * added support for extra positional arguments in macros
 * added ignore_missing flag to the source function
 * fixed batch filter with zero items
 * deprecated Twig_Environment::clearTemplateCache()
 * fixed sandbox disabling when using the include function

* 1.18.2 (2015-06-06)

 * fixed template/line guessing in exceptions for nested templates
 * optimized the number of inodes and the size of realpath cache when using the cache

* 1.18.1 (2015-04-19)

 * fixed memory leaks in the C extension
 * deprecated Twig_Loader_String
 * fixed the slice filter when used with a SimpleXMLElement object
 * fixed filesystem loader when trying to load non-files (like directories)

* 1.18.0 (2015-01-25)

 * fixed some error messages where the line was wrong (unknown variables or argument names)
 * added a new way to customize the main Module node (via empty nodes)
 * added Twig_Environment::createTemplate() to create a template from a string
 * added a profiler
 * fixed filesystem loader cache when different file paths are used for the same template

* 1.17.0 (2015-01-14)

 * added a 'filename' autoescaping strategy, which dynamically chooses the
   autoescaping strategy for a template based on template file extension.

* 1.16.3 (2014-12-25)

 * fixed regression for dynamic parent templates
 * fixed cache management with statcache
 * fixed a regression in the slice filter

* 1.16.2 (2014-10-17)

 * fixed timezone on dates as strings
 * fixed 2-words test names when a custom node class is not used
 * fixed macros when using an argument named like a PHP super global (like GET or POST)
 * fixed date_modify when working with DateTimeImmutable
 * optimized for loops
 * fixed multi-byte characters handling in the split filter
 * fixed a regression in the in operator
 * fixed a regression in the slice filter

* 1.16.1 (2014-10-10)

 * improved error reporting in a sandboxed template
 * fixed missing error file/line information under certain circumstances
 * fixed wrong error line number in some error messages
 * fixed the in operator to use strict comparisons
 * sped up the slice filter
 * fixed for mb function overload mb_substr acting different
 * fixed the attribute() function when passing a variable for the arguments

* 1.16.0 (2014-07-05)

 * changed url_encode to always encode according to RFC 3986
 * fixed inheritance in a 'use'-hierarchy
 * removed the __toString policy check when the sandbox is disabled
 * fixed recursively calling blocks in templates with inheritance

* 1.15.1 (2014-02-13)

 * fixed the conversion of the special '0000-00-00 00:00' date
 * added an error message when trying to import an undefined block from a trait
 * fixed a C extension crash when accessing defined but uninitialized property.

* 1.15.0 (2013-12-06)

 * made ignoreStrictCheck in Template::getAttribute() works with __call() methods throwing BadMethodCallException
 * added min and max functions
 * added the round filter
 * fixed a bug that prevented the optimizers to be enabled/disabled selectively
 * fixed first and last filters for UTF-8 strings
 * added a source function to include the content of a template without rendering it
 * fixed the C extension sandbox behavior when get or set is prepend to method name

* 1.14.2 (2013-10-30)

 * fixed error filename/line when an error occurs in an included file
 * allowed operators that contain whitespaces to have more than one whitespace
 * allowed tests to be made of 1 or 2 words (like "same as" or "divisible by")

* 1.14.1 (2013-10-15)

 * made it possible to use named operators as variables
 * fixed the possibility to have a variable named 'matches'
 * added support for PHP 5.5 DateTimeInterface

* 1.14.0 (2013-10-03)

 * fixed usage of the html_attr escaping strategy to avoid double-escaping with the html strategy
 * added new operators: ends with, starts with, and matches
 * fixed some compatibility issues with HHVM
 * added a way to add custom escaping strategies
 * fixed the C extension compilation on Windows
 * fixed the batch filter when using a fill argument with an exact match of elements to batch
 * fixed the filesystem loader cache when a template name exists in several namespaces
 * fixed template_from_string when the template includes or extends other ones
 * fixed a crash of the C extension on an edge case

* 1.13.2 (2013-08-03)

 * fixed the error line number for an error occurs in and embedded template
 * fixed crashes of the C extension on some edge cases

* 1.13.1 (2013-06-06)

 * added the possibility to ignore the filesystem constructor argument in Twig_Loader_Filesystem
 * fixed Twig_Loader_Chain::exists() for a loader which implements Twig_ExistsLoaderInterface
 * adjusted backtrace call to reduce memory usage when an error occurs
 * added support for object instances as the second argument of the constant test
 * fixed the include function when used in an assignment

* 1.13.0 (2013-05-10)

 * fixed getting a numeric-like item on a variable ('09' for instance)
 * fixed getting a boolean or float key on an array, so it is consistent with PHP's array access:
   `{{ array[false] }}` behaves the same as `echo $array[false];` (equals `$array[0]`)
 * made the escape filter 20% faster for happy path (escaping string for html with UTF-8)
 * changed ☃ to § in tests
 * enforced usage of named arguments after positional ones

* 1.12.3 (2013-04-08)

 * fixed a security issue in the filesystem loader where it was possible to include a template one
   level above the configured path
 * fixed fatal error that should be an exception when adding a filter/function/test too late
 * added a batch filter
 * added support for encoding an array as query string in the url_encode filter

* 1.12.2 (2013-02-09)

 * fixed the timezone used by the date filter and function when the given date contains a timezone (like 2010-01-28T15:00:00+02:00)
 * fixed globals when getGlobals is called early on
 * added the first and last filter

* 1.12.1 (2013-01-15)

 * added support for object instances as the second argument of the constant function
 * relaxed globals management to avoid a BC break
 * added support for {{ some_string[:2] }}

* 1.12.0 (2013-01-08)

 * added verbatim as an alias for the raw tag to avoid confusion with the raw filter
 * fixed registration of tests and functions as anonymous functions
 * fixed globals management

* 1.12.0-RC1 (2012-12-29)

 * added an include function (does the same as the include tag but in a more flexible way)
 * added the ability to use any PHP callable to define filters, functions, and tests
 * added a syntax error when using a loop variable that is not defined
 * added the ability to set default values for macro arguments
 * added support for named arguments for filters, tests, and functions
 * moved filters/functions/tests syntax errors to the parser
 * added support for extended ternary operator syntaxes

* 1.11.1 (2012-11-11)

 * fixed debug info line numbering (was off by 2)
 * fixed escaping when calling a macro inside another one (regression introduced in 1.9.1)
 * optimized variable access on PHP 5.4
 * fixed a crash of the C extension when an exception was thrown from a macro called without being imported (using _self.XXX)

* 1.11.0 (2012-11-07)

 * fixed macro compilation when a variable name is a PHP reserved keyword
 * changed the date filter behavior to always apply the default timezone, except if false is passed as the timezone
 * fixed bitwise operator precedences
 * added the template_from_string function
 * fixed default timezone usage for the date function
 * optimized the way Twig exceptions are managed (to make them faster)
 * added Twig_ExistsLoaderInterface (implementing this interface in your loader make the chain loader much faster)

* 1.10.3 (2012-10-19)

 * fixed wrong template location in some error messages
 * reverted a BC break introduced in 1.10.2
 * added a split filter

* 1.10.2 (2012-10-15)

 * fixed macro calls on PHP 5.4

* 1.10.1 (2012-10-15)

 * made a speed optimization to macro calls when imported via the "import" tag
 * fixed C extension compilation on Windows
 * fixed a segfault in the C extension when using DateTime objects

* 1.10.0 (2012-09-28)

 * extracted functional tests framework to make it reusable for third-party extensions
 * added namespaced templates support in Twig_Loader_Filesystem
 * added Twig_Loader_Filesystem::prependPath()
 * fixed an error when a token parser pass a closure as a test to the subparse() method

* 1.9.2 (2012-08-25)

 * fixed the in operator for objects that contain circular references
 * fixed the C extension when accessing a public property of an object implementing the \ArrayAccess interface

* 1.9.1 (2012-07-22)

 * optimized macro calls when auto-escaping is on
 * fixed wrong parent class for Twig_Function_Node
 * made Twig_Loader_Chain more explicit about problems

* 1.9.0 (2012-07-13)

 * made the parsing independent of the template loaders
 * fixed exception trace when an error occurs when rendering a child template
 * added escaping strategies for CSS, URL, and HTML attributes
 * fixed nested embed tag calls
 * added the date_modify filter

* 1.8.3 (2012-06-17)

 * fixed paths in the filesystem loader when passing a path that ends with a slash or a backslash
 * fixed escaping when a project defines a function named html or js
 * fixed chmod mode to apply the umask correctly

* 1.8.2 (2012-05-30)

 * added the abs filter
 * fixed a regression when using a number in template attributes
 * fixed compiler when mbstring.func_overload is set to 2
 * fixed DateTimeZone support in date filter

* 1.8.1 (2012-05-17)

 * fixed a regression when dealing with SimpleXMLElement instances in templates
 * fixed "is_safe" value for the "dump" function when "html_errors" is not defined in php.ini
 * switched to use mbstring whenever possible instead of iconv (you might need to update your encoding as mbstring and iconv encoding names sometimes differ)

* 1.8.0 (2012-05-08)

 * enforced interface when adding tests, filters, functions, and node visitors from extensions
 * fixed a side-effect of the date filter where the timezone might be changed
 * simplified usage of the autoescape tag; the only (optional) argument is now the escaping strategy or false (with a BC layer)
 * added a way to dynamically change the auto-escaping strategy according to the template "filename"
 * changed the autoescape option to also accept a supported escaping strategy (for BC, true is equivalent to html)
 * added an embed tag

* 1.7.0 (2012-04-24)

 * fixed a PHP warning when using CIFS
 * fixed template line number in some exceptions
 * added an iterable test
 * added an error when defining two blocks with the same name in a template
 * added the preserves_safety option for filters
 * fixed a PHP notice when trying to access a key on a non-object/array variable
 * enhanced error reporting when the template file is an instance of SplFileInfo
 * added Twig_Environment::mergeGlobals()
 * added compilation checks to avoid misuses of the sandbox tag
 * fixed filesystem loader freshness logic for high traffic websites
 * fixed random function when charset is null

* 1.6.5 (2012-04-11)

 * fixed a regression when a template only extends another one without defining any blocks

* 1.6.4 (2012-04-02)

 * fixed PHP notice in Twig_Error::guessTemplateLine() introduced in 1.6.3
 * fixed performance when compiling large files
 * optimized parent template creation when the template does not use dynamic inheritance

* 1.6.3 (2012-03-22)

 * fixed usage of Z_ADDREF_P for PHP 5.2 in the C extension
 * fixed compilation of numeric values used in templates when using a locale where the decimal separator is not a dot
 * made the strategy used to guess the real template file name and line number in exception messages much faster and more accurate

* 1.6.2 (2012-03-18)

 * fixed sandbox mode when used with inheritance
 * added preserveKeys support for the slice filter
 * fixed the date filter when a DateTime instance is passed with a specific timezone
 * added a trim filter

* 1.6.1 (2012-02-29)

 * fixed Twig C extension
 * removed the creation of Twig_Markup instances when not needed
 * added a way to set the default global timezone for dates
 * fixed the slice filter on strings when the length is not specified
 * fixed the creation of the cache directory in case of a race condition

* 1.6.0 (2012-02-04)

 * fixed raw blocks when used with the whitespace trim option
 * made a speed optimization to macro calls when imported via the "from" tag
 * fixed globals, parsers, visitors, filters, tests, and functions management in Twig_Environment when a new one or new extension is added
 * fixed the attribute function when passing arguments
 * added slice notation support for the [] operator (syntactic sugar for the slice operator)
 * added a slice filter
 * added string support for the reverse filter
 * fixed the empty test and the length filter for Twig_Markup instances
 * added a date function to ease date comparison
 * fixed unary operators precedence
 * added recursive parsing support in the parser
 * added string and integer handling for the random function

* 1.5.1 (2012-01-05)

 * fixed a regression when parsing strings

* 1.5.0 (2012-01-04)

 * added Traversable objects support for the join filter

* 1.5.0-RC2 (2011-12-30)

 * added a way to set the default global date interval format
 * fixed the date filter for DateInterval instances (setTimezone() does not exist for them)
 * refactored Twig_Template::display() to ease its extension
 * added a number_format filter

* 1.5.0-RC1 (2011-12-26)

 * removed the need to quote hash keys
 * allowed hash keys to be any expression
 * added a do tag
 * added a flush tag
 * added support for dynamically named filters and functions
 * added a dump function to help debugging templates
 * added a nl2br filter
 * added a random function
 * added a way to change the default format for the date filter
 * fixed the lexer when an operator ending with a letter ends a line
 * added string interpolation support
 * enhanced exceptions for unknown filters, functions, tests, and tags

* 1.4.0 (2011-12-07)

 * fixed lexer when using big numbers (> PHP_INT_MAX)
 * added missing preserveKeys argument to the reverse filter
 * fixed macros containing filter tag calls

* 1.4.0-RC2 (2011-11-27)

 * removed usage of Reflection in Twig_Template::getAttribute()
 * added a C extension that can optionally replace Twig_Template::getAttribute()
 * added negative timestamp support to the date filter

* 1.4.0-RC1 (2011-11-20)

 * optimized variable access when using PHP 5.4
 * changed the precedence of the .. operator to be more consistent with languages that implements such a feature like Ruby
 * added an Exception to Twig_Loader_Array::isFresh() method when the template does not exist to be consistent with other loaders
 * added Twig_Function_Node to allow more complex functions to have their own Node class
 * added Twig_Filter_Node to allow more complex filters to have their own Node class
 * added Twig_Test_Node to allow more complex tests to have their own Node class
 * added a better error message when a template is empty but contain a BOM
 * fixed "in" operator for empty strings
 * fixed the "defined" test and the "default" filter (now works with more than one call (foo.bar.foo) and for both values of the strict_variables option)
 * changed the way extensions are loaded (addFilter/addFunction/addGlobal/addTest/addNodeVisitor/addTokenParser/addExtension can now be called in any order)
 * added Twig_Environment::display()
 * made the escape filter smarter when the encoding is not supported by PHP
 * added a convert_encoding filter
 * moved all node manipulations outside the compile() Node method
 * made several speed optimizations

* 1.3.0 (2011-10-08)

no changes

* 1.3.0-RC1 (2011-10-04)

 * added an optimization for the parent() function
 * added cache reloading when auto_reload is true and an extension has been modified
 * added the possibility to force the escaping of a string already marked as safe (instance of Twig_Markup)
 * allowed empty templates to be used as traits
 * added traits support for the "parent" function

* 1.2.0 (2011-09-13)

no changes

* 1.2.0-RC1 (2011-09-10)

 * enhanced the exception when a tag remains unclosed
 * added support for empty Countable objects for the "empty" test
 * fixed algorithm that determines if a template using inheritance is valid (no output between block definitions)
 * added better support for encoding problems when escaping a string (available as of PHP 5.4)
 * added a way to ignore a missing template when using the "include" tag ({% include "foo" ignore missing %})
 * added support for an array of templates to the "include" and "extends" tags ({% include ['foo', 'bar'] %})
 * added support for bitwise operators in expressions
 * added the "attribute" function to allow getting dynamic attributes on variables
 * added Twig_Loader_Chain
 * added Twig_Loader_Array::setTemplate()
 * added an optimization for the set tag when used to capture a large chunk of static text
 * changed name regex to match PHP one "[a-zA-Z_\x7f-\xff][a-zA-Z0-9_\x7f-\xff]*" (works for blocks, tags, functions, filters, and macros)
 * removed the possibility to use the "extends" tag from a block
 * added "if" modifier support to "for" loops

* 1.1.2 (2011-07-30)

 * fixed json_encode filter on PHP 5.2
 * fixed regression introduced in 1.1.1 ({{ block(foo|lower) }})
 * fixed inheritance when using conditional parents
 * fixed compilation of templates when the body of a child template is not empty
 * fixed output when a macro throws an exception
 * fixed a parsing problem when a large chunk of text is enclosed in a comment tag
 * added PHPDoc for all Token parsers and Core extension functions

* 1.1.1 (2011-07-17)

 * added a performance optimization in the Optimizer (also helps to lower the number of nested level calls)
 * made some performance improvement for some edge cases

* 1.1.0 (2011-06-28)

 * fixed json_encode filter

* 1.1.0-RC3 (2011-06-24)

 * fixed method case-sensitivity when using the sandbox mode
 * added timezone support for the date filter
 * fixed possible security problems with NUL bytes

* 1.1.0-RC2 (2011-06-16)

 * added an exception when the template passed to "use" is not a string
 * made 'a.b is defined' not throw an exception if a is not defined (in strict mode)
 * added {% line \d+ %} directive

* 1.1.0-RC1 (2011-05-28)

Flush your cache after upgrading.

 * fixed date filter when using a timestamp
 * fixed the defined test for some cases
 * fixed a parsing problem when a large chunk of text is enclosed in a raw tag
 * added support for horizontal reuse of template blocks (see docs for more information)
 * added whitespace control modifier to all tags (see docs for more information)
 * added null as an alias for none (the null test is also an alias for the none test now)
 * made TRUE, FALSE, NONE equivalent to their lowercase counterparts
 * wrapped all compilation and runtime exceptions with Twig_Error_Runtime and added logic to guess the template name and line
 * moved display() method to Twig_Template (generated templates should now use doDisplay() instead)

* 1.0.0 (2011-03-27)

 * fixed output when using mbstring
 * fixed duplicate call of methods when using the sandbox
 * made the charset configurable for the escape filter

* 1.0.0-RC2 (2011-02-21)

 * changed the way {% set %} works when capturing (the content is now marked as safe)
 * added support for macro name in the endmacro tag
 * make Twig_Error compatible with PHP 5.3.0 >
 * fixed an infinite loop on some Windows configurations
 * fixed the "length" filter for numbers
 * fixed Template::getAttribute() as properties in PHP are case sensitive
 * removed coupling between Twig_Node and Twig_Template
 * fixed the ternary operator precedence rule

* 1.0.0-RC1 (2011-01-09)

Backward incompatibilities:

 * the "items" filter, which has been deprecated for quite a long time now, has been removed
 * the "range" filter has been converted to a function: 0|range(10) -> range(0, 10)
 * the "constant" filter has been converted to a function: {{ some_date|date('DATE_W3C'|constant) }} -> {{ some_date|date(constant('DATE_W3C')) }}
 * the "cycle" filter has been converted to a function: {{ ['odd', 'even']|cycle(i) }} -> {{ cycle(['odd', 'even'], i) }}
 * the "for" tag does not support "joined by" anymore
 * the "autoescape" first argument is now "true"/"false" (instead of "on"/"off")
 * the "parent" tag has been replaced by a "parent" function ({{ parent() }} instead of {% parent %})
 * the "display" tag has been replaced by a "block" function ({{ block('title') }} instead of {% display title %})
 * removed the grammar and simple token parser (moved to the Twig Extensions repository)

Changes:

 * added "needs_context" option for filters and functions (the context is then passed as a first argument)
 * added global variables support
 * made macros return their value instead of echoing directly (fixes calling a macro in sandbox mode)
 * added the "from" tag to import macros as functions
 * added support for functions (a function is just syntactic sugar for a getAttribute() call)
 * made macros callable when sandbox mode is enabled
 * added an exception when a macro uses a reserved name
 * the "default" filter now uses the "empty" test instead of just checking for null
 * added the "empty" test

* 0.9.10 (2010-12-16)

Backward incompatibilities:

 * The Escaper extension is enabled by default, which means that all displayed
   variables are now automatically escaped. You can revert to the previous
   behavior by removing the extension via $env->removeExtension('escaper')
   or just set the 'autoescape' option to 'false'.
 * removed the "without loop" attribute for the "for" tag (not needed anymore
   as the Optimizer take care of that for most cases)
 * arrays and hashes have now a different syntax
     * arrays keep the same syntax with square brackets: [1, 2]
     * hashes now use curly braces (["a": "b"] should now be written as {"a": "b"})
     * support for "arrays with keys" and "hashes without keys" is not supported anymore ([1, "foo": "bar"] or {"foo": "bar", 1})
 * the i18n extension is now part of the Twig Extensions repository

Changes:

 * added the merge filter
 * removed 'is_escaper' option for filters (a left over from the previous version) -- you must use 'is_safe' now instead
 * fixed usage of operators as method names (like is, in, and not)
 * changed the order of execution for node visitors
 * fixed default() filter behavior when used with strict_variables set to on
 * fixed filesystem loader compatibility with PHAR files
 * enhanced error messages when an unexpected token is parsed in an expression
 * fixed filename not being added to syntax error messages
 * added the autoescape option to enable/disable autoescaping
 * removed the newline after a comment (mimics PHP behavior)
 * added a syntax error exception when parent block is used on a template that does not extend another one
 * made the Escaper extension enabled by default
 * fixed sandbox extension when used with auto output escaping
 * fixed escaper when wrapping a Twig_Node_Print (the original class must be preserved)
 * added an Optimizer extension (enabled by default; optimizes "for" loops and "raw" filters)
 * added priority to node visitors

* 0.9.9 (2010-11-28)

Backward incompatibilities:
 * the self special variable has been renamed to _self
 * the odd and even filters are now tests:
     {{ foo|odd }} must now be written {{ foo is odd }}
 * the "safe" filter has been renamed to "raw"
 * in Node classes,
        sub-nodes are now accessed via getNode() (instead of property access)
        attributes via getAttribute() (instead of array access)
 * the urlencode filter had been renamed to url_encode
 * the include tag now merges the passed variables with the current context by default
   (the old behavior is still possible by adding the "only" keyword)
 * moved Exceptions to Twig_Error_* (Twig_SyntaxError/Twig_RuntimeError are now Twig_Error_Syntax/Twig_Error_Runtime)
 * removed support for {{ 1 < i < 3 }} (use {{ i > 1 and i < 3 }} instead)
 * the "in" filter has been removed ({{ a|in(b) }} should now be written {{ a in b }})

Changes:
 * added file and line to Twig_Error_Runtime exceptions thrown from Twig_Template
 * changed trans tag to accept any variable for the plural count
 * fixed sandbox mode (__toString() method check was not enforced if called implicitly from complex statements)
 * added the ** (power) operator
 * changed the algorithm used for parsing expressions
 * added the spaceless tag
 * removed trim_blocks option
 * added support for is*() methods for attributes (foo.bar now looks for foo->getBar() or foo->isBar())
 * changed all exceptions to extend Twig_Error
 * fixed unary expressions ({{ not(1 or 0) }})
 * fixed child templates (with an extend tag) that uses one or more imports
 * added support for {{ 1 not in [2, 3] }} (more readable than the current {{ not (1 in [2, 3]) }})
 * escaping has been rewritten
 * the implementation of template inheritance has been rewritten
   (blocks can now be called individually and still work with inheritance)
 * fixed error handling for if tag when a syntax error occurs within a subparse process
 * added a way to implement custom logic for resolving token parsers given a tag name
 * fixed js escaper to be stricter (now uses a whilelist-based js escaper)
 * added the following filers: "constant", "trans", "replace", "json_encode"
 * added a "constant" test
 * fixed objects with __toString() not being autoescaped
 * fixed subscript expressions when calling __call() (methods now keep the case)
 * added "test" feature (accessible via the "is" operator)
 * removed the debug tag (should be done in an extension)
 * fixed trans tag when no vars are used in plural form
 * fixed race condition when writing template cache
 * added the special _charset variable to reference the current charset
 * added the special _context variable to reference the current context
 * renamed self to _self (to avoid conflict)
 * fixed Twig_Template::getAttribute() for protected properties

* 0.9.8 (2010-06-28)

Backward incompatibilities:
 * the trans tag plural count is now attached to the plural tag:
    old: `{% trans count %}...{% plural %}...{% endtrans %}`
    new: `{% trans %}...{% plural count %}...{% endtrans %}`

 * added a way to translate strings coming from a variable ({% trans var %})
 * fixed trans tag when used with the Escaper extension
 * fixed default cache umask
 * removed Twig_Template instances from the debug tag output
 * fixed objects with __isset() defined
 * fixed set tag when used with a capture
 * fixed type hinting for Twig_Environment::addFilter() method

* 0.9.7 (2010-06-12)

Backward incompatibilities:
 * changed 'as' to '=' for the set tag ({% set title as "Title" %} must now be {% set title = "Title" %})
 * removed the sandboxed attribute of the include tag (use the new sandbox tag instead)
 * refactored the Node system (if you have custom nodes, you will have to update them to use the new API)

 * added self as a special variable that refers to the current template (useful for importing macros from the current template)
 * added Twig_Template instance support to the include tag
 * added support for dynamic and conditional inheritance ({% extends some_var %} and {% extends standalone ? "minimum" : "base" %})
 * added a grammar sub-framework to ease the creation of custom tags
 * fixed the for tag for large arrays (some loop variables are now only available for arrays and objects that implement the Countable interface)
 * removed the Twig_Resource::resolveMissingFilter() method
 * fixed the filter tag which did not apply filtering to included files
 * added a bunch of unit tests
 * added a bunch of phpdoc
 * added a sandbox tag in the sandbox extension
 * changed the date filter to support any date format supported by DateTime
 * added strict_variable setting to throw an exception when an invalid variable is used in a template (disabled by default)
 * added the lexer, parser, and compiler as arguments to the Twig_Environment constructor
 * changed the cache option to only accepts an explicit path to a cache directory or false
 * added a way to add token parsers, filters, and visitors without creating an extension
 * added three interfaces: Twig_NodeInterface, Twig_TokenParserInterface, and Twig_FilterInterface
 * changed the generated code to match the new coding standards
 * fixed sandbox mode (__toString() method check was not enforced if called implicitly from a simple statement like {{ article }})
 * added an exception when a child template has a non-empty body (as it is always ignored when rendering)

* 0.9.6 (2010-05-12)

 * fixed variables defined outside a loop and for which the value changes in a for loop
 * fixed the test suite for PHP 5.2 and older versions of PHPUnit
 * added support for __call() in expression resolution
 * fixed node visiting for macros (macros are now visited by visitors as any other node)
 * fixed nested block definitions with a parent call (rarely useful but nonetheless supported now)
 * added the cycle filter
 * fixed the Lexer when mbstring.func_overload is used with an mbstring.internal_encoding different from ASCII
 * added a long-syntax for the set tag ({% set foo %}...{% endset %})
 * unit tests are now powered by PHPUnit
 * added support for gettext via the `i18n` extension
 * fixed twig_capitalize_string_filter() and fixed twig_length_filter() when used with UTF-8 values
 * added a more useful exception if an if tag is not closed properly
 * added support for escaping strategy in the autoescape tag
 * fixed lexer when a template has a big chunk of text between/in a block

* 0.9.5 (2010-01-20)

As for any new release, don't forget to remove all cached templates after
upgrading.

If you have defined custom filters, you MUST upgrade them for this release. To
upgrade, replace "array" with "new Twig_Filter_Function", and replace the
environment constant by the "needs_environment" option:

  // before
  'even'   => array('twig_is_even_filter', false),
  'escape' => array('twig_escape_filter', true),

  // after
  'even'   => new Twig_Filter_Function('twig_is_even_filter'),
  'escape' => new Twig_Filter_Function('twig_escape_filter', array('needs_environment' => true)),

If you have created NodeTransformer classes, you will need to upgrade them to
the new interface (please note that the interface is not yet considered
stable).

 * fixed list nodes that did not extend the Twig_NodeListInterface
 * added the "without loop" option to the for tag (it disables the generation of the loop variable)
 * refactored node transformers to node visitors
 * fixed automatic-escaping for blocks
 * added a way to specify variables to pass to an included template
 * changed the automatic-escaping rules to be more sensible and more configurable in custom filters (the documentation lists all the rules)
 * improved the filter system to allow object methods to be used as filters
 * changed the Array and String loaders to actually make use of the cache mechanism
 * included the default filter function definitions in the extension class files directly (Core, Escaper)
 * added the // operator (like the floor() PHP function)
 * added the .. operator (as a syntactic sugar for the range filter when the step is 1)
 * added the in operator (as a syntactic sugar for the in filter)
 * added the following filters in the Core extension: in, range
 * added support for arrays (same behavior as in PHP, a mix between lists and dictionaries, arrays and hashes)
 * enhanced some error messages to provide better feedback in case of parsing errors

* 0.9.4 (2009-12-02)

If you have custom loaders, you MUST upgrade them for this release: The
Twig_Loader base class has been removed, and the Twig_LoaderInterface has also
been changed (see the source code for more information or the documentation).

 * added support for DateTime instances for the date filter
 * fixed loop.last when the array only has one item
 * made it possible to insert newlines in tag and variable blocks
 * fixed a bug when a literal '\n' were present in a template text
 * fixed bug when the filename of a template contains */
 * refactored loaders

* 0.9.3 (2009-11-11)

This release is NOT backward compatible with the previous releases.

  The loaders do not take the cache and autoReload arguments anymore. Instead,
  the Twig_Environment class has two new options: cache and auto_reload.
  Upgrading your code means changing this kind of code:

      $loader = new Twig_Loader_Filesystem('/path/to/templates', '/path/to/compilation_cache', true);
      $twig = new Twig_Environment($loader);

  to something like this:

      $loader = new Twig_Loader_Filesystem('/path/to/templates');
      $twig = new Twig_Environment($loader, array(
        'cache' => '/path/to/compilation_cache',
        'auto_reload' => true,
      ));

 * deprecated the "items" filter as it is not needed anymore
 * made cache and auto_reload options of Twig_Environment instead of arguments of Twig_Loader
 * optimized template loading speed
 * removed output when an error occurs in a template and render() is used
 * made major speed improvements for loops (up to 300% on even the smallest loops)
 * added properties as part of the sandbox mode
 * added public properties support (obj.item can now be the item property on the obj object)
 * extended set tag to support expression as value ({% set foo as 'foo' ~ 'bar' %} )
 * fixed bug when \ was used in HTML

* 0.9.2 (2009-10-29)

 * made some speed optimizations
 * changed the cache extension to .php
 * added a js escaping strategy
 * added support for short block tag
 * changed the filter tag to allow chained filters
 * made lexer more flexible as you can now change the default delimiters
 * added set tag
 * changed default directory permission when cache dir does not exist (more secure)
 * added macro support
 * changed filters first optional argument to be a Twig_Environment instance instead of a Twig_Template instance
 * made Twig_Autoloader::autoload() a static method
 * avoid writing template file if an error occurs
 * added $ escaping when outputting raw strings
 * enhanced some error messages to ease debugging
 * fixed empty cache files when the template contains an error

* 0.9.1 (2009-10-14)

  * fixed a bug in PHP 5.2.6
  * fixed numbers with one than one decimal
  * added support for method calls with arguments ({{ foo.bar('a', 43) }})
  * made small speed optimizations
  * made minor tweaks to allow better extensibility and flexibility

* 0.9.0 (2009-10-12)

 * Initial release<|MERGE_RESOLUTION|>--- conflicted
+++ resolved
@@ -1,4 +1,3 @@
-<<<<<<< HEAD
 * 2.0.0 (201X-XX-XX)
 
  * removed reserved macro names; all names can be used as macro
@@ -14,10 +13,7 @@
  * improved the performance of the filesystem loader
  * removed features that were deprecated in 1.x
 
-* 1.22.4 (2015-XX-XX)
-=======
 * 1.23.0 (2015-XX-XX)
->>>>>>> 6ddd911a
 
  * n/a
 
