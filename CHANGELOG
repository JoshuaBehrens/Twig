--- conflicted
+++ resolved
@@ -1,4 +1,3 @@
-<<<<<<< HEAD
 * 2.4.7 (2018-XX-XX)
 
  * n/a
@@ -98,15 +97,12 @@
  * improved the performance of the filesystem loader
  * removed features that were deprecated in 1.x
 
-* 1.35.2 (2018-XX-XX)
-=======
 * 1.35.3 (2018-XX-XX)
 
  * added missing else clause to avoid infinite loops
  * fixed .. (range operator) in sandbox policy
 
 * 1.35.2 (2018-03-03)
->>>>>>> 981c4d8c
 
  * fixed a regression in the way the profiler is registered in templates
 
