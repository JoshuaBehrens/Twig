<<<<<<< HEAD
* 3.0.0 (2019-XX-XX)

 * removed the "if" condition support on the "for" tag
 * made the in, <, >, <=, >=, ==, and != operators more strict when comparing strings and integers/floats
 * removed the "filter" tag
 * added type hints everywhere
 * changed Environment::resolveTemplate() to always return a TemplateWrapper instance
 * removed Template::__toString()
 * removed Parser::isReservedMacroName()
 * removed SanboxedPrintNode
 * removed Node::setTemplateName()
 * made classes maked as "@final" final
 * removed InitRuntimeInterface, ExistsLoaderInterface, and SourceContextLoaderInterface
 * removed the "spaceless" tag
 * removed Twig\Environment::getBaseTemplateClass() and Twig\Environment::setBaseTemplateClass()
 * removed the "base_template_class" option on Twig\Environment
 * bumped minimum PHP version to 7.2
 * removed PSR-0 classes

* 2.12.0 (2019-XX-XX)
=======
* 2.12.1 (2019-XX-XX)

 * n/a

* 2.12.0 (2019-10-05)
>>>>>>> c5956737

 * added the spaceship operator ("<=>"), useful when using an arrow function in the "sort" filter
 * added support for an "arrow" function on the "sort" filter
 * added the CssInliner extension in the "extra" repositories: "inline_css"
   filter
 * added the Inky extension  in the "extra" repositories: "inky_to_html" filter
 * added Intl extension in the "extra" repositories: "country_name",
   "currency_name", "currency_symbol", "language_name", "locale_name",
   "timezone_name", "format_currency", "format_number",
   "format_*_number", "format_datetime", "format_date", and "format_time"
   filters, and the "country_timezones" function
 * added the Markdown extension in the "extra" repositories: "markdown_to_html",
   and "html_to_markdown" filters
 * added the HtmlExtension extension in the "extra" repositories: "date_uri"
   filter, and "html_classes" function
 * optimized "block('foo') ?? 'bar'"
 * fixed the empty test on Traversable instances
 * fixed array_key_exists() on objects
 * fixed cache when opcache is installed but disabled
 * fixed using macros in arrow functions
 * fixed split filter on edge case

* 2.11.3 (2019-06-18)

 * display partial output (PHP buffer) when an error occurs in debug mode
 * fixed the filter filter (allow the result to be used several times)
 * fixed macro auto-import when a template contains only macros

* 2.11.2 (2019-06-05)

 * fixed macro auto-import

* 2.11.1 (2019-06-04)

 * added support for "Twig\Markup" instances in the "in" test (again)
 * allowed string operators as variables names in assignments
 * fixed support for macros defined in parent templates

* 2.11.0 (2019-05-31)

 * added the possibility to register classes/interfaces as being safe for the escaper ("EscaperExtension::addSafeClass()")
 * deprecated CoreExtension::setEscaper() and CoreExtension::getEscapers() in favor of the same methods on EscaperExtension
 * macros are now auto-imported in the template they are defined (under the ``_self`` variable)
 * added support for macros on "is defined" tests
 * fixed macros "import" when using the same name in the parent and child templates
 * fixed recursive macros
 * macros imported "globally" in a template are now available in macros without re-importing them
 * fixed the "filter" filter when the argument is \Traversable but does not implement \Iterator (\SimpleXmlElement for instance)
 * fixed a PHP fatal error when calling a macro imported in a block in a nested block
 * fixed a PHP fatal error when calling a macro imported in the template in another macro
 * fixed wrong error message on "import" and "from"

* 2.10.0 (2019-05-14)

 * deprecated "if" conditions on "for" tags
 * added "filter", "map", and "reduce" filters (and support for arrow functions)
 * fixed partial output leak when a PHP fatal error occurs
 * optimized context access on PHP 7.4

* 2.9.0 (2019-04-28)

 * deprecated returning "false" to remove a Node from NodeVisitorInterface::leaveNode()
 * allowed Twig\NodeVisitor\NodeVisitorInterface::leaveNode() to return "null" instead of "false" (same meaning)
 * deprecated the "filter" tag (use the "apply" tag instead)
 * added the "apply" tag as a replacement for the "filter" tag
 * allowed Twig\Loader\FilesystemLoader::findTemplate() to return "null" instead of "false" (same meaning)
 * added support for "Twig\Markup" instances in the "in" test
 * fixed "import" when macros are stored in a template string
 * fixed Lexer when using custom options containing the # char
 * added template line number to twig_get_attribute()

* 2.8.1 (2019-04-16)

 * fixed EscaperNodeVisitor
 * deprecated passing a 3rd, 4th, and 5th arguments to the Sandbox exception classes
 * deprecated Node::setTemplateName() in favor of Node::setSourceContext()

* 2.8.0 (2019-04-16)

 * added Traversable support for the length filter
 * fixed some wrong location in error messages
 * made exception creation faster
 * made escaping on ternary expressions (?: and ??) more fine-grained
 * added the possibility to give a nice name to string templates (template_from_string function)
 * fixed the "with" behavior to always include the globals (for consistency with the "include" and "embed" tags)
 * fixed "include" with "ignore missing" when an error loading occurs in the included template
 * added support for a new whitespace trimming option ({%~ ~%}, {{~ ~}}, {#~ ~#})
 * added the "column" filter

* 2.7.4 (2019-03-23)

 * fixed variadic support
 * fixed CheckToStringNode implementation (broken when a function/filter is variadic)

* 2.7.3 (2019-03-21)

 * fixed the spaceless filter so that it behaves like the spaceless tag
 * fixed BC break on Environment::resolveTemplate()
 * allowed Traversable objects to be used in the "with" tag
 * allowed Traversable objects to be used in the "with" tag
 * allowed Traversable objects to be used in the "with" argument of the "include" and "embed" tags

* 2.7.2 (2019-03-12)

 * added TemplateWrapper::getTemplateName()

* 2.7.1 (2019-03-12)

 * fixed class aliases

* 2.7.0 (2019-03-12)

 * fixed sandbox security issue (under some circumstances, calling the
   __toString() method on an object was possible even if not allowed by the
   security policy)
 * fixed batch filter clobbers array keys when fill parameter is used
 * added preserveKeys support for the batch filter
 * fixed "embed" support when used from "template_from_string"
 * deprecated passing a Twig\Template to Twig\Environment::load()/Twig\Environment::resolveTemplate()
 * added the possibility to pass a TemplateWrapper to Twig\Environment::load()
 * marked Twig\Environment::getTemplateClass() as internal (implementation detail)
 * improved the performance of the sandbox
 * deprecated the spaceless tag
 * added a spaceless filter
 * added max value to the "random" function
 * deprecated Twig\Extension\InitRuntimeInterface
 * deprecated Twig\Loader\ExistsLoaderInterface
 * deprecated PSR-0 classes in favor of namespaced ones
 * made namespace classes the default classes (PSR-0 ones are aliases now)
 * added Twig\Loader\ChainLoader::getLoaders()
 * removed duplicated directory separator in FilesystemLoader
 * deprecated the "base_template_class" option on Twig\Environment
 * deprecated the Twig\Environment::getBaseTemplateClass() and
   Twig\Environment::setBaseTemplateClass() methods
 * changed internal code to use the namespaced classes as much as possible
 * deprecated Twig_Parser::isReservedMacroName()

* 2.6.2 (2019-01-14)

 * fixed regression (key exists check for non ArrayObject objects)

* 2.6.1 (2019-01-14)

 * fixed ArrayObject access with a null value
 * fixed embedded templates starting with a BOM
 * fixed using a Twig_TemplateWrapper instance as an argument to extends
 * fixed error location when calling an undefined block
 * deprecated passing a string as a source on Twig_Error
 * switched generated code to use the PHP short array notation
 * fixed float representation in compiled templates
 * added a second argument to the join filter (last separator configuration)

* 2.6.0 (2018-12-16)

 * made sure twig_include returns a string
 * fixed multi-byte UFT-8 in escape('html_attr')
 * added the "deprecated" tag
 * added support for dynamically named tests
 * fixed GlobalsInterface extended class
 * fixed filesystem loader throwing an exception instead of returning false

* 2.5.0 (2018-07-13)

 * deprecated using the spaceless tag at the root level of a child template (noop anyway)
 * deprecated the possibility to define a block in a non-capturing block in a child template
 * added the Symfony ctype polyfill as a dependency
 * fixed reporting the proper location for errors compiled in templates
 * fixed the error handling for the optimized extension-based function calls
 * ensured that syntax errors are triggered with the right line
 * "js" filter now produces valid JSON

* 2.4.8 (2018-04-02)

 * fixed a regression when using the "default" filter or the "defined" test on non-existing arrays

* 2.4.7 (2018-03-20)

 * optimized runtime performance
 * optimized parser performance by inlining the constant values
 * fixed block names unicity
 * fixed counting children of SimpleXMLElement objects
 * added missing else clause to avoid infinite loops
 * fixed .. (range operator) in sandbox policy

* 2.4.6 (2018-03-03)

 * fixed a regression in the way the profiler is registered in templates

* 2.4.5 (2018-03-02)

 * optimized the performance of calling an extension method at runtime
 * optimized the performance of the dot operator for array and method calls
 * added an exception when using "===" instead of "same as"
 * fixed possible array to string conversion concealing actual error
 * made variable names deterministic in compiled templates
 * fixed length filter when passing an instance of IteratorAggregate
 * fixed Environment::resolveTemplate to accept instances of TemplateWrapper

* 2.4.4 (2017-09-27)

 * added Twig_Profiler_Profile::reset()
 * fixed use TokenParser to return an empty Node
 * added RuntimeExtensionInterface
 * added circular reference detection when loading templates
 * added support for runtime loaders in IntegrationTestCase
 * fixed deprecation when using Twig_Profiler_Dumper_Html
 * removed @final from Twig_Profiler_Dumper_Text

* 2.4.3 (2017-06-07)

 * fixed namespaces introduction

* 2.4.2 (2017-06-05)

 * fixed namespaces introduction

* 2.4.1 (2017-06-05)

 * fixed namespaces introduction

* 2.4.0 (2017-06-05)

 * added support for PHPUnit 6 when testing extensions
 * fixed PHP 7.2 compatibility
 * fixed template name generation in Twig_Environment::createTemplate()
 * removed final tag on Twig_TokenParser_Include
 * dropped HHVM support
 * added namespaced aliases for all (non-deprecated) classes and interfaces
 * marked Twig_Filter, Twig_Function, Twig_Test, Twig_Node_Module and Twig_Profiler_Profile as final via the @final annotation

* 2.3.2 (2017-04-20)

 * fixed edge case in the method cache for Twig attributes

* 2.3.1 (2017-04-18)

 * fixed the empty() test

* 2.3.0 (2017-03-22)

 * fixed a race condition handling when writing cache files
 * "length" filter now returns string length when applied to an object that does
   not implement \Countable but provides __toString()
 * "empty" test will now consider the return value of the __toString() method for
   objects implement __toString() but not \Countable
 * fixed JS escaping for unicode characters with higher code points
 * added error message when calling `parent()` in a block that doesn't exist in the parent template

* 2.2.0 (2017-02-26)

 * added a PSR-11 compatible runtime loader
 * added `side` argument to `trim` to allow left or right trimming only.

* 2.1.0 (2017-01-11)

 * fixed twig_get_attribute()
 * added Twig_NodeCaptureInterface for nodes that capture all output

* 2.0.0 (2017-01-05)

 * removed the C extension
 * moved Twig_Environment::getAttribute() to twig_get_attribute()
 * removed Twig_Environment::getLexer(), Twig_Environment::getParser(), Twig_Environment::getCompiler()
 * removed Twig_Compiler::getFilename()
 * added hasser support in Twig_Template::getAttribute()
 * sped up the json_encode filter
 * removed reserved macro names; all names can be used as macro
 * removed Twig_Template::getEnvironment()
 * changed _self variable to return the current template name
 * made the loader a required argument of Twig_Environment constructor
 * removed Twig_Environment::clearTemplateCache()
 * removed Twig_Autoloader (use Composer instead)
 * removed `true` as an equivalent to `html` for the auto-escaping strategy
 * removed pre-1.8 autoescape tag syntax
 * dropped support for PHP 5.x
 * removed the ability to register a global variable after the runtime or the extensions have been initialized
 * improved the performance of the filesystem loader
 * removed features that were deprecated in 1.x

* 1.42.4 (2019-XX-XX)

 * n/a

* 1.42.3 (2019-08-24)

 * fixed the "split" filter when the delimiter is "0"
 * fixed the "empty" test on Traversable instances
 * fixed cache when opcache is installed but disabled
 * fixed PHP 7.4 compatibility
 * bumped the minimal PHP version to 5.5

* 1.42.2 (2019-06-18)

 * Display partial output (PHP buffer) when an error occurs in debug mode

* 1.42.1 (2019-06-04)

 * added support for "Twig\Markup" instances in the "in" test (again)
 * allowed string operators as variables names in assignments

* 1.42.0 (2019-05-31)

 * fixed the "filter" filter when the argument is \Traversable but does not implement \Iterator (\SimpleXmlElement for instance)
 * fixed a PHP fatal error when calling a macro imported in a block in a nested block
 * fixed a PHP fatal error when calling a macro imported in the template in another macro
 * fixed wrong error message on "import" and "from"

* 1.41.0 (2019-05-14)

 * fixed support for PHP 7.4
 * added "filter", "map", and "reduce" filters (and support for arrow functions)
 * fixed partial output leak when a PHP fatal error occurs
 * optimized context access on PHP 7.4

* 1.40.1 (2019-04-29)

* fixed regression in NodeTraverser

* 1.40.0 (2019-04-28)

 * allowed Twig\NodeVisitor\NodeVisitorInterface::leaveNode() to return "null" instead of "false" (same meaning)
 * added the "apply" tag as a replacement for the "filter" tag
 * allowed Twig\Loader\FilesystemLoader::findTemplate() to return "null" instead of "false" (same meaning)
 * added support for "Twig\Markup" instances in the "in" test
 * fixed Lexer when using custom options containing the # char
 * fixed "import" when macros are stored in a template string

* 1.39.1 (2019-04-16)

 * fixed EscaperNodeVisitor

* 1.39.0 (2019-04-16)

 * added Traversable support for the length filter
 * fixed some wrong location in error messages
 * made exception creation faster
 * made escaping on ternary expressions (?: and ??) more fine-grained
 * added the possibility to give a nice name to string templates (template_from_string function)
 * fixed the "with" behavior to always include the globals (for consistency with the "include" and "embed" tags)
 * fixed "include" with "ignore missing" when an error loading occurs in the included template
 * added support for a new whitespace trimming option ({%~ ~%}, {{~ ~}}, {#~ ~#})

* 1.38.4 (2019-03-23)

 * fixed CheckToStringNode implementation (broken when a function/filter is variadic)

* 1.38.3 (2019-03-21)

 * fixed the spaceless filter so that it behaves like the spaceless tag
 * fixed BC break on Environment::resolveTemplate()
 * fixed the bundled Autoloader to also load namespaced classes
 * allowed Traversable objects to be used in the "with" tag
 * allowed Traversable objects to be used in the "with" argument of the "include" and "embed" tags

* 1.38.2 (2019-03-12)

 * added TemplateWrapper::getTemplateName()

* 1.38.1 (2019-03-12)

 * fixed class aliases

* 1.38.0 (2019-03-12)

 * fixed sandbox security issue (under some circumstances, calling the
   __toString() method on an object was possible even if not allowed by the
   security policy)
 * fixed batch filter clobbers array keys when fill parameter is used
 * added preserveKeys support for the batch filter
 * fixed "embed" support when used from "template_from_string"
 * added the possibility to pass a TemplateWrapper to Twig\Environment::load()
 * improved the performance of the sandbox
 * added a spaceless filter
 * added max value to the "random" function
 * made namespace classes the default classes (PSR-0 ones are aliases now)
 * removed duplicated directory separator in FilesystemLoader
 * added Twig\Loader\ChainLoader::getLoaders()
 * changed internal code to use the namespaced classes as much as possible

* 1.37.1 (2019-01-14)

 * fixed regression (key exists check for non ArrayObject objects)
 * fixed logic in TemplateWrapper

* 1.37.0 (2019-01-14)

 * fixed ArrayObject access with a null value
 * fixed embedded templates starting with a BOM
 * fixed using a Twig_TemplateWrapper instance as an argument to extends
 * switched generated code to use the PHP short array notation
 * dropped PHP 5.3 support
 * fixed float representation in compiled templates
 * added a second argument to the join filter (last separator configuration)

* 1.36.0 (2018-12-16)

 * made sure twig_include returns a string
 * fixed multi-byte UFT-8 in escape('html_attr')
 * added the "deprecated" tag
 * added support for dynamically named tests
 * fixed GlobalsInterface extended class
 * fixed filesystem loader throwing an exception instead of returning false

* 1.35.4 (2018-07-13)

 * ensured that syntax errors are triggered with the right line
 * added the Symfony ctype polyfill as a dependency
 * "js" filter now produces valid JSON

* 1.35.3 (2018-03-20)

 * fixed block names unicity
 * fixed counting children of SimpleXMLElement objects
 * added missing else clause to avoid infinite loops
 * fixed .. (range operator) in sandbox policy

* 1.35.2 (2018-03-03)

 * fixed a regression in the way the profiler is registered in templates

* 1.35.1 (2018-03-02)

 * added an exception when using "===" instead of "same as"
 * fixed possible array to string conversion concealing actual error
 * made variable names deterministic in compiled templates
 * fixed length filter when passing an instance of IteratorAggregate
 * fixed Environment::resolveTemplate to accept instances of TemplateWrapper

* 1.35.0 (2017-09-27)

 * added Twig_Profiler_Profile::reset()
 * fixed use TokenParser to return an empty Node
 * added RuntimeExtensionInterface
 * added circular reference detection when loading templates

* 1.34.4 (2017-07-04)

 * added support for runtime loaders in IntegrationTestCase
 * fixed deprecation when using Twig_Profiler_Dumper_Html

* 1.34.3 (2017-06-07)

 * fixed namespaces introduction

* 1.34.2 (2017-06-05)

 * fixed namespaces introduction

* 1.34.1 (2017-06-05)

 * fixed namespaces introduction

* 1.34.0 (2017-06-05)

 * added support for PHPUnit 6 when testing extensions
 * fixed PHP 7.2 compatibility
 * fixed template name generation in Twig_Environment::createTemplate()
 * removed final tag on Twig_TokenParser_Include
 * added namespaced aliases for all (non-deprecated) classes and interfaces
 * dropped HHVM support
 * dropped PHP 5.2 support

* 1.33.2 (2017-04-20)

 * fixed edge case in the method cache for Twig attributes

* 1.33.1 (2017-04-18)

 * fixed the empty() test

* 1.33.0 (2017-03-22)

 * fixed a race condition handling when writing cache files
 * "length" filter now returns string length when applied to an object that does
   not implement \Countable but provides __toString()
 * "empty" test will now consider the return value of the __toString() method for
   objects implement __toString() but not \Countable
 * fixed JS escaping for unicode characters with higher code points

* 1.32.0 (2017-02-26)

 * fixed deprecation notice in Twig_Util_DeprecationCollector
 * added a PSR-11 compatible runtime loader
 * added `side` argument to `trim` to allow left or right trimming only.

* 1.31.0 (2017-01-11)

 * added Twig_NodeCaptureInterface for nodes that capture all output
 * fixed marking the environment as initialized too early
 * fixed C89 compat for the C extension
 * turned fatal error into exception when a previously generated cache is corrupted
 * fixed offline cache warm-ups for embedded templates

* 1.30.0 (2016-12-23)

 * added Twig_FactoryRuntimeLoader
 * deprecated function/test/filter/tag overriding
 * deprecated the "disable_c_ext" attribute on Twig_Node_Expression_GetAttr

* 1.29.0 (2016-12-13)

 * fixed sandbox being left enabled if an exception is thrown while rendering
 * marked some classes as being final (via @final)
 * made Twig_Error report real source path when possible
 * added support for {{ _self }} to provide an upgrade path from 1.x to 2.0 (replaces {{ _self.templateName }})
 * deprecated silent display of undefined blocks
 * deprecated support for mbstring.func_overload != 0

* 1.28.2 (2016-11-23)

 * fixed precedence between getFoo() and isFoo() in Twig_Template::getAttribute()
 * improved a deprecation message

* 1.28.1 (2016-11-18)

 * fixed block() function when used with a template argument

* 1.28.0 (2016-11-17)

 * added support for the PHP 7 null coalescing operator for the ?? Twig implementation
 * exposed a way to access template data and methods in a portable way
 * changed context access to use the PHP 7 null coalescing operator when available
 * added the "with" tag
 * added support for a custom template on the block() function
 * added "is defined" support for block() and constant()
 * optimized the way attributes are fetched

* 1.27.0 (2016-10-25)

 * deprecated Twig_Parser::getEnvironment()
 * deprecated Twig_Parser::addHandler() and Twig_Parser::addNodeVisitor()
 * deprecated Twig_Compiler::addIndentation()
 * fixed regression when registering two extensions having the same class name
 * deprecated Twig_LoaderInterface::getSource() (implement Twig_SourceContextLoaderInterface instead)
 * fixed the filesystem loader with relative paths
 * deprecated Twig_Node::getLine() in favor of Twig_Node::getTemplateLine()
 * deprecated Twig_Template::getSource() in favor of Twig_Template::getSourceContext()
 * deprecated Twig_Node::getFilename() in favor of Twig_Node::getTemplateName()
 * deprecated the "filename" escaping strategy (use "name" instead)
 * added Twig_Source to hold information about the original template
 * deprecated Twig_Error::getTemplateFile() and Twig_Error::setTemplateFile() in favor of Twig_Error::getTemplateName() and Twig_Error::setTemplateName()
 * deprecated Parser::getFilename()
 * fixed template paths when a template name contains a protocol like vfs://
 * improved debugging with Twig_Sandbox_SecurityError exceptions for disallowed methods and properties

* 1.26.1 (2016-10-05)

 * removed template source code from generated template classes when debug is disabled
 * fixed default implementation of Twig_Template::getDebugInfo() for better BC
 * fixed regression on static calls for functions/filters/tests

* 1.26.0 (2016-10-02)

 * added template cache invalidation based on more environment options
 * added a missing deprecation notice
 * fixed template paths when a template is stored in a PHAR file
 * allowed filters/functions/tests implementation to use a different class than the extension they belong to
 * deprecated Twig_ExtensionInterface::getName()

* 1.25.0 (2016-09-21)

 * changed the way we store template source in template classes
 * removed usage of realpath in cache keys
 * fixed Twig cache sharing when used with different versions of PHP
 * removed embed parent workaround for simple use cases
 * deprecated the ability to store non Node instances in Node::$nodes
 * deprecated Twig_Environment::getLexer(), Twig_Environment::getParser(), Twig_Environment::getCompiler()
 * deprecated Twig_Compiler::getFilename()

* 1.24.2 (2016-09-01)

 * fixed static callables
 * fixed a potential PHP warning when loading the cache
 * fixed a case where the autoescaping does not work as expected

* 1.24.1 (2016-05-30)

 * fixed reserved keywords (forbids true, false, null and none keywords for variables names)
 * fixed support for PHP7 (Throwable support)
 * marked the following methods as being internals on Twig_Environment:
   getFunctions(), getFilters(), getTests(), getFunction(), getFilter(), getTest(),
   getTokenParsers(), getTags(), getNodeVisitors(), getUnaryOperators(), getBinaryOperators(),
   getFunctions(), getFilters(), getGlobals(), initGlobals(), initExtensions(), and initExtension()

* 1.24.0 (2016-01-25)

 * adding support for the ?? operator
 * fixed the defined test when used on a constant, a map, or a sequence
 * undeprecated _self (should only be used to get the template name, not the template instance)
 * fixed parsing on PHP7

* 1.23.3 (2016-01-11)

 * fixed typo

* 1.23.2 (2015-01-11)

 * added versions in deprecated messages
 * made file cache tolerant for trailing (back)slashes on directory configuration
 * deprecated unused Twig_Node_Expression_ExtensionReference class

* 1.23.1 (2015-11-05)

 * fixed some exception messages which triggered PHP warnings
 * fixed BC on Twig_Test_NodeTestCase

* 1.23.0 (2015-10-29)

 * deprecated the possibility to override an extension by registering another one with the same name
 * deprecated Twig_ExtensionInterface::getGlobals() (added Twig_Extension_GlobalsInterface for BC)
 * deprecated Twig_ExtensionInterface::initRuntime() (added Twig_Extension_InitRuntimeInterface for BC)
 * deprecated Twig_Environment::computeAlternatives()

* 1.22.3 (2015-10-13)

 * fixed regression when using null as a cache strategy
 * improved performance when checking template freshness
 * fixed warnings when loaded templates do not exist
 * fixed template class name generation to prevent possible collisions
 * fixed logic for custom escapers to call them even on integers and null values
 * changed template cache names to take into account the Twig C extension

* 1.22.2 (2015-09-22)

 * fixed a race condition in template loading

* 1.22.1 (2015-09-15)

 * fixed regression in template_from_string

* 1.22.0 (2015-09-13)

 * made Twig_Test_IntegrationTestCase more flexible
 * added an option to force PHP bytecode invalidation when writing a compiled template into the cache
 * fixed the profiler duration for the root node
 * changed template cache names to take into account enabled extensions
 * deprecated Twig_Environment::clearCacheFiles(), Twig_Environment::getCacheFilename(),
   Twig_Environment::writeCacheFile(), and Twig_Environment::getTemplateClassPrefix()
 * added a way to override the filesystem template cache system
 * added a way to get the original template source from Twig_Template

* 1.21.2 (2015-09-09)

 * fixed variable names for the deprecation triggering code
 * fixed escaping strategy detection based on filename
 * added Traversable support for replace, merge, and sort
 * deprecated support for character by character replacement for the "replace" filter

* 1.21.1 (2015-08-26)

 * fixed regression when using the deprecated Twig_Test_* classes

* 1.21.0 (2015-08-24)

 * added deprecation notices for deprecated features
 * added a deprecation "framework" for filters/functions/tests and test fixtures

* 1.20.0 (2015-08-12)

 * forbid access to the Twig environment from templates and internal parts of Twig_Template
 * fixed limited RCEs when in sandbox mode
 * deprecated Twig_Template::getEnvironment()
 * deprecated the _self variable for usage outside of the from and import tags
 * added Twig_BaseNodeVisitor to ease the compatibility of node visitors
   between 1.x and 2.x

* 1.19.0 (2015-07-31)

 * fixed wrong error message when including an undefined template in a child template
 * added support for variadic filters, functions, and tests
 * added support for extra positional arguments in macros
 * added ignore_missing flag to the source function
 * fixed batch filter with zero items
 * deprecated Twig_Environment::clearTemplateCache()
 * fixed sandbox disabling when using the include function

* 1.18.2 (2015-06-06)

 * fixed template/line guessing in exceptions for nested templates
 * optimized the number of inodes and the size of realpath cache when using the cache

* 1.18.1 (2015-04-19)

 * fixed memory leaks in the C extension
 * deprecated Twig_Loader_String
 * fixed the slice filter when used with a SimpleXMLElement object
 * fixed filesystem loader when trying to load non-files (like directories)

* 1.18.0 (2015-01-25)

 * fixed some error messages where the line was wrong (unknown variables or argument names)
 * added a new way to customize the main Module node (via empty nodes)
 * added Twig_Environment::createTemplate() to create a template from a string
 * added a profiler
 * fixed filesystem loader cache when different file paths are used for the same template

* 1.17.0 (2015-01-14)

 * added a 'filename' autoescaping strategy, which dynamically chooses the
   autoescaping strategy for a template based on template file extension.

* 1.16.3 (2014-12-25)

 * fixed regression for dynamic parent templates
 * fixed cache management with statcache
 * fixed a regression in the slice filter

* 1.16.2 (2014-10-17)

 * fixed timezone on dates as strings
 * fixed 2-words test names when a custom node class is not used
 * fixed macros when using an argument named like a PHP super global (like GET or POST)
 * fixed date_modify when working with DateTimeImmutable
 * optimized for loops
 * fixed multi-byte characters handling in the split filter
 * fixed a regression in the in operator
 * fixed a regression in the slice filter

* 1.16.1 (2014-10-10)

 * improved error reporting in a sandboxed template
 * fixed missing error file/line information under certain circumstances
 * fixed wrong error line number in some error messages
 * fixed the in operator to use strict comparisons
 * sped up the slice filter
 * fixed for mb function overload mb_substr acting different
 * fixed the attribute() function when passing a variable for the arguments

* 1.16.0 (2014-07-05)

 * changed url_encode to always encode according to RFC 3986
 * fixed inheritance in a 'use'-hierarchy
 * removed the __toString policy check when the sandbox is disabled
 * fixed recursively calling blocks in templates with inheritance

* 1.15.1 (2014-02-13)

 * fixed the conversion of the special '0000-00-00 00:00' date
 * added an error message when trying to import an undefined block from a trait
 * fixed a C extension crash when accessing defined but uninitialized property.

* 1.15.0 (2013-12-06)

 * made ignoreStrictCheck in Template::getAttribute() works with __call() methods throwing BadMethodCallException
 * added min and max functions
 * added the round filter
 * fixed a bug that prevented the optimizers to be enabled/disabled selectively
 * fixed first and last filters for UTF-8 strings
 * added a source function to include the content of a template without rendering it
 * fixed the C extension sandbox behavior when get or set is prepend to method name

* 1.14.2 (2013-10-30)

 * fixed error filename/line when an error occurs in an included file
 * allowed operators that contain whitespaces to have more than one whitespace
 * allowed tests to be made of 1 or 2 words (like "same as" or "divisible by")

* 1.14.1 (2013-10-15)

 * made it possible to use named operators as variables
 * fixed the possibility to have a variable named 'matches'
 * added support for PHP 5.5 DateTimeInterface

* 1.14.0 (2013-10-03)

 * fixed usage of the html_attr escaping strategy to avoid double-escaping with the html strategy
 * added new operators: ends with, starts with, and matches
 * fixed some compatibility issues with HHVM
 * added a way to add custom escaping strategies
 * fixed the C extension compilation on Windows
 * fixed the batch filter when using a fill argument with an exact match of elements to batch
 * fixed the filesystem loader cache when a template name exists in several namespaces
 * fixed template_from_string when the template includes or extends other ones
 * fixed a crash of the C extension on an edge case

* 1.13.2 (2013-08-03)

 * fixed the error line number for an error occurs in and embedded template
 * fixed crashes of the C extension on some edge cases

* 1.13.1 (2013-06-06)

 * added the possibility to ignore the filesystem constructor argument in Twig_Loader_Filesystem
 * fixed Twig_Loader_Chain::exists() for a loader which implements Twig_ExistsLoaderInterface
 * adjusted backtrace call to reduce memory usage when an error occurs
 * added support for object instances as the second argument of the constant test
 * fixed the include function when used in an assignment

* 1.13.0 (2013-05-10)

 * fixed getting a numeric-like item on a variable ('09' for instance)
 * fixed getting a boolean or float key on an array, so it is consistent with PHP's array access:
   `{{ array[false] }}` behaves the same as `echo $array[false];` (equals `$array[0]`)
 * made the escape filter 20% faster for happy path (escaping string for html with UTF-8)
 * changed ☃ to § in tests
 * enforced usage of named arguments after positional ones

* 1.12.3 (2013-04-08)

 * fixed a security issue in the filesystem loader where it was possible to include a template one
   level above the configured path
 * fixed fatal error that should be an exception when adding a filter/function/test too late
 * added a batch filter
 * added support for encoding an array as query string in the url_encode filter

* 1.12.2 (2013-02-09)

 * fixed the timezone used by the date filter and function when the given date contains a timezone (like 2010-01-28T15:00:00+02:00)
 * fixed globals when getGlobals is called early on
 * added the first and last filter

* 1.12.1 (2013-01-15)

 * added support for object instances as the second argument of the constant function
 * relaxed globals management to avoid a BC break
 * added support for {{ some_string[:2] }}

* 1.12.0 (2013-01-08)

 * added verbatim as an alias for the raw tag to avoid confusion with the raw filter
 * fixed registration of tests and functions as anonymous functions
 * fixed globals management

* 1.12.0-RC1 (2012-12-29)

 * added an include function (does the same as the include tag but in a more flexible way)
 * added the ability to use any PHP callable to define filters, functions, and tests
 * added a syntax error when using a loop variable that is not defined
 * added the ability to set default values for macro arguments
 * added support for named arguments for filters, tests, and functions
 * moved filters/functions/tests syntax errors to the parser
 * added support for extended ternary operator syntaxes

* 1.11.1 (2012-11-11)

 * fixed debug info line numbering (was off by 2)
 * fixed escaping when calling a macro inside another one (regression introduced in 1.9.1)
 * optimized variable access on PHP 5.4
 * fixed a crash of the C extension when an exception was thrown from a macro called without being imported (using _self.XXX)

* 1.11.0 (2012-11-07)

 * fixed macro compilation when a variable name is a PHP reserved keyword
 * changed the date filter behavior to always apply the default timezone, except if false is passed as the timezone
 * fixed bitwise operator precedences
 * added the template_from_string function
 * fixed default timezone usage for the date function
 * optimized the way Twig exceptions are managed (to make them faster)
 * added Twig_ExistsLoaderInterface (implementing this interface in your loader make the chain loader much faster)

* 1.10.3 (2012-10-19)

 * fixed wrong template location in some error messages
 * reverted a BC break introduced in 1.10.2
 * added a split filter

* 1.10.2 (2012-10-15)

 * fixed macro calls on PHP 5.4

* 1.10.1 (2012-10-15)

 * made a speed optimization to macro calls when imported via the "import" tag
 * fixed C extension compilation on Windows
 * fixed a segfault in the C extension when using DateTime objects

* 1.10.0 (2012-09-28)

 * extracted functional tests framework to make it reusable for third-party extensions
 * added namespaced templates support in Twig_Loader_Filesystem
 * added Twig_Loader_Filesystem::prependPath()
 * fixed an error when a token parser pass a closure as a test to the subparse() method

* 1.9.2 (2012-08-25)

 * fixed the in operator for objects that contain circular references
 * fixed the C extension when accessing a public property of an object implementing the \ArrayAccess interface

* 1.9.1 (2012-07-22)

 * optimized macro calls when auto-escaping is on
 * fixed wrong parent class for Twig_Function_Node
 * made Twig_Loader_Chain more explicit about problems

* 1.9.0 (2012-07-13)

 * made the parsing independent of the template loaders
 * fixed exception trace when an error occurs when rendering a child template
 * added escaping strategies for CSS, URL, and HTML attributes
 * fixed nested embed tag calls
 * added the date_modify filter

* 1.8.3 (2012-06-17)

 * fixed paths in the filesystem loader when passing a path that ends with a slash or a backslash
 * fixed escaping when a project defines a function named html or js
 * fixed chmod mode to apply the umask correctly

* 1.8.2 (2012-05-30)

 * added the abs filter
 * fixed a regression when using a number in template attributes
 * fixed compiler when mbstring.func_overload is set to 2
 * fixed DateTimeZone support in date filter

* 1.8.1 (2012-05-17)

 * fixed a regression when dealing with SimpleXMLElement instances in templates
 * fixed "is_safe" value for the "dump" function when "html_errors" is not defined in php.ini
 * switched to use mbstring whenever possible instead of iconv (you might need to update your encoding as mbstring and iconv encoding names sometimes differ)

* 1.8.0 (2012-05-08)

 * enforced interface when adding tests, filters, functions, and node visitors from extensions
 * fixed a side-effect of the date filter where the timezone might be changed
 * simplified usage of the autoescape tag; the only (optional) argument is now the escaping strategy or false (with a BC layer)
 * added a way to dynamically change the auto-escaping strategy according to the template "filename"
 * changed the autoescape option to also accept a supported escaping strategy (for BC, true is equivalent to html)
 * added an embed tag

* 1.7.0 (2012-04-24)

 * fixed a PHP warning when using CIFS
 * fixed template line number in some exceptions
 * added an iterable test
 * added an error when defining two blocks with the same name in a template
 * added the preserves_safety option for filters
 * fixed a PHP notice when trying to access a key on a non-object/array variable
 * enhanced error reporting when the template file is an instance of SplFileInfo
 * added Twig_Environment::mergeGlobals()
 * added compilation checks to avoid misuses of the sandbox tag
 * fixed filesystem loader freshness logic for high traffic websites
 * fixed random function when charset is null

* 1.6.5 (2012-04-11)

 * fixed a regression when a template only extends another one without defining any blocks

* 1.6.4 (2012-04-02)

 * fixed PHP notice in Twig_Error::guessTemplateLine() introduced in 1.6.3
 * fixed performance when compiling large files
 * optimized parent template creation when the template does not use dynamic inheritance

* 1.6.3 (2012-03-22)

 * fixed usage of Z_ADDREF_P for PHP 5.2 in the C extension
 * fixed compilation of numeric values used in templates when using a locale where the decimal separator is not a dot
 * made the strategy used to guess the real template file name and line number in exception messages much faster and more accurate

* 1.6.2 (2012-03-18)

 * fixed sandbox mode when used with inheritance
 * added preserveKeys support for the slice filter
 * fixed the date filter when a DateTime instance is passed with a specific timezone
 * added a trim filter

* 1.6.1 (2012-02-29)

 * fixed Twig C extension
 * removed the creation of Twig_Markup instances when not needed
 * added a way to set the default global timezone for dates
 * fixed the slice filter on strings when the length is not specified
 * fixed the creation of the cache directory in case of a race condition

* 1.6.0 (2012-02-04)

 * fixed raw blocks when used with the whitespace trim option
 * made a speed optimization to macro calls when imported via the "from" tag
 * fixed globals, parsers, visitors, filters, tests, and functions management in Twig_Environment when a new one or new extension is added
 * fixed the attribute function when passing arguments
 * added slice notation support for the [] operator (syntactic sugar for the slice operator)
 * added a slice filter
 * added string support for the reverse filter
 * fixed the empty test and the length filter for Twig_Markup instances
 * added a date function to ease date comparison
 * fixed unary operators precedence
 * added recursive parsing support in the parser
 * added string and integer handling for the random function

* 1.5.1 (2012-01-05)

 * fixed a regression when parsing strings

* 1.5.0 (2012-01-04)

 * added Traversable objects support for the join filter

* 1.5.0-RC2 (2011-12-30)

 * added a way to set the default global date interval format
 * fixed the date filter for DateInterval instances (setTimezone() does not exist for them)
 * refactored Twig_Template::display() to ease its extension
 * added a number_format filter

* 1.5.0-RC1 (2011-12-26)

 * removed the need to quote hash keys
 * allowed hash keys to be any expression
 * added a do tag
 * added a flush tag
 * added support for dynamically named filters and functions
 * added a dump function to help debugging templates
 * added a nl2br filter
 * added a random function
 * added a way to change the default format for the date filter
 * fixed the lexer when an operator ending with a letter ends a line
 * added string interpolation support
 * enhanced exceptions for unknown filters, functions, tests, and tags

* 1.4.0 (2011-12-07)

 * fixed lexer when using big numbers (> PHP_INT_MAX)
 * added missing preserveKeys argument to the reverse filter
 * fixed macros containing filter tag calls

* 1.4.0-RC2 (2011-11-27)

 * removed usage of Reflection in Twig_Template::getAttribute()
 * added a C extension that can optionally replace Twig_Template::getAttribute()
 * added negative timestamp support to the date filter

* 1.4.0-RC1 (2011-11-20)

 * optimized variable access when using PHP 5.4
 * changed the precedence of the .. operator to be more consistent with languages that implements such a feature like Ruby
 * added an Exception to Twig_Loader_Array::isFresh() method when the template does not exist to be consistent with other loaders
 * added Twig_Function_Node to allow more complex functions to have their own Node class
 * added Twig_Filter_Node to allow more complex filters to have their own Node class
 * added Twig_Test_Node to allow more complex tests to have their own Node class
 * added a better error message when a template is empty but contain a BOM
 * fixed "in" operator for empty strings
 * fixed the "defined" test and the "default" filter (now works with more than one call (foo.bar.foo) and for both values of the strict_variables option)
 * changed the way extensions are loaded (addFilter/addFunction/addGlobal/addTest/addNodeVisitor/addTokenParser/addExtension can now be called in any order)
 * added Twig_Environment::display()
 * made the escape filter smarter when the encoding is not supported by PHP
 * added a convert_encoding filter
 * moved all node manipulations outside the compile() Node method
 * made several speed optimizations

* 1.3.0 (2011-10-08)

no changes

* 1.3.0-RC1 (2011-10-04)

 * added an optimization for the parent() function
 * added cache reloading when auto_reload is true and an extension has been modified
 * added the possibility to force the escaping of a string already marked as safe (instance of Twig_Markup)
 * allowed empty templates to be used as traits
 * added traits support for the "parent" function

* 1.2.0 (2011-09-13)

no changes

* 1.2.0-RC1 (2011-09-10)

 * enhanced the exception when a tag remains unclosed
 * added support for empty Countable objects for the "empty" test
 * fixed algorithm that determines if a template using inheritance is valid (no output between block definitions)
 * added better support for encoding problems when escaping a string (available as of PHP 5.4)
 * added a way to ignore a missing template when using the "include" tag ({% include "foo" ignore missing %})
 * added support for an array of templates to the "include" and "extends" tags ({% include ['foo', 'bar'] %})
 * added support for bitwise operators in expressions
 * added the "attribute" function to allow getting dynamic attributes on variables
 * added Twig_Loader_Chain
 * added Twig_Loader_Array::setTemplate()
 * added an optimization for the set tag when used to capture a large chunk of static text
 * changed name regex to match PHP one "[a-zA-Z_\x7f-\xff][a-zA-Z0-9_\x7f-\xff]*" (works for blocks, tags, functions, filters, and macros)
 * removed the possibility to use the "extends" tag from a block
 * added "if" modifier support to "for" loops

* 1.1.2 (2011-07-30)

 * fixed json_encode filter on PHP 5.2
 * fixed regression introduced in 1.1.1 ({{ block(foo|lower) }})
 * fixed inheritance when using conditional parents
 * fixed compilation of templates when the body of a child template is not empty
 * fixed output when a macro throws an exception
 * fixed a parsing problem when a large chunk of text is enclosed in a comment tag
 * added PHPDoc for all Token parsers and Core extension functions

* 1.1.1 (2011-07-17)

 * added a performance optimization in the Optimizer (also helps to lower the number of nested level calls)
 * made some performance improvement for some edge cases

* 1.1.0 (2011-06-28)

 * fixed json_encode filter

* 1.1.0-RC3 (2011-06-24)

 * fixed method case-sensitivity when using the sandbox mode
 * added timezone support for the date filter
 * fixed possible security problems with NUL bytes

* 1.1.0-RC2 (2011-06-16)

 * added an exception when the template passed to "use" is not a string
 * made 'a.b is defined' not throw an exception if a is not defined (in strict mode)
 * added {% line \d+ %} directive

* 1.1.0-RC1 (2011-05-28)

Flush your cache after upgrading.

 * fixed date filter when using a timestamp
 * fixed the defined test for some cases
 * fixed a parsing problem when a large chunk of text is enclosed in a raw tag
 * added support for horizontal reuse of template blocks (see docs for more information)
 * added whitespace control modifier to all tags (see docs for more information)
 * added null as an alias for none (the null test is also an alias for the none test now)
 * made TRUE, FALSE, NONE equivalent to their lowercase counterparts
 * wrapped all compilation and runtime exceptions with Twig_Error_Runtime and added logic to guess the template name and line
 * moved display() method to Twig_Template (generated templates should now use doDisplay() instead)

* 1.0.0 (2011-03-27)

 * fixed output when using mbstring
 * fixed duplicate call of methods when using the sandbox
 * made the charset configurable for the escape filter

* 1.0.0-RC2 (2011-02-21)

 * changed the way {% set %} works when capturing (the content is now marked as safe)
 * added support for macro name in the endmacro tag
 * make Twig_Error compatible with PHP 5.3.0 >
 * fixed an infinite loop on some Windows configurations
 * fixed the "length" filter for numbers
 * fixed Template::getAttribute() as properties in PHP are case sensitive
 * removed coupling between Twig_Node and Twig_Template
 * fixed the ternary operator precedence rule

* 1.0.0-RC1 (2011-01-09)

Backward incompatibilities:

 * the "items" filter, which has been deprecated for quite a long time now, has been removed
 * the "range" filter has been converted to a function: 0|range(10) -> range(0, 10)
 * the "constant" filter has been converted to a function: {{ some_date|date('DATE_W3C'|constant) }} -> {{ some_date|date(constant('DATE_W3C')) }}
 * the "cycle" filter has been converted to a function: {{ ['odd', 'even']|cycle(i) }} -> {{ cycle(['odd', 'even'], i) }}
 * the "for" tag does not support "joined by" anymore
 * the "autoescape" first argument is now "true"/"false" (instead of "on"/"off")
 * the "parent" tag has been replaced by a "parent" function ({{ parent() }} instead of {% parent %})
 * the "display" tag has been replaced by a "block" function ({{ block('title') }} instead of {% display title %})
 * removed the grammar and simple token parser (moved to the Twig Extensions repository)

Changes:

 * added "needs_context" option for filters and functions (the context is then passed as a first argument)
 * added global variables support
 * made macros return their value instead of echoing directly (fixes calling a macro in sandbox mode)
 * added the "from" tag to import macros as functions
 * added support for functions (a function is just syntactic sugar for a getAttribute() call)
 * made macros callable when sandbox mode is enabled
 * added an exception when a macro uses a reserved name
 * the "default" filter now uses the "empty" test instead of just checking for null
 * added the "empty" test

* 0.9.10 (2010-12-16)

Backward incompatibilities:

 * The Escaper extension is enabled by default, which means that all displayed
   variables are now automatically escaped. You can revert to the previous
   behavior by removing the extension via $env->removeExtension('escaper')
   or just set the 'autoescape' option to 'false'.
 * removed the "without loop" attribute for the "for" tag (not needed anymore
   as the Optimizer take care of that for most cases)
 * arrays and hashes have now a different syntax
     * arrays keep the same syntax with square brackets: [1, 2]
     * hashes now use curly braces (["a": "b"] should now be written as {"a": "b"})
     * support for "arrays with keys" and "hashes without keys" is not supported anymore ([1, "foo": "bar"] or {"foo": "bar", 1})
 * the i18n extension is now part of the Twig Extensions repository

Changes:

 * added the merge filter
 * removed 'is_escaper' option for filters (a left over from the previous version) -- you must use 'is_safe' now instead
 * fixed usage of operators as method names (like is, in, and not)
 * changed the order of execution for node visitors
 * fixed default() filter behavior when used with strict_variables set to on
 * fixed filesystem loader compatibility with PHAR files
 * enhanced error messages when an unexpected token is parsed in an expression
 * fixed filename not being added to syntax error messages
 * added the autoescape option to enable/disable autoescaping
 * removed the newline after a comment (mimics PHP behavior)
 * added a syntax error exception when parent block is used on a template that does not extend another one
 * made the Escaper extension enabled by default
 * fixed sandbox extension when used with auto output escaping
 * fixed escaper when wrapping a Twig_Node_Print (the original class must be preserved)
 * added an Optimizer extension (enabled by default; optimizes "for" loops and "raw" filters)
 * added priority to node visitors

* 0.9.9 (2010-11-28)

Backward incompatibilities:
 * the self special variable has been renamed to _self
 * the odd and even filters are now tests:
     {{ foo|odd }} must now be written {{ foo is odd }}
 * the "safe" filter has been renamed to "raw"
 * in Node classes,
        sub-nodes are now accessed via getNode() (instead of property access)
        attributes via getAttribute() (instead of array access)
 * the urlencode filter had been renamed to url_encode
 * the include tag now merges the passed variables with the current context by default
   (the old behavior is still possible by adding the "only" keyword)
 * moved Exceptions to Twig_Error_* (Twig_SyntaxError/Twig_RuntimeError are now Twig_Error_Syntax/Twig_Error_Runtime)
 * removed support for {{ 1 < i < 3 }} (use {{ i > 1 and i < 3 }} instead)
 * the "in" filter has been removed ({{ a|in(b) }} should now be written {{ a in b }})

Changes:
 * added file and line to Twig_Error_Runtime exceptions thrown from Twig_Template
 * changed trans tag to accept any variable for the plural count
 * fixed sandbox mode (__toString() method check was not enforced if called implicitly from complex statements)
 * added the ** (power) operator
 * changed the algorithm used for parsing expressions
 * added the spaceless tag
 * removed trim_blocks option
 * added support for is*() methods for attributes (foo.bar now looks for foo->getBar() or foo->isBar())
 * changed all exceptions to extend Twig_Error
 * fixed unary expressions ({{ not(1 or 0) }})
 * fixed child templates (with an extend tag) that uses one or more imports
 * added support for {{ 1 not in [2, 3] }} (more readable than the current {{ not (1 in [2, 3]) }})
 * escaping has been rewritten
 * the implementation of template inheritance has been rewritten
   (blocks can now be called individually and still work with inheritance)
 * fixed error handling for if tag when a syntax error occurs within a subparse process
 * added a way to implement custom logic for resolving token parsers given a tag name
 * fixed js escaper to be stricter (now uses a whilelist-based js escaper)
 * added the following filers: "constant", "trans", "replace", "json_encode"
 * added a "constant" test
 * fixed objects with __toString() not being autoescaped
 * fixed subscript expressions when calling __call() (methods now keep the case)
 * added "test" feature (accessible via the "is" operator)
 * removed the debug tag (should be done in an extension)
 * fixed trans tag when no vars are used in plural form
 * fixed race condition when writing template cache
 * added the special _charset variable to reference the current charset
 * added the special _context variable to reference the current context
 * renamed self to _self (to avoid conflict)
 * fixed Twig_Template::getAttribute() for protected properties

* 0.9.8 (2010-06-28)

Backward incompatibilities:
 * the trans tag plural count is now attached to the plural tag:
    old: `{% trans count %}...{% plural %}...{% endtrans %}`
    new: `{% trans %}...{% plural count %}...{% endtrans %}`

 * added a way to translate strings coming from a variable ({% trans var %})
 * fixed trans tag when used with the Escaper extension
 * fixed default cache umask
 * removed Twig_Template instances from the debug tag output
 * fixed objects with __isset() defined
 * fixed set tag when used with a capture
 * fixed type hinting for Twig_Environment::addFilter() method

* 0.9.7 (2010-06-12)

Backward incompatibilities:
 * changed 'as' to '=' for the set tag ({% set title as "Title" %} must now be {% set title = "Title" %})
 * removed the sandboxed attribute of the include tag (use the new sandbox tag instead)
 * refactored the Node system (if you have custom nodes, you will have to update them to use the new API)

 * added self as a special variable that refers to the current template (useful for importing macros from the current template)
 * added Twig_Template instance support to the include tag
 * added support for dynamic and conditional inheritance ({% extends some_var %} and {% extends standalone ? "minimum" : "base" %})
 * added a grammar sub-framework to ease the creation of custom tags
 * fixed the for tag for large arrays (some loop variables are now only available for arrays and objects that implement the Countable interface)
 * removed the Twig_Resource::resolveMissingFilter() method
 * fixed the filter tag which did not apply filtering to included files
 * added a bunch of unit tests
 * added a bunch of phpdoc
 * added a sandbox tag in the sandbox extension
 * changed the date filter to support any date format supported by DateTime
 * added strict_variable setting to throw an exception when an invalid variable is used in a template (disabled by default)
 * added the lexer, parser, and compiler as arguments to the Twig_Environment constructor
 * changed the cache option to only accepts an explicit path to a cache directory or false
 * added a way to add token parsers, filters, and visitors without creating an extension
 * added three interfaces: Twig_NodeInterface, Twig_TokenParserInterface, and Twig_FilterInterface
 * changed the generated code to match the new coding standards
 * fixed sandbox mode (__toString() method check was not enforced if called implicitly from a simple statement like {{ article }})
 * added an exception when a child template has a non-empty body (as it is always ignored when rendering)

* 0.9.6 (2010-05-12)

 * fixed variables defined outside a loop and for which the value changes in a for loop
 * fixed the test suite for PHP 5.2 and older versions of PHPUnit
 * added support for __call() in expression resolution
 * fixed node visiting for macros (macros are now visited by visitors as any other node)
 * fixed nested block definitions with a parent call (rarely useful but nonetheless supported now)
 * added the cycle filter
 * fixed the Lexer when mbstring.func_overload is used with an mbstring.internal_encoding different from ASCII
 * added a long-syntax for the set tag ({% set foo %}...{% endset %})
 * unit tests are now powered by PHPUnit
 * added support for gettext via the `i18n` extension
 * fixed twig_capitalize_string_filter() and fixed twig_length_filter() when used with UTF-8 values
 * added a more useful exception if an if tag is not closed properly
 * added support for escaping strategy in the autoescape tag
 * fixed lexer when a template has a big chunk of text between/in a block

* 0.9.5 (2010-01-20)

As for any new release, don't forget to remove all cached templates after
upgrading.

If you have defined custom filters, you MUST upgrade them for this release. To
upgrade, replace "array" with "new Twig_Filter_Function", and replace the
environment constant by the "needs_environment" option:

  // before
  'even'   => array('twig_is_even_filter', false),
  'escape' => array('twig_escape_filter', true),

  // after
  'even'   => new Twig_Filter_Function('twig_is_even_filter'),
  'escape' => new Twig_Filter_Function('twig_escape_filter', array('needs_environment' => true)),

If you have created NodeTransformer classes, you will need to upgrade them to
the new interface (please note that the interface is not yet considered
stable).

 * fixed list nodes that did not extend the Twig_NodeListInterface
 * added the "without loop" option to the for tag (it disables the generation of the loop variable)
 * refactored node transformers to node visitors
 * fixed automatic-escaping for blocks
 * added a way to specify variables to pass to an included template
 * changed the automatic-escaping rules to be more sensible and more configurable in custom filters (the documentation lists all the rules)
 * improved the filter system to allow object methods to be used as filters
 * changed the Array and String loaders to actually make use of the cache mechanism
 * included the default filter function definitions in the extension class files directly (Core, Escaper)
 * added the // operator (like the floor() PHP function)
 * added the .. operator (as a syntactic sugar for the range filter when the step is 1)
 * added the in operator (as a syntactic sugar for the in filter)
 * added the following filters in the Core extension: in, range
 * added support for arrays (same behavior as in PHP, a mix between lists and dictionaries, arrays and hashes)
 * enhanced some error messages to provide better feedback in case of parsing errors

* 0.9.4 (2009-12-02)

If you have custom loaders, you MUST upgrade them for this release: The
Twig_Loader base class has been removed, and the Twig_LoaderInterface has also
been changed (see the source code for more information or the documentation).

 * added support for DateTime instances for the date filter
 * fixed loop.last when the array only has one item
 * made it possible to insert newlines in tag and variable blocks
 * fixed a bug when a literal '\n' were present in a template text
 * fixed bug when the filename of a template contains */
 * refactored loaders

* 0.9.3 (2009-11-11)

This release is NOT backward compatible with the previous releases.

  The loaders do not take the cache and autoReload arguments anymore. Instead,
  the Twig_Environment class has two new options: cache and auto_reload.
  Upgrading your code means changing this kind of code:

      $loader = new Twig_Loader_Filesystem('/path/to/templates', '/path/to/compilation_cache', true);
      $twig = new Twig_Environment($loader);

  to something like this:

      $loader = new Twig_Loader_Filesystem('/path/to/templates');
      $twig = new Twig_Environment($loader, array(
        'cache' => '/path/to/compilation_cache',
        'auto_reload' => true,
      ));

 * deprecated the "items" filter as it is not needed anymore
 * made cache and auto_reload options of Twig_Environment instead of arguments of Twig_Loader
 * optimized template loading speed
 * removed output when an error occurs in a template and render() is used
 * made major speed improvements for loops (up to 300% on even the smallest loops)
 * added properties as part of the sandbox mode
 * added public properties support (obj.item can now be the item property on the obj object)
 * extended set tag to support expression as value ({% set foo as 'foo' ~ 'bar' %} )
 * fixed bug when \ was used in HTML

* 0.9.2 (2009-10-29)

 * made some speed optimizations
 * changed the cache extension to .php
 * added a js escaping strategy
 * added support for short block tag
 * changed the filter tag to allow chained filters
 * made lexer more flexible as you can now change the default delimiters
 * added set tag
 * changed default directory permission when cache dir does not exist (more secure)
 * added macro support
 * changed filters first optional argument to be a Twig_Environment instance instead of a Twig_Template instance
 * made Twig_Autoloader::autoload() a static method
 * avoid writing template file if an error occurs
 * added $ escaping when outputting raw strings
 * enhanced some error messages to ease debugging
 * fixed empty cache files when the template contains an error

* 0.9.1 (2009-10-14)

  * fixed a bug in PHP 5.2.6
  * fixed numbers with one than one decimal
  * added support for method calls with arguments ({{ foo.bar('a', 43) }})
  * made small speed optimizations
  * made minor tweaks to allow better extensibility and flexibility

* 0.9.0 (2009-10-12)

 * Initial release<|MERGE_RESOLUTION|>--- conflicted
+++ resolved
@@ -1,4 +1,3 @@
-<<<<<<< HEAD
 * 3.0.0 (2019-XX-XX)
 
  * removed the "if" condition support on the "for" tag
@@ -18,14 +17,11 @@
  * bumped minimum PHP version to 7.2
  * removed PSR-0 classes
 
-* 2.12.0 (2019-XX-XX)
-=======
 * 2.12.1 (2019-XX-XX)
 
  * n/a
 
 * 2.12.0 (2019-10-05)
->>>>>>> c5956737
 
  * added the spaceship operator ("<=>"), useful when using an arrow function in the "sort" filter
  * added support for an "arrow" function on the "sort" filter
