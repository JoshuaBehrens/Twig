--- conflicted
+++ resolved
@@ -1,4 +1,3 @@
-<<<<<<< HEAD
 # 3.3.3 (2021-XX-XX)
 
  * n/a
@@ -93,10 +92,7 @@
  * bumped minimum PHP version to 7.2
  * removed PSR-0 classes
 
-# 2.14.7 (2021-XX-XX)
-=======
 # 2.14.8 (2021-XX-XX)
->>>>>>> 78ac3011
 
  * n/a
 
@@ -105,7 +101,7 @@
  * Allow Symfony 6
  * Improve compatibility with PHP 8.1
  * Explicitly specify the encoding for mb_ord in JS escaper
- 
+
 # 2.14.6 (2021-05-16)
 
  * Revert "Throw a proper exception when a template name is an absolute path (as it has never been supported)"
@@ -460,7 +456,7 @@
 # 1.44.6 (2021-XX-XX)
 
  * n/a
- 
+
 # 1.44.5 (2021-09-17)
 
  * Improve compatibility with PHP 8.1
