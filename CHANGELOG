--- conflicted
+++ resolved
@@ -1,4 +1,3 @@
-<<<<<<< HEAD
 * 3.0.0 (2019-XX-XX)
 
  * n/a
@@ -22,10 +21,7 @@
  * bumped minimum PHP version to 7.2
  * removed PSR-0 classes
 
-* 2.12.2 (2019-XX-XX)
-=======
 * 2.12.3 (2019-XX-XX)
->>>>>>> 208b7452
 
  * n/a
 
