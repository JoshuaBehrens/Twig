<<<<<<< HEAD
* 3.0.0 (2019-XX-XX)

 * removed the "filter" tag
 * added type hints everywhere
 * changed Environment::resolveTemplate() to always return a TemplateWrapper instance
 * removed Template::__toString()
 * removed Parser::isReservedMacroName()
 * removed SanboxedPrintNode
 * removed Node::setTemplateName()
 * made classes maked as "@final" final
 * removed InitRuntimeInterface, ExistsLoaderInterface, and SourceContextLoaderInterface
 * removed the "spaceless" tag
 * removed Twig\Environment::getBaseTemplateClass() and Twig\Environment::setBaseTemplateClass()
 * removed the "base_template_class" option on Twig\Environment
 * bumped minimum PHP version to 7.2
 * removed PSR-0 classes

* 2.9.0 (2019-XX-XX)
=======
* 2.9.1 (2019-XX-XX)

 * n/a

* 2.9.0 (2019-04-28)
>>>>>>> 081c8234

 * deprecated returning "false" to remove a Node from NodeVisitorInterface::leaveNode()
 * allowed Twig\NodeVisitor\NodeVisitorInterface::leaveNode() to return "null" instead of "false" (same meaning)
 * deprecated the "filter" tag (use the "apply" tag instead)
 * added the "apply" tag as a replacement for the "filter" tag
 * allowed Twig\Loader\FilesystemLoader::findTemplate() to return "null" instead of "false" (same meaning)
 * added support for "Twig\Markup" instances in the "in" test
 * fixed "import" when macros are stored in a template string
 * fixed Lexer when using custom options containing the # char
 * added template line number to twig_get_attribute()

* 2.8.1 (2019-04-16)

 * fixed EscaperNodeVisitor
 * deprecated passing a 3rd, 4th, and 5th arguments to the Sandbox exception classes
 * deprecated Node::setTemplateName() in favor of Node::setSourceContext()

* 2.8.0 (2019-04-16)

 * added Traversable support for the length filter
 * fixed some wrong location in error messages
 * made exception creation faster
 * made escaping on ternary expressions (?: and ??) more fine-grained
 * added the possibility to give a nice name to string templates (template_from_string function)
 * fixed the "with" behavior to always include the globals (for consistency with the "include" and "embed" tags)
 * fixed "include" with "ignore missing" when an error loading occurs in the included template
 * added support for a new whitespace trimming option ({%~ ~%}, {{~ ~}}, {#~ ~#})
 * added the "column" filter

* 2.7.4 (2019-03-23)

 * fixed variadic support
 * fixed CheckToStringNode implementation (broken when a function/filter is variadic)

* 2.7.3 (2019-03-21)

 * fixed the spaceless filter so that it behaves like the spaceless tag
 * fixed BC break on Environment::resolveTemplate()
 * allowed Traversable objects to be used in the "with" tag
 * allowed Traversable objects to be used in the "with" tag
 * allowed Traversable objects to be used in the "with" argument of the "include" and "embed" tags

* 2.7.2 (2019-03-12)

 * added TemplateWrapper::getTemplateName()

* 2.7.1 (2019-03-12)

 * fixed class aliases

* 2.7.0 (2019-03-12)

 * fixed sandbox security issue (under some circumstances, calling the
   __toString() method on an object was possible even if not allowed by the
   security policy)
 * fixed batch filter clobbers array keys when fill parameter is used
 * added preserveKeys support for the batch filter
 * fixed "embed" support when used from "template_from_string"
 * deprecated passing a Twig\Template to Twig\Environment::load()/Twig\Environment::resolveTemplate()
 * added the possibility to pass a TemplateWrapper to Twig\Environment::load()
 * marked Twig\Environment::getTemplateClass() as internal (implementation detail)
 * improved the performance of the sandbox
 * deprecated the spaceless tag
 * added a spaceless filter
 * added max value to the "random" function
 * deprecated Twig\Extension\InitRuntimeInterface
 * deprecated Twig\Loader\ExistsLoaderInterface
 * deprecated PSR-0 classes in favor of namespaced ones
 * made namespace classes the default classes (PSR-0 ones are aliases now)
 * added Twig\Loader\ChainLoader::getLoaders()
 * removed duplicated directory separator in FilesystemLoader
 * deprecated the "base_template_class" option on Twig\Environment
 * deprecated the Twig\Environment::getBaseTemplateClass() and
   Twig\Environment::setBaseTemplateClass() methods
 * changed internal code to use the namespaced classes as much as possible
 * deprecated Twig_Parser::isReservedMacroName()

* 2.6.2 (2019-01-14)

 * fixed regression (key exists check for non ArrayObject objects)

* 2.6.1 (2019-01-14)

 * fixed ArrayObject access with a null value
 * fixed embedded templates starting with a BOM
 * fixed using a Twig_TemplateWrapper instance as an argument to extends
 * fixed error location when calling an undefined block
 * deprecated passing a string as a source on Twig_Error
 * switched generated code to use the PHP short array notation
 * fixed float representation in compiled templates
 * added a second argument to the join filter (last separator configuration)

* 2.6.0 (2018-12-16)

 * made sure twig_include returns a string
 * fixed multi-byte UFT-8 in escape('html_attr')
 * added the "deprecated" tag
 * added support for dynamically named tests
 * fixed GlobalsInterface extended class
 * fixed filesystem loader throwing an exception instead of returning false

* 2.5.0 (2018-07-13)

 * deprecated using the spaceless tag at the root level of a child template (noop anyway)
 * deprecated the possibility to define a block in a non-capturing block in a child template
 * added the Symfony ctype polyfill as a dependency
 * fixed reporting the proper location for errors compiled in templates
 * fixed the error handling for the optimized extension-based function calls
 * ensured that syntax errors are triggered with the right line
 * "js" filter now produces valid JSON

* 2.4.8 (2018-04-02)

 * fixed a regression when using the "default" filter or the "defined" test on non-existing arrays

* 2.4.7 (2018-03-20)

 * optimized runtime performance
 * optimized parser performance by inlining the constant values
 * fixed block names unicity
 * fixed counting children of SimpleXMLElement objects
 * added missing else clause to avoid infinite loops
 * fixed .. (range operator) in sandbox policy

* 2.4.6 (2018-03-03)

 * fixed a regression in the way the profiler is registered in templates

* 2.4.5 (2018-03-02)

 * optimized the performance of calling an extension method at runtime
 * optimized the performance of the dot operator for array and method calls
 * added an exception when using "===" instead of "same as"
 * fixed possible array to string conversion concealing actual error
 * made variable names deterministic in compiled templates
 * fixed length filter when passing an instance of IteratorAggregate
 * fixed Environment::resolveTemplate to accept instances of TemplateWrapper

* 2.4.4 (2017-09-27)

 * added Twig_Profiler_Profile::reset()
 * fixed use TokenParser to return an empty Node
 * added RuntimeExtensionInterface
 * added circular reference detection when loading templates
 * added support for runtime loaders in IntegrationTestCase
 * fixed deprecation when using Twig_Profiler_Dumper_Html
 * removed @final from Twig_Profiler_Dumper_Text

* 2.4.3 (2017-06-07)

 * fixed namespaces introduction

* 2.4.2 (2017-06-05)

 * fixed namespaces introduction

* 2.4.1 (2017-06-05)

 * fixed namespaces introduction

* 2.4.0 (2017-06-05)

 * added support for PHPUnit 6 when testing extensions
 * fixed PHP 7.2 compatibility
 * fixed template name generation in Twig_Environment::createTemplate()
 * removed final tag on Twig_TokenParser_Include
 * dropped HHVM support
 * added namespaced aliases for all (non-deprecated) classes and interfaces
 * marked Twig_Filter, Twig_Function, Twig_Test, Twig_Node_Module and Twig_Profiler_Profile as final via the @final annotation

* 2.3.2 (2017-04-20)

 * fixed edge case in the method cache for Twig attributes

* 2.3.1 (2017-04-18)

 * fixed the empty() test

* 2.3.0 (2017-03-22)

 * fixed a race condition handling when writing cache files
 * "length" filter now returns string length when applied to an object that does
   not implement \Countable but provides __toString()
 * "empty" test will now consider the return value of the __toString() method for
   objects implement __toString() but not \Countable
 * fixed JS escaping for unicode characters with higher code points
 * added error message when calling `parent()` in a block that doesn't exist in the parent template

* 2.2.0 (2017-02-26)

 * added a PSR-11 compatible runtime loader
 * added `side` argument to `trim` to allow left or right trimming only.

* 2.1.0 (2017-01-11)

 * fixed twig_get_attribute()
 * added Twig_NodeCaptureInterface for nodes that capture all output

* 2.0.0 (2017-01-05)

 * removed the C extension
 * moved Twig_Environment::getAttribute() to twig_get_attribute()
 * removed Twig_Environment::getLexer(), Twig_Environment::getParser(), Twig_Environment::getCompiler()
 * removed Twig_Compiler::getFilename()
 * added hasser support in Twig_Template::getAttribute()
 * sped up the json_encode filter
 * removed reserved macro names; all names can be used as macro
 * removed Twig_Template::getEnvironment()
 * changed _self variable to return the current template name
 * made the loader a required argument of Twig_Environment constructor
 * removed Twig_Environment::clearTemplateCache()
 * removed Twig_Autoloader (use Composer instead)
 * removed `true` as an equivalent to `html` for the auto-escaping strategy
 * removed pre-1.8 autoescape tag syntax
 * dropped support for PHP 5.x
 * removed the ability to register a global variable after the runtime or the extensions have been initialized
 * improved the performance of the filesystem loader
 * removed features that were deprecated in 1.x

* 1.40.1 (2019-XX-XX)

* n/a

* 1.40.0 (2019-04-28)

 * allowed Twig\NodeVisitor\NodeVisitorInterface::leaveNode() to return "null" instead of "false" (same meaning)
 * added the "apply" tag as a replacement for the "filter" tag
 * allowed Twig\Loader\FilesystemLoader::findTemplate() to return "null" instead of "false" (same meaning)
 * added support for "Twig\Markup" instances in the "in" test
 * fixed Lexer when using custom options containing the # char
 * fixed "import" when macros are stored in a template string

* 1.39.1 (2019-04-16)

 * fixed EscaperNodeVisitor

* 1.39.0 (2019-04-16)

 * added Traversable support for the length filter
 * fixed some wrong location in error messages
 * made exception creation faster
 * made escaping on ternary expressions (?: and ??) more fine-grained
 * added the possibility to give a nice name to string templates (template_from_string function)
 * fixed the "with" behavior to always include the globals (for consistency with the "include" and "embed" tags)
 * fixed "include" with "ignore missing" when an error loading occurs in the included template
 * added support for a new whitespace trimming option ({%~ ~%}, {{~ ~}}, {#~ ~#})

* 1.38.4 (2019-03-23)

 * fixed CheckToStringNode implementation (broken when a function/filter is variadic)

* 1.38.3 (2019-03-21)

 * fixed the spaceless filter so that it behaves like the spaceless tag
 * fixed BC break on Environment::resolveTemplate()
 * fixed the bundled Autoloader to also load namespaced classes
 * allowed Traversable objects to be used in the "with" tag
 * allowed Traversable objects to be used in the "with" argument of the "include" and "embed" tags

* 1.38.2 (2019-03-12)

 * added TemplateWrapper::getTemplateName()

* 1.38.1 (2019-03-12)

 * fixed class aliases

* 1.38.0 (2019-03-12)

 * fixed sandbox security issue (under some circumstances, calling the
   __toString() method on an object was possible even if not allowed by the
   security policy)
 * fixed batch filter clobbers array keys when fill parameter is used
 * added preserveKeys support for the batch filter
 * fixed "embed" support when used from "template_from_string"
 * added the possibility to pass a TemplateWrapper to Twig\Environment::load()
 * improved the performance of the sandbox
 * added a spaceless filter
 * added max value to the "random" function
 * made namespace classes the default classes (PSR-0 ones are aliases now)
 * removed duplicated directory separator in FilesystemLoader
 * added Twig\Loader\ChainLoader::getLoaders()
 * changed internal code to use the namespaced classes as much as possible

* 1.37.1 (2019-01-14)

 * fixed regression (key exists check for non ArrayObject objects)
 * fixed logic in TemplateWrapper

* 1.37.0 (2019-01-14)

 * fixed ArrayObject access with a null value
 * fixed embedded templates starting with a BOM
 * fixed using a Twig_TemplateWrapper instance as an argument to extends
 * switched generated code to use the PHP short array notation
 * dropped PHP 5.3 support
 * fixed float representation in compiled templates
 * added a second argument to the join filter (last separator configuration)

* 1.36.0 (2018-12-16)

 * made sure twig_include returns a string
 * fixed multi-byte UFT-8 in escape('html_attr')
 * added the "deprecated" tag
 * added support for dynamically named tests
 * fixed GlobalsInterface extended class
 * fixed filesystem loader throwing an exception instead of returning false

* 1.35.4 (2018-07-13)

 * ensured that syntax errors are triggered with the right line
 * added the Symfony ctype polyfill as a dependency
 * "js" filter now produces valid JSON

* 1.35.3 (2018-03-20)

 * fixed block names unicity
 * fixed counting children of SimpleXMLElement objects
 * added missing else clause to avoid infinite loops
 * fixed .. (range operator) in sandbox policy

* 1.35.2 (2018-03-03)

 * fixed a regression in the way the profiler is registered in templates

* 1.35.1 (2018-03-02)

 * added an exception when using "===" instead of "same as"
 * fixed possible array to string conversion concealing actual error
 * made variable names deterministic in compiled templates
 * fixed length filter when passing an instance of IteratorAggregate
 * fixed Environment::resolveTemplate to accept instances of TemplateWrapper

* 1.35.0 (2017-09-27)

 * added Twig_Profiler_Profile::reset()
 * fixed use TokenParser to return an empty Node
 * added RuntimeExtensionInterface
 * added circular reference detection when loading templates

* 1.34.4 (2017-07-04)

 * added support for runtime loaders in IntegrationTestCase
 * fixed deprecation when using Twig_Profiler_Dumper_Html

* 1.34.3 (2017-06-07)

 * fixed namespaces introduction

* 1.34.2 (2017-06-05)

 * fixed namespaces introduction

* 1.34.1 (2017-06-05)

 * fixed namespaces introduction

* 1.34.0 (2017-06-05)

 * added support for PHPUnit 6 when testing extensions
 * fixed PHP 7.2 compatibility
 * fixed template name generation in Twig_Environment::createTemplate()
 * removed final tag on Twig_TokenParser_Include
 * added namespaced aliases for all (non-deprecated) classes and interfaces
 * dropped HHVM support
 * dropped PHP 5.2 support

* 1.33.2 (2017-04-20)

 * fixed edge case in the method cache for Twig attributes

* 1.33.1 (2017-04-18)

 * fixed the empty() test

* 1.33.0 (2017-03-22)

 * fixed a race condition handling when writing cache files
 * "length" filter now returns string length when applied to an object that does
   not implement \Countable but provides __toString()
 * "empty" test will now consider the return value of the __toString() method for
   objects implement __toString() but not \Countable
 * fixed JS escaping for unicode characters with higher code points

* 1.32.0 (2017-02-26)

 * fixed deprecation notice in Twig_Util_DeprecationCollector
 * added a PSR-11 compatible runtime loader
 * added `side` argument to `trim` to allow left or right trimming only.

* 1.31.0 (2017-01-11)

 * added Twig_NodeCaptureInterface for nodes that capture all output
 * fixed marking the environment as initialized too early
 * fixed C89 compat for the C extension
 * turned fatal error into exception when a previously generated cache is corrupted
 * fixed offline cache warm-ups for embedded templates

* 1.30.0 (2016-12-23)

 * added Twig_FactoryRuntimeLoader
 * deprecated function/test/filter/tag overriding
 * deprecated the "disable_c_ext" attribute on Twig_Node_Expression_GetAttr

* 1.29.0 (2016-12-13)

 * fixed sandbox being left enabled if an exception is thrown while rendering
 * marked some classes as being final (via @final)
 * made Twig_Error report real source path when possible
 * added support for {{ _self }} to provide an upgrade path from 1.x to 2.0 (replaces {{ _self.templateName }})
 * deprecated silent display of undefined blocks
 * deprecated support for mbstring.func_overload != 0

* 1.28.2 (2016-11-23)

 * fixed precedence between getFoo() and isFoo() in Twig_Template::getAttribute()
 * improved a deprecation message

* 1.28.1 (2016-11-18)

 * fixed block() function when used with a template argument

* 1.28.0 (2016-11-17)

 * added support for the PHP 7 null coalescing operator for the ?? Twig implementation
 * exposed a way to access template data and methods in a portable way
 * changed context access to use the PHP 7 null coalescing operator when available
 * added the "with" tag
 * added support for a custom template on the block() function
 * added "is defined" support for block() and constant()
 * optimized the way attributes are fetched

* 1.27.0 (2016-10-25)

 * deprecated Twig_Parser::getEnvironment()
 * deprecated Twig_Parser::addHandler() and Twig_Parser::addNodeVisitor()
 * deprecated Twig_Compiler::addIndentation()
 * fixed regression when registering two extensions having the same class name
 * deprecated Twig_LoaderInterface::getSource() (implement Twig_SourceContextLoaderInterface instead)
 * fixed the filesystem loader with relative paths
 * deprecated Twig_Node::getLine() in favor of Twig_Node::getTemplateLine()
 * deprecated Twig_Template::getSource() in favor of Twig_Template::getSourceContext()
 * deprecated Twig_Node::getFilename() in favor of Twig_Node::getTemplateName()
 * deprecated the "filename" escaping strategy (use "name" instead)
 * added Twig_Source to hold information about the original template
 * deprecated Twig_Error::getTemplateFile() and Twig_Error::setTemplateFile() in favor of Twig_Error::getTemplateName() and Twig_Error::setTemplateName()
 * deprecated Parser::getFilename()
 * fixed template paths when a template name contains a protocol like vfs://
 * improved debugging with Twig_Sandbox_SecurityError exceptions for disallowed methods and properties

* 1.26.1 (2016-10-05)

 * removed template source code from generated template classes when debug is disabled
 * fixed default implementation of Twig_Template::getDebugInfo() for better BC
 * fixed regression on static calls for functions/filters/tests

* 1.26.0 (2016-10-02)

 * added template cache invalidation based on more environment options
 * added a missing deprecation notice
 * fixed template paths when a template is stored in a PHAR file
 * allowed filters/functions/tests implementation to use a different class than the extension they belong to
 * deprecated Twig_ExtensionInterface::getName()

* 1.25.0 (2016-09-21)

 * changed the way we store template source in template classes
 * removed usage of realpath in cache keys
 * fixed Twig cache sharing when used with different versions of PHP
 * removed embed parent workaround for simple use cases
 * deprecated the ability to store non Node instances in Node::$nodes
 * deprecated Twig_Environment::getLexer(), Twig_Environment::getParser(), Twig_Environment::getCompiler()
 * deprecated Twig_Compiler::getFilename()

* 1.24.2 (2016-09-01)

 * fixed static callables
 * fixed a potential PHP warning when loading the cache
 * fixed a case where the autoescaping does not work as expected

* 1.24.1 (2016-05-30)

 * fixed reserved keywords (forbids true, false, null and none keywords for variables names)
 * fixed support for PHP7 (Throwable support)
 * marked the following methods as being internals on Twig_Environment:
   getFunctions(), getFilters(), getTests(), getFunction(), getFilter(), getTest(),
   getTokenParsers(), getTags(), getNodeVisitors(), getUnaryOperators(), getBinaryOperators(),
   getFunctions(), getFilters(), getGlobals(), initGlobals(), initExtensions(), and initExtension()

* 1.24.0 (2016-01-25)

 * adding support for the ?? operator
 * fixed the defined test when used on a constant, a map, or a sequence
 * undeprecated _self (should only be used to get the template name, not the template instance)
 * fixed parsing on PHP7

* 1.23.3 (2016-01-11)

 * fixed typo

* 1.23.2 (2015-01-11)

 * added versions in deprecated messages
 * made file cache tolerant for trailing (back)slashes on directory configuration
 * deprecated unused Twig_Node_Expression_ExtensionReference class

* 1.23.1 (2015-11-05)

 * fixed some exception messages which triggered PHP warnings
 * fixed BC on Twig_Test_NodeTestCase

* 1.23.0 (2015-10-29)

 * deprecated the possibility to override an extension by registering another one with the same name
 * deprecated Twig_ExtensionInterface::getGlobals() (added Twig_Extension_GlobalsInterface for BC)
 * deprecated Twig_ExtensionInterface::initRuntime() (added Twig_Extension_InitRuntimeInterface for BC)
 * deprecated Twig_Environment::computeAlternatives()

* 1.22.3 (2015-10-13)

 * fixed regression when using null as a cache strategy
 * improved performance when checking template freshness
 * fixed warnings when loaded templates do not exist
 * fixed template class name generation to prevent possible collisions
 * fixed logic for custom escapers to call them even on integers and null values
 * changed template cache names to take into account the Twig C extension

* 1.22.2 (2015-09-22)

 * fixed a race condition in template loading

* 1.22.1 (2015-09-15)

 * fixed regression in template_from_string

* 1.22.0 (2015-09-13)

 * made Twig_Test_IntegrationTestCase more flexible
 * added an option to force PHP bytecode invalidation when writing a compiled template into the cache
 * fixed the profiler duration for the root node
 * changed template cache names to take into account enabled extensions
 * deprecated Twig_Environment::clearCacheFiles(), Twig_Environment::getCacheFilename(),
   Twig_Environment::writeCacheFile(), and Twig_Environment::getTemplateClassPrefix()
 * added a way to override the filesystem template cache system
 * added a way to get the original template source from Twig_Template

* 1.21.2 (2015-09-09)

 * fixed variable names for the deprecation triggering code
 * fixed escaping strategy detection based on filename
 * added Traversable support for replace, merge, and sort
 * deprecated support for character by character replacement for the "replace" filter

* 1.21.1 (2015-08-26)

 * fixed regression when using the deprecated Twig_Test_* classes

* 1.21.0 (2015-08-24)

 * added deprecation notices for deprecated features
 * added a deprecation "framework" for filters/functions/tests and test fixtures

* 1.20.0 (2015-08-12)

 * forbid access to the Twig environment from templates and internal parts of Twig_Template
 * fixed limited RCEs when in sandbox mode
 * deprecated Twig_Template::getEnvironment()
 * deprecated the _self variable for usage outside of the from and import tags
 * added Twig_BaseNodeVisitor to ease the compatibility of node visitors
   between 1.x and 2.x

* 1.19.0 (2015-07-31)

 * fixed wrong error message when including an undefined template in a child template
 * added support for variadic filters, functions, and tests
 * added support for extra positional arguments in macros
 * added ignore_missing flag to the source function
 * fixed batch filter with zero items
 * deprecated Twig_Environment::clearTemplateCache()
 * fixed sandbox disabling when using the include function

* 1.18.2 (2015-06-06)

 * fixed template/line guessing in exceptions for nested templates
 * optimized the number of inodes and the size of realpath cache when using the cache

* 1.18.1 (2015-04-19)

 * fixed memory leaks in the C extension
 * deprecated Twig_Loader_String
 * fixed the slice filter when used with a SimpleXMLElement object
 * fixed filesystem loader when trying to load non-files (like directories)

* 1.18.0 (2015-01-25)

 * fixed some error messages where the line was wrong (unknown variables or argument names)
 * added a new way to customize the main Module node (via empty nodes)
 * added Twig_Environment::createTemplate() to create a template from a string
 * added a profiler
 * fixed filesystem loader cache when different file paths are used for the same template

* 1.17.0 (2015-01-14)

 * added a 'filename' autoescaping strategy, which dynamically chooses the
   autoescaping strategy for a template based on template file extension.

* 1.16.3 (2014-12-25)

 * fixed regression for dynamic parent templates
 * fixed cache management with statcache
 * fixed a regression in the slice filter

* 1.16.2 (2014-10-17)

 * fixed timezone on dates as strings
 * fixed 2-words test names when a custom node class is not used
 * fixed macros when using an argument named like a PHP super global (like GET or POST)
 * fixed date_modify when working with DateTimeImmutable
 * optimized for loops
 * fixed multi-byte characters handling in the split filter
 * fixed a regression in the in operator
 * fixed a regression in the slice filter

* 1.16.1 (2014-10-10)

 * improved error reporting in a sandboxed template
 * fixed missing error file/line information under certain circumstances
 * fixed wrong error line number in some error messages
 * fixed the in operator to use strict comparisons
 * sped up the slice filter
 * fixed for mb function overload mb_substr acting different
 * fixed the attribute() function when passing a variable for the arguments

* 1.16.0 (2014-07-05)

 * changed url_encode to always encode according to RFC 3986
 * fixed inheritance in a 'use'-hierarchy
 * removed the __toString policy check when the sandbox is disabled
 * fixed recursively calling blocks in templates with inheritance

* 1.15.1 (2014-02-13)

 * fixed the conversion of the special '0000-00-00 00:00' date
 * added an error message when trying to import an undefined block from a trait
 * fixed a C extension crash when accessing defined but uninitialized property.

* 1.15.0 (2013-12-06)

 * made ignoreStrictCheck in Template::getAttribute() works with __call() methods throwing BadMethodCallException
 * added min and max functions
 * added the round filter
 * fixed a bug that prevented the optimizers to be enabled/disabled selectively
 * fixed first and last filters for UTF-8 strings
 * added a source function to include the content of a template without rendering it
 * fixed the C extension sandbox behavior when get or set is prepend to method name

* 1.14.2 (2013-10-30)

 * fixed error filename/line when an error occurs in an included file
 * allowed operators that contain whitespaces to have more than one whitespace
 * allowed tests to be made of 1 or 2 words (like "same as" or "divisible by")

* 1.14.1 (2013-10-15)

 * made it possible to use named operators as variables
 * fixed the possibility to have a variable named 'matches'
 * added support for PHP 5.5 DateTimeInterface

* 1.14.0 (2013-10-03)

 * fixed usage of the html_attr escaping strategy to avoid double-escaping with the html strategy
 * added new operators: ends with, starts with, and matches
 * fixed some compatibility issues with HHVM
 * added a way to add custom escaping strategies
 * fixed the C extension compilation on Windows
 * fixed the batch filter when using a fill argument with an exact match of elements to batch
 * fixed the filesystem loader cache when a template name exists in several namespaces
 * fixed template_from_string when the template includes or extends other ones
 * fixed a crash of the C extension on an edge case

* 1.13.2 (2013-08-03)

 * fixed the error line number for an error occurs in and embedded template
 * fixed crashes of the C extension on some edge cases

* 1.13.1 (2013-06-06)

 * added the possibility to ignore the filesystem constructor argument in Twig_Loader_Filesystem
 * fixed Twig_Loader_Chain::exists() for a loader which implements Twig_ExistsLoaderInterface
 * adjusted backtrace call to reduce memory usage when an error occurs
 * added support for object instances as the second argument of the constant test
 * fixed the include function when used in an assignment

* 1.13.0 (2013-05-10)

 * fixed getting a numeric-like item on a variable ('09' for instance)
 * fixed getting a boolean or float key on an array, so it is consistent with PHP's array access:
   `{{ array[false] }}` behaves the same as `echo $array[false];` (equals `$array[0]`)
 * made the escape filter 20% faster for happy path (escaping string for html with UTF-8)
 * changed ☃ to § in tests
 * enforced usage of named arguments after positional ones

* 1.12.3 (2013-04-08)

 * fixed a security issue in the filesystem loader where it was possible to include a template one
   level above the configured path
 * fixed fatal error that should be an exception when adding a filter/function/test too late
 * added a batch filter
 * added support for encoding an array as query string in the url_encode filter

* 1.12.2 (2013-02-09)

 * fixed the timezone used by the date filter and function when the given date contains a timezone (like 2010-01-28T15:00:00+02:00)
 * fixed globals when getGlobals is called early on
 * added the first and last filter

* 1.12.1 (2013-01-15)

 * added support for object instances as the second argument of the constant function
 * relaxed globals management to avoid a BC break
 * added support for {{ some_string[:2] }}

* 1.12.0 (2013-01-08)

 * added verbatim as an alias for the raw tag to avoid confusion with the raw filter
 * fixed registration of tests and functions as anonymous functions
 * fixed globals management

* 1.12.0-RC1 (2012-12-29)

 * added an include function (does the same as the include tag but in a more flexible way)
 * added the ability to use any PHP callable to define filters, functions, and tests
 * added a syntax error when using a loop variable that is not defined
 * added the ability to set default values for macro arguments
 * added support for named arguments for filters, tests, and functions
 * moved filters/functions/tests syntax errors to the parser
 * added support for extended ternary operator syntaxes

* 1.11.1 (2012-11-11)

 * fixed debug info line numbering (was off by 2)
 * fixed escaping when calling a macro inside another one (regression introduced in 1.9.1)
 * optimized variable access on PHP 5.4
 * fixed a crash of the C extension when an exception was thrown from a macro called without being imported (using _self.XXX)

* 1.11.0 (2012-11-07)

 * fixed macro compilation when a variable name is a PHP reserved keyword
 * changed the date filter behavior to always apply the default timezone, except if false is passed as the timezone
 * fixed bitwise operator precedences
 * added the template_from_string function
 * fixed default timezone usage for the date function
 * optimized the way Twig exceptions are managed (to make them faster)
 * added Twig_ExistsLoaderInterface (implementing this interface in your loader make the chain loader much faster)

* 1.10.3 (2012-10-19)

 * fixed wrong template location in some error messages
 * reverted a BC break introduced in 1.10.2
 * added a split filter

* 1.10.2 (2012-10-15)

 * fixed macro calls on PHP 5.4

* 1.10.1 (2012-10-15)

 * made a speed optimization to macro calls when imported via the "import" tag
 * fixed C extension compilation on Windows
 * fixed a segfault in the C extension when using DateTime objects

* 1.10.0 (2012-09-28)

 * extracted functional tests framework to make it reusable for third-party extensions
 * added namespaced templates support in Twig_Loader_Filesystem
 * added Twig_Loader_Filesystem::prependPath()
 * fixed an error when a token parser pass a closure as a test to the subparse() method

* 1.9.2 (2012-08-25)

 * fixed the in operator for objects that contain circular references
 * fixed the C extension when accessing a public property of an object implementing the \ArrayAccess interface

* 1.9.1 (2012-07-22)

 * optimized macro calls when auto-escaping is on
 * fixed wrong parent class for Twig_Function_Node
 * made Twig_Loader_Chain more explicit about problems

* 1.9.0 (2012-07-13)

 * made the parsing independent of the template loaders
 * fixed exception trace when an error occurs when rendering a child template
 * added escaping strategies for CSS, URL, and HTML attributes
 * fixed nested embed tag calls
 * added the date_modify filter

* 1.8.3 (2012-06-17)

 * fixed paths in the filesystem loader when passing a path that ends with a slash or a backslash
 * fixed escaping when a project defines a function named html or js
 * fixed chmod mode to apply the umask correctly

* 1.8.2 (2012-05-30)

 * added the abs filter
 * fixed a regression when using a number in template attributes
 * fixed compiler when mbstring.func_overload is set to 2
 * fixed DateTimeZone support in date filter

* 1.8.1 (2012-05-17)

 * fixed a regression when dealing with SimpleXMLElement instances in templates
 * fixed "is_safe" value for the "dump" function when "html_errors" is not defined in php.ini
 * switched to use mbstring whenever possible instead of iconv (you might need to update your encoding as mbstring and iconv encoding names sometimes differ)

* 1.8.0 (2012-05-08)

 * enforced interface when adding tests, filters, functions, and node visitors from extensions
 * fixed a side-effect of the date filter where the timezone might be changed
 * simplified usage of the autoescape tag; the only (optional) argument is now the escaping strategy or false (with a BC layer)
 * added a way to dynamically change the auto-escaping strategy according to the template "filename"
 * changed the autoescape option to also accept a supported escaping strategy (for BC, true is equivalent to html)
 * added an embed tag

* 1.7.0 (2012-04-24)

 * fixed a PHP warning when using CIFS
 * fixed template line number in some exceptions
 * added an iterable test
 * added an error when defining two blocks with the same name in a template
 * added the preserves_safety option for filters
 * fixed a PHP notice when trying to access a key on a non-object/array variable
 * enhanced error reporting when the template file is an instance of SplFileInfo
 * added Twig_Environment::mergeGlobals()
 * added compilation checks to avoid misuses of the sandbox tag
 * fixed filesystem loader freshness logic for high traffic websites
 * fixed random function when charset is null

* 1.6.5 (2012-04-11)

 * fixed a regression when a template only extends another one without defining any blocks

* 1.6.4 (2012-04-02)

 * fixed PHP notice in Twig_Error::guessTemplateLine() introduced in 1.6.3
 * fixed performance when compiling large files
 * optimized parent template creation when the template does not use dynamic inheritance

* 1.6.3 (2012-03-22)

 * fixed usage of Z_ADDREF_P for PHP 5.2 in the C extension
 * fixed compilation of numeric values used in templates when using a locale where the decimal separator is not a dot
 * made the strategy used to guess the real template file name and line number in exception messages much faster and more accurate

* 1.6.2 (2012-03-18)

 * fixed sandbox mode when used with inheritance
 * added preserveKeys support for the slice filter
 * fixed the date filter when a DateTime instance is passed with a specific timezone
 * added a trim filter

* 1.6.1 (2012-02-29)

 * fixed Twig C extension
 * removed the creation of Twig_Markup instances when not needed
 * added a way to set the default global timezone for dates
 * fixed the slice filter on strings when the length is not specified
 * fixed the creation of the cache directory in case of a race condition

* 1.6.0 (2012-02-04)

 * fixed raw blocks when used with the whitespace trim option
 * made a speed optimization to macro calls when imported via the "from" tag
 * fixed globals, parsers, visitors, filters, tests, and functions management in Twig_Environment when a new one or new extension is added
 * fixed the attribute function when passing arguments
 * added slice notation support for the [] operator (syntactic sugar for the slice operator)
 * added a slice filter
 * added string support for the reverse filter
 * fixed the empty test and the length filter for Twig_Markup instances
 * added a date function to ease date comparison
 * fixed unary operators precedence
 * added recursive parsing support in the parser
 * added string and integer handling for the random function

* 1.5.1 (2012-01-05)

 * fixed a regression when parsing strings

* 1.5.0 (2012-01-04)

 * added Traversable objects support for the join filter

* 1.5.0-RC2 (2011-12-30)

 * added a way to set the default global date interval format
 * fixed the date filter for DateInterval instances (setTimezone() does not exist for them)
 * refactored Twig_Template::display() to ease its extension
 * added a number_format filter

* 1.5.0-RC1 (2011-12-26)

 * removed the need to quote hash keys
 * allowed hash keys to be any expression
 * added a do tag
 * added a flush tag
 * added support for dynamically named filters and functions
 * added a dump function to help debugging templates
 * added a nl2br filter
 * added a random function
 * added a way to change the default format for the date filter
 * fixed the lexer when an operator ending with a letter ends a line
 * added string interpolation support
 * enhanced exceptions for unknown filters, functions, tests, and tags

* 1.4.0 (2011-12-07)

 * fixed lexer when using big numbers (> PHP_INT_MAX)
 * added missing preserveKeys argument to the reverse filter
 * fixed macros containing filter tag calls

* 1.4.0-RC2 (2011-11-27)

 * removed usage of Reflection in Twig_Template::getAttribute()
 * added a C extension that can optionally replace Twig_Template::getAttribute()
 * added negative timestamp support to the date filter

* 1.4.0-RC1 (2011-11-20)

 * optimized variable access when using PHP 5.4
 * changed the precedence of the .. operator to be more consistent with languages that implements such a feature like Ruby
 * added an Exception to Twig_Loader_Array::isFresh() method when the template does not exist to be consistent with other loaders
 * added Twig_Function_Node to allow more complex functions to have their own Node class
 * added Twig_Filter_Node to allow more complex filters to have their own Node class
 * added Twig_Test_Node to allow more complex tests to have their own Node class
 * added a better error message when a template is empty but contain a BOM
 * fixed "in" operator for empty strings
 * fixed the "defined" test and the "default" filter (now works with more than one call (foo.bar.foo) and for both values of the strict_variables option)
 * changed the way extensions are loaded (addFilter/addFunction/addGlobal/addTest/addNodeVisitor/addTokenParser/addExtension can now be called in any order)
 * added Twig_Environment::display()
 * made the escape filter smarter when the encoding is not supported by PHP
 * added a convert_encoding filter
 * moved all node manipulations outside the compile() Node method
 * made several speed optimizations

* 1.3.0 (2011-10-08)

no changes

* 1.3.0-RC1 (2011-10-04)

 * added an optimization for the parent() function
 * added cache reloading when auto_reload is true and an extension has been modified
 * added the possibility to force the escaping of a string already marked as safe (instance of Twig_Markup)
 * allowed empty templates to be used as traits
 * added traits support for the "parent" function

* 1.2.0 (2011-09-13)

no changes

* 1.2.0-RC1 (2011-09-10)

 * enhanced the exception when a tag remains unclosed
 * added support for empty Countable objects for the "empty" test
 * fixed algorithm that determines if a template using inheritance is valid (no output between block definitions)
 * added better support for encoding problems when escaping a string (available as of PHP 5.4)
 * added a way to ignore a missing template when using the "include" tag ({% include "foo" ignore missing %})
 * added support for an array of templates to the "include" and "extends" tags ({% include ['foo', 'bar'] %})
 * added support for bitwise operators in expressions
 * added the "attribute" function to allow getting dynamic attributes on variables
 * added Twig_Loader_Chain
 * added Twig_Loader_Array::setTemplate()
 * added an optimization for the set tag when used to capture a large chunk of static text
 * changed name regex to match PHP one "[a-zA-Z_\x7f-\xff][a-zA-Z0-9_\x7f-\xff]*" (works for blocks, tags, functions, filters, and macros)
 * removed the possibility to use the "extends" tag from a block
 * added "if" modifier support to "for" loops

* 1.1.2 (2011-07-30)

 * fixed json_encode filter on PHP 5.2
 * fixed regression introduced in 1.1.1 ({{ block(foo|lower) }})
 * fixed inheritance when using conditional parents
 * fixed compilation of templates when the body of a child template is not empty
 * fixed output when a macro throws an exception
 * fixed a parsing problem when a large chunk of text is enclosed in a comment tag
 * added PHPDoc for all Token parsers and Core extension functions

* 1.1.1 (2011-07-17)

 * added a performance optimization in the Optimizer (also helps to lower the number of nested level calls)
 * made some performance improvement for some edge cases

* 1.1.0 (2011-06-28)

 * fixed json_encode filter

* 1.1.0-RC3 (2011-06-24)

 * fixed method case-sensitivity when using the sandbox mode
 * added timezone support for the date filter
 * fixed possible security problems with NUL bytes

* 1.1.0-RC2 (2011-06-16)

 * added an exception when the template passed to "use" is not a string
 * made 'a.b is defined' not throw an exception if a is not defined (in strict mode)
 * added {% line \d+ %} directive

* 1.1.0-RC1 (2011-05-28)

Flush your cache after upgrading.

 * fixed date filter when using a timestamp
 * fixed the defined test for some cases
 * fixed a parsing problem when a large chunk of text is enclosed in a raw tag
 * added support for horizontal reuse of template blocks (see docs for more information)
 * added whitespace control modifier to all tags (see docs for more information)
 * added null as an alias for none (the null test is also an alias for the none test now)
 * made TRUE, FALSE, NONE equivalent to their lowercase counterparts
 * wrapped all compilation and runtime exceptions with Twig_Error_Runtime and added logic to guess the template name and line
 * moved display() method to Twig_Template (generated templates should now use doDisplay() instead)

* 1.0.0 (2011-03-27)

 * fixed output when using mbstring
 * fixed duplicate call of methods when using the sandbox
 * made the charset configurable for the escape filter

* 1.0.0-RC2 (2011-02-21)

 * changed the way {% set %} works when capturing (the content is now marked as safe)
 * added support for macro name in the endmacro tag
 * make Twig_Error compatible with PHP 5.3.0 >
 * fixed an infinite loop on some Windows configurations
 * fixed the "length" filter for numbers
 * fixed Template::getAttribute() as properties in PHP are case sensitive
 * removed coupling between Twig_Node and Twig_Template
 * fixed the ternary operator precedence rule

* 1.0.0-RC1 (2011-01-09)

Backward incompatibilities:

 * the "items" filter, which has been deprecated for quite a long time now, has been removed
 * the "range" filter has been converted to a function: 0|range(10) -> range(0, 10)
 * the "constant" filter has been converted to a function: {{ some_date|date('DATE_W3C'|constant) }} -> {{ some_date|date(constant('DATE_W3C')) }}
 * the "cycle" filter has been converted to a function: {{ ['odd', 'even']|cycle(i) }} -> {{ cycle(['odd', 'even'], i) }}
 * the "for" tag does not support "joined by" anymore
 * the "autoescape" first argument is now "true"/"false" (instead of "on"/"off")
 * the "parent" tag has been replaced by a "parent" function ({{ parent() }} instead of {% parent %})
 * the "display" tag has been replaced by a "block" function ({{ block('title') }} instead of {% display title %})
 * removed the grammar and simple token parser (moved to the Twig Extensions repository)

Changes:

 * added "needs_context" option for filters and functions (the context is then passed as a first argument)
 * added global variables support
 * made macros return their value instead of echoing directly (fixes calling a macro in sandbox mode)
 * added the "from" tag to import macros as functions
 * added support for functions (a function is just syntactic sugar for a getAttribute() call)
 * made macros callable when sandbox mode is enabled
 * added an exception when a macro uses a reserved name
 * the "default" filter now uses the "empty" test instead of just checking for null
 * added the "empty" test

* 0.9.10 (2010-12-16)

Backward incompatibilities:

 * The Escaper extension is enabled by default, which means that all displayed
   variables are now automatically escaped. You can revert to the previous
   behavior by removing the extension via $env->removeExtension('escaper')
   or just set the 'autoescape' option to 'false'.
 * removed the "without loop" attribute for the "for" tag (not needed anymore
   as the Optimizer take care of that for most cases)
 * arrays and hashes have now a different syntax
     * arrays keep the same syntax with square brackets: [1, 2]
     * hashes now use curly braces (["a": "b"] should now be written as {"a": "b"})
     * support for "arrays with keys" and "hashes without keys" is not supported anymore ([1, "foo": "bar"] or {"foo": "bar", 1})
 * the i18n extension is now part of the Twig Extensions repository

Changes:

 * added the merge filter
 * removed 'is_escaper' option for filters (a left over from the previous version) -- you must use 'is_safe' now instead
 * fixed usage of operators as method names (like is, in, and not)
 * changed the order of execution for node visitors
 * fixed default() filter behavior when used with strict_variables set to on
 * fixed filesystem loader compatibility with PHAR files
 * enhanced error messages when an unexpected token is parsed in an expression
 * fixed filename not being added to syntax error messages
 * added the autoescape option to enable/disable autoescaping
 * removed the newline after a comment (mimics PHP behavior)
 * added a syntax error exception when parent block is used on a template that does not extend another one
 * made the Escaper extension enabled by default
 * fixed sandbox extension when used with auto output escaping
 * fixed escaper when wrapping a Twig_Node_Print (the original class must be preserved)
 * added an Optimizer extension (enabled by default; optimizes "for" loops and "raw" filters)
 * added priority to node visitors

* 0.9.9 (2010-11-28)

Backward incompatibilities:
 * the self special variable has been renamed to _self
 * the odd and even filters are now tests:
     {{ foo|odd }} must now be written {{ foo is odd }}
 * the "safe" filter has been renamed to "raw"
 * in Node classes,
        sub-nodes are now accessed via getNode() (instead of property access)
        attributes via getAttribute() (instead of array access)
 * the urlencode filter had been renamed to url_encode
 * the include tag now merges the passed variables with the current context by default
   (the old behavior is still possible by adding the "only" keyword)
 * moved Exceptions to Twig_Error_* (Twig_SyntaxError/Twig_RuntimeError are now Twig_Error_Syntax/Twig_Error_Runtime)
 * removed support for {{ 1 < i < 3 }} (use {{ i > 1 and i < 3 }} instead)
 * the "in" filter has been removed ({{ a|in(b) }} should now be written {{ a in b }})

Changes:
 * added file and line to Twig_Error_Runtime exceptions thrown from Twig_Template
 * changed trans tag to accept any variable for the plural count
 * fixed sandbox mode (__toString() method check was not enforced if called implicitly from complex statements)
 * added the ** (power) operator
 * changed the algorithm used for parsing expressions
 * added the spaceless tag
 * removed trim_blocks option
 * added support for is*() methods for attributes (foo.bar now looks for foo->getBar() or foo->isBar())
 * changed all exceptions to extend Twig_Error
 * fixed unary expressions ({{ not(1 or 0) }})
 * fixed child templates (with an extend tag) that uses one or more imports
 * added support for {{ 1 not in [2, 3] }} (more readable than the current {{ not (1 in [2, 3]) }})
 * escaping has been rewritten
 * the implementation of template inheritance has been rewritten
   (blocks can now be called individually and still work with inheritance)
 * fixed error handling for if tag when a syntax error occurs within a subparse process
 * added a way to implement custom logic for resolving token parsers given a tag name
 * fixed js escaper to be stricter (now uses a whilelist-based js escaper)
 * added the following filers: "constant", "trans", "replace", "json_encode"
 * added a "constant" test
 * fixed objects with __toString() not being autoescaped
 * fixed subscript expressions when calling __call() (methods now keep the case)
 * added "test" feature (accessible via the "is" operator)
 * removed the debug tag (should be done in an extension)
 * fixed trans tag when no vars are used in plural form
 * fixed race condition when writing template cache
 * added the special _charset variable to reference the current charset
 * added the special _context variable to reference the current context
 * renamed self to _self (to avoid conflict)
 * fixed Twig_Template::getAttribute() for protected properties

* 0.9.8 (2010-06-28)

Backward incompatibilities:
 * the trans tag plural count is now attached to the plural tag:
    old: `{% trans count %}...{% plural %}...{% endtrans %}`
    new: `{% trans %}...{% plural count %}...{% endtrans %}`

 * added a way to translate strings coming from a variable ({% trans var %})
 * fixed trans tag when used with the Escaper extension
 * fixed default cache umask
 * removed Twig_Template instances from the debug tag output
 * fixed objects with __isset() defined
 * fixed set tag when used with a capture
 * fixed type hinting for Twig_Environment::addFilter() method

* 0.9.7 (2010-06-12)

Backward incompatibilities:
 * changed 'as' to '=' for the set tag ({% set title as "Title" %} must now be {% set title = "Title" %})
 * removed the sandboxed attribute of the include tag (use the new sandbox tag instead)
 * refactored the Node system (if you have custom nodes, you will have to update them to use the new API)

 * added self as a special variable that refers to the current template (useful for importing macros from the current template)
 * added Twig_Template instance support to the include tag
 * added support for dynamic and conditional inheritance ({% extends some_var %} and {% extends standalone ? "minimum" : "base" %})
 * added a grammar sub-framework to ease the creation of custom tags
 * fixed the for tag for large arrays (some loop variables are now only available for arrays and objects that implement the Countable interface)
 * removed the Twig_Resource::resolveMissingFilter() method
 * fixed the filter tag which did not apply filtering to included files
 * added a bunch of unit tests
 * added a bunch of phpdoc
 * added a sandbox tag in the sandbox extension
 * changed the date filter to support any date format supported by DateTime
 * added strict_variable setting to throw an exception when an invalid variable is used in a template (disabled by default)
 * added the lexer, parser, and compiler as arguments to the Twig_Environment constructor
 * changed the cache option to only accepts an explicit path to a cache directory or false
 * added a way to add token parsers, filters, and visitors without creating an extension
 * added three interfaces: Twig_NodeInterface, Twig_TokenParserInterface, and Twig_FilterInterface
 * changed the generated code to match the new coding standards
 * fixed sandbox mode (__toString() method check was not enforced if called implicitly from a simple statement like {{ article }})
 * added an exception when a child template has a non-empty body (as it is always ignored when rendering)

* 0.9.6 (2010-05-12)

 * fixed variables defined outside a loop and for which the value changes in a for loop
 * fixed the test suite for PHP 5.2 and older versions of PHPUnit
 * added support for __call() in expression resolution
 * fixed node visiting for macros (macros are now visited by visitors as any other node)
 * fixed nested block definitions with a parent call (rarely useful but nonetheless supported now)
 * added the cycle filter
 * fixed the Lexer when mbstring.func_overload is used with an mbstring.internal_encoding different from ASCII
 * added a long-syntax for the set tag ({% set foo %}...{% endset %})
 * unit tests are now powered by PHPUnit
 * added support for gettext via the `i18n` extension
 * fixed twig_capitalize_string_filter() and fixed twig_length_filter() when used with UTF-8 values
 * added a more useful exception if an if tag is not closed properly
 * added support for escaping strategy in the autoescape tag
 * fixed lexer when a template has a big chunk of text between/in a block

* 0.9.5 (2010-01-20)

As for any new release, don't forget to remove all cached templates after
upgrading.

If you have defined custom filters, you MUST upgrade them for this release. To
upgrade, replace "array" with "new Twig_Filter_Function", and replace the
environment constant by the "needs_environment" option:

  // before
  'even'   => array('twig_is_even_filter', false),
  'escape' => array('twig_escape_filter', true),

  // after
  'even'   => new Twig_Filter_Function('twig_is_even_filter'),
  'escape' => new Twig_Filter_Function('twig_escape_filter', array('needs_environment' => true)),

If you have created NodeTransformer classes, you will need to upgrade them to
the new interface (please note that the interface is not yet considered
stable).

 * fixed list nodes that did not extend the Twig_NodeListInterface
 * added the "without loop" option to the for tag (it disables the generation of the loop variable)
 * refactored node transformers to node visitors
 * fixed automatic-escaping for blocks
 * added a way to specify variables to pass to an included template
 * changed the automatic-escaping rules to be more sensible and more configurable in custom filters (the documentation lists all the rules)
 * improved the filter system to allow object methods to be used as filters
 * changed the Array and String loaders to actually make use of the cache mechanism
 * included the default filter function definitions in the extension class files directly (Core, Escaper)
 * added the // operator (like the floor() PHP function)
 * added the .. operator (as a syntactic sugar for the range filter when the step is 1)
 * added the in operator (as a syntactic sugar for the in filter)
 * added the following filters in the Core extension: in, range
 * added support for arrays (same behavior as in PHP, a mix between lists and dictionaries, arrays and hashes)
 * enhanced some error messages to provide better feedback in case of parsing errors

* 0.9.4 (2009-12-02)

If you have custom loaders, you MUST upgrade them for this release: The
Twig_Loader base class has been removed, and the Twig_LoaderInterface has also
been changed (see the source code for more information or the documentation).

 * added support for DateTime instances for the date filter
 * fixed loop.last when the array only has one item
 * made it possible to insert newlines in tag and variable blocks
 * fixed a bug when a literal '\n' were present in a template text
 * fixed bug when the filename of a template contains */
 * refactored loaders

* 0.9.3 (2009-11-11)

This release is NOT backward compatible with the previous releases.

  The loaders do not take the cache and autoReload arguments anymore. Instead,
  the Twig_Environment class has two new options: cache and auto_reload.
  Upgrading your code means changing this kind of code:

      $loader = new Twig_Loader_Filesystem('/path/to/templates', '/path/to/compilation_cache', true);
      $twig = new Twig_Environment($loader);

  to something like this:

      $loader = new Twig_Loader_Filesystem('/path/to/templates');
      $twig = new Twig_Environment($loader, array(
        'cache' => '/path/to/compilation_cache',
        'auto_reload' => true,
      ));

 * deprecated the "items" filter as it is not needed anymore
 * made cache and auto_reload options of Twig_Environment instead of arguments of Twig_Loader
 * optimized template loading speed
 * removed output when an error occurs in a template and render() is used
 * made major speed improvements for loops (up to 300% on even the smallest loops)
 * added properties as part of the sandbox mode
 * added public properties support (obj.item can now be the item property on the obj object)
 * extended set tag to support expression as value ({% set foo as 'foo' ~ 'bar' %} )
 * fixed bug when \ was used in HTML

* 0.9.2 (2009-10-29)

 * made some speed optimizations
 * changed the cache extension to .php
 * added a js escaping strategy
 * added support for short block tag
 * changed the filter tag to allow chained filters
 * made lexer more flexible as you can now change the default delimiters
 * added set tag
 * changed default directory permission when cache dir does not exist (more secure)
 * added macro support
 * changed filters first optional argument to be a Twig_Environment instance instead of a Twig_Template instance
 * made Twig_Autoloader::autoload() a static method
 * avoid writing template file if an error occurs
 * added $ escaping when outputting raw strings
 * enhanced some error messages to ease debugging
 * fixed empty cache files when the template contains an error

* 0.9.1 (2009-10-14)

  * fixed a bug in PHP 5.2.6
  * fixed numbers with one than one decimal
  * added support for method calls with arguments ({{ foo.bar('a', 43) }})
  * made small speed optimizations
  * made minor tweaks to allow better extensibility and flexibility

* 0.9.0 (2009-10-12)

 * Initial release<|MERGE_RESOLUTION|>--- conflicted
+++ resolved
@@ -1,4 +1,3 @@
-<<<<<<< HEAD
 * 3.0.0 (2019-XX-XX)
 
  * removed the "filter" tag
@@ -16,14 +15,11 @@
  * bumped minimum PHP version to 7.2
  * removed PSR-0 classes
 
-* 2.9.0 (2019-XX-XX)
-=======
 * 2.9.1 (2019-XX-XX)
 
  * n/a
 
 * 2.9.0 (2019-04-28)
->>>>>>> 081c8234
 
  * deprecated returning "false" to remove a Node from NodeVisitorInterface::leaveNode()
  * allowed Twig\NodeVisitor\NodeVisitorInterface::leaveNode() to return "null" instead of "false" (same meaning)
