<<<<<<< HEAD
* 2.0.0 (2016-XX-XX)

 * removed Twig_Environment::getLexer(), Twig_Environment::getParser(), Twig_Environment::getCompiler()
 * removed Twig_Compiler::getFilename()
 * added hasser support in Twig_Template::getAttribute()
 * sped up the json_encode filter
 * removed reserved macro names; all names can be used as macro
 * removed Twig_Template::getEnvironment()
 * changed _self variable to return the current template name
 * made the loader a required argument of Twig_Environment constructor
 * removed Twig_Environment::clearTemplateCache()
 * removed Twig_Autoloader (use Composer instead)
 * removed `true` as an equivalent to `html` for the auto-escaping strategy
 * removed pre-1.8 autoescape tag syntax
 * dropped support for PHP 5.2, 5.3, and 5.4
 * removed the ability to register a global variable after the runtime or the extensions have been initialized
 * improved the performance of the filesystem loader
 * removed features that were deprecated in 1.x

* 1.26.2 (2016-XX-XX)
=======
* 1.27.0 (2016-XX-XX)
>>>>>>> 1fe5e9bb

 * deprecated Parser::getFilename()
 * fixed template paths when a template name contains a protocol like vfs://
 * improved debugging with Twig_Sandbox_SecurityError exceptions for disallowed methods and properties

* 1.26.1 (2016-10-05)

 * removed template source code from generated template classes when debug is disabled
 * fixed default implementation of Twig_Template::getDebugInfo() for better BC
 * fixed regression on static calls for functions/filters/tests

* 1.26.0 (2016-10-02)

 * added template cache invalidation based on more environment options
 * added a missing deprecation notice
 * fixed template paths when a template is stored in a PHAR file
 * allowed filters/functions/tests implementation to use a different class than the extension they belong to
 * deprecated Twig_ExtensionInterface::getName()

* 1.25.0 (2016-09-21)

 * changed the way we store template source in template classes
 * removed usage of realpath in cache keys
 * fixed Twig cache sharing when used with different versions of PHP
 * removed embed parent workaround for simple use cases
 * deprecated the ability to store non Node instances in Node::$nodes
 * deprecated Twig_Environment::getLexer(), Twig_Environment::getParser(), Twig_Environment::getCompiler()
 * deprecated Twig_Compiler::getFilename()

* 1.24.2 (2016-09-01)

 * fixed static callables
 * fixed a potential PHP warning when loading the cache
 * fixed a case where the autoescaping does not work as expected

* 1.24.1 (2016-05-30)

 * fixed reserved keywords (forbids true, false, null and none keywords for variables names)
 * fixed support for PHP7 (Throwable support)
 * marked the following methods as being internals on Twig_Environment: 
   getFunctions(), getFilters(), getTests(), getFunction(), getFilter(), getTest(),
   getTokenParsers(), getTags(), getNodeVisitors(), getUnaryOperators(), getBinaryOperators(),
   getFunctions(), getFilters(), getGlobals(), initGlobals(), initExtensions(), and initExtension()

* 1.24.0 (2016-01-25)

 * adding support for the ?? operator
 * fixed the defined test when used on a constant, a map, or a sequence
 * undeprecated _self (should only be used to get the template name, not the template instance)
 * fixed parsing on PHP7

* 1.23.3 (2016-01-11)

 * fixed typo

* 1.23.2 (2015-01-11)

 * added versions in deprecated messages
 * made file cache tolerant for trailing (back)slashes on directory configuration
 * deprecated unused Twig_Node_Expression_ExtensionReference class

* 1.23.1 (2015-11-05)

 * fixed some exception messages which triggered PHP warnings
 * fixed BC on Twig_Test_NodeTestCase

* 1.23.0 (2015-10-29)

 * deprecated the possibility to override an extension by registering another one with the same name
 * deprecated Twig_ExtensionInterface::getGlobals() (added Twig_Extension_GlobalsInterface for BC)
 * deprecated Twig_ExtensionInterface::initRuntime() (added Twig_Extension_InitRuntimeInterface for BC)
 * deprecated Twig_Environment::computeAlternatives()

* 1.22.3 (2015-10-13)

 * fixed regression when using null as a cache strategy
 * improved performance when checking template freshness
 * fixed warnings when loaded templates do not exist
 * fixed template class name generation to prevent possible collisions
 * fixed logic for custom escapers to call them even on integers and null values
 * changed template cache names to take into account the Twig C extension

* 1.22.2 (2015-09-22)

 * fixed a race condition in template loading

* 1.22.1 (2015-09-15)

 * fixed regression in template_from_string

* 1.22.0 (2015-09-13)

 * made Twig_Test_IntegrationTestCase more flexible
 * added an option to force PHP bytecode invalidation when writing a compiled template into the cache
 * fixed the profiler duration for the root node
 * changed template cache names to take into account enabled extensions
 * deprecated Twig_Environment::clearCacheFiles(), Twig_Environment::getCacheFilename(),
   Twig_Environment::writeCacheFile(), and Twig_Environment::getTemplateClassPrefix()
 * added a way to override the filesystem template cache system
 * added a way to get the original template source from Twig_Template

* 1.21.2 (2015-09-09)

 * fixed variable names for the deprecation triggering code
 * fixed escaping strategy detection based on filename
 * added Traversable support for replace, merge, and sort
 * deprecated support for character by character replacement for the "replace" filter

* 1.21.1 (2015-08-26)

 * fixed regression when using the deprecated Twig_Test_* classes

* 1.21.0 (2015-08-24)

 * added deprecation notices for deprecated features
 * added a deprecation "framework" for filters/functions/tests and test fixtures

* 1.20.0 (2015-08-12)

 * forbid access to the Twig environment from templates and internal parts of Twig_Template
 * fixed limited RCEs when in sandbox mode
 * deprecated Twig_Template::getEnvironment()
 * deprecated the _self variable for usage outside of the from and import tags
 * added Twig_BaseNodeVisitor to ease the compatibility of node visitors
   between 1.x and 2.x

* 1.19.0 (2015-07-31)

 * fixed wrong error message when including an undefined template in a child template
 * added support for variadic filters, functions, and tests
 * added support for extra positional arguments in macros
 * added ignore_missing flag to the source function
 * fixed batch filter with zero items
 * deprecated Twig_Environment::clearTemplateCache()
 * fixed sandbox disabling when using the include function

* 1.18.2 (2015-06-06)

 * fixed template/line guessing in exceptions for nested templates
 * optimized the number of inodes and the size of realpath cache when using the cache

* 1.18.1 (2015-04-19)

 * fixed memory leaks in the C extension
 * deprecated Twig_Loader_String
 * fixed the slice filter when used with a SimpleXMLElement object
 * fixed filesystem loader when trying to load non-files (like directories)

* 1.18.0 (2015-01-25)

 * fixed some error messages where the line was wrong (unknown variables or argument names)
 * added a new way to customize the main Module node (via empty nodes)
 * added Twig_Environment::createTemplate() to create a template from a string
 * added a profiler
 * fixed filesystem loader cache when different file paths are used for the same template

* 1.17.0 (2015-01-14)

 * added a 'filename' autoescaping strategy, which dynamically chooses the
   autoescaping strategy for a template based on template file extension.

* 1.16.3 (2014-12-25)

 * fixed regression for dynamic parent templates
 * fixed cache management with statcache
 * fixed a regression in the slice filter

* 1.16.2 (2014-10-17)

 * fixed timezone on dates as strings
 * fixed 2-words test names when a custom node class is not used
 * fixed macros when using an argument named like a PHP super global (like GET or POST)
 * fixed date_modify when working with DateTimeImmutable
 * optimized for loops
 * fixed multi-byte characters handling in the split filter
 * fixed a regression in the in operator
 * fixed a regression in the slice filter

* 1.16.1 (2014-10-10)

 * improved error reporting in a sandboxed template
 * fixed missing error file/line information under certain circumstances
 * fixed wrong error line number in some error messages
 * fixed the in operator to use strict comparisons
 * sped up the slice filter
 * fixed for mb function overload mb_substr acting different
 * fixed the attribute() function when passing a variable for the arguments

* 1.16.0 (2014-07-05)

 * changed url_encode to always encode according to RFC 3986
 * fixed inheritance in a 'use'-hierarchy
 * removed the __toString policy check when the sandbox is disabled
 * fixed recursively calling blocks in templates with inheritance

* 1.15.1 (2014-02-13)

 * fixed the conversion of the special '0000-00-00 00:00' date
 * added an error message when trying to import an undefined block from a trait
 * fixed a C extension crash when accessing defined but uninitialized property.

* 1.15.0 (2013-12-06)

 * made ignoreStrictCheck in Template::getAttribute() works with __call() methods throwing BadMethodCallException
 * added min and max functions
 * added the round filter
 * fixed a bug that prevented the optimizers to be enabled/disabled selectively
 * fixed first and last filters for UTF-8 strings
 * added a source function to include the content of a template without rendering it
 * fixed the C extension sandbox behavior when get or set is prepend to method name

* 1.14.2 (2013-10-30)

 * fixed error filename/line when an error occurs in an included file
 * allowed operators that contain whitespaces to have more than one whitespace
 * allowed tests to be made of 1 or 2 words (like "same as" or "divisible by")

* 1.14.1 (2013-10-15)

 * made it possible to use named operators as variables
 * fixed the possibility to have a variable named 'matches'
 * added support for PHP 5.5 DateTimeInterface

* 1.14.0 (2013-10-03)

 * fixed usage of the html_attr escaping strategy to avoid double-escaping with the html strategy
 * added new operators: ends with, starts with, and matches
 * fixed some compatibility issues with HHVM
 * added a way to add custom escaping strategies
 * fixed the C extension compilation on Windows
 * fixed the batch filter when using a fill argument with an exact match of elements to batch
 * fixed the filesystem loader cache when a template name exists in several namespaces
 * fixed template_from_string when the template includes or extends other ones
 * fixed a crash of the C extension on an edge case

* 1.13.2 (2013-08-03)

 * fixed the error line number for an error occurs in and embedded template
 * fixed crashes of the C extension on some edge cases

* 1.13.1 (2013-06-06)

 * added the possibility to ignore the filesystem constructor argument in Twig_Loader_Filesystem
 * fixed Twig_Loader_Chain::exists() for a loader which implements Twig_ExistsLoaderInterface
 * adjusted backtrace call to reduce memory usage when an error occurs
 * added support for object instances as the second argument of the constant test
 * fixed the include function when used in an assignment

* 1.13.0 (2013-05-10)

 * fixed getting a numeric-like item on a variable ('09' for instance)
 * fixed getting a boolean or float key on an array, so it is consistent with PHP's array access:
   `{{ array[false] }}` behaves the same as `echo $array[false];` (equals `$array[0]`)
 * made the escape filter 20% faster for happy path (escaping string for html with UTF-8)
 * changed ☃ to § in tests
 * enforced usage of named arguments after positional ones

* 1.12.3 (2013-04-08)

 * fixed a security issue in the filesystem loader where it was possible to include a template one
   level above the configured path
 * fixed fatal error that should be an exception when adding a filter/function/test too late
 * added a batch filter
 * added support for encoding an array as query string in the url_encode filter

* 1.12.2 (2013-02-09)

 * fixed the timezone used by the date filter and function when the given date contains a timezone (like 2010-01-28T15:00:00+02:00)
 * fixed globals when getGlobals is called early on
 * added the first and last filter

* 1.12.1 (2013-01-15)

 * added support for object instances as the second argument of the constant function
 * relaxed globals management to avoid a BC break
 * added support for {{ some_string[:2] }}

* 1.12.0 (2013-01-08)

 * added verbatim as an alias for the raw tag to avoid confusion with the raw filter
 * fixed registration of tests and functions as anonymous functions
 * fixed globals management

* 1.12.0-RC1 (2012-12-29)

 * added an include function (does the same as the include tag but in a more flexible way)
 * added the ability to use any PHP callable to define filters, functions, and tests
 * added a syntax error when using a loop variable that is not defined
 * added the ability to set default values for macro arguments
 * added support for named arguments for filters, tests, and functions
 * moved filters/functions/tests syntax errors to the parser
 * added support for extended ternary operator syntaxes

* 1.11.1 (2012-11-11)

 * fixed debug info line numbering (was off by 2)
 * fixed escaping when calling a macro inside another one (regression introduced in 1.9.1)
 * optimized variable access on PHP 5.4
 * fixed a crash of the C extension when an exception was thrown from a macro called without being imported (using _self.XXX)

* 1.11.0 (2012-11-07)

 * fixed macro compilation when a variable name is a PHP reserved keyword
 * changed the date filter behavior to always apply the default timezone, except if false is passed as the timezone
 * fixed bitwise operator precedences
 * added the template_from_string function
 * fixed default timezone usage for the date function
 * optimized the way Twig exceptions are managed (to make them faster)
 * added Twig_ExistsLoaderInterface (implementing this interface in your loader make the chain loader much faster)

* 1.10.3 (2012-10-19)

 * fixed wrong template location in some error messages
 * reverted a BC break introduced in 1.10.2
 * added a split filter

* 1.10.2 (2012-10-15)

 * fixed macro calls on PHP 5.4

* 1.10.1 (2012-10-15)

 * made a speed optimization to macro calls when imported via the "import" tag
 * fixed C extension compilation on Windows
 * fixed a segfault in the C extension when using DateTime objects

* 1.10.0 (2012-09-28)

 * extracted functional tests framework to make it reusable for third-party extensions
 * added namespaced templates support in Twig_Loader_Filesystem
 * added Twig_Loader_Filesystem::prependPath()
 * fixed an error when a token parser pass a closure as a test to the subparse() method

* 1.9.2 (2012-08-25)

 * fixed the in operator for objects that contain circular references
 * fixed the C extension when accessing a public property of an object implementing the \ArrayAccess interface

* 1.9.1 (2012-07-22)

 * optimized macro calls when auto-escaping is on
 * fixed wrong parent class for Twig_Function_Node
 * made Twig_Loader_Chain more explicit about problems

* 1.9.0 (2012-07-13)

 * made the parsing independent of the template loaders
 * fixed exception trace when an error occurs when rendering a child template
 * added escaping strategies for CSS, URL, and HTML attributes
 * fixed nested embed tag calls
 * added the date_modify filter

* 1.8.3 (2012-06-17)

 * fixed paths in the filesystem loader when passing a path that ends with a slash or a backslash
 * fixed escaping when a project defines a function named html or js
 * fixed chmod mode to apply the umask correctly

* 1.8.2 (2012-05-30)

 * added the abs filter
 * fixed a regression when using a number in template attributes
 * fixed compiler when mbstring.func_overload is set to 2
 * fixed DateTimeZone support in date filter

* 1.8.1 (2012-05-17)

 * fixed a regression when dealing with SimpleXMLElement instances in templates
 * fixed "is_safe" value for the "dump" function when "html_errors" is not defined in php.ini
 * switched to use mbstring whenever possible instead of iconv (you might need to update your encoding as mbstring and iconv encoding names sometimes differ)

* 1.8.0 (2012-05-08)

 * enforced interface when adding tests, filters, functions, and node visitors from extensions
 * fixed a side-effect of the date filter where the timezone might be changed
 * simplified usage of the autoescape tag; the only (optional) argument is now the escaping strategy or false (with a BC layer)
 * added a way to dynamically change the auto-escaping strategy according to the template "filename"
 * changed the autoescape option to also accept a supported escaping strategy (for BC, true is equivalent to html)
 * added an embed tag

* 1.7.0 (2012-04-24)

 * fixed a PHP warning when using CIFS
 * fixed template line number in some exceptions
 * added an iterable test
 * added an error when defining two blocks with the same name in a template
 * added the preserves_safety option for filters
 * fixed a PHP notice when trying to access a key on a non-object/array variable
 * enhanced error reporting when the template file is an instance of SplFileInfo
 * added Twig_Environment::mergeGlobals()
 * added compilation checks to avoid misuses of the sandbox tag
 * fixed filesystem loader freshness logic for high traffic websites
 * fixed random function when charset is null

* 1.6.5 (2012-04-11)

 * fixed a regression when a template only extends another one without defining any blocks

* 1.6.4 (2012-04-02)

 * fixed PHP notice in Twig_Error::guessTemplateLine() introduced in 1.6.3
 * fixed performance when compiling large files
 * optimized parent template creation when the template does not use dynamic inheritance

* 1.6.3 (2012-03-22)

 * fixed usage of Z_ADDREF_P for PHP 5.2 in the C extension
 * fixed compilation of numeric values used in templates when using a locale where the decimal separator is not a dot
 * made the strategy used to guess the real template file name and line number in exception messages much faster and more accurate

* 1.6.2 (2012-03-18)

 * fixed sandbox mode when used with inheritance
 * added preserveKeys support for the slice filter
 * fixed the date filter when a DateTime instance is passed with a specific timezone
 * added a trim filter

* 1.6.1 (2012-02-29)

 * fixed Twig C extension
 * removed the creation of Twig_Markup instances when not needed
 * added a way to set the default global timezone for dates
 * fixed the slice filter on strings when the length is not specified
 * fixed the creation of the cache directory in case of a race condition

* 1.6.0 (2012-02-04)

 * fixed raw blocks when used with the whitespace trim option
 * made a speed optimization to macro calls when imported via the "from" tag
 * fixed globals, parsers, visitors, filters, tests, and functions management in Twig_Environment when a new one or new extension is added
 * fixed the attribute function when passing arguments
 * added slice notation support for the [] operator (syntactic sugar for the slice operator)
 * added a slice filter
 * added string support for the reverse filter
 * fixed the empty test and the length filter for Twig_Markup instances
 * added a date function to ease date comparison
 * fixed unary operators precedence
 * added recursive parsing support in the parser
 * added string and integer handling for the random function

* 1.5.1 (2012-01-05)

 * fixed a regression when parsing strings

* 1.5.0 (2012-01-04)

 * added Traversable objects support for the join filter

* 1.5.0-RC2 (2011-12-30)

 * added a way to set the default global date interval format
 * fixed the date filter for DateInterval instances (setTimezone() does not exist for them)
 * refactored Twig_Template::display() to ease its extension
 * added a number_format filter

* 1.5.0-RC1 (2011-12-26)

 * removed the need to quote hash keys
 * allowed hash keys to be any expression
 * added a do tag
 * added a flush tag
 * added support for dynamically named filters and functions
 * added a dump function to help debugging templates
 * added a nl2br filter
 * added a random function
 * added a way to change the default format for the date filter
 * fixed the lexer when an operator ending with a letter ends a line
 * added string interpolation support
 * enhanced exceptions for unknown filters, functions, tests, and tags

* 1.4.0 (2011-12-07)

 * fixed lexer when using big numbers (> PHP_INT_MAX)
 * added missing preserveKeys argument to the reverse filter
 * fixed macros containing filter tag calls

* 1.4.0-RC2 (2011-11-27)

 * removed usage of Reflection in Twig_Template::getAttribute()
 * added a C extension that can optionally replace Twig_Template::getAttribute()
 * added negative timestamp support to the date filter

* 1.4.0-RC1 (2011-11-20)

 * optimized variable access when using PHP 5.4
 * changed the precedence of the .. operator to be more consistent with languages that implements such a feature like Ruby
 * added an Exception to Twig_Loader_Array::isFresh() method when the template does not exist to be consistent with other loaders
 * added Twig_Function_Node to allow more complex functions to have their own Node class
 * added Twig_Filter_Node to allow more complex filters to have their own Node class
 * added Twig_Test_Node to allow more complex tests to have their own Node class
 * added a better error message when a template is empty but contain a BOM
 * fixed "in" operator for empty strings
 * fixed the "defined" test and the "default" filter (now works with more than one call (foo.bar.foo) and for both values of the strict_variables option)
 * changed the way extensions are loaded (addFilter/addFunction/addGlobal/addTest/addNodeVisitor/addTokenParser/addExtension can now be called in any order)
 * added Twig_Environment::display()
 * made the escape filter smarter when the encoding is not supported by PHP
 * added a convert_encoding filter
 * moved all node manipulations outside the compile() Node method
 * made several speed optimizations

* 1.3.0 (2011-10-08)

no changes

* 1.3.0-RC1 (2011-10-04)

 * added an optimization for the parent() function
 * added cache reloading when auto_reload is true and an extension has been modified
 * added the possibility to force the escaping of a string already marked as safe (instance of Twig_Markup)
 * allowed empty templates to be used as traits
 * added traits support for the "parent" function

* 1.2.0 (2011-09-13)

no changes

* 1.2.0-RC1 (2011-09-10)

 * enhanced the exception when a tag remains unclosed
 * added support for empty Countable objects for the "empty" test
 * fixed algorithm that determines if a template using inheritance is valid (no output between block definitions)
 * added better support for encoding problems when escaping a string (available as of PHP 5.4)
 * added a way to ignore a missing template when using the "include" tag ({% include "foo" ignore missing %})
 * added support for an array of templates to the "include" and "extends" tags ({% include ['foo', 'bar'] %})
 * added support for bitwise operators in expressions
 * added the "attribute" function to allow getting dynamic attributes on variables
 * added Twig_Loader_Chain
 * added Twig_Loader_Array::setTemplate()
 * added an optimization for the set tag when used to capture a large chunk of static text
 * changed name regex to match PHP one "[a-zA-Z_\x7f-\xff][a-zA-Z0-9_\x7f-\xff]*" (works for blocks, tags, functions, filters, and macros)
 * removed the possibility to use the "extends" tag from a block
 * added "if" modifier support to "for" loops

* 1.1.2 (2011-07-30)

 * fixed json_encode filter on PHP 5.2
 * fixed regression introduced in 1.1.1 ({{ block(foo|lower) }})
 * fixed inheritance when using conditional parents
 * fixed compilation of templates when the body of a child template is not empty
 * fixed output when a macro throws an exception
 * fixed a parsing problem when a large chunk of text is enclosed in a comment tag
 * added PHPDoc for all Token parsers and Core extension functions

* 1.1.1 (2011-07-17)

 * added a performance optimization in the Optimizer (also helps to lower the number of nested level calls)
 * made some performance improvement for some edge cases

* 1.1.0 (2011-06-28)

 * fixed json_encode filter

* 1.1.0-RC3 (2011-06-24)

 * fixed method case-sensitivity when using the sandbox mode
 * added timezone support for the date filter
 * fixed possible security problems with NUL bytes

* 1.1.0-RC2 (2011-06-16)

 * added an exception when the template passed to "use" is not a string
 * made 'a.b is defined' not throw an exception if a is not defined (in strict mode)
 * added {% line \d+ %} directive

* 1.1.0-RC1 (2011-05-28)

Flush your cache after upgrading.

 * fixed date filter when using a timestamp
 * fixed the defined test for some cases
 * fixed a parsing problem when a large chunk of text is enclosed in a raw tag
 * added support for horizontal reuse of template blocks (see docs for more information)
 * added whitespace control modifier to all tags (see docs for more information)
 * added null as an alias for none (the null test is also an alias for the none test now)
 * made TRUE, FALSE, NONE equivalent to their lowercase counterparts
 * wrapped all compilation and runtime exceptions with Twig_Error_Runtime and added logic to guess the template name and line
 * moved display() method to Twig_Template (generated templates should now use doDisplay() instead)

* 1.0.0 (2011-03-27)

 * fixed output when using mbstring
 * fixed duplicate call of methods when using the sandbox
 * made the charset configurable for the escape filter

* 1.0.0-RC2 (2011-02-21)

 * changed the way {% set %} works when capturing (the content is now marked as safe)
 * added support for macro name in the endmacro tag
 * make Twig_Error compatible with PHP 5.3.0 >
 * fixed an infinite loop on some Windows configurations
 * fixed the "length" filter for numbers
 * fixed Template::getAttribute() as properties in PHP are case sensitive
 * removed coupling between Twig_Node and Twig_Template
 * fixed the ternary operator precedence rule

* 1.0.0-RC1 (2011-01-09)

Backward incompatibilities:

 * the "items" filter, which has been deprecated for quite a long time now, has been removed
 * the "range" filter has been converted to a function: 0|range(10) -> range(0, 10)
 * the "constant" filter has been converted to a function: {{ some_date|date('DATE_W3C'|constant) }} -> {{ some_date|date(constant('DATE_W3C')) }}
 * the "cycle" filter has been converted to a function: {{ ['odd', 'even']|cycle(i) }} -> {{ cycle(['odd', 'even'], i) }}
 * the "for" tag does not support "joined by" anymore
 * the "autoescape" first argument is now "true"/"false" (instead of "on"/"off")
 * the "parent" tag has been replaced by a "parent" function ({{ parent() }} instead of {% parent %})
 * the "display" tag has been replaced by a "block" function ({{ block('title') }} instead of {% display title %})
 * removed the grammar and simple token parser (moved to the Twig Extensions repository)

Changes:

 * added "needs_context" option for filters and functions (the context is then passed as a first argument)
 * added global variables support
 * made macros return their value instead of echoing directly (fixes calling a macro in sandbox mode)
 * added the "from" tag to import macros as functions
 * added support for functions (a function is just syntactic sugar for a getAttribute() call)
 * made macros callable when sandbox mode is enabled
 * added an exception when a macro uses a reserved name
 * the "default" filter now uses the "empty" test instead of just checking for null
 * added the "empty" test

* 0.9.10 (2010-12-16)

Backward incompatibilities:

 * The Escaper extension is enabled by default, which means that all displayed
   variables are now automatically escaped. You can revert to the previous
   behavior by removing the extension via $env->removeExtension('escaper')
   or just set the 'autoescape' option to 'false'.
 * removed the "without loop" attribute for the "for" tag (not needed anymore
   as the Optimizer take care of that for most cases)
 * arrays and hashes have now a different syntax
     * arrays keep the same syntax with square brackets: [1, 2]
     * hashes now use curly braces (["a": "b"] should now be written as {"a": "b"})
     * support for "arrays with keys" and "hashes without keys" is not supported anymore ([1, "foo": "bar"] or {"foo": "bar", 1})
 * the i18n extension is now part of the Twig Extensions repository

Changes:

 * added the merge filter
 * removed 'is_escaper' option for filters (a left over from the previous version) -- you must use 'is_safe' now instead
 * fixed usage of operators as method names (like is, in, and not)
 * changed the order of execution for node visitors
 * fixed default() filter behavior when used with strict_variables set to on
 * fixed filesystem loader compatibility with PHAR files
 * enhanced error messages when an unexpected token is parsed in an expression
 * fixed filename not being added to syntax error messages
 * added the autoescape option to enable/disable autoescaping
 * removed the newline after a comment (mimics PHP behavior)
 * added a syntax error exception when parent block is used on a template that does not extend another one
 * made the Escaper extension enabled by default
 * fixed sandbox extension when used with auto output escaping
 * fixed escaper when wrapping a Twig_Node_Print (the original class must be preserved)
 * added an Optimizer extension (enabled by default; optimizes "for" loops and "raw" filters)
 * added priority to node visitors

* 0.9.9 (2010-11-28)

Backward incompatibilities:
 * the self special variable has been renamed to _self
 * the odd and even filters are now tests:
     {{ foo|odd }} must now be written {{ foo is odd }}
 * the "safe" filter has been renamed to "raw"
 * in Node classes,
        sub-nodes are now accessed via getNode() (instead of property access)
        attributes via getAttribute() (instead of array access)
 * the urlencode filter had been renamed to url_encode
 * the include tag now merges the passed variables with the current context by default
   (the old behavior is still possible by adding the "only" keyword)
 * moved Exceptions to Twig_Error_* (Twig_SyntaxError/Twig_RuntimeError are now Twig_Error_Syntax/Twig_Error_Runtime)
 * removed support for {{ 1 < i < 3 }} (use {{ i > 1 and i < 3 }} instead)
 * the "in" filter has been removed ({{ a|in(b) }} should now be written {{ a in b }})

Changes:
 * added file and line to Twig_Error_Runtime exceptions thrown from Twig_Template
 * changed trans tag to accept any variable for the plural count
 * fixed sandbox mode (__toString() method check was not enforced if called implicitly from complex statements)
 * added the ** (power) operator
 * changed the algorithm used for parsing expressions
 * added the spaceless tag
 * removed trim_blocks option
 * added support for is*() methods for attributes (foo.bar now looks for foo->getBar() or foo->isBar())
 * changed all exceptions to extend Twig_Error
 * fixed unary expressions ({{ not(1 or 0) }})
 * fixed child templates (with an extend tag) that uses one or more imports
 * added support for {{ 1 not in [2, 3] }} (more readable than the current {{ not (1 in [2, 3]) }})
 * escaping has been rewritten
 * the implementation of template inheritance has been rewritten
   (blocks can now be called individually and still work with inheritance)
 * fixed error handling for if tag when a syntax error occurs within a subparse process
 * added a way to implement custom logic for resolving token parsers given a tag name
 * fixed js escaper to be stricter (now uses a whilelist-based js escaper)
 * added the following filers: "constant", "trans", "replace", "json_encode"
 * added a "constant" test
 * fixed objects with __toString() not being autoescaped
 * fixed subscript expressions when calling __call() (methods now keep the case)
 * added "test" feature (accessible via the "is" operator)
 * removed the debug tag (should be done in an extension)
 * fixed trans tag when no vars are used in plural form
 * fixed race condition when writing template cache
 * added the special _charset variable to reference the current charset
 * added the special _context variable to reference the current context
 * renamed self to _self (to avoid conflict)
 * fixed Twig_Template::getAttribute() for protected properties

* 0.9.8 (2010-06-28)

Backward incompatibilities:
 * the trans tag plural count is now attached to the plural tag:
    old: `{% trans count %}...{% plural %}...{% endtrans %}`
    new: `{% trans %}...{% plural count %}...{% endtrans %}`

 * added a way to translate strings coming from a variable ({% trans var %})
 * fixed trans tag when used with the Escaper extension
 * fixed default cache umask
 * removed Twig_Template instances from the debug tag output
 * fixed objects with __isset() defined
 * fixed set tag when used with a capture
 * fixed type hinting for Twig_Environment::addFilter() method

* 0.9.7 (2010-06-12)

Backward incompatibilities:
 * changed 'as' to '=' for the set tag ({% set title as "Title" %} must now be {% set title = "Title" %})
 * removed the sandboxed attribute of the include tag (use the new sandbox tag instead)
 * refactored the Node system (if you have custom nodes, you will have to update them to use the new API)

 * added self as a special variable that refers to the current template (useful for importing macros from the current template)
 * added Twig_Template instance support to the include tag
 * added support for dynamic and conditional inheritance ({% extends some_var %} and {% extends standalone ? "minimum" : "base" %})
 * added a grammar sub-framework to ease the creation of custom tags
 * fixed the for tag for large arrays (some loop variables are now only available for arrays and objects that implement the Countable interface)
 * removed the Twig_Resource::resolveMissingFilter() method
 * fixed the filter tag which did not apply filtering to included files
 * added a bunch of unit tests
 * added a bunch of phpdoc
 * added a sandbox tag in the sandbox extension
 * changed the date filter to support any date format supported by DateTime
 * added strict_variable setting to throw an exception when an invalid variable is used in a template (disabled by default)
 * added the lexer, parser, and compiler as arguments to the Twig_Environment constructor
 * changed the cache option to only accepts an explicit path to a cache directory or false
 * added a way to add token parsers, filters, and visitors without creating an extension
 * added three interfaces: Twig_NodeInterface, Twig_TokenParserInterface, and Twig_FilterInterface
 * changed the generated code to match the new coding standards
 * fixed sandbox mode (__toString() method check was not enforced if called implicitly from a simple statement like {{ article }})
 * added an exception when a child template has a non-empty body (as it is always ignored when rendering)

* 0.9.6 (2010-05-12)

 * fixed variables defined outside a loop and for which the value changes in a for loop
 * fixed the test suite for PHP 5.2 and older versions of PHPUnit
 * added support for __call() in expression resolution
 * fixed node visiting for macros (macros are now visited by visitors as any other node)
 * fixed nested block definitions with a parent call (rarely useful but nonetheless supported now)
 * added the cycle filter
 * fixed the Lexer when mbstring.func_overload is used with an mbstring.internal_encoding different from ASCII
 * added a long-syntax for the set tag ({% set foo %}...{% endset %})
 * unit tests are now powered by PHPUnit
 * added support for gettext via the `i18n` extension
 * fixed twig_capitalize_string_filter() and fixed twig_length_filter() when used with UTF-8 values
 * added a more useful exception if an if tag is not closed properly
 * added support for escaping strategy in the autoescape tag
 * fixed lexer when a template has a big chunk of text between/in a block

* 0.9.5 (2010-01-20)

As for any new release, don't forget to remove all cached templates after
upgrading.

If you have defined custom filters, you MUST upgrade them for this release. To
upgrade, replace "array" with "new Twig_Filter_Function", and replace the
environment constant by the "needs_environment" option:

  // before
  'even'   => array('twig_is_even_filter', false),
  'escape' => array('twig_escape_filter', true),

  // after
  'even'   => new Twig_Filter_Function('twig_is_even_filter'),
  'escape' => new Twig_Filter_Function('twig_escape_filter', array('needs_environment' => true)),

If you have created NodeTransformer classes, you will need to upgrade them to
the new interface (please note that the interface is not yet considered
stable).

 * fixed list nodes that did not extend the Twig_NodeListInterface
 * added the "without loop" option to the for tag (it disables the generation of the loop variable)
 * refactored node transformers to node visitors
 * fixed automatic-escaping for blocks
 * added a way to specify variables to pass to an included template
 * changed the automatic-escaping rules to be more sensible and more configurable in custom filters (the documentation lists all the rules)
 * improved the filter system to allow object methods to be used as filters
 * changed the Array and String loaders to actually make use of the cache mechanism
 * included the default filter function definitions in the extension class files directly (Core, Escaper)
 * added the // operator (like the floor() PHP function)
 * added the .. operator (as a syntactic sugar for the range filter when the step is 1)
 * added the in operator (as a syntactic sugar for the in filter)
 * added the following filters in the Core extension: in, range
 * added support for arrays (same behavior as in PHP, a mix between lists and dictionaries, arrays and hashes)
 * enhanced some error messages to provide better feedback in case of parsing errors

* 0.9.4 (2009-12-02)

If you have custom loaders, you MUST upgrade them for this release: The
Twig_Loader base class has been removed, and the Twig_LoaderInterface has also
been changed (see the source code for more information or the documentation).

 * added support for DateTime instances for the date filter
 * fixed loop.last when the array only has one item
 * made it possible to insert newlines in tag and variable blocks
 * fixed a bug when a literal '\n' were present in a template text
 * fixed bug when the filename of a template contains */
 * refactored loaders

* 0.9.3 (2009-11-11)

This release is NOT backward compatible with the previous releases.

  The loaders do not take the cache and autoReload arguments anymore. Instead,
  the Twig_Environment class has two new options: cache and auto_reload.
  Upgrading your code means changing this kind of code:

      $loader = new Twig_Loader_Filesystem('/path/to/templates', '/path/to/compilation_cache', true);
      $twig = new Twig_Environment($loader);

  to something like this:

      $loader = new Twig_Loader_Filesystem('/path/to/templates');
      $twig = new Twig_Environment($loader, array(
        'cache' => '/path/to/compilation_cache',
        'auto_reload' => true,
      ));

 * deprecated the "items" filter as it is not needed anymore
 * made cache and auto_reload options of Twig_Environment instead of arguments of Twig_Loader
 * optimized template loading speed
 * removed output when an error occurs in a template and render() is used
 * made major speed improvements for loops (up to 300% on even the smallest loops)
 * added properties as part of the sandbox mode
 * added public properties support (obj.item can now be the item property on the obj object)
 * extended set tag to support expression as value ({% set foo as 'foo' ~ 'bar' %} )
 * fixed bug when \ was used in HTML

* 0.9.2 (2009-10-29)

 * made some speed optimizations
 * changed the cache extension to .php
 * added a js escaping strategy
 * added support for short block tag
 * changed the filter tag to allow chained filters
 * made lexer more flexible as you can now change the default delimiters
 * added set tag
 * changed default directory permission when cache dir does not exist (more secure)
 * added macro support
 * changed filters first optional argument to be a Twig_Environment instance instead of a Twig_Template instance
 * made Twig_Autoloader::autoload() a static method
 * avoid writing template file if an error occurs
 * added $ escaping when outputting raw strings
 * enhanced some error messages to ease debugging
 * fixed empty cache files when the template contains an error

* 0.9.1 (2009-10-14)

  * fixed a bug in PHP 5.2.6
  * fixed numbers with one than one decimal
  * added support for method calls with arguments ({{ foo.bar('a', 43) }})
  * made small speed optimizations
  * made minor tweaks to allow better extensibility and flexibility

* 0.9.0 (2009-10-12)

 * Initial release<|MERGE_RESOLUTION|>--- conflicted
+++ resolved
@@ -1,4 +1,3 @@
-<<<<<<< HEAD
 * 2.0.0 (2016-XX-XX)
 
  * removed Twig_Environment::getLexer(), Twig_Environment::getParser(), Twig_Environment::getCompiler()
@@ -18,10 +17,7 @@
  * improved the performance of the filesystem loader
  * removed features that were deprecated in 1.x
 
-* 1.26.2 (2016-XX-XX)
-=======
 * 1.27.0 (2016-XX-XX)
->>>>>>> 1fe5e9bb
 
  * deprecated Parser::getFilename()
  * fixed template paths when a template name contains a protocol like vfs://
