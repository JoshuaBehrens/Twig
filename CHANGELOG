<<<<<<< HEAD
* 3.0.0 (2019-XX-XX)

 * removed the "if" condition support on the "for" tag
 * made the in, <, >, <=, >=, ==, and != operators more strict when comparing strings and integers/floats
 * removed the "filter" tag
 * added type hints everywhere
 * changed Environment::resolveTemplate() to always return a TemplateWrapper instance
 * removed Template::__toString()
 * removed Parser::isReservedMacroName()
 * removed SanboxedPrintNode
 * removed Node::setTemplateName()
 * made classes maked as "@final" final
 * removed InitRuntimeInterface, ExistsLoaderInterface, and SourceContextLoaderInterface
 * removed the "spaceless" tag
 * removed Twig\Environment::getBaseTemplateClass() and Twig\Environment::setBaseTemplateClass()
 * removed the "base_template_class" option on Twig\Environment
 * bumped minimum PHP version to 7.2
 * removed PSR-0 classes

* 2.12.1 (2019-XX-XX)
=======
* 2.12.2 (2019-XX-XX)

 * n/a

* 2.12.1 (2019-10-17)
>>>>>>> d073fed7

 * added the String extension in the "extra" repositories: "u" filter

* 2.12.0 (2019-10-05)

 * added the spaceship operator ("<=>"), useful when using an arrow function in the "sort" filter
 * added support for an "arrow" function on the "sort" filter
 * added the CssInliner extension in the "extra" repositories: "inline_css"
   filter
 * added the Inky extension in the "extra" repositories: "inky_to_html" filter
 * added Intl extension in the "extra" repositories: "country_name",
   "currency_name", "currency_symbol", "language_name", "locale_name",
   "timezone_name", "format_currency", "format_number",
   "format_*_number", "format_datetime", "format_date", and "format_time"
   filters, and the "country_timezones" function
 * added the Markdown extension in the "extra" repositories: "markdown_to_html",
   and "html_to_markdown" filters
 * added the HtmlExtension extension in the "extra" repositories: "date_uri"
   filter, and "html_classes" function
 * optimized "block('foo') ?? 'bar'"
 * fixed the empty test on Traversable instances
 * fixed array_key_exists() on objects
 * fixed cache when opcache is installed but disabled
 * fixed using macros in arrow functions
 * fixed split filter on edge case

* 2.11.3 (2019-06-18)

 * display partial output (PHP buffer) when an error occurs in debug mode
 * fixed the filter filter (allow the result to be used several times)
 * fixed macro auto-import when a template contains only macros

* 2.11.2 (2019-06-05)

 * fixed macro auto-import

* 2.11.1 (2019-06-04)

 * added support for "Twig\Markup" instances in the "in" test (again)
 * allowed string operators as variables names in assignments
 * fixed support for macros defined in parent templates

* 2.11.0 (2019-05-31)

 * added the possibility to register classes/interfaces as being safe for the escaper ("EscaperExtension::addSafeClass()")
 * deprecated CoreExtension::setEscaper() and CoreExtension::getEscapers() in favor of the same methods on EscaperExtension
 * macros are now auto-imported in the template they are defined (under the ``_self`` variable)
 * added support for macros on "is defined" tests
 * fixed macros "import" when using the same name in the parent and child templates
 * fixed recursive macros
 * macros imported "globally" in a template are now available in macros without re-importing them
 * fixed the "filter" filter when the argument is \Traversable but does not implement \Iterator (\SimpleXmlElement for instance)
 * fixed a PHP fatal error when calling a macro imported in a block in a nested block
 * fixed a PHP fatal error when calling a macro imported in the template in another macro
 * fixed wrong error message on "import" and "from"

* 2.10.0 (2019-05-14)

 * deprecated "if" conditions on "for" tags
 * added "filter", "map", and "reduce" filters (and support for arrow functions)
 * fixed partial output leak when a PHP fatal error occurs
 * optimized context access on PHP 7.4

* 2.9.0 (2019-04-28)

 * deprecated returning "false" to remove a Node from NodeVisitorInterface::leaveNode()
 * allowed Twig\NodeVisitor\NodeVisitorInterface::leaveNode() to return "null" instead of "false" (same meaning)
 * deprecated the "filter" tag (use the "apply" tag instead)
 * added the "apply" tag as a replacement for the "filter" tag
 * allowed Twig\Loader\FilesystemLoader::findTemplate() to return "null" instead of "false" (same meaning)
 * added support for "Twig\Markup" instances in the "in" test
 * fixed "import" when macros are stored in a template string
 * fixed Lexer when using custom options containing the # char
 * added template line number to twig_get_attribute()

* 2.8.1 (2019-04-16)

 * fixed EscaperNodeVisitor
 * deprecated passing a 3rd, 4th, and 5th arguments to the Sandbox exception classes
 * deprecated Node::setTemplateName() in favor of Node::setSourceContext()

* 2.8.0 (2019-04-16)

 * added Traversable support for the length filter
 * fixed some wrong location in error messages
 * made exception creation faster
 * made escaping on ternary expressions (?: and ??) more fine-grained
 * added the possibility to give a nice name to string templates (template_from_string function)
 * fixed the "with" behavior to always include the globals (for consistency with the "include" and "embed" tags)
 * fixed "include" with "ignore missing" when an error loading occurs in the included template
 * added support for a new whitespace trimming option ({%~ ~%}, {{~ ~}}, {#~ ~#})
 * added the "column" filter

* 2.7.4 (2019-03-23)

 * fixed variadic support
 * fixed CheckToStringNode implementation (broken when a function/filter is variadic)

* 2.7.3 (2019-03-21)

 * fixed the spaceless filter so that it behaves like the spaceless tag
 * fixed BC break on Environment::resolveTemplate()
 * allowed Traversable objects to be used in the "with" tag
 * allowed Traversable objects to be used in the "with" tag
 * allowed Traversable objects to be used in the "with" argument of the "include" and "embed" tags

* 2.7.2 (2019-03-12)

 * added TemplateWrapper::getTemplateName()

* 2.7.1 (2019-03-12)

 * fixed class aliases

* 2.7.0 (2019-03-12)

 * fixed sandbox security issue (under some circumstances, calling the
   __toString() method on an object was possible even if not allowed by the
   security policy)
 * fixed batch filter clobbers array keys when fill parameter is used
 * added preserveKeys support for the batch filter
 * fixed "embed" support when used from "template_from_string"
 * deprecated passing a Twig\Template to Twig\Environment::load()/Twig\Environment::resolveTemplate()
 * added the possibility to pass a TemplateWrapper to Twig\Environment::load()
 * marked Twig\Environment::getTemplateClass() as internal (implementation detail)
 * improved the performance of the sandbox
 * deprecated the spaceless tag
 * added a spaceless filter
 * added max value to the "random" function
 * deprecated Twig\Extension\InitRuntimeInterface
 * deprecated Twig\Loader\ExistsLoaderInterface
 * deprecated PSR-0 classes in favor of namespaced ones
 * made namespace classes the default classes (PSR-0 ones are aliases now)
 * added Twig\Loader\ChainLoader::getLoaders()
 * removed duplicated directory separator in FilesystemLoader
 * deprecated the "base_template_class" option on Twig\Environment
 * deprecated the Twig\Environment::getBaseTemplateClass() and
   Twig\Environment::setBaseTemplateClass() methods
 * changed internal code to use the namespaced classes as much as possible
 * deprecated Twig_Parser::isReservedMacroName()

* 2.6.2 (2019-01-14)

 * fixed regression (key exists check for non ArrayObject objects)

* 2.6.1 (2019-01-14)

 * fixed ArrayObject access with a null value
 * fixed embedded templates starting with a BOM
 * fixed using a Twig_TemplateWrapper instance as an argument to extends
 * fixed error location when calling an undefined block
 * deprecated passing a string as a source on Twig_Error
 * switched generated code to use the PHP short array notation
 * fixed float representation in compiled templates
 * added a second argument to the join filter (last separator configuration)

* 2.6.0 (2018-12-16)

 * made sure twig_include returns a string
 * fixed multi-byte UFT-8 in escape('html_attr')
 * added the "deprecated" tag
 * added support for dynamically named tests
 * fixed GlobalsInterface extended class
 * fixed filesystem loader throwing an exception instead of returning false

* 2.5.0 (2018-07-13)

 * deprecated using the spaceless tag at the root level of a child template (noop anyway)
 * deprecated the possibility to define a block in a non-capturing block in a child template
 * added the Symfony ctype polyfill as a dependency
 * fixed reporting the proper location for errors compiled in templates
 * fixed the error handling for the optimized extension-based function calls
 * ensured that syntax errors are triggered with the right line
 * "js" filter now produces valid JSON

* 2.4.8 (2018-04-02)

 * fixed a regression when using the "default" filter or the "defined" test on non-existing arrays

* 2.4.7 (2018-03-20)

 * optimized runtime performance
 * optimized parser performance by inlining the constant values
 * fixed block names unicity
 * fixed counting children of SimpleXMLElement objects
 * added missing else clause to avoid infinite loops
 * fixed .. (range operator) in sandbox policy

* 2.4.6 (2018-03-03)

 * fixed a regression in the way the profiler is registered in templates

* 2.4.5 (2018-03-02)

 * optimized the performance of calling an extension method at runtime
 * optimized the performance of the dot operator for array and method calls
 * added an exception when using "===" instead of "same as"
 * fixed possible array to string conversion concealing actual error
 * made variable names deterministic in compiled templates
 * fixed length filter when passing an instance of IteratorAggregate
 * fixed Environment::resolveTemplate to accept instances of TemplateWrapper

* 2.4.4 (2017-09-27)

 * added Twig_Profiler_Profile::reset()
 * fixed use TokenParser to return an empty Node
 * added RuntimeExtensionInterface
 * added circular reference detection when loading templates
 * added support for runtime loaders in IntegrationTestCase
 * fixed deprecation when using Twig_Profiler_Dumper_Html
 * removed @final from Twig_Profiler_Dumper_Text

* 2.4.3 (2017-06-07)

 * fixed namespaces introduction

* 2.4.2 (2017-06-05)

 * fixed namespaces introduction

* 2.4.1 (2017-06-05)

 * fixed namespaces introduction

* 2.4.0 (2017-06-05)

 * added support for PHPUnit 6 when testing extensions
 * fixed PHP 7.2 compatibility
 * fixed template name generation in Twig_Environment::createTemplate()
 * removed final tag on Twig_TokenParser_Include
 * dropped HHVM support
 * added namespaced aliases for all (non-deprecated) classes and interfaces
 * marked Twig_Filter, Twig_Function, Twig_Test, Twig_Node_Module and Twig_Profiler_Profile as final via the @final annotation

* 2.3.2 (2017-04-20)

 * fixed edge case in the method cache for Twig attributes

* 2.3.1 (2017-04-18)

 * fixed the empty() test

* 2.3.0 (2017-03-22)

 * fixed a race condition handling when writing cache files
 * "length" filter now returns string length when applied to an object that does
   not implement \Countable but provides __toString()
 * "empty" test will now consider the return value of the __toString() method for
   objects implement __toString() but not \Countable
 * fixed JS escaping for unicode characters with higher code points
 * added error message when calling `parent()` in a block that doesn't exist in the parent template

* 2.2.0 (2017-02-26)

 * added a PSR-11 compatible runtime loader
 * added `side` argument to `trim` to allow left or right trimming only.

* 2.1.0 (2017-01-11)

 * fixed twig_get_attribute()
 * added Twig_NodeCaptureInterface for nodes that capture all output

* 2.0.0 (2017-01-05)

 * removed the C extension
 * moved Twig_Environment::getAttribute() to twig_get_attribute()
 * removed Twig_Environment::getLexer(), Twig_Environment::getParser(), Twig_Environment::getCompiler()
 * removed Twig_Compiler::getFilename()
 * added hasser support in Twig_Template::getAttribute()
 * sped up the json_encode filter
 * removed reserved macro names; all names can be used as macro
 * removed Twig_Template::getEnvironment()
 * changed _self variable to return the current template name
 * made the loader a required argument of Twig_Environment constructor
 * removed Twig_Environment::clearTemplateCache()
 * removed Twig_Autoloader (use Composer instead)
 * removed `true` as an equivalent to `html` for the auto-escaping strategy
 * removed pre-1.8 autoescape tag syntax
 * dropped support for PHP 5.x
 * removed the ability to register a global variable after the runtime or the extensions have been initialized
 * improved the performance of the filesystem loader
 * removed features that were deprecated in 1.x

* 1.42.4 (2019-XX-XX)

 * n/a

* 1.42.3 (2019-08-24)

 * fixed the "split" filter when the delimiter is "0"
 * fixed the "empty" test on Traversable instances
 * fixed cache when opcache is installed but disabled
 * fixed PHP 7.4 compatibility
 * bumped the minimal PHP version to 5.5

* 1.42.2 (2019-06-18)

 * Display partial output (PHP buffer) when an error occurs in debug mode

* 1.42.1 (2019-06-04)

 * added support for "Twig\Markup" instances in the "in" test (again)
 * allowed string operators as variables names in assignments

* 1.42.0 (2019-05-31)

 * fixed the "filter" filter when the argument is \Traversable but does not implement \Iterator (\SimpleXmlElement for instance)
 * fixed a PHP fatal error when calling a macro imported in a block in a nested block
 * fixed a PHP fatal error when calling a macro imported in the template in another macro
 * fixed wrong error message on "import" and "from"

* 1.41.0 (2019-05-14)

 * fixed support for PHP 7.4
 * added "filter", "map", and "reduce" filters (and support for arrow functions)
 * fixed partial output leak when a PHP fatal error occurs
 * optimized context access on PHP 7.4

* 1.40.1 (2019-04-29)

* fixed regression in NodeTraverser

* 1.40.0 (2019-04-28)

 * allowed Twig\NodeVisitor\NodeVisitorInterface::leaveNode() to return "null" instead of "false" (same meaning)
 * added the "apply" tag as a replacement for the "filter" tag
 * allowed Twig\Loader\FilesystemLoader::findTemplate() to return "null" instead of "false" (same meaning)
 * added support for "Twig\Markup" instances in the "in" test
 * fixed Lexer when using custom options containing the # char
 * fixed "import" when macros are stored in a template string

* 1.39.1 (2019-04-16)

 * fixed EscaperNodeVisitor

* 1.39.0 (2019-04-16)

 * added Traversable support for the length filter
 * fixed some wrong location in error messages
 * made exception creation faster
 * made escaping on ternary expressions (?: and ??) more fine-grained
 * added the possibility to give a nice name to string templates (template_from_string function)
 * fixed the "with" behavior to always include the globals (for consistency with the "include" and "embed" tags)
 * fixed "include" with "ignore missing" when an error loading occurs in the included template
 * added support for a new whitespace trimming option ({%~ ~%}, {{~ ~}}, {#~ ~#})

* 1.38.4 (2019-03-23)

 * fixed CheckToStringNode implementation (broken when a function/filter is variadic)

* 1.38.3 (2019-03-21)

 * fixed the spaceless filter so that it behaves like the spaceless tag
 * fixed BC break on Environment::resolveTemplate()
 * fixed the bundled Autoloader to also load namespaced classes
 * allowed Traversable objects to be used in the "with" tag
 * allowed Traversable objects to be used in the "with" argument of the "include" and "embed" tags

* 1.38.2 (2019-03-12)

 * added TemplateWrapper::getTemplateName()

* 1.38.1 (2019-03-12)

 * fixed class aliases

* 1.38.0 (2019-03-12)

 * fixed sandbox security issue (under some circumstances, calling the
   __toString() method on an object was possible even if not allowed by the
   security policy)
 * fixed batch filter clobbers array keys when fill parameter is used
 * added preserveKeys support for the batch filter
 * fixed "embed" support when used from "template_from_string"
 * added the possibility to pass a TemplateWrapper to Twig\Environment::load()
 * improved the performance of the sandbox
 * added a spaceless filter
 * added max value to the "random" function
 * made namespace classes the default classes (PSR-0 ones are aliases now)
 * removed duplicated directory separator in FilesystemLoader
 * added Twig\Loader\ChainLoader::getLoaders()
 * changed internal code to use the namespaced classes as much as possible

* 1.37.1 (2019-01-14)

 * fixed regression (key exists check for non ArrayObject objects)
 * fixed logic in TemplateWrapper

* 1.37.0 (2019-01-14)

 * fixed ArrayObject access with a null value
 * fixed embedded templates starting with a BOM
 * fixed using a Twig_TemplateWrapper instance as an argument to extends
 * switched generated code to use the PHP short array notation
 * dropped PHP 5.3 support
 * fixed float representation in compiled templates
 * added a second argument to the join filter (last separator configuration)

* 1.36.0 (2018-12-16)

 * made sure twig_include returns a string
 * fixed multi-byte UFT-8 in escape('html_attr')
 * added the "deprecated" tag
 * added support for dynamically named tests
 * fixed GlobalsInterface extended class
 * fixed filesystem loader throwing an exception instead of returning false

* 1.35.4 (2018-07-13)

 * ensured that syntax errors are triggered with the right line
 * added the Symfony ctype polyfill as a dependency
 * "js" filter now produces valid JSON

* 1.35.3 (2018-03-20)

 * fixed block names unicity
 * fixed counting children of SimpleXMLElement objects
 * added missing else clause to avoid infinite loops
 * fixed .. (range operator) in sandbox policy

* 1.35.2 (2018-03-03)

 * fixed a regression in the way the profiler is registered in templates

* 1.35.1 (2018-03-02)

 * added an exception when using "===" instead of "same as"
 * fixed possible array to string conversion concealing actual error
 * made variable names deterministic in compiled templates
 * fixed length filter when passing an instance of IteratorAggregate
 * fixed Environment::resolveTemplate to accept instances of TemplateWrapper

* 1.35.0 (2017-09-27)

 * added Twig_Profiler_Profile::reset()
 * fixed use TokenParser to return an empty Node
 * added RuntimeExtensionInterface
 * added circular reference detection when loading templates

* 1.34.4 (2017-07-04)

 * added support for runtime loaders in IntegrationTestCase
 * fixed deprecation when using Twig_Profiler_Dumper_Html

* 1.34.3 (2017-06-07)

 * fixed namespaces introduction

* 1.34.2 (2017-06-05)

 * fixed namespaces introduction

* 1.34.1 (2017-06-05)

 * fixed namespaces introduction

* 1.34.0 (2017-06-05)

 * added support for PHPUnit 6 when testing extensions
 * fixed PHP 7.2 compatibility
 * fixed template name generation in Twig_Environment::createTemplate()
 * removed final tag on Twig_TokenParser_Include
 * added namespaced aliases for all (non-deprecated) classes and interfaces
 * dropped HHVM support
 * dropped PHP 5.2 support

* 1.33.2 (2017-04-20)

 * fixed edge case in the method cache for Twig attributes

* 1.33.1 (2017-04-18)

 * fixed the empty() test

* 1.33.0 (2017-03-22)

 * fixed a race condition handling when writing cache files
 * "length" filter now returns string length when applied to an object that does
   not implement \Countable but provides __toString()
 * "empty" test will now consider the return value of the __toString() method for
   objects implement __toString() but not \Countable
 * fixed JS escaping for unicode characters with higher code points

* 1.32.0 (2017-02-26)

 * fixed deprecation notice in Twig_Util_DeprecationCollector
 * added a PSR-11 compatible runtime loader
 * added `side` argument to `trim` to allow left or right trimming only.

* 1.31.0 (2017-01-11)

 * added Twig_NodeCaptureInterface for nodes that capture all output
 * fixed marking the environment as initialized too early
 * fixed C89 compat for the C extension
 * turned fatal error into exception when a previously generated cache is corrupted
 * fixed offline cache warm-ups for embedded templates

* 1.30.0 (2016-12-23)

 * added Twig_FactoryRuntimeLoader
 * deprecated function/test/filter/tag overriding
 * deprecated the "disable_c_ext" attribute on Twig_Node_Expression_GetAttr

* 1.29.0 (2016-12-13)

 * fixed sandbox being left enabled if an exception is thrown while rendering
 * marked some classes as being final (via @final)
 * made Twig_Error report real source path when possible
 * added support for {{ _self }} to provide an upgrade path from 1.x to 2.0 (replaces {{ _self.templateName }})
 * deprecated silent display of undefined blocks
 * deprecated support for mbstring.func_overload != 0

* 1.28.2 (2016-11-23)

 * fixed precedence between getFoo() and isFoo() in Twig_Template::getAttribute()
 * improved a deprecation message

* 1.28.1 (2016-11-18)

 * fixed block() function when used with a template argument

* 1.28.0 (2016-11-17)

 * added support for the PHP 7 null coalescing operator for the ?? Twig implementation
 * exposed a way to access template data and methods in a portable way
 * changed context access to use the PHP 7 null coalescing operator when available
 * added the "with" tag
 * added support for a custom template on the block() function
 * added "is defined" support for block() and constant()
 * optimized the way attributes are fetched

* 1.27.0 (2016-10-25)

 * deprecated Twig_Parser::getEnvironment()
 * deprecated Twig_Parser::addHandler() and Twig_Parser::addNodeVisitor()
 * deprecated Twig_Compiler::addIndentation()
 * fixed regression when registering two extensions having the same class name
 * deprecated Twig_LoaderInterface::getSource() (implement Twig_SourceContextLoaderInterface instead)
 * fixed the filesystem loader with relative paths
 * deprecated Twig_Node::getLine() in favor of Twig_Node::getTemplateLine()
 * deprecated Twig_Template::getSource() in favor of Twig_Template::getSourceContext()
 * deprecated Twig_Node::getFilename() in favor of Twig_Node::getTemplateName()
 * deprecated the "filename" escaping strategy (use "name" instead)
 * added Twig_Source to hold information about the original template
 * deprecated Twig_Error::getTemplateFile() and Twig_Error::setTemplateFile() in favor of Twig_Error::getTemplateName() and Twig_Error::setTemplateName()
 * deprecated Parser::getFilename()
 * fixed template paths when a template name contains a protocol like vfs://
 * improved debugging with Twig_Sandbox_SecurityError exceptions for disallowed methods and properties

* 1.26.1 (2016-10-05)

 * removed template source code from generated template classes when debug is disabled
 * fixed default implementation of Twig_Template::getDebugInfo() for better BC
 * fixed regression on static calls for functions/filters/tests

* 1.26.0 (2016-10-02)

 * added template cache invalidation based on more environment options
 * added a missing deprecation notice
 * fixed template paths when a template is stored in a PHAR file
 * allowed filters/functions/tests implementation to use a different class than the extension they belong to
 * deprecated Twig_ExtensionInterface::getName()

* 1.25.0 (2016-09-21)

 * changed the way we store template source in template classes
 * removed usage of realpath in cache keys
 * fixed Twig cache sharing when used with different versions of PHP
 * removed embed parent workaround for simple use cases
 * deprecated the ability to store non Node instances in Node::$nodes
 * deprecated Twig_Environment::getLexer(), Twig_Environment::getParser(), Twig_Environment::getCompiler()
 * deprecated Twig_Compiler::getFilename()

* 1.24.2 (2016-09-01)

 * fixed static callables
 * fixed a potential PHP warning when loading the cache
 * fixed a case where the autoescaping does not work as expected

* 1.24.1 (2016-05-30)

 * fixed reserved keywords (forbids true, false, null and none keywords for variables names)
 * fixed support for PHP7 (Throwable support)
 * marked the following methods as being internals on Twig_Environment:
   getFunctions(), getFilters(), getTests(), getFunction(), getFilter(), getTest(),
   getTokenParsers(), getTags(), getNodeVisitors(), getUnaryOperators(), getBinaryOperators(),
   getFunctions(), getFilters(), getGlobals(), initGlobals(), initExtensions(), and initExtension()

* 1.24.0 (2016-01-25)

 * adding support for the ?? operator
 * fixed the defined test when used on a constant, a map, or a sequence
 * undeprecated _self (should only be used to get the template name, not the template instance)
 * fixed parsing on PHP7

* 1.23.3 (2016-01-11)

 * fixed typo

* 1.23.2 (2015-01-11)

 * added versions in deprecated messages
 * made file cache tolerant for trailing (back)slashes on directory configuration
 * deprecated unused Twig_Node_Expression_ExtensionReference class

* 1.23.1 (2015-11-05)

 * fixed some exception messages which triggered PHP warnings
 * fixed BC on Twig_Test_NodeTestCase

* 1.23.0 (2015-10-29)

 * deprecated the possibility to override an extension by registering another one with the same name
 * deprecated Twig_ExtensionInterface::getGlobals() (added Twig_Extension_GlobalsInterface for BC)
 * deprecated Twig_ExtensionInterface::initRuntime() (added Twig_Extension_InitRuntimeInterface for BC)
 * deprecated Twig_Environment::computeAlternatives()

* 1.22.3 (2015-10-13)

 * fixed regression when using null as a cache strategy
 * improved performance when checking template freshness
 * fixed warnings when loaded templates do not exist
 * fixed template class name generation to prevent possible collisions
 * fixed logic for custom escapers to call them even on integers and null values
 * changed template cache names to take into account the Twig C extension

* 1.22.2 (2015-09-22)

 * fixed a race condition in template loading

* 1.22.1 (2015-09-15)

 * fixed regression in template_from_string

* 1.22.0 (2015-09-13)

 * made Twig_Test_IntegrationTestCase more flexible
 * added an option to force PHP bytecode invalidation when writing a compiled template into the cache
 * fixed the profiler duration for the root node
 * changed template cache names to take into account enabled extensions
 * deprecated Twig_Environment::clearCacheFiles(), Twig_Environment::getCacheFilename(),
   Twig_Environment::writeCacheFile(), and Twig_Environment::getTemplateClassPrefix()
 * added a way to override the filesystem template cache system
 * added a way to get the original template source from Twig_Template

* 1.21.2 (2015-09-09)

 * fixed variable names for the deprecation triggering code
 * fixed escaping strategy detection based on filename
 * added Traversable support for replace, merge, and sort
 * deprecated support for character by character replacement for the "replace" filter

* 1.21.1 (2015-08-26)

 * fixed regression when using the deprecated Twig_Test_* classes

* 1.21.0 (2015-08-24)

 * added deprecation notices for deprecated features
 * added a deprecation "framework" for filters/functions/tests and test fixtures

* 1.20.0 (2015-08-12)

 * forbid access to the Twig environment from templates and internal parts of Twig_Template
 * fixed limited RCEs when in sandbox mode
 * deprecated Twig_Template::getEnvironment()
 * deprecated the _self variable for usage outside of the from and import tags
 * added Twig_BaseNodeVisitor to ease the compatibility of node visitors
   between 1.x and 2.x

* 1.19.0 (2015-07-31)

 * fixed wrong error message when including an undefined template in a child template
 * added support for variadic filters, functions, and tests
 * added support for extra positional arguments in macros
 * added ignore_missing flag to the source function
 * fixed batch filter with zero items
 * deprecated Twig_Environment::clearTemplateCache()
 * fixed sandbox disabling when using the include function

* 1.18.2 (2015-06-06)

 * fixed template/line guessing in exceptions for nested templates
 * optimized the number of inodes and the size of realpath cache when using the cache

* 1.18.1 (2015-04-19)

 * fixed memory leaks in the C extension
 * deprecated Twig_Loader_String
 * fixed the slice filter when used with a SimpleXMLElement object
 * fixed filesystem loader when trying to load non-files (like directories)

* 1.18.0 (2015-01-25)

 * fixed some error messages where the line was wrong (unknown variables or argument names)
 * added a new way to customize the main Module node (via empty nodes)
 * added Twig_Environment::createTemplate() to create a template from a string
 * added a profiler
 * fixed filesystem loader cache when different file paths are used for the same template

* 1.17.0 (2015-01-14)

 * added a 'filename' autoescaping strategy, which dynamically chooses the
   autoescaping strategy for a template based on template file extension.

* 1.16.3 (2014-12-25)

 * fixed regression for dynamic parent templates
 * fixed cache management with statcache
 * fixed a regression in the slice filter

* 1.16.2 (2014-10-17)

 * fixed timezone on dates as strings
 * fixed 2-words test names when a custom node class is not used
 * fixed macros when using an argument named like a PHP super global (like GET or POST)
 * fixed date_modify when working with DateTimeImmutable
 * optimized for loops
 * fixed multi-byte characters handling in the split filter
 * fixed a regression in the in operator
 * fixed a regression in the slice filter

* 1.16.1 (2014-10-10)

 * improved error reporting in a sandboxed template
 * fixed missing error file/line information under certain circumstances
 * fixed wrong error line number in some error messages
 * fixed the in operator to use strict comparisons
 * sped up the slice filter
 * fixed for mb function overload mb_substr acting different
 * fixed the attribute() function when passing a variable for the arguments

* 1.16.0 (2014-07-05)

 * changed url_encode to always encode according to RFC 3986
 * fixed inheritance in a 'use'-hierarchy
 * removed the __toString policy check when the sandbox is disabled
 * fixed recursively calling blocks in templates with inheritance

* 1.15.1 (2014-02-13)

 * fixed the conversion of the special '0000-00-00 00:00' date
 * added an error message when trying to import an undefined block from a trait
 * fixed a C extension crash when accessing defined but uninitialized property.

* 1.15.0 (2013-12-06)

 * made ignoreStrictCheck in Template::getAttribute() works with __call() methods throwing BadMethodCallException
 * added min and max functions
 * added the round filter
 * fixed a bug that prevented the optimizers to be enabled/disabled selectively
 * fixed first and last filters for UTF-8 strings
 * added a source function to include the content of a template without rendering it
 * fixed the C extension sandbox behavior when get or set is prepend to method name

* 1.14.2 (2013-10-30)

 * fixed error filename/line when an error occurs in an included file
 * allowed operators that contain whitespaces to have more than one whitespace
 * allowed tests to be made of 1 or 2 words (like "same as" or "divisible by")

* 1.14.1 (2013-10-15)

 * made it possible to use named operators as variables
 * fixed the possibility to have a variable named 'matches'
 * added support for PHP 5.5 DateTimeInterface

* 1.14.0 (2013-10-03)

 * fixed usage of the html_attr escaping strategy to avoid double-escaping with the html strategy
 * added new operators: ends with, starts with, and matches
 * fixed some compatibility issues with HHVM
 * added a way to add custom escaping strategies
 * fixed the C extension compilation on Windows
 * fixed the batch filter when using a fill argument with an exact match of elements to batch
 * fixed the filesystem loader cache when a template name exists in several namespaces
 * fixed template_from_string when the template includes or extends other ones
 * fixed a crash of the C extension on an edge case

* 1.13.2 (2013-08-03)

 * fixed the error line number for an error occurs in and embedded template
 * fixed crashes of the C extension on some edge cases

* 1.13.1 (2013-06-06)

 * added the possibility to ignore the filesystem constructor argument in Twig_Loader_Filesystem
 * fixed Twig_Loader_Chain::exists() for a loader which implements Twig_ExistsLoaderInterface
 * adjusted backtrace call to reduce memory usage when an error occurs
 * added support for object instances as the second argument of the constant test
 * fixed the include function when used in an assignment

* 1.13.0 (2013-05-10)

 * fixed getting a numeric-like item on a variable ('09' for instance)
 * fixed getting a boolean or float key on an array, so it is consistent with PHP's array access:
   `{{ array[false] }}` behaves the same as `echo $array[false];` (equals `$array[0]`)
 * made the escape filter 20% faster for happy path (escaping string for html with UTF-8)
 * changed ☃ to § in tests
 * enforced usage of named arguments after positional ones

* 1.12.3 (2013-04-08)

 * fixed a security issue in the filesystem loader where it was possible to include a template one
   level above the configured path
 * fixed fatal error that should be an exception when adding a filter/function/test too late
 * added a batch filter
 * added support for encoding an array as query string in the url_encode filter

* 1.12.2 (2013-02-09)

 * fixed the timezone used by the date filter and function when the given date contains a timezone (like 2010-01-28T15:00:00+02:00)
 * fixed globals when getGlobals is called early on
 * added the first and last filter

* 1.12.1 (2013-01-15)

 * added support for object instances as the second argument of the constant function
 * relaxed globals management to avoid a BC break
 * added support for {{ some_string[:2] }}

* 1.12.0 (2013-01-08)

 * added verbatim as an alias for the raw tag to avoid confusion with the raw filter
 * fixed registration of tests and functions as anonymous functions
 * fixed globals management

* 1.12.0-RC1 (2012-12-29)

 * added an include function (does the same as the include tag but in a more flexible way)
 * added the ability to use any PHP callable to define filters, functions, and tests
 * added a syntax error when using a loop variable that is not defined
 * added the ability to set default values for macro arguments
 * added support for named arguments for filters, tests, and functions
 * moved filters/functions/tests syntax errors to the parser
 * added support for extended ternary operator syntaxes

* 1.11.1 (2012-11-11)

 * fixed debug info line numbering (was off by 2)
 * fixed escaping when calling a macro inside another one (regression introduced in 1.9.1)
 * optimized variable access on PHP 5.4
 * fixed a crash of the C extension when an exception was thrown from a macro called without being imported (using _self.XXX)

* 1.11.0 (2012-11-07)

 * fixed macro compilation when a variable name is a PHP reserved keyword
 * changed the date filter behavior to always apply the default timezone, except if false is passed as the timezone
 * fixed bitwise operator precedences
 * added the template_from_string function
 * fixed default timezone usage for the date function
 * optimized the way Twig exceptions are managed (to make them faster)
 * added Twig_ExistsLoaderInterface (implementing this interface in your loader make the chain loader much faster)

* 1.10.3 (2012-10-19)

 * fixed wrong template location in some error messages
 * reverted a BC break introduced in 1.10.2
 * added a split filter

* 1.10.2 (2012-10-15)

 * fixed macro calls on PHP 5.4

* 1.10.1 (2012-10-15)

 * made a speed optimization to macro calls when imported via the "import" tag
 * fixed C extension compilation on Windows
 * fixed a segfault in the C extension when using DateTime objects

* 1.10.0 (2012-09-28)

 * extracted functional tests framework to make it reusable for third-party extensions
 * added namespaced templates support in Twig_Loader_Filesystem
 * added Twig_Loader_Filesystem::prependPath()
 * fixed an error when a token parser pass a closure as a test to the subparse() method

* 1.9.2 (2012-08-25)

 * fixed the in operator for objects that contain circular references
 * fixed the C extension when accessing a public property of an object implementing the \ArrayAccess interface

* 1.9.1 (2012-07-22)

 * optimized macro calls when auto-escaping is on
 * fixed wrong parent class for Twig_Function_Node
 * made Twig_Loader_Chain more explicit about problems

* 1.9.0 (2012-07-13)

 * made the parsing independent of the template loaders
 * fixed exception trace when an error occurs when rendering a child template
 * added escaping strategies for CSS, URL, and HTML attributes
 * fixed nested embed tag calls
 * added the date_modify filter

* 1.8.3 (2012-06-17)

 * fixed paths in the filesystem loader when passing a path that ends with a slash or a backslash
 * fixed escaping when a project defines a function named html or js
 * fixed chmod mode to apply the umask correctly

* 1.8.2 (2012-05-30)

 * added the abs filter
 * fixed a regression when using a number in template attributes
 * fixed compiler when mbstring.func_overload is set to 2
 * fixed DateTimeZone support in date filter

* 1.8.1 (2012-05-17)

 * fixed a regression when dealing with SimpleXMLElement instances in templates
 * fixed "is_safe" value for the "dump" function when "html_errors" is not defined in php.ini
 * switched to use mbstring whenever possible instead of iconv (you might need to update your encoding as mbstring and iconv encoding names sometimes differ)

* 1.8.0 (2012-05-08)

 * enforced interface when adding tests, filters, functions, and node visitors from extensions
 * fixed a side-effect of the date filter where the timezone might be changed
 * simplified usage of the autoescape tag; the only (optional) argument is now the escaping strategy or false (with a BC layer)
 * added a way to dynamically change the auto-escaping strategy according to the template "filename"
 * changed the autoescape option to also accept a supported escaping strategy (for BC, true is equivalent to html)
 * added an embed tag

* 1.7.0 (2012-04-24)

 * fixed a PHP warning when using CIFS
 * fixed template line number in some exceptions
 * added an iterable test
 * added an error when defining two blocks with the same name in a template
 * added the preserves_safety option for filters
 * fixed a PHP notice when trying to access a key on a non-object/array variable
 * enhanced error reporting when the template file is an instance of SplFileInfo
 * added Twig_Environment::mergeGlobals()
 * added compilation checks to avoid misuses of the sandbox tag
 * fixed filesystem loader freshness logic for high traffic websites
 * fixed random function when charset is null

* 1.6.5 (2012-04-11)

 * fixed a regression when a template only extends another one without defining any blocks

* 1.6.4 (2012-04-02)

 * fixed PHP notice in Twig_Error::guessTemplateLine() introduced in 1.6.3
 * fixed performance when compiling large files
 * optimized parent template creation when the template does not use dynamic inheritance

* 1.6.3 (2012-03-22)

 * fixed usage of Z_ADDREF_P for PHP 5.2 in the C extension
 * fixed compilation of numeric values used in templates when using a locale where the decimal separator is not a dot
 * made the strategy used to guess the real template file name and line number in exception messages much faster and more accurate

* 1.6.2 (2012-03-18)

 * fixed sandbox mode when used with inheritance
 * added preserveKeys support for the slice filter
 * fixed the date filter when a DateTime instance is passed with a specific timezone
 * added a trim filter

* 1.6.1 (2012-02-29)

 * fixed Twig C extension
 * removed the creation of Twig_Markup instances when not needed
 * added a way to set the default global timezone for dates
 * fixed the slice filter on strings when the length is not specified
 * fixed the creation of the cache directory in case of a race condition

* 1.6.0 (2012-02-04)

 * fixed raw blocks when used with the whitespace trim option
 * made a speed optimization to macro calls when imported via the "from" tag
 * fixed globals, parsers, visitors, filters, tests, and functions management in Twig_Environment when a new one or new extension is added
 * fixed the attribute function when passing arguments
 * added slice notation support for the [] operator (syntactic sugar for the slice operator)
 * added a slice filter
 * added string support for the reverse filter
 * fixed the empty test and the length filter for Twig_Markup instances
 * added a date function to ease date comparison
 * fixed unary operators precedence
 * added recursive parsing support in the parser
 * added string and integer handling for the random function

* 1.5.1 (2012-01-05)

 * fixed a regression when parsing strings

* 1.5.0 (2012-01-04)

 * added Traversable objects support for the join filter

* 1.5.0-RC2 (2011-12-30)

 * added a way to set the default global date interval format
 * fixed the date filter for DateInterval instances (setTimezone() does not exist for them)
 * refactored Twig_Template::display() to ease its extension
 * added a number_format filter

* 1.5.0-RC1 (2011-12-26)

 * removed the need to quote hash keys
 * allowed hash keys to be any expression
 * added a do tag
 * added a flush tag
 * added support for dynamically named filters and functions
 * added a dump function to help debugging templates
 * added a nl2br filter
 * added a random function
 * added a way to change the default format for the date filter
 * fixed the lexer when an operator ending with a letter ends a line
 * added string interpolation support
 * enhanced exceptions for unknown filters, functions, tests, and tags

* 1.4.0 (2011-12-07)

 * fixed lexer when using big numbers (> PHP_INT_MAX)
 * added missing preserveKeys argument to the reverse filter
 * fixed macros containing filter tag calls

* 1.4.0-RC2 (2011-11-27)

 * removed usage of Reflection in Twig_Template::getAttribute()
 * added a C extension that can optionally replace Twig_Template::getAttribute()
 * added negative timestamp support to the date filter

* 1.4.0-RC1 (2011-11-20)

 * optimized variable access when using PHP 5.4
 * changed the precedence of the .. operator to be more consistent with languages that implements such a feature like Ruby
 * added an Exception to Twig_Loader_Array::isFresh() method when the template does not exist to be consistent with other loaders
 * added Twig_Function_Node to allow more complex functions to have their own Node class
 * added Twig_Filter_Node to allow more complex filters to have their own Node class
 * added Twig_Test_Node to allow more complex tests to have their own Node class
 * added a better error message when a template is empty but contain a BOM
 * fixed "in" operator for empty strings
 * fixed the "defined" test and the "default" filter (now works with more than one call (foo.bar.foo) and for both values of the strict_variables option)
 * changed the way extensions are loaded (addFilter/addFunction/addGlobal/addTest/addNodeVisitor/addTokenParser/addExtension can now be called in any order)
 * added Twig_Environment::display()
 * made the escape filter smarter when the encoding is not supported by PHP
 * added a convert_encoding filter
 * moved all node manipulations outside the compile() Node method
 * made several speed optimizations

* 1.3.0 (2011-10-08)

no changes

* 1.3.0-RC1 (2011-10-04)

 * added an optimization for the parent() function
 * added cache reloading when auto_reload is true and an extension has been modified
 * added the possibility to force the escaping of a string already marked as safe (instance of Twig_Markup)
 * allowed empty templates to be used as traits
 * added traits support for the "parent" function

* 1.2.0 (2011-09-13)

no changes

* 1.2.0-RC1 (2011-09-10)

 * enhanced the exception when a tag remains unclosed
 * added support for empty Countable objects for the "empty" test
 * fixed algorithm that determines if a template using inheritance is valid (no output between block definitions)
 * added better support for encoding problems when escaping a string (available as of PHP 5.4)
 * added a way to ignore a missing template when using the "include" tag ({% include "foo" ignore missing %})
 * added support for an array of templates to the "include" and "extends" tags ({% include ['foo', 'bar'] %})
 * added support for bitwise operators in expressions
 * added the "attribute" function to allow getting dynamic attributes on variables
 * added Twig_Loader_Chain
 * added Twig_Loader_Array::setTemplate()
 * added an optimization for the set tag when used to capture a large chunk of static text
 * changed name regex to match PHP one "[a-zA-Z_\x7f-\xff][a-zA-Z0-9_\x7f-\xff]*" (works for blocks, tags, functions, filters, and macros)
 * removed the possibility to use the "extends" tag from a block
 * added "if" modifier support to "for" loops

* 1.1.2 (2011-07-30)

 * fixed json_encode filter on PHP 5.2
 * fixed regression introduced in 1.1.1 ({{ block(foo|lower) }})
 * fixed inheritance when using conditional parents
 * fixed compilation of templates when the body of a child template is not empty
 * fixed output when a macro throws an exception
 * fixed a parsing problem when a large chunk of text is enclosed in a comment tag
 * added PHPDoc for all Token parsers and Core extension functions

* 1.1.1 (2011-07-17)

 * added a performance optimization in the Optimizer (also helps to lower the number of nested level calls)
 * made some performance improvement for some edge cases

* 1.1.0 (2011-06-28)

 * fixed json_encode filter

* 1.1.0-RC3 (2011-06-24)

 * fixed method case-sensitivity when using the sandbox mode
 * added timezone support for the date filter
 * fixed possible security problems with NUL bytes

* 1.1.0-RC2 (2011-06-16)

 * added an exception when the template passed to "use" is not a string
 * made 'a.b is defined' not throw an exception if a is not defined (in strict mode)
 * added {% line \d+ %} directive

* 1.1.0-RC1 (2011-05-28)

Flush your cache after upgrading.

 * fixed date filter when using a timestamp
 * fixed the defined test for some cases
 * fixed a parsing problem when a large chunk of text is enclosed in a raw tag
 * added support for horizontal reuse of template blocks (see docs for more information)
 * added whitespace control modifier to all tags (see docs for more information)
 * added null as an alias for none (the null test is also an alias for the none test now)
 * made TRUE, FALSE, NONE equivalent to their lowercase counterparts
 * wrapped all compilation and runtime exceptions with Twig_Error_Runtime and added logic to guess the template name and line
 * moved display() method to Twig_Template (generated templates should now use doDisplay() instead)

* 1.0.0 (2011-03-27)

 * fixed output when using mbstring
 * fixed duplicate call of methods when using the sandbox
 * made the charset configurable for the escape filter

* 1.0.0-RC2 (2011-02-21)

 * changed the way {% set %} works when capturing (the content is now marked as safe)
 * added support for macro name in the endmacro tag
 * make Twig_Error compatible with PHP 5.3.0 >
 * fixed an infinite loop on some Windows configurations
 * fixed the "length" filter for numbers
 * fixed Template::getAttribute() as properties in PHP are case sensitive
 * removed coupling between Twig_Node and Twig_Template
 * fixed the ternary operator precedence rule

* 1.0.0-RC1 (2011-01-09)

Backward incompatibilities:

 * the "items" filter, which has been deprecated for quite a long time now, has been removed
 * the "range" filter has been converted to a function: 0|range(10) -> range(0, 10)
 * the "constant" filter has been converted to a function: {{ some_date|date('DATE_W3C'|constant) }} -> {{ some_date|date(constant('DATE_W3C')) }}
 * the "cycle" filter has been converted to a function: {{ ['odd', 'even']|cycle(i) }} -> {{ cycle(['odd', 'even'], i) }}
 * the "for" tag does not support "joined by" anymore
 * the "autoescape" first argument is now "true"/"false" (instead of "on"/"off")
 * the "parent" tag has been replaced by a "parent" function ({{ parent() }} instead of {% parent %})
 * the "display" tag has been replaced by a "block" function ({{ block('title') }} instead of {% display title %})
 * removed the grammar and simple token parser (moved to the Twig Extensions repository)

Changes:

 * added "needs_context" option for filters and functions (the context is then passed as a first argument)
 * added global variables support
 * made macros return their value instead of echoing directly (fixes calling a macro in sandbox mode)
 * added the "from" tag to import macros as functions
 * added support for functions (a function is just syntactic sugar for a getAttribute() call)
 * made macros callable when sandbox mode is enabled
 * added an exception when a macro uses a reserved name
 * the "default" filter now uses the "empty" test instead of just checking for null
 * added the "empty" test

* 0.9.10 (2010-12-16)

Backward incompatibilities:

 * The Escaper extension is enabled by default, which means that all displayed
   variables are now automatically escaped. You can revert to the previous
   behavior by removing the extension via $env->removeExtension('escaper')
   or just set the 'autoescape' option to 'false'.
 * removed the "without loop" attribute for the "for" tag (not needed anymore
   as the Optimizer take care of that for most cases)
 * arrays and hashes have now a different syntax
     * arrays keep the same syntax with square brackets: [1, 2]
     * hashes now use curly braces (["a": "b"] should now be written as {"a": "b"})
     * support for "arrays with keys" and "hashes without keys" is not supported anymore ([1, "foo": "bar"] or {"foo": "bar", 1})
 * the i18n extension is now part of the Twig Extensions repository

Changes:

 * added the merge filter
 * removed 'is_escaper' option for filters (a left over from the previous version) -- you must use 'is_safe' now instead
 * fixed usage of operators as method names (like is, in, and not)
 * changed the order of execution for node visitors
 * fixed default() filter behavior when used with strict_variables set to on
 * fixed filesystem loader compatibility with PHAR files
 * enhanced error messages when an unexpected token is parsed in an expression
 * fixed filename not being added to syntax error messages
 * added the autoescape option to enable/disable autoescaping
 * removed the newline after a comment (mimics PHP behavior)
 * added a syntax error exception when parent block is used on a template that does not extend another one
 * made the Escaper extension enabled by default
 * fixed sandbox extension when used with auto output escaping
 * fixed escaper when wrapping a Twig_Node_Print (the original class must be preserved)
 * added an Optimizer extension (enabled by default; optimizes "for" loops and "raw" filters)
 * added priority to node visitors

* 0.9.9 (2010-11-28)

Backward incompatibilities:
 * the self special variable has been renamed to _self
 * the odd and even filters are now tests:
     {{ foo|odd }} must now be written {{ foo is odd }}
 * the "safe" filter has been renamed to "raw"
 * in Node classes,
        sub-nodes are now accessed via getNode() (instead of property access)
        attributes via getAttribute() (instead of array access)
 * the urlencode filter had been renamed to url_encode
 * the include tag now merges the passed variables with the current context by default
   (the old behavior is still possible by adding the "only" keyword)
 * moved Exceptions to Twig_Error_* (Twig_SyntaxError/Twig_RuntimeError are now Twig_Error_Syntax/Twig_Error_Runtime)
 * removed support for {{ 1 < i < 3 }} (use {{ i > 1 and i < 3 }} instead)
 * the "in" filter has been removed ({{ a|in(b) }} should now be written {{ a in b }})

Changes:
 * added file and line to Twig_Error_Runtime exceptions thrown from Twig_Template
 * changed trans tag to accept any variable for the plural count
 * fixed sandbox mode (__toString() method check was not enforced if called implicitly from complex statements)
 * added the ** (power) operator
 * changed the algorithm used for parsing expressions
 * added the spaceless tag
 * removed trim_blocks option
 * added support for is*() methods for attributes (foo.bar now looks for foo->getBar() or foo->isBar())
 * changed all exceptions to extend Twig_Error
 * fixed unary expressions ({{ not(1 or 0) }})
 * fixed child templates (with an extend tag) that uses one or more imports
 * added support for {{ 1 not in [2, 3] }} (more readable than the current {{ not (1 in [2, 3]) }})
 * escaping has been rewritten
 * the implementation of template inheritance has been rewritten
   (blocks can now be called individually and still work with inheritance)
 * fixed error handling for if tag when a syntax error occurs within a subparse process
 * added a way to implement custom logic for resolving token parsers given a tag name
 * fixed js escaper to be stricter (now uses a whilelist-based js escaper)
 * added the following filers: "constant", "trans", "replace", "json_encode"
 * added a "constant" test
 * fixed objects with __toString() not being autoescaped
 * fixed subscript expressions when calling __call() (methods now keep the case)
 * added "test" feature (accessible via the "is" operator)
 * removed the debug tag (should be done in an extension)
 * fixed trans tag when no vars are used in plural form
 * fixed race condition when writing template cache
 * added the special _charset variable to reference the current charset
 * added the special _context variable to reference the current context
 * renamed self to _self (to avoid conflict)
 * fixed Twig_Template::getAttribute() for protected properties

* 0.9.8 (2010-06-28)

Backward incompatibilities:
 * the trans tag plural count is now attached to the plural tag:
    old: `{% trans count %}...{% plural %}...{% endtrans %}`
    new: `{% trans %}...{% plural count %}...{% endtrans %}`

 * added a way to translate strings coming from a variable ({% trans var %})
 * fixed trans tag when used with the Escaper extension
 * fixed default cache umask
 * removed Twig_Template instances from the debug tag output
 * fixed objects with __isset() defined
 * fixed set tag when used with a capture
 * fixed type hinting for Twig_Environment::addFilter() method

* 0.9.7 (2010-06-12)

Backward incompatibilities:
 * changed 'as' to '=' for the set tag ({% set title as "Title" %} must now be {% set title = "Title" %})
 * removed the sandboxed attribute of the include tag (use the new sandbox tag instead)
 * refactored the Node system (if you have custom nodes, you will have to update them to use the new API)

 * added self as a special variable that refers to the current template (useful for importing macros from the current template)
 * added Twig_Template instance support to the include tag
 * added support for dynamic and conditional inheritance ({% extends some_var %} and {% extends standalone ? "minimum" : "base" %})
 * added a grammar sub-framework to ease the creation of custom tags
 * fixed the for tag for large arrays (some loop variables are now only available for arrays and objects that implement the Countable interface)
 * removed the Twig_Resource::resolveMissingFilter() method
 * fixed the filter tag which did not apply filtering to included files
 * added a bunch of unit tests
 * added a bunch of phpdoc
 * added a sandbox tag in the sandbox extension
 * changed the date filter to support any date format supported by DateTime
 * added strict_variable setting to throw an exception when an invalid variable is used in a template (disabled by default)
 * added the lexer, parser, and compiler as arguments to the Twig_Environment constructor
 * changed the cache option to only accepts an explicit path to a cache directory or false
 * added a way to add token parsers, filters, and visitors without creating an extension
 * added three interfaces: Twig_NodeInterface, Twig_TokenParserInterface, and Twig_FilterInterface
 * changed the generated code to match the new coding standards
 * fixed sandbox mode (__toString() method check was not enforced if called implicitly from a simple statement like {{ article }})
 * added an exception when a child template has a non-empty body (as it is always ignored when rendering)

* 0.9.6 (2010-05-12)

 * fixed variables defined outside a loop and for which the value changes in a for loop
 * fixed the test suite for PHP 5.2 and older versions of PHPUnit
 * added support for __call() in expression resolution
 * fixed node visiting for macros (macros are now visited by visitors as any other node)
 * fixed nested block definitions with a parent call (rarely useful but nonetheless supported now)
 * added the cycle filter
 * fixed the Lexer when mbstring.func_overload is used with an mbstring.internal_encoding different from ASCII
 * added a long-syntax for the set tag ({% set foo %}...{% endset %})
 * unit tests are now powered by PHPUnit
 * added support for gettext via the `i18n` extension
 * fixed twig_capitalize_string_filter() and fixed twig_length_filter() when used with UTF-8 values
 * added a more useful exception if an if tag is not closed properly
 * added support for escaping strategy in the autoescape tag
 * fixed lexer when a template has a big chunk of text between/in a block

* 0.9.5 (2010-01-20)

As for any new release, don't forget to remove all cached templates after
upgrading.

If you have defined custom filters, you MUST upgrade them for this release. To
upgrade, replace "array" with "new Twig_Filter_Function", and replace the
environment constant by the "needs_environment" option:

  // before
  'even'   => array('twig_is_even_filter', false),
  'escape' => array('twig_escape_filter', true),

  // after
  'even'   => new Twig_Filter_Function('twig_is_even_filter'),
  'escape' => new Twig_Filter_Function('twig_escape_filter', array('needs_environment' => true)),

If you have created NodeTransformer classes, you will need to upgrade them to
the new interface (please note that the interface is not yet considered
stable).

 * fixed list nodes that did not extend the Twig_NodeListInterface
 * added the "without loop" option to the for tag (it disables the generation of the loop variable)
 * refactored node transformers to node visitors
 * fixed automatic-escaping for blocks
 * added a way to specify variables to pass to an included template
 * changed the automatic-escaping rules to be more sensible and more configurable in custom filters (the documentation lists all the rules)
 * improved the filter system to allow object methods to be used as filters
 * changed the Array and String loaders to actually make use of the cache mechanism
 * included the default filter function definitions in the extension class files directly (Core, Escaper)
 * added the // operator (like the floor() PHP function)
 * added the .. operator (as a syntactic sugar for the range filter when the step is 1)
 * added the in operator (as a syntactic sugar for the in filter)
 * added the following filters in the Core extension: in, range
 * added support for arrays (same behavior as in PHP, a mix between lists and dictionaries, arrays and hashes)
 * enhanced some error messages to provide better feedback in case of parsing errors

* 0.9.4 (2009-12-02)

If you have custom loaders, you MUST upgrade them for this release: The
Twig_Loader base class has been removed, and the Twig_LoaderInterface has also
been changed (see the source code for more information or the documentation).

 * added support for DateTime instances for the date filter
 * fixed loop.last when the array only has one item
 * made it possible to insert newlines in tag and variable blocks
 * fixed a bug when a literal '\n' were present in a template text
 * fixed bug when the filename of a template contains */
 * refactored loaders

* 0.9.3 (2009-11-11)

This release is NOT backward compatible with the previous releases.

  The loaders do not take the cache and autoReload arguments anymore. Instead,
  the Twig_Environment class has two new options: cache and auto_reload.
  Upgrading your code means changing this kind of code:

      $loader = new Twig_Loader_Filesystem('/path/to/templates', '/path/to/compilation_cache', true);
      $twig = new Twig_Environment($loader);

  to something like this:

      $loader = new Twig_Loader_Filesystem('/path/to/templates');
      $twig = new Twig_Environment($loader, array(
        'cache' => '/path/to/compilation_cache',
        'auto_reload' => true,
      ));

 * deprecated the "items" filter as it is not needed anymore
 * made cache and auto_reload options of Twig_Environment instead of arguments of Twig_Loader
 * optimized template loading speed
 * removed output when an error occurs in a template and render() is used
 * made major speed improvements for loops (up to 300% on even the smallest loops)
 * added properties as part of the sandbox mode
 * added public properties support (obj.item can now be the item property on the obj object)
 * extended set tag to support expression as value ({% set foo as 'foo' ~ 'bar' %} )
 * fixed bug when \ was used in HTML

* 0.9.2 (2009-10-29)

 * made some speed optimizations
 * changed the cache extension to .php
 * added a js escaping strategy
 * added support for short block tag
 * changed the filter tag to allow chained filters
 * made lexer more flexible as you can now change the default delimiters
 * added set tag
 * changed default directory permission when cache dir does not exist (more secure)
 * added macro support
 * changed filters first optional argument to be a Twig_Environment instance instead of a Twig_Template instance
 * made Twig_Autoloader::autoload() a static method
 * avoid writing template file if an error occurs
 * added $ escaping when outputting raw strings
 * enhanced some error messages to ease debugging
 * fixed empty cache files when the template contains an error

* 0.9.1 (2009-10-14)

  * fixed a bug in PHP 5.2.6
  * fixed numbers with one than one decimal
  * added support for method calls with arguments ({{ foo.bar('a', 43) }})
  * made small speed optimizations
  * made minor tweaks to allow better extensibility and flexibility

* 0.9.0 (2009-10-12)

 * Initial release<|MERGE_RESOLUTION|>--- conflicted
+++ resolved
@@ -1,4 +1,3 @@
-<<<<<<< HEAD
 * 3.0.0 (2019-XX-XX)
 
  * removed the "if" condition support on the "for" tag
@@ -18,14 +17,11 @@
  * bumped minimum PHP version to 7.2
  * removed PSR-0 classes
 
-* 2.12.1 (2019-XX-XX)
-=======
 * 2.12.2 (2019-XX-XX)
 
  * n/a
 
 * 2.12.1 (2019-10-17)
->>>>>>> d073fed7
 
  * added the String extension in the "extra" repositories: "u" filter
 
