--- conflicted
+++ resolved
@@ -1,4 +1,3 @@
-<<<<<<< HEAD
 * 2.8.1 (2019-XX-XX)
 
  * deprecated Node::setTemplateName() in favor of Node::setSourceContext()
@@ -205,14 +204,11 @@
  * improved the performance of the filesystem loader
  * removed features that were deprecated in 1.x
 
-* 1.39.0 (2019-XX-XX)
-=======
 * 1.39.1 (2019-XX-XX)
 
  * n/a
 
 * 1.39.0 (2019-04-16)
->>>>>>> 072c6286
 
  * added Traversable support for the length filter
  * fixed some wrong location in error messages
