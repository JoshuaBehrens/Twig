--- conflicted
+++ resolved
@@ -1,4 +1,3 @@
-<<<<<<< HEAD
 # 3.0.5 (2020-XX-XX)
 
  * n/a
@@ -49,10 +48,7 @@
  * bumped minimum PHP version to 7.2
  * removed PSR-0 classes
 
-# 2.13.1 (2020-XX-XX)
-=======
 # 2.13.2 (2020-XX-XX)
->>>>>>> 76f8ead7
 
  * n/a
 
