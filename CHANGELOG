<<<<<<< HEAD
* 2.4.1 (2017-XX-XX)

 * n/a

* 2.4.0 (2017-06-05)

 * added support for PHPUnit 6 when testing extensions
 * fixed PHP 7.2 compatibility
 * fixed template name generation in Twig_Environment::createTemplate()
 * removed final tag on Twig_TokenParser_Include
 * dropped HHVM support
 * added namespaced aliases for all (non-deprecated) classes and interfaces
 * marked Twig_Filter, Twig_Function, Twig_Test, Twig_Node_Module and Twig_Profiler_Profile as final via the @final annotation

* 2.3.2 (2017-04-20)

 * fixed edge case in the method cache for Twig attributes

* 2.3.1 (2017-04-18)

 * fixed the empty() test

* 2.3.0 (2017-03-22)

 * fixed a race condition handling when writing cache files
 * "length" filter now returns string length when applied to an object that does
   not implement \Countable but provides __toString()
 * "empty" test will now consider the return value of the __toString() method for
   objects implement __toString() but not \Countable
 * fixed JS escaping for unicode characters with higher code points
 * added error message when calling `parent()` in a block that doesn't exist in the parent template

* 2.2.0 (2017-02-26)

 * added a PSR-11 compatible runtime loader
 * added `side` argument to `trim` to allow left or right trimming only.

* 2.1.0 (2017-01-11)

 * fixed twig_get_attribute()
 * added Twig_NodeCaptureInterface for nodes that capture all output

* 2.0.0 (2017-01-05)

 * removed the C extension
 * moved Twig_Environment::getAttribute() to twig_get_attribute()
 * removed Twig_Environment::getLexer(), Twig_Environment::getParser(), Twig_Environment::getCompiler()
 * removed Twig_Compiler::getFilename()
 * added hasser support in Twig_Template::getAttribute()
 * sped up the json_encode filter
 * removed reserved macro names; all names can be used as macro
 * removed Twig_Template::getEnvironment()
 * changed _self variable to return the current template name
 * made the loader a required argument of Twig_Environment constructor
 * removed Twig_Environment::clearTemplateCache()
 * removed Twig_Autoloader (use Composer instead)
 * removed `true` as an equivalent to `html` for the auto-escaping strategy
 * removed pre-1.8 autoescape tag syntax
 * dropped support for PHP 5.x
 * removed the ability to register a global variable after the runtime or the extensions have been initialized
 * improved the performance of the filesystem loader
 * removed features that were deprecated in 1.x

* 1.34.1 (2017-XX-XX)
=======
* 1.34.2 (2017-XX-XX)
>>>>>>> 1af645d5

 * n/a

* 1.34.1 (2017-06-05)

 * fixed namespaces introduction

* 1.34.0 (2017-06-05)

 * added support for PHPUnit 6 when testing extensions
 * fixed PHP 7.2 compatibility
 * fixed template name generation in Twig_Environment::createTemplate()
 * removed final tag on Twig_TokenParser_Include
 * added namespaced aliases for all (non-deprecated) classes and interfaces
 * dropped HHVM support
 * dropped PHP 5.2 support

* 1.33.2 (2017-04-20)

 * fixed edge case in the method cache for Twig attributes

* 1.33.1 (2017-04-18)

 * fixed the empty() test

* 1.33.0 (2017-03-22)

 * fixed a race condition handling when writing cache files
 * "length" filter now returns string length when applied to an object that does
   not implement \Countable but provides __toString()
 * "empty" test will now consider the return value of the __toString() method for
   objects implement __toString() but not \Countable
 * fixed JS escaping for unicode characters with higher code points

* 1.32.0 (2017-02-26)

 * fixed deprecation notice in Twig_Util_DeprecationCollector
 * added a PSR-11 compatible runtime loader
 * added `side` argument to `trim` to allow left or right trimming only.

* 1.31.0 (2017-01-11)

 * added Twig_NodeCaptureInterface for nodes that capture all output
 * fixed marking the environment as initialized too early
 * fixed C89 compat for the C extension
 * turned fatal error into exception when a previously generated cache is corrupted
 * fixed offline cache warm-ups for embedded templates

* 1.30.0 (2016-12-23)

 * added Twig_FactoryRuntimeLoader
 * deprecated function/test/filter/tag overriding
 * deprecated the "disable_c_ext" attribute on Twig_Node_Expression_GetAttr

* 1.29.0 (2016-12-13)

 * fixed sandbox being left enabled if an exception is thrown while rendering
 * marked some classes as being final (via @final)
 * made Twig_Error report real source path when possible
 * added support for {{ _self }} to provide an upgrade path from 1.x to 2.0 (replaces {{ _self.templateName }})
 * deprecated silent display of undefined blocks
 * deprecated support for mbstring.func_overload != 0

* 1.28.2 (2016-11-23)

 * fixed precedence between getFoo() and isFoo() in Twig_Template::getAttribute()
 * improved a deprecation message

* 1.28.1 (2016-11-18)

 * fixed block() function when used with a template argument

* 1.28.0 (2016-11-17)

 * added support for the PHP 7 null coalescing operator for the ?? Twig implementation
 * exposed a way to access template data and methods in a portable way
 * changed context access to use the PHP 7 null coalescing operator when available
 * added the "with" tag
 * added support for a custom template on the block() function
 * added "is defined" support for block() and constant()
 * optimized the way attributes are fetched

* 1.27.0 (2016-10-25)

 * deprecated Twig_Parser::getEnvironment()
 * deprecated Twig_Parser::addHandler() and Twig_Parser::addNodeVisitor()
 * deprecated Twig_Compiler::addIndentation()
 * fixed regression when registering two extensions having the same class name
 * deprecated Twig_LoaderInterface::getSource() (implement Twig_SourceContextLoaderInterface instead)
 * fixed the filesystem loader with relative paths
 * deprecated Twig_Node::getLine() in favor of Twig_Node::getTemplateLine()
 * deprecated Twig_Template::getSource() in favor of Twig_Template::getSourceContext()
 * deprecated Twig_Node::getFilename() in favor of Twig_Node::getTemplateName()
 * deprecated the "filename" escaping strategy (use "name" instead)
 * added Twig_Source to hold information about the original template
 * deprecated Twig_Error::getTemplateFile() and Twig_Error::setTemplateFile() in favor of Twig_Error::getTemplateName() and Twig_Error::setTemplateName()
 * deprecated Parser::getFilename()
 * fixed template paths when a template name contains a protocol like vfs://
 * improved debugging with Twig_Sandbox_SecurityError exceptions for disallowed methods and properties

* 1.26.1 (2016-10-05)

 * removed template source code from generated template classes when debug is disabled
 * fixed default implementation of Twig_Template::getDebugInfo() for better BC
 * fixed regression on static calls for functions/filters/tests

* 1.26.0 (2016-10-02)

 * added template cache invalidation based on more environment options
 * added a missing deprecation notice
 * fixed template paths when a template is stored in a PHAR file
 * allowed filters/functions/tests implementation to use a different class than the extension they belong to
 * deprecated Twig_ExtensionInterface::getName()

* 1.25.0 (2016-09-21)

 * changed the way we store template source in template classes
 * removed usage of realpath in cache keys
 * fixed Twig cache sharing when used with different versions of PHP
 * removed embed parent workaround for simple use cases
 * deprecated the ability to store non Node instances in Node::$nodes
 * deprecated Twig_Environment::getLexer(), Twig_Environment::getParser(), Twig_Environment::getCompiler()
 * deprecated Twig_Compiler::getFilename()

* 1.24.2 (2016-09-01)

 * fixed static callables
 * fixed a potential PHP warning when loading the cache
 * fixed a case where the autoescaping does not work as expected

* 1.24.1 (2016-05-30)

 * fixed reserved keywords (forbids true, false, null and none keywords for variables names)
 * fixed support for PHP7 (Throwable support)
 * marked the following methods as being internals on Twig_Environment: 
   getFunctions(), getFilters(), getTests(), getFunction(), getFilter(), getTest(),
   getTokenParsers(), getTags(), getNodeVisitors(), getUnaryOperators(), getBinaryOperators(),
   getFunctions(), getFilters(), getGlobals(), initGlobals(), initExtensions(), and initExtension()

* 1.24.0 (2016-01-25)

 * adding support for the ?? operator
 * fixed the defined test when used on a constant, a map, or a sequence
 * undeprecated _self (should only be used to get the template name, not the template instance)
 * fixed parsing on PHP7

* 1.23.3 (2016-01-11)

 * fixed typo

* 1.23.2 (2015-01-11)

 * added versions in deprecated messages
 * made file cache tolerant for trailing (back)slashes on directory configuration
 * deprecated unused Twig_Node_Expression_ExtensionReference class

* 1.23.1 (2015-11-05)

 * fixed some exception messages which triggered PHP warnings
 * fixed BC on Twig_Test_NodeTestCase

* 1.23.0 (2015-10-29)

 * deprecated the possibility to override an extension by registering another one with the same name
 * deprecated Twig_ExtensionInterface::getGlobals() (added Twig_Extension_GlobalsInterface for BC)
 * deprecated Twig_ExtensionInterface::initRuntime() (added Twig_Extension_InitRuntimeInterface for BC)
 * deprecated Twig_Environment::computeAlternatives()

* 1.22.3 (2015-10-13)

 * fixed regression when using null as a cache strategy
 * improved performance when checking template freshness
 * fixed warnings when loaded templates do not exist
 * fixed template class name generation to prevent possible collisions
 * fixed logic for custom escapers to call them even on integers and null values
 * changed template cache names to take into account the Twig C extension

* 1.22.2 (2015-09-22)

 * fixed a race condition in template loading

* 1.22.1 (2015-09-15)

 * fixed regression in template_from_string

* 1.22.0 (2015-09-13)

 * made Twig_Test_IntegrationTestCase more flexible
 * added an option to force PHP bytecode invalidation when writing a compiled template into the cache
 * fixed the profiler duration for the root node
 * changed template cache names to take into account enabled extensions
 * deprecated Twig_Environment::clearCacheFiles(), Twig_Environment::getCacheFilename(),
   Twig_Environment::writeCacheFile(), and Twig_Environment::getTemplateClassPrefix()
 * added a way to override the filesystem template cache system
 * added a way to get the original template source from Twig_Template

* 1.21.2 (2015-09-09)

 * fixed variable names for the deprecation triggering code
 * fixed escaping strategy detection based on filename
 * added Traversable support for replace, merge, and sort
 * deprecated support for character by character replacement for the "replace" filter

* 1.21.1 (2015-08-26)

 * fixed regression when using the deprecated Twig_Test_* classes

* 1.21.0 (2015-08-24)

 * added deprecation notices for deprecated features
 * added a deprecation "framework" for filters/functions/tests and test fixtures

* 1.20.0 (2015-08-12)

 * forbid access to the Twig environment from templates and internal parts of Twig_Template
 * fixed limited RCEs when in sandbox mode
 * deprecated Twig_Template::getEnvironment()
 * deprecated the _self variable for usage outside of the from and import tags
 * added Twig_BaseNodeVisitor to ease the compatibility of node visitors
   between 1.x and 2.x

* 1.19.0 (2015-07-31)

 * fixed wrong error message when including an undefined template in a child template
 * added support for variadic filters, functions, and tests
 * added support for extra positional arguments in macros
 * added ignore_missing flag to the source function
 * fixed batch filter with zero items
 * deprecated Twig_Environment::clearTemplateCache()
 * fixed sandbox disabling when using the include function

* 1.18.2 (2015-06-06)

 * fixed template/line guessing in exceptions for nested templates
 * optimized the number of inodes and the size of realpath cache when using the cache

* 1.18.1 (2015-04-19)

 * fixed memory leaks in the C extension
 * deprecated Twig_Loader_String
 * fixed the slice filter when used with a SimpleXMLElement object
 * fixed filesystem loader when trying to load non-files (like directories)

* 1.18.0 (2015-01-25)

 * fixed some error messages where the line was wrong (unknown variables or argument names)
 * added a new way to customize the main Module node (via empty nodes)
 * added Twig_Environment::createTemplate() to create a template from a string
 * added a profiler
 * fixed filesystem loader cache when different file paths are used for the same template

* 1.17.0 (2015-01-14)

 * added a 'filename' autoescaping strategy, which dynamically chooses the
   autoescaping strategy for a template based on template file extension.

* 1.16.3 (2014-12-25)

 * fixed regression for dynamic parent templates
 * fixed cache management with statcache
 * fixed a regression in the slice filter

* 1.16.2 (2014-10-17)

 * fixed timezone on dates as strings
 * fixed 2-words test names when a custom node class is not used
 * fixed macros when using an argument named like a PHP super global (like GET or POST)
 * fixed date_modify when working with DateTimeImmutable
 * optimized for loops
 * fixed multi-byte characters handling in the split filter
 * fixed a regression in the in operator
 * fixed a regression in the slice filter

* 1.16.1 (2014-10-10)

 * improved error reporting in a sandboxed template
 * fixed missing error file/line information under certain circumstances
 * fixed wrong error line number in some error messages
 * fixed the in operator to use strict comparisons
 * sped up the slice filter
 * fixed for mb function overload mb_substr acting different
 * fixed the attribute() function when passing a variable for the arguments

* 1.16.0 (2014-07-05)

 * changed url_encode to always encode according to RFC 3986
 * fixed inheritance in a 'use'-hierarchy
 * removed the __toString policy check when the sandbox is disabled
 * fixed recursively calling blocks in templates with inheritance

* 1.15.1 (2014-02-13)

 * fixed the conversion of the special '0000-00-00 00:00' date
 * added an error message when trying to import an undefined block from a trait
 * fixed a C extension crash when accessing defined but uninitialized property.

* 1.15.0 (2013-12-06)

 * made ignoreStrictCheck in Template::getAttribute() works with __call() methods throwing BadMethodCallException
 * added min and max functions
 * added the round filter
 * fixed a bug that prevented the optimizers to be enabled/disabled selectively
 * fixed first and last filters for UTF-8 strings
 * added a source function to include the content of a template without rendering it
 * fixed the C extension sandbox behavior when get or set is prepend to method name

* 1.14.2 (2013-10-30)

 * fixed error filename/line when an error occurs in an included file
 * allowed operators that contain whitespaces to have more than one whitespace
 * allowed tests to be made of 1 or 2 words (like "same as" or "divisible by")

* 1.14.1 (2013-10-15)

 * made it possible to use named operators as variables
 * fixed the possibility to have a variable named 'matches'
 * added support for PHP 5.5 DateTimeInterface

* 1.14.0 (2013-10-03)

 * fixed usage of the html_attr escaping strategy to avoid double-escaping with the html strategy
 * added new operators: ends with, starts with, and matches
 * fixed some compatibility issues with HHVM
 * added a way to add custom escaping strategies
 * fixed the C extension compilation on Windows
 * fixed the batch filter when using a fill argument with an exact match of elements to batch
 * fixed the filesystem loader cache when a template name exists in several namespaces
 * fixed template_from_string when the template includes or extends other ones
 * fixed a crash of the C extension on an edge case

* 1.13.2 (2013-08-03)

 * fixed the error line number for an error occurs in and embedded template
 * fixed crashes of the C extension on some edge cases

* 1.13.1 (2013-06-06)

 * added the possibility to ignore the filesystem constructor argument in Twig_Loader_Filesystem
 * fixed Twig_Loader_Chain::exists() for a loader which implements Twig_ExistsLoaderInterface
 * adjusted backtrace call to reduce memory usage when an error occurs
 * added support for object instances as the second argument of the constant test
 * fixed the include function when used in an assignment

* 1.13.0 (2013-05-10)

 * fixed getting a numeric-like item on a variable ('09' for instance)
 * fixed getting a boolean or float key on an array, so it is consistent with PHP's array access:
   `{{ array[false] }}` behaves the same as `echo $array[false];` (equals `$array[0]`)
 * made the escape filter 20% faster for happy path (escaping string for html with UTF-8)
 * changed ☃ to § in tests
 * enforced usage of named arguments after positional ones

* 1.12.3 (2013-04-08)

 * fixed a security issue in the filesystem loader where it was possible to include a template one
   level above the configured path
 * fixed fatal error that should be an exception when adding a filter/function/test too late
 * added a batch filter
 * added support for encoding an array as query string in the url_encode filter

* 1.12.2 (2013-02-09)

 * fixed the timezone used by the date filter and function when the given date contains a timezone (like 2010-01-28T15:00:00+02:00)
 * fixed globals when getGlobals is called early on
 * added the first and last filter

* 1.12.1 (2013-01-15)

 * added support for object instances as the second argument of the constant function
 * relaxed globals management to avoid a BC break
 * added support for {{ some_string[:2] }}

* 1.12.0 (2013-01-08)

 * added verbatim as an alias for the raw tag to avoid confusion with the raw filter
 * fixed registration of tests and functions as anonymous functions
 * fixed globals management

* 1.12.0-RC1 (2012-12-29)

 * added an include function (does the same as the include tag but in a more flexible way)
 * added the ability to use any PHP callable to define filters, functions, and tests
 * added a syntax error when using a loop variable that is not defined
 * added the ability to set default values for macro arguments
 * added support for named arguments for filters, tests, and functions
 * moved filters/functions/tests syntax errors to the parser
 * added support for extended ternary operator syntaxes

* 1.11.1 (2012-11-11)

 * fixed debug info line numbering (was off by 2)
 * fixed escaping when calling a macro inside another one (regression introduced in 1.9.1)
 * optimized variable access on PHP 5.4
 * fixed a crash of the C extension when an exception was thrown from a macro called without being imported (using _self.XXX)

* 1.11.0 (2012-11-07)

 * fixed macro compilation when a variable name is a PHP reserved keyword
 * changed the date filter behavior to always apply the default timezone, except if false is passed as the timezone
 * fixed bitwise operator precedences
 * added the template_from_string function
 * fixed default timezone usage for the date function
 * optimized the way Twig exceptions are managed (to make them faster)
 * added Twig_ExistsLoaderInterface (implementing this interface in your loader make the chain loader much faster)

* 1.10.3 (2012-10-19)

 * fixed wrong template location in some error messages
 * reverted a BC break introduced in 1.10.2
 * added a split filter

* 1.10.2 (2012-10-15)

 * fixed macro calls on PHP 5.4

* 1.10.1 (2012-10-15)

 * made a speed optimization to macro calls when imported via the "import" tag
 * fixed C extension compilation on Windows
 * fixed a segfault in the C extension when using DateTime objects

* 1.10.0 (2012-09-28)

 * extracted functional tests framework to make it reusable for third-party extensions
 * added namespaced templates support in Twig_Loader_Filesystem
 * added Twig_Loader_Filesystem::prependPath()
 * fixed an error when a token parser pass a closure as a test to the subparse() method

* 1.9.2 (2012-08-25)

 * fixed the in operator for objects that contain circular references
 * fixed the C extension when accessing a public property of an object implementing the \ArrayAccess interface

* 1.9.1 (2012-07-22)

 * optimized macro calls when auto-escaping is on
 * fixed wrong parent class for Twig_Function_Node
 * made Twig_Loader_Chain more explicit about problems

* 1.9.0 (2012-07-13)

 * made the parsing independent of the template loaders
 * fixed exception trace when an error occurs when rendering a child template
 * added escaping strategies for CSS, URL, and HTML attributes
 * fixed nested embed tag calls
 * added the date_modify filter

* 1.8.3 (2012-06-17)

 * fixed paths in the filesystem loader when passing a path that ends with a slash or a backslash
 * fixed escaping when a project defines a function named html or js
 * fixed chmod mode to apply the umask correctly

* 1.8.2 (2012-05-30)

 * added the abs filter
 * fixed a regression when using a number in template attributes
 * fixed compiler when mbstring.func_overload is set to 2
 * fixed DateTimeZone support in date filter

* 1.8.1 (2012-05-17)

 * fixed a regression when dealing with SimpleXMLElement instances in templates
 * fixed "is_safe" value for the "dump" function when "html_errors" is not defined in php.ini
 * switched to use mbstring whenever possible instead of iconv (you might need to update your encoding as mbstring and iconv encoding names sometimes differ)

* 1.8.0 (2012-05-08)

 * enforced interface when adding tests, filters, functions, and node visitors from extensions
 * fixed a side-effect of the date filter where the timezone might be changed
 * simplified usage of the autoescape tag; the only (optional) argument is now the escaping strategy or false (with a BC layer)
 * added a way to dynamically change the auto-escaping strategy according to the template "filename"
 * changed the autoescape option to also accept a supported escaping strategy (for BC, true is equivalent to html)
 * added an embed tag

* 1.7.0 (2012-04-24)

 * fixed a PHP warning when using CIFS
 * fixed template line number in some exceptions
 * added an iterable test
 * added an error when defining two blocks with the same name in a template
 * added the preserves_safety option for filters
 * fixed a PHP notice when trying to access a key on a non-object/array variable
 * enhanced error reporting when the template file is an instance of SplFileInfo
 * added Twig_Environment::mergeGlobals()
 * added compilation checks to avoid misuses of the sandbox tag
 * fixed filesystem loader freshness logic for high traffic websites
 * fixed random function when charset is null

* 1.6.5 (2012-04-11)

 * fixed a regression when a template only extends another one without defining any blocks

* 1.6.4 (2012-04-02)

 * fixed PHP notice in Twig_Error::guessTemplateLine() introduced in 1.6.3
 * fixed performance when compiling large files
 * optimized parent template creation when the template does not use dynamic inheritance

* 1.6.3 (2012-03-22)

 * fixed usage of Z_ADDREF_P for PHP 5.2 in the C extension
 * fixed compilation of numeric values used in templates when using a locale where the decimal separator is not a dot
 * made the strategy used to guess the real template file name and line number in exception messages much faster and more accurate

* 1.6.2 (2012-03-18)

 * fixed sandbox mode when used with inheritance
 * added preserveKeys support for the slice filter
 * fixed the date filter when a DateTime instance is passed with a specific timezone
 * added a trim filter

* 1.6.1 (2012-02-29)

 * fixed Twig C extension
 * removed the creation of Twig_Markup instances when not needed
 * added a way to set the default global timezone for dates
 * fixed the slice filter on strings when the length is not specified
 * fixed the creation of the cache directory in case of a race condition

* 1.6.0 (2012-02-04)

 * fixed raw blocks when used with the whitespace trim option
 * made a speed optimization to macro calls when imported via the "from" tag
 * fixed globals, parsers, visitors, filters, tests, and functions management in Twig_Environment when a new one or new extension is added
 * fixed the attribute function when passing arguments
 * added slice notation support for the [] operator (syntactic sugar for the slice operator)
 * added a slice filter
 * added string support for the reverse filter
 * fixed the empty test and the length filter for Twig_Markup instances
 * added a date function to ease date comparison
 * fixed unary operators precedence
 * added recursive parsing support in the parser
 * added string and integer handling for the random function

* 1.5.1 (2012-01-05)

 * fixed a regression when parsing strings

* 1.5.0 (2012-01-04)

 * added Traversable objects support for the join filter

* 1.5.0-RC2 (2011-12-30)

 * added a way to set the default global date interval format
 * fixed the date filter for DateInterval instances (setTimezone() does not exist for them)
 * refactored Twig_Template::display() to ease its extension
 * added a number_format filter

* 1.5.0-RC1 (2011-12-26)

 * removed the need to quote hash keys
 * allowed hash keys to be any expression
 * added a do tag
 * added a flush tag
 * added support for dynamically named filters and functions
 * added a dump function to help debugging templates
 * added a nl2br filter
 * added a random function
 * added a way to change the default format for the date filter
 * fixed the lexer when an operator ending with a letter ends a line
 * added string interpolation support
 * enhanced exceptions for unknown filters, functions, tests, and tags

* 1.4.0 (2011-12-07)

 * fixed lexer when using big numbers (> PHP_INT_MAX)
 * added missing preserveKeys argument to the reverse filter
 * fixed macros containing filter tag calls

* 1.4.0-RC2 (2011-11-27)

 * removed usage of Reflection in Twig_Template::getAttribute()
 * added a C extension that can optionally replace Twig_Template::getAttribute()
 * added negative timestamp support to the date filter

* 1.4.0-RC1 (2011-11-20)

 * optimized variable access when using PHP 5.4
 * changed the precedence of the .. operator to be more consistent with languages that implements such a feature like Ruby
 * added an Exception to Twig_Loader_Array::isFresh() method when the template does not exist to be consistent with other loaders
 * added Twig_Function_Node to allow more complex functions to have their own Node class
 * added Twig_Filter_Node to allow more complex filters to have their own Node class
 * added Twig_Test_Node to allow more complex tests to have their own Node class
 * added a better error message when a template is empty but contain a BOM
 * fixed "in" operator for empty strings
 * fixed the "defined" test and the "default" filter (now works with more than one call (foo.bar.foo) and for both values of the strict_variables option)
 * changed the way extensions are loaded (addFilter/addFunction/addGlobal/addTest/addNodeVisitor/addTokenParser/addExtension can now be called in any order)
 * added Twig_Environment::display()
 * made the escape filter smarter when the encoding is not supported by PHP
 * added a convert_encoding filter
 * moved all node manipulations outside the compile() Node method
 * made several speed optimizations

* 1.3.0 (2011-10-08)

no changes

* 1.3.0-RC1 (2011-10-04)

 * added an optimization for the parent() function
 * added cache reloading when auto_reload is true and an extension has been modified
 * added the possibility to force the escaping of a string already marked as safe (instance of Twig_Markup)
 * allowed empty templates to be used as traits
 * added traits support for the "parent" function

* 1.2.0 (2011-09-13)

no changes

* 1.2.0-RC1 (2011-09-10)

 * enhanced the exception when a tag remains unclosed
 * added support for empty Countable objects for the "empty" test
 * fixed algorithm that determines if a template using inheritance is valid (no output between block definitions)
 * added better support for encoding problems when escaping a string (available as of PHP 5.4)
 * added a way to ignore a missing template when using the "include" tag ({% include "foo" ignore missing %})
 * added support for an array of templates to the "include" and "extends" tags ({% include ['foo', 'bar'] %})
 * added support for bitwise operators in expressions
 * added the "attribute" function to allow getting dynamic attributes on variables
 * added Twig_Loader_Chain
 * added Twig_Loader_Array::setTemplate()
 * added an optimization for the set tag when used to capture a large chunk of static text
 * changed name regex to match PHP one "[a-zA-Z_\x7f-\xff][a-zA-Z0-9_\x7f-\xff]*" (works for blocks, tags, functions, filters, and macros)
 * removed the possibility to use the "extends" tag from a block
 * added "if" modifier support to "for" loops

* 1.1.2 (2011-07-30)

 * fixed json_encode filter on PHP 5.2
 * fixed regression introduced in 1.1.1 ({{ block(foo|lower) }})
 * fixed inheritance when using conditional parents
 * fixed compilation of templates when the body of a child template is not empty
 * fixed output when a macro throws an exception
 * fixed a parsing problem when a large chunk of text is enclosed in a comment tag
 * added PHPDoc for all Token parsers and Core extension functions

* 1.1.1 (2011-07-17)

 * added a performance optimization in the Optimizer (also helps to lower the number of nested level calls)
 * made some performance improvement for some edge cases

* 1.1.0 (2011-06-28)

 * fixed json_encode filter

* 1.1.0-RC3 (2011-06-24)

 * fixed method case-sensitivity when using the sandbox mode
 * added timezone support for the date filter
 * fixed possible security problems with NUL bytes

* 1.1.0-RC2 (2011-06-16)

 * added an exception when the template passed to "use" is not a string
 * made 'a.b is defined' not throw an exception if a is not defined (in strict mode)
 * added {% line \d+ %} directive

* 1.1.0-RC1 (2011-05-28)

Flush your cache after upgrading.

 * fixed date filter when using a timestamp
 * fixed the defined test for some cases
 * fixed a parsing problem when a large chunk of text is enclosed in a raw tag
 * added support for horizontal reuse of template blocks (see docs for more information)
 * added whitespace control modifier to all tags (see docs for more information)
 * added null as an alias for none (the null test is also an alias for the none test now)
 * made TRUE, FALSE, NONE equivalent to their lowercase counterparts
 * wrapped all compilation and runtime exceptions with Twig_Error_Runtime and added logic to guess the template name and line
 * moved display() method to Twig_Template (generated templates should now use doDisplay() instead)

* 1.0.0 (2011-03-27)

 * fixed output when using mbstring
 * fixed duplicate call of methods when using the sandbox
 * made the charset configurable for the escape filter

* 1.0.0-RC2 (2011-02-21)

 * changed the way {% set %} works when capturing (the content is now marked as safe)
 * added support for macro name in the endmacro tag
 * make Twig_Error compatible with PHP 5.3.0 >
 * fixed an infinite loop on some Windows configurations
 * fixed the "length" filter for numbers
 * fixed Template::getAttribute() as properties in PHP are case sensitive
 * removed coupling between Twig_Node and Twig_Template
 * fixed the ternary operator precedence rule

* 1.0.0-RC1 (2011-01-09)

Backward incompatibilities:

 * the "items" filter, which has been deprecated for quite a long time now, has been removed
 * the "range" filter has been converted to a function: 0|range(10) -> range(0, 10)
 * the "constant" filter has been converted to a function: {{ some_date|date('DATE_W3C'|constant) }} -> {{ some_date|date(constant('DATE_W3C')) }}
 * the "cycle" filter has been converted to a function: {{ ['odd', 'even']|cycle(i) }} -> {{ cycle(['odd', 'even'], i) }}
 * the "for" tag does not support "joined by" anymore
 * the "autoescape" first argument is now "true"/"false" (instead of "on"/"off")
 * the "parent" tag has been replaced by a "parent" function ({{ parent() }} instead of {% parent %})
 * the "display" tag has been replaced by a "block" function ({{ block('title') }} instead of {% display title %})
 * removed the grammar and simple token parser (moved to the Twig Extensions repository)

Changes:

 * added "needs_context" option for filters and functions (the context is then passed as a first argument)
 * added global variables support
 * made macros return their value instead of echoing directly (fixes calling a macro in sandbox mode)
 * added the "from" tag to import macros as functions
 * added support for functions (a function is just syntactic sugar for a getAttribute() call)
 * made macros callable when sandbox mode is enabled
 * added an exception when a macro uses a reserved name
 * the "default" filter now uses the "empty" test instead of just checking for null
 * added the "empty" test

* 0.9.10 (2010-12-16)

Backward incompatibilities:

 * The Escaper extension is enabled by default, which means that all displayed
   variables are now automatically escaped. You can revert to the previous
   behavior by removing the extension via $env->removeExtension('escaper')
   or just set the 'autoescape' option to 'false'.
 * removed the "without loop" attribute for the "for" tag (not needed anymore
   as the Optimizer take care of that for most cases)
 * arrays and hashes have now a different syntax
     * arrays keep the same syntax with square brackets: [1, 2]
     * hashes now use curly braces (["a": "b"] should now be written as {"a": "b"})
     * support for "arrays with keys" and "hashes without keys" is not supported anymore ([1, "foo": "bar"] or {"foo": "bar", 1})
 * the i18n extension is now part of the Twig Extensions repository

Changes:

 * added the merge filter
 * removed 'is_escaper' option for filters (a left over from the previous version) -- you must use 'is_safe' now instead
 * fixed usage of operators as method names (like is, in, and not)
 * changed the order of execution for node visitors
 * fixed default() filter behavior when used with strict_variables set to on
 * fixed filesystem loader compatibility with PHAR files
 * enhanced error messages when an unexpected token is parsed in an expression
 * fixed filename not being added to syntax error messages
 * added the autoescape option to enable/disable autoescaping
 * removed the newline after a comment (mimics PHP behavior)
 * added a syntax error exception when parent block is used on a template that does not extend another one
 * made the Escaper extension enabled by default
 * fixed sandbox extension when used with auto output escaping
 * fixed escaper when wrapping a Twig_Node_Print (the original class must be preserved)
 * added an Optimizer extension (enabled by default; optimizes "for" loops and "raw" filters)
 * added priority to node visitors

* 0.9.9 (2010-11-28)

Backward incompatibilities:
 * the self special variable has been renamed to _self
 * the odd and even filters are now tests:
     {{ foo|odd }} must now be written {{ foo is odd }}
 * the "safe" filter has been renamed to "raw"
 * in Node classes,
        sub-nodes are now accessed via getNode() (instead of property access)
        attributes via getAttribute() (instead of array access)
 * the urlencode filter had been renamed to url_encode
 * the include tag now merges the passed variables with the current context by default
   (the old behavior is still possible by adding the "only" keyword)
 * moved Exceptions to Twig_Error_* (Twig_SyntaxError/Twig_RuntimeError are now Twig_Error_Syntax/Twig_Error_Runtime)
 * removed support for {{ 1 < i < 3 }} (use {{ i > 1 and i < 3 }} instead)
 * the "in" filter has been removed ({{ a|in(b) }} should now be written {{ a in b }})

Changes:
 * added file and line to Twig_Error_Runtime exceptions thrown from Twig_Template
 * changed trans tag to accept any variable for the plural count
 * fixed sandbox mode (__toString() method check was not enforced if called implicitly from complex statements)
 * added the ** (power) operator
 * changed the algorithm used for parsing expressions
 * added the spaceless tag
 * removed trim_blocks option
 * added support for is*() methods for attributes (foo.bar now looks for foo->getBar() or foo->isBar())
 * changed all exceptions to extend Twig_Error
 * fixed unary expressions ({{ not(1 or 0) }})
 * fixed child templates (with an extend tag) that uses one or more imports
 * added support for {{ 1 not in [2, 3] }} (more readable than the current {{ not (1 in [2, 3]) }})
 * escaping has been rewritten
 * the implementation of template inheritance has been rewritten
   (blocks can now be called individually and still work with inheritance)
 * fixed error handling for if tag when a syntax error occurs within a subparse process
 * added a way to implement custom logic for resolving token parsers given a tag name
 * fixed js escaper to be stricter (now uses a whilelist-based js escaper)
 * added the following filers: "constant", "trans", "replace", "json_encode"
 * added a "constant" test
 * fixed objects with __toString() not being autoescaped
 * fixed subscript expressions when calling __call() (methods now keep the case)
 * added "test" feature (accessible via the "is" operator)
 * removed the debug tag (should be done in an extension)
 * fixed trans tag when no vars are used in plural form
 * fixed race condition when writing template cache
 * added the special _charset variable to reference the current charset
 * added the special _context variable to reference the current context
 * renamed self to _self (to avoid conflict)
 * fixed Twig_Template::getAttribute() for protected properties

* 0.9.8 (2010-06-28)

Backward incompatibilities:
 * the trans tag plural count is now attached to the plural tag:
    old: `{% trans count %}...{% plural %}...{% endtrans %}`
    new: `{% trans %}...{% plural count %}...{% endtrans %}`

 * added a way to translate strings coming from a variable ({% trans var %})
 * fixed trans tag when used with the Escaper extension
 * fixed default cache umask
 * removed Twig_Template instances from the debug tag output
 * fixed objects with __isset() defined
 * fixed set tag when used with a capture
 * fixed type hinting for Twig_Environment::addFilter() method

* 0.9.7 (2010-06-12)

Backward incompatibilities:
 * changed 'as' to '=' for the set tag ({% set title as "Title" %} must now be {% set title = "Title" %})
 * removed the sandboxed attribute of the include tag (use the new sandbox tag instead)
 * refactored the Node system (if you have custom nodes, you will have to update them to use the new API)

 * added self as a special variable that refers to the current template (useful for importing macros from the current template)
 * added Twig_Template instance support to the include tag
 * added support for dynamic and conditional inheritance ({% extends some_var %} and {% extends standalone ? "minimum" : "base" %})
 * added a grammar sub-framework to ease the creation of custom tags
 * fixed the for tag for large arrays (some loop variables are now only available for arrays and objects that implement the Countable interface)
 * removed the Twig_Resource::resolveMissingFilter() method
 * fixed the filter tag which did not apply filtering to included files
 * added a bunch of unit tests
 * added a bunch of phpdoc
 * added a sandbox tag in the sandbox extension
 * changed the date filter to support any date format supported by DateTime
 * added strict_variable setting to throw an exception when an invalid variable is used in a template (disabled by default)
 * added the lexer, parser, and compiler as arguments to the Twig_Environment constructor
 * changed the cache option to only accepts an explicit path to a cache directory or false
 * added a way to add token parsers, filters, and visitors without creating an extension
 * added three interfaces: Twig_NodeInterface, Twig_TokenParserInterface, and Twig_FilterInterface
 * changed the generated code to match the new coding standards
 * fixed sandbox mode (__toString() method check was not enforced if called implicitly from a simple statement like {{ article }})
 * added an exception when a child template has a non-empty body (as it is always ignored when rendering)

* 0.9.6 (2010-05-12)

 * fixed variables defined outside a loop and for which the value changes in a for loop
 * fixed the test suite for PHP 5.2 and older versions of PHPUnit
 * added support for __call() in expression resolution
 * fixed node visiting for macros (macros are now visited by visitors as any other node)
 * fixed nested block definitions with a parent call (rarely useful but nonetheless supported now)
 * added the cycle filter
 * fixed the Lexer when mbstring.func_overload is used with an mbstring.internal_encoding different from ASCII
 * added a long-syntax for the set tag ({% set foo %}...{% endset %})
 * unit tests are now powered by PHPUnit
 * added support for gettext via the `i18n` extension
 * fixed twig_capitalize_string_filter() and fixed twig_length_filter() when used with UTF-8 values
 * added a more useful exception if an if tag is not closed properly
 * added support for escaping strategy in the autoescape tag
 * fixed lexer when a template has a big chunk of text between/in a block

* 0.9.5 (2010-01-20)

As for any new release, don't forget to remove all cached templates after
upgrading.

If you have defined custom filters, you MUST upgrade them for this release. To
upgrade, replace "array" with "new Twig_Filter_Function", and replace the
environment constant by the "needs_environment" option:

  // before
  'even'   => array('twig_is_even_filter', false),
  'escape' => array('twig_escape_filter', true),

  // after
  'even'   => new Twig_Filter_Function('twig_is_even_filter'),
  'escape' => new Twig_Filter_Function('twig_escape_filter', array('needs_environment' => true)),

If you have created NodeTransformer classes, you will need to upgrade them to
the new interface (please note that the interface is not yet considered
stable).

 * fixed list nodes that did not extend the Twig_NodeListInterface
 * added the "without loop" option to the for tag (it disables the generation of the loop variable)
 * refactored node transformers to node visitors
 * fixed automatic-escaping for blocks
 * added a way to specify variables to pass to an included template
 * changed the automatic-escaping rules to be more sensible and more configurable in custom filters (the documentation lists all the rules)
 * improved the filter system to allow object methods to be used as filters
 * changed the Array and String loaders to actually make use of the cache mechanism
 * included the default filter function definitions in the extension class files directly (Core, Escaper)
 * added the // operator (like the floor() PHP function)
 * added the .. operator (as a syntactic sugar for the range filter when the step is 1)
 * added the in operator (as a syntactic sugar for the in filter)
 * added the following filters in the Core extension: in, range
 * added support for arrays (same behavior as in PHP, a mix between lists and dictionaries, arrays and hashes)
 * enhanced some error messages to provide better feedback in case of parsing errors

* 0.9.4 (2009-12-02)

If you have custom loaders, you MUST upgrade them for this release: The
Twig_Loader base class has been removed, and the Twig_LoaderInterface has also
been changed (see the source code for more information or the documentation).

 * added support for DateTime instances for the date filter
 * fixed loop.last when the array only has one item
 * made it possible to insert newlines in tag and variable blocks
 * fixed a bug when a literal '\n' were present in a template text
 * fixed bug when the filename of a template contains */
 * refactored loaders

* 0.9.3 (2009-11-11)

This release is NOT backward compatible with the previous releases.

  The loaders do not take the cache and autoReload arguments anymore. Instead,
  the Twig_Environment class has two new options: cache and auto_reload.
  Upgrading your code means changing this kind of code:

      $loader = new Twig_Loader_Filesystem('/path/to/templates', '/path/to/compilation_cache', true);
      $twig = new Twig_Environment($loader);

  to something like this:

      $loader = new Twig_Loader_Filesystem('/path/to/templates');
      $twig = new Twig_Environment($loader, array(
        'cache' => '/path/to/compilation_cache',
        'auto_reload' => true,
      ));

 * deprecated the "items" filter as it is not needed anymore
 * made cache and auto_reload options of Twig_Environment instead of arguments of Twig_Loader
 * optimized template loading speed
 * removed output when an error occurs in a template and render() is used
 * made major speed improvements for loops (up to 300% on even the smallest loops)
 * added properties as part of the sandbox mode
 * added public properties support (obj.item can now be the item property on the obj object)
 * extended set tag to support expression as value ({% set foo as 'foo' ~ 'bar' %} )
 * fixed bug when \ was used in HTML

* 0.9.2 (2009-10-29)

 * made some speed optimizations
 * changed the cache extension to .php
 * added a js escaping strategy
 * added support for short block tag
 * changed the filter tag to allow chained filters
 * made lexer more flexible as you can now change the default delimiters
 * added set tag
 * changed default directory permission when cache dir does not exist (more secure)
 * added macro support
 * changed filters first optional argument to be a Twig_Environment instance instead of a Twig_Template instance
 * made Twig_Autoloader::autoload() a static method
 * avoid writing template file if an error occurs
 * added $ escaping when outputting raw strings
 * enhanced some error messages to ease debugging
 * fixed empty cache files when the template contains an error

* 0.9.1 (2009-10-14)

  * fixed a bug in PHP 5.2.6
  * fixed numbers with one than one decimal
  * added support for method calls with arguments ({{ foo.bar('a', 43) }})
  * made small speed optimizations
  * made minor tweaks to allow better extensibility and flexibility

* 0.9.0 (2009-10-12)

 * Initial release<|MERGE_RESOLUTION|>--- conflicted
+++ resolved
@@ -1,7 +1,6 @@
-<<<<<<< HEAD
 * 2.4.1 (2017-XX-XX)
 
- * n/a
+ * fixed namespaces introduction
 
 * 2.4.0 (2017-06-05)
 
@@ -62,10 +61,7 @@
  * improved the performance of the filesystem loader
  * removed features that were deprecated in 1.x
 
-* 1.34.1 (2017-XX-XX)
-=======
 * 1.34.2 (2017-XX-XX)
->>>>>>> 1af645d5
 
  * n/a
 
