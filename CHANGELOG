--- conflicted
+++ resolved
@@ -1,18 +1,13 @@
-<<<<<<< HEAD
-* 1.9.3 (2012-XX-XX)
-
+* 1.10.0 (2012-XX-XX)
+
+ * added namespaced templates support in Twig_Loader_Filesystem
+ * added Twig_Loader_Filesystem::prependPath()
  * fixed an error when a token parser pass a closure as a test to the subparse() method
 
 * 1.9.2 (2012-08-25)
 
  * fixed the in operator for objects that contain circular references
  * fixed the C extension when accessing a public property of an object implementing the \ArrayAccess interface
-=======
-* 1.10.0 (2012-XX-XX)
-
- * added namespaced templates support in Twig_Loader_Filesystem
- * added Twig_Loader_Filesystem::prependPath()
->>>>>>> 7e5acd1f
 
 * 1.9.1 (2012-07-22)
 
