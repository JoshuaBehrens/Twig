<<<<<<< HEAD
# 2.14.8 (2021-XX-XX)

 * n/a

# 2.14.7 (2021-09-17)

 * Allow Symfony 6
 * Improve compatibility with PHP 8.1
 * Explicitly specify the encoding for mb_ord in JS escaper
 
# 2.14.6 (2021-05-16)

 * Revert "Throw a proper exception when a template name is an absolute path (as it has never been supported)"

# 2.14.5 (2021-05-12)

 * Fix PHP 8.1 compatibility
 * Throw a proper exception when a template name is an absolute path (as it has never been supported)

# 2.14.4 (2021-03-10)

 * Add the slug filter

# 2.14.3 (2021-01-05)

 * Fix extra bundle compat with older versions of Symfony

# 2.14.2 (2021-01-05)

 * Fix "odd" not working for negative numbers

# 2.14.1 (2020-10-27)

* Fix "include(template_from_string())"

# 2.14.0 (2020-10-21)

 * Fix sandbox support when using "include(template_from_string())"
 * Make round brackets optional for one argument tests like "same as" or "divisible by"
 * Add support for ES2015 style object initialisation shortcut { a } is the same as { 'a': a }
 * Drop PHP 7.1 support

# 2.13.1 (2020-08-05)

 * Fix sandbox not disabled if syntax error occurs within {% sandbox %} tag
 * Fix a regression when not using a space before an operator
 * Restrict callables to closures in filters
 * Allow trailing commas in argument lists (in calls as well as definitions)

# 2.13.0 (2020-07-05)

 * Fix options not taken into account when using "Michelf\MarkdownExtra"
 * Fix "Twig\Extra\Intl\IntlExtension::getCountryName()" to accept "null" as a first argument
 * Drop support for PHP 7.0
 * Throw exception in case non-Traversable data is passed to "filter"
 * Fix context optimization on PHP 7.4
 * Fix PHP 8 compatibility
 * Fix ambiguous syntax parsing

# 2.12.5 (2020-02-11)

 * Add a check to ensure that iconv() is defined

# 2.12.4 (2020-02-11)

 * Avoid exceptions when an intl resource is not found
 * Fix implementation of case-insensitivity for method names

# 2.12.3 (2019-12-28)

 * fixed Symfony 5.0 support for the HTML extra extension
 * fixed number formatter in Intl extra extension when using a formatter prototype

# 2.12.2 (2019-11-11)

 * added supported for exponential numbers

# 2.12.1 (2019-10-17)

 * added the String extension in the "extra" repositories: "u" filter

# 2.12.0 (2019-10-05)

 * added the spaceship operator ("<=>"), useful when using an arrow function in the "sort" filter
 * added support for an "arrow" function on the "sort" filter
 * added the CssInliner extension in the "extra" repositories: "inline_css"
   filter
 * added the Inky extension in the "extra" repositories: "inky_to_html" filter
 * added Intl extension in the "extra" repositories: "country_name",
   "currency_name", "currency_symbol", "language_name", "locale_name",
   "timezone_name", "format_currency", "format_number",
   "format_*_number", "format_datetime", "format_date", and "format_time"
   filters, and the "country_timezones" function
 * added the Markdown extension in the "extra" repositories: "markdown_to_html",
   and "html_to_markdown" filters
 * added the HtmlExtension extension in the "extra" repositories: "date_uri"
   filter, and "html_classes" function
 * optimized "block('foo') ?? 'bar'"
 * fixed the empty test on Traversable instances
 * fixed array_key_exists() on objects
 * fixed cache when opcache is installed but disabled
 * fixed using macros in arrow functions
 * fixed split filter on edge case

# 2.11.3 (2019-06-18)

 * display partial output (PHP buffer) when an error occurs in debug mode
 * fixed the filter filter (allow the result to be used several times)
 * fixed macro auto-import when a template contains only macros

# 2.11.2 (2019-06-05)

 * fixed macro auto-import

# 2.11.1 (2019-06-04)

 * added support for "Twig\Markup" instances in the "in" test (again)
 * allowed string operators as variables names in assignments
 * fixed support for macros defined in parent templates

# 2.11.0 (2019-05-31)

 * added the possibility to register classes/interfaces as being safe for the escaper ("EscaperExtension::addSafeClass()")
 * deprecated CoreExtension::setEscaper() and CoreExtension::getEscapers() in favor of the same methods on EscaperExtension
 * macros are now auto-imported in the template they are defined (under the ``_self`` variable)
 * added support for macros on "is defined" tests
 * fixed macros "import" when using the same name in the parent and child templates
 * fixed recursive macros
 * macros imported "globally" in a template are now available in macros without re-importing them
 * fixed the "filter" filter when the argument is \Traversable but does not implement \Iterator (\SimpleXmlElement for instance)
 * fixed a PHP fatal error when calling a macro imported in a block in a nested block
 * fixed a PHP fatal error when calling a macro imported in the template in another macro
 * fixed wrong error message on "import" and "from"

# 2.10.0 (2019-05-14)

 * deprecated "if" conditions on "for" tags
 * added "filter", "map", and "reduce" filters (and support for arrow functions)
 * fixed partial output leak when a PHP fatal error occurs
 * optimized context access on PHP 7.4

# 2.9.0 (2019-04-28)

 * deprecated returning "false" to remove a Node from NodeVisitorInterface::leaveNode()
 * allowed Twig\NodeVisitor\NodeVisitorInterface::leaveNode() to return "null" instead of "false" (same meaning)
 * deprecated the "filter" tag (use the "apply" tag instead)
 * added the "apply" tag as a replacement for the "filter" tag
 * allowed Twig\Loader\FilesystemLoader::findTemplate() to return "null" instead of "false" (same meaning)
 * added support for "Twig\Markup" instances in the "in" test
 * fixed "import" when macros are stored in a template string
 * fixed Lexer when using custom options containing the # char
 * added template line number to twig_get_attribute()

# 2.8.1 (2019-04-16)

 * fixed EscaperNodeVisitor
 * deprecated passing a 3rd, 4th, and 5th arguments to the Sandbox exception classes
 * deprecated Node::setTemplateName() in favor of Node::setSourceContext()

# 2.8.0 (2019-04-16)

 * added Traversable support for the length filter
 * fixed some wrong location in error messages
 * made exception creation faster
 * made escaping on ternary expressions (?: and ??) more fine-grained
 * added the possibility to give a nice name to string templates (template_from_string function)
 * fixed the "with" behavior to always include the globals (for consistency with the "include" and "embed" tags)
 * fixed "include" with "ignore missing" when an error loading occurs in the included template
 * added support for a new whitespace trimming option ({%~ ~%}, {{~ ~}}, {#~ ~#})
 * added the "column" filter

# 2.7.4 (2019-03-23)

 * fixed variadic support
 * fixed CheckToStringNode implementation (broken when a function/filter is variadic)

# 2.7.3 (2019-03-21)

 * fixed the spaceless filter so that it behaves like the spaceless tag
 * fixed BC break on Environment::resolveTemplate()
 * allowed Traversable objects to be used in the "with" tag
 * allowed Traversable objects to be used in the "with" tag
 * allowed Traversable objects to be used in the "with" argument of the "include" and "embed" tags

# 2.7.2 (2019-03-12)

 * added TemplateWrapper::getTemplateName()

# 2.7.1 (2019-03-12)

 * fixed class aliases

# 2.7.0 (2019-03-12)

 * fixed sandbox security issue (under some circumstances, calling the
   __toString() method on an object was possible even if not allowed by the
   security policy)
 * fixed batch filter clobbers array keys when fill parameter is used
 * added preserveKeys support for the batch filter
 * fixed "embed" support when used from "template_from_string"
 * deprecated passing a Twig\Template to Twig\Environment::load()/Twig\Environment::resolveTemplate()
 * added the possibility to pass a TemplateWrapper to Twig\Environment::load()
 * marked Twig\Environment::getTemplateClass() as internal (implementation detail)
 * improved the performance of the sandbox
 * deprecated the spaceless tag
 * added a spaceless filter
 * added max value to the "random" function
 * deprecated Twig\Extension\InitRuntimeInterface
 * deprecated Twig\Loader\ExistsLoaderInterface
 * deprecated PSR-0 classes in favor of namespaced ones
 * made namespace classes the default classes (PSR-0 ones are aliases now)
 * added Twig\Loader\ChainLoader::getLoaders()
 * removed duplicated directory separator in FilesystemLoader
 * deprecated the "base_template_class" option on Twig\Environment
 * deprecated the Twig\Environment::getBaseTemplateClass() and
   Twig\Environment::setBaseTemplateClass() methods
 * changed internal code to use the namespaced classes as much as possible
 * deprecated Twig_Parser::isReservedMacroName()

# 2.6.2 (2019-01-14)

 * fixed regression (key exists check for non ArrayObject objects)

# 2.6.1 (2019-01-14)

 * fixed ArrayObject access with a null value
 * fixed embedded templates starting with a BOM
 * fixed using a Twig_TemplateWrapper instance as an argument to extends
 * fixed error location when calling an undefined block
 * deprecated passing a string as a source on Twig_Error
 * switched generated code to use the PHP short array notation
 * fixed float representation in compiled templates
 * added a second argument to the join filter (last separator configuration)

# 2.6.0 (2018-12-16)

 * made sure twig_include returns a string
 * fixed multi-byte UFT-8 in escape('html_attr')
 * added the "deprecated" tag
 * added support for dynamically named tests
 * fixed GlobalsInterface extended class
 * fixed filesystem loader throwing an exception instead of returning false

# 2.5.0 (2018-07-13)

 * deprecated using the spaceless tag at the root level of a child template (noop anyway)
 * deprecated the possibility to define a block in a non-capturing block in a child template
 * added the Symfony ctype polyfill as a dependency
 * fixed reporting the proper location for errors compiled in templates
 * fixed the error handling for the optimized extension-based function calls
 * ensured that syntax errors are triggered with the right line
 * "js" filter now produces valid JSON

# 2.4.8 (2018-04-02)

 * fixed a regression when using the "default" filter or the "defined" test on non-existing arrays

# 2.4.7 (2018-03-20)

 * optimized runtime performance
 * optimized parser performance by inlining the constant values
 * fixed block names unicity
 * fixed counting children of SimpleXMLElement objects
 * added missing else clause to avoid infinite loops
 * fixed .. (range operator) in sandbox policy

# 2.4.6 (2018-03-03)

 * fixed a regression in the way the profiler is registered in templates

# 2.4.5 (2018-03-02)

 * optimized the performance of calling an extension method at runtime
 * optimized the performance of the dot operator for array and method calls
 * added an exception when using "===" instead of "same as"
 * fixed possible array to string conversion concealing actual error
 * made variable names deterministic in compiled templates
 * fixed length filter when passing an instance of IteratorAggregate
 * fixed Environment::resolveTemplate to accept instances of TemplateWrapper

# 2.4.4 (2017-09-27)

 * added Twig_Profiler_Profile::reset()
 * fixed use TokenParser to return an empty Node
 * added RuntimeExtensionInterface
 * added circular reference detection when loading templates
 * added support for runtime loaders in IntegrationTestCase
 * fixed deprecation when using Twig_Profiler_Dumper_Html
 * removed @final from Twig_Profiler_Dumper_Text

# 2.4.3 (2017-06-07)

 * fixed namespaces introduction

# 2.4.2 (2017-06-05)

 * fixed namespaces introduction

# 2.4.1 (2017-06-05)

 * fixed namespaces introduction

# 2.4.0 (2017-06-05)

 * added support for PHPUnit 6 when testing extensions
 * fixed PHP 7.2 compatibility
 * fixed template name generation in Twig_Environment::createTemplate()
 * removed final tag on Twig_TokenParser_Include
 * dropped HHVM support
 * added namespaced aliases for all (non-deprecated) classes and interfaces
 * marked Twig_Filter, Twig_Function, Twig_Test, Twig_Node_Module and Twig_Profiler_Profile as final via the @final annotation

# 2.3.2 (2017-04-20)

 * fixed edge case in the method cache for Twig attributes

# 2.3.1 (2017-04-18)

 * fixed the empty() test

# 2.3.0 (2017-03-22)

 * fixed a race condition handling when writing cache files
 * "length" filter now returns string length when applied to an object that does
   not implement \Countable but provides __toString()
 * "empty" test will now consider the return value of the __toString() method for
   objects implement __toString() but not \Countable
 * fixed JS escaping for unicode characters with higher code points
 * added error message when calling `parent()` in a block that doesn't exist in the parent template

# 2.2.0 (2017-02-26)

 * added a PSR-11 compatible runtime loader
 * added `side` argument to `trim` to allow left or right trimming only.

# 2.1.0 (2017-01-11)

 * fixed twig_get_attribute()
 * added Twig_NodeCaptureInterface for nodes that capture all output

# 2.0.0 (2017-01-05)

 * removed the C extension
 * moved Twig_Environment::getAttribute() to twig_get_attribute()
 * removed Twig_Environment::getLexer(), Twig_Environment::getParser(), Twig_Environment::getCompiler()
 * removed Twig_Compiler::getFilename()
 * added hasser support in Twig_Template::getAttribute()
 * sped up the json_encode filter
 * removed reserved macro names; all names can be used as macro
 * removed Twig_Template::getEnvironment()
 * changed _self variable to return the current template name
 * made the loader a required argument of Twig_Environment constructor
 * removed Twig_Environment::clearTemplateCache()
 * removed Twig_Autoloader (use Composer instead)
 * removed `true` as an equivalent to `html` for the auto-escaping strategy
 * removed pre-1.8 autoescape tag syntax
 * dropped support for PHP 5.x
 * removed the ability to register a global variable after the runtime or the extensions have been initialized
 * improved the performance of the filesystem loader
 * removed features that were deprecated in 1.x

# 1.44.6 (2021-XX-XX)
=======
# 1.44.6 (2021-11-25)

 * Last version for the 1.x series
>>>>>>> ae39480f

# 1.44.5 (2021-09-17)

 * Improve compatibility with PHP 8.1
 * Explicitly specify the encoding for mb_ord in JS escaper

# 1.44.4 (2021-05-16)

 * Revert "Throw a proper exception when a template name is an absolute path (as it has never been supported)"

# 1.44.3 (2021-05-12)

 * Fix PHP 8.1 compatibility
 * Throw a proper exception when a template name is an absolute path (as it has never been supported)

# 1.44.2 (2021-01-05)

 * Fix "odd" not working for negative numbers

# 1.44.1 (2020-10-27)

 * Fix "include(template_from_string())"

# 1.44.0 (2020-10-21)

 * Remove implicit dependency on ext/iconv in JS escaper
 * Fix sandbox support when using "include(template_from_string())"
 * Make round brackets optional for one argument tests like "same as" or "divisible by"
 * Add support for ES2015 style object initialisation shortcut { a } is the same as { 'a': a }
 * Fix filter(), map(), and reduce() to throw a RuntimeError instead of a PHP TypeError
 * Drop PHP 7.1 support

# 1.43.1 (2020-08-05)

 * Fix sandbox not disabled if syntax error occurs within {% sandbox %} tag
 * Fix a regression when not using a space before an operator
 * Restrict callables to closures in filters
 * Allow trailing commas in argument lists (in calls as well as definitions)

# 1.43.0 (2020-07-05)

 * Throw exception in case non-Traversable data is passed to "filter"
 * Fix context optimization on PHP 7.4
 * Fix PHP 8 compatibility
 * Drop PHP 5.5 5.6, and 7.0 support
 * Fix ambiguous syntax parsing
 * In sandbox, the `filter`, `map` and `reduce` filters require Closures in `arrow` parameter

# 1.42.5 (2020-02-11)

 * Fix implementation of case-insensitivity for method names

# 1.42.4 (2019-11-11)

 * optimized "block('foo') ?? 'bar"
 * added supported for exponential numbers

# 1.42.3 (2019-08-24)

 * fixed the "split" filter when the delimiter is "0"
 * fixed the "empty" test on Traversable instances
 * fixed cache when opcache is installed but disabled
 * fixed PHP 7.4 compatibility
 * bumped the minimal PHP version to 5.5

# 1.42.2 (2019-06-18)

 * Display partial output (PHP buffer) when an error occurs in debug mode

# 1.42.1 (2019-06-04)

 * added support for "Twig\Markup" instances in the "in" test (again)
 * allowed string operators as variables names in assignments

# 1.42.0 (2019-05-31)

 * fixed the "filter" filter when the argument is \Traversable but does not implement \Iterator (\SimpleXmlElement for instance)
 * fixed a PHP fatal error when calling a macro imported in a block in a nested block
 * fixed a PHP fatal error when calling a macro imported in the template in another macro
 * fixed wrong error message on "import" and "from"

# 1.41.0 (2019-05-14)

 * fixed support for PHP 7.4
 * added "filter", "map", and "reduce" filters (and support for arrow functions)
 * fixed partial output leak when a PHP fatal error occurs
 * optimized context access on PHP 7.4

# 1.40.1 (2019-04-29)

# fixed regression in NodeTraverser

# 1.40.0 (2019-04-28)

 * allowed Twig\NodeVisitor\NodeVisitorInterface::leaveNode() to return "null" instead of "false" (same meaning)
 * added the "apply" tag as a replacement for the "filter" tag
 * allowed Twig\Loader\FilesystemLoader::findTemplate() to return "null" instead of "false" (same meaning)
 * added support for "Twig\Markup" instances in the "in" test
 * fixed Lexer when using custom options containing the # char
 * fixed "import" when macros are stored in a template string

# 1.39.1 (2019-04-16)

 * fixed EscaperNodeVisitor

# 1.39.0 (2019-04-16)

 * added Traversable support for the length filter
 * fixed some wrong location in error messages
 * made exception creation faster
 * made escaping on ternary expressions (?: and ??) more fine-grained
 * added the possibility to give a nice name to string templates (template_from_string function)
 * fixed the "with" behavior to always include the globals (for consistency with the "include" and "embed" tags)
 * fixed "include" with "ignore missing" when an error loading occurs in the included template
 * added support for a new whitespace trimming option ({%~ ~%}, {{~ ~}}, {#~ ~#})

# 1.38.4 (2019-03-23)

 * fixed CheckToStringNode implementation (broken when a function/filter is variadic)

# 1.38.3 (2019-03-21)

 * fixed the spaceless filter so that it behaves like the spaceless tag
 * fixed BC break on Environment::resolveTemplate()
 * fixed the bundled Autoloader to also load namespaced classes
 * allowed Traversable objects to be used in the "with" tag
 * allowed Traversable objects to be used in the "with" argument of the "include" and "embed" tags

# 1.38.2 (2019-03-12)

 * added TemplateWrapper::getTemplateName()

# 1.38.1 (2019-03-12)

 * fixed class aliases

# 1.38.0 (2019-03-12)

 * fixed sandbox security issue (under some circumstances, calling the
   __toString() method on an object was possible even if not allowed by the
   security policy)
 * fixed batch filter clobbers array keys when fill parameter is used
 * added preserveKeys support for the batch filter
 * fixed "embed" support when used from "template_from_string"
 * added the possibility to pass a TemplateWrapper to Twig\Environment::load()
 * improved the performance of the sandbox
 * added a spaceless filter
 * added max value to the "random" function
 * made namespace classes the default classes (PSR-0 ones are aliases now)
 * removed duplicated directory separator in FilesystemLoader
 * added Twig\Loader\ChainLoader::getLoaders()
 * changed internal code to use the namespaced classes as much as possible

# 1.37.1 (2019-01-14)

 * fixed regression (key exists check for non ArrayObject objects)
 * fixed logic in TemplateWrapper

# 1.37.0 (2019-01-14)

 * fixed ArrayObject access with a null value
 * fixed embedded templates starting with a BOM
 * fixed using a Twig_TemplateWrapper instance as an argument to extends
 * switched generated code to use the PHP short array notation
 * dropped PHP 5.3 support
 * fixed float representation in compiled templates
 * added a second argument to the join filter (last separator configuration)

# 1.36.0 (2018-12-16)

 * made sure twig_include returns a string
 * fixed multi-byte UFT-8 in escape('html_attr')
 * added the "deprecated" tag
 * added support for dynamically named tests
 * fixed GlobalsInterface extended class
 * fixed filesystem loader throwing an exception instead of returning false

# 1.35.4 (2018-07-13)

 * ensured that syntax errors are triggered with the right line
 * added the Symfony ctype polyfill as a dependency
 * "js" filter now produces valid JSON

# 1.35.3 (2018-03-20)

 * fixed block names unicity
 * fixed counting children of SimpleXMLElement objects
 * added missing else clause to avoid infinite loops
 * fixed .. (range operator) in sandbox policy

# 1.35.2 (2018-03-03)

 * fixed a regression in the way the profiler is registered in templates

# 1.35.1 (2018-03-02)

 * added an exception when using "===" instead of "same as"
 * fixed possible array to string conversion concealing actual error
 * made variable names deterministic in compiled templates
 * fixed length filter when passing an instance of IteratorAggregate
 * fixed Environment::resolveTemplate to accept instances of TemplateWrapper

# 1.35.0 (2017-09-27)

 * added Twig_Profiler_Profile::reset()
 * fixed use TokenParser to return an empty Node
 * added RuntimeExtensionInterface
 * added circular reference detection when loading templates

# 1.34.4 (2017-07-04)

 * added support for runtime loaders in IntegrationTestCase
 * fixed deprecation when using Twig_Profiler_Dumper_Html

# 1.34.3 (2017-06-07)

 * fixed namespaces introduction

# 1.34.2 (2017-06-05)

 * fixed namespaces introduction

# 1.34.1 (2017-06-05)

 * fixed namespaces introduction

# 1.34.0 (2017-06-05)

 * added support for PHPUnit 6 when testing extensions
 * fixed PHP 7.2 compatibility
 * fixed template name generation in Twig_Environment::createTemplate()
 * removed final tag on Twig_TokenParser_Include
 * added namespaced aliases for all (non-deprecated) classes and interfaces
 * dropped HHVM support
 * dropped PHP 5.2 support

# 1.33.2 (2017-04-20)

 * fixed edge case in the method cache for Twig attributes

# 1.33.1 (2017-04-18)

 * fixed the empty() test

# 1.33.0 (2017-03-22)

 * fixed a race condition handling when writing cache files
 * "length" filter now returns string length when applied to an object that does
   not implement \Countable but provides __toString()
 * "empty" test will now consider the return value of the __toString() method for
   objects implement __toString() but not \Countable
 * fixed JS escaping for unicode characters with higher code points

# 1.32.0 (2017-02-26)

 * fixed deprecation notice in Twig_Util_DeprecationCollector
 * added a PSR-11 compatible runtime loader
 * added `side` argument to `trim` to allow left or right trimming only.

# 1.31.0 (2017-01-11)

 * added Twig_NodeCaptureInterface for nodes that capture all output
 * fixed marking the environment as initialized too early
 * fixed C89 compat for the C extension
 * turned fatal error into exception when a previously generated cache is corrupted
 * fixed offline cache warm-ups for embedded templates

# 1.30.0 (2016-12-23)

 * added Twig_FactoryRuntimeLoader
 * deprecated function/test/filter/tag overriding
 * deprecated the "disable_c_ext" attribute on Twig_Node_Expression_GetAttr

# 1.29.0 (2016-12-13)

 * fixed sandbox being left enabled if an exception is thrown while rendering
 * marked some classes as being final (via @final)
 * made Twig_Error report real source path when possible
 * added support for {{ _self }} to provide an upgrade path from 1.x to 2.0 (replaces {{ _self.templateName }})
 * deprecated silent display of undefined blocks
 * deprecated support for mbstring.func_overload != 0

# 1.28.2 (2016-11-23)

 * fixed precedence between getFoo() and isFoo() in Twig_Template::getAttribute()
 * improved a deprecation message

# 1.28.1 (2016-11-18)

 * fixed block() function when used with a template argument

# 1.28.0 (2016-11-17)

 * added support for the PHP 7 null coalescing operator for the ?? Twig implementation
 * exposed a way to access template data and methods in a portable way
 * changed context access to use the PHP 7 null coalescing operator when available
 * added the "with" tag
 * added support for a custom template on the block() function
 * added "is defined" support for block() and constant()
 * optimized the way attributes are fetched

# 1.27.0 (2016-10-25)

 * deprecated Twig_Parser::getEnvironment()
 * deprecated Twig_Parser::addHandler() and Twig_Parser::addNodeVisitor()
 * deprecated Twig_Compiler::addIndentation()
 * fixed regression when registering two extensions having the same class name
 * deprecated Twig_LoaderInterface::getSource() (implement Twig_SourceContextLoaderInterface instead)
 * fixed the filesystem loader with relative paths
 * deprecated Twig_Node::getLine() in favor of Twig_Node::getTemplateLine()
 * deprecated Twig_Template::getSource() in favor of Twig_Template::getSourceContext()
 * deprecated Twig_Node::getFilename() in favor of Twig_Node::getTemplateName()
 * deprecated the "filename" escaping strategy (use "name" instead)
 * added Twig_Source to hold information about the original template
 * deprecated Twig_Error::getTemplateFile() and Twig_Error::setTemplateFile() in favor of Twig_Error::getTemplateName() and Twig_Error::setTemplateName()
 * deprecated Parser::getFilename()
 * fixed template paths when a template name contains a protocol like vfs://
 * improved debugging with Twig_Sandbox_SecurityError exceptions for disallowed methods and properties

# 1.26.1 (2016-10-05)

 * removed template source code from generated template classes when debug is disabled
 * fixed default implementation of Twig_Template::getDebugInfo() for better BC
 * fixed regression on static calls for functions/filters/tests

# 1.26.0 (2016-10-02)

 * added template cache invalidation based on more environment options
 * added a missing deprecation notice
 * fixed template paths when a template is stored in a PHAR file
 * allowed filters/functions/tests implementation to use a different class than the extension they belong to
 * deprecated Twig_ExtensionInterface::getName()

# 1.25.0 (2016-09-21)

 * changed the way we store template source in template classes
 * removed usage of realpath in cache keys
 * fixed Twig cache sharing when used with different versions of PHP
 * removed embed parent workaround for simple use cases
 * deprecated the ability to store non Node instances in Node::$nodes
 * deprecated Twig_Environment::getLexer(), Twig_Environment::getParser(), Twig_Environment::getCompiler()
 * deprecated Twig_Compiler::getFilename()

# 1.24.2 (2016-09-01)

 * fixed static callables
 * fixed a potential PHP warning when loading the cache
 * fixed a case where the autoescaping does not work as expected

# 1.24.1 (2016-05-30)

 * fixed reserved keywords (forbids true, false, null and none keywords for variables names)
 * fixed support for PHP7 (Throwable support)
 * marked the following methods as being internals on Twig_Environment:
   getFunctions(), getFilters(), getTests(), getFunction(), getFilter(), getTest(),
   getTokenParsers(), getTags(), getNodeVisitors(), getUnaryOperators(), getBinaryOperators(),
   getFunctions(), getFilters(), getGlobals(), initGlobals(), initExtensions(), and initExtension()

# 1.24.0 (2016-01-25)

 * adding support for the ?? operator
 * fixed the defined test when used on a constant, a map, or a sequence
 * undeprecated _self (should only be used to get the template name, not the template instance)
 * fixed parsing on PHP7

# 1.23.3 (2016-01-11)

 * fixed typo

# 1.23.2 (2015-01-11)

 * added versions in deprecated messages
 * made file cache tolerant for trailing (back)slashes on directory configuration
 * deprecated unused Twig_Node_Expression_ExtensionReference class

# 1.23.1 (2015-11-05)

 * fixed some exception messages which triggered PHP warnings
 * fixed BC on Twig_Test_NodeTestCase

# 1.23.0 (2015-10-29)

 * deprecated the possibility to override an extension by registering another one with the same name
 * deprecated Twig_ExtensionInterface::getGlobals() (added Twig_Extension_GlobalsInterface for BC)
 * deprecated Twig_ExtensionInterface::initRuntime() (added Twig_Extension_InitRuntimeInterface for BC)
 * deprecated Twig_Environment::computeAlternatives()

# 1.22.3 (2015-10-13)

 * fixed regression when using null as a cache strategy
 * improved performance when checking template freshness
 * fixed warnings when loaded templates do not exist
 * fixed template class name generation to prevent possible collisions
 * fixed logic for custom escapers to call them even on integers and null values
 * changed template cache names to take into account the Twig C extension

# 1.22.2 (2015-09-22)

 * fixed a race condition in template loading

# 1.22.1 (2015-09-15)

 * fixed regression in template_from_string

# 1.22.0 (2015-09-13)

 * made Twig_Test_IntegrationTestCase more flexible
 * added an option to force PHP bytecode invalidation when writing a compiled template into the cache
 * fixed the profiler duration for the root node
 * changed template cache names to take into account enabled extensions
 * deprecated Twig_Environment::clearCacheFiles(), Twig_Environment::getCacheFilename(),
   Twig_Environment::writeCacheFile(), and Twig_Environment::getTemplateClassPrefix()
 * added a way to override the filesystem template cache system
 * added a way to get the original template source from Twig_Template

# 1.21.2 (2015-09-09)

 * fixed variable names for the deprecation triggering code
 * fixed escaping strategy detection based on filename
 * added Traversable support for replace, merge, and sort
 * deprecated support for character by character replacement for the "replace" filter

# 1.21.1 (2015-08-26)

 * fixed regression when using the deprecated Twig_Test_* classes

# 1.21.0 (2015-08-24)

 * added deprecation notices for deprecated features
 * added a deprecation "framework" for filters/functions/tests and test fixtures

# 1.20.0 (2015-08-12)

 * forbid access to the Twig environment from templates and internal parts of Twig_Template
 * fixed limited RCEs when in sandbox mode
 * deprecated Twig_Template::getEnvironment()
 * deprecated the _self variable for usage outside of the from and import tags
 * added Twig_BaseNodeVisitor to ease the compatibility of node visitors
   between 1.x and 2.x

# 1.19.0 (2015-07-31)

 * fixed wrong error message when including an undefined template in a child template
 * added support for variadic filters, functions, and tests
 * added support for extra positional arguments in macros
 * added ignore_missing flag to the source function
 * fixed batch filter with zero items
 * deprecated Twig_Environment::clearTemplateCache()
 * fixed sandbox disabling when using the include function

# 1.18.2 (2015-06-06)

 * fixed template/line guessing in exceptions for nested templates
 * optimized the number of inodes and the size of realpath cache when using the cache

# 1.18.1 (2015-04-19)

 * fixed memory leaks in the C extension
 * deprecated Twig_Loader_String
 * fixed the slice filter when used with a SimpleXMLElement object
 * fixed filesystem loader when trying to load non-files (like directories)

# 1.18.0 (2015-01-25)

 * fixed some error messages where the line was wrong (unknown variables or argument names)
 * added a new way to customize the main Module node (via empty nodes)
 * added Twig_Environment::createTemplate() to create a template from a string
 * added a profiler
 * fixed filesystem loader cache when different file paths are used for the same template

# 1.17.0 (2015-01-14)

 * added a 'filename' autoescaping strategy, which dynamically chooses the
   autoescaping strategy for a template based on template file extension.

# 1.16.3 (2014-12-25)

 * fixed regression for dynamic parent templates
 * fixed cache management with statcache
 * fixed a regression in the slice filter

# 1.16.2 (2014-10-17)

 * fixed timezone on dates as strings
 * fixed 2-words test names when a custom node class is not used
 * fixed macros when using an argument named like a PHP super global (like GET or POST)
 * fixed date_modify when working with DateTimeImmutable
 * optimized for loops
 * fixed multi-byte characters handling in the split filter
 * fixed a regression in the in operator
 * fixed a regression in the slice filter

# 1.16.1 (2014-10-10)

 * improved error reporting in a sandboxed template
 * fixed missing error file/line information under certain circumstances
 * fixed wrong error line number in some error messages
 * fixed the in operator to use strict comparisons
 * sped up the slice filter
 * fixed for mb function overload mb_substr acting different
 * fixed the attribute() function when passing a variable for the arguments

# 1.16.0 (2014-07-05)

 * changed url_encode to always encode according to RFC 3986
 * fixed inheritance in a 'use'-hierarchy
 * removed the __toString policy check when the sandbox is disabled
 * fixed recursively calling blocks in templates with inheritance

# 1.15.1 (2014-02-13)

 * fixed the conversion of the special '0000-00-00 00:00' date
 * added an error message when trying to import an undefined block from a trait
 * fixed a C extension crash when accessing defined but uninitialized property.

# 1.15.0 (2013-12-06)

 * made ignoreStrictCheck in Template::getAttribute() works with __call() methods throwing BadMethodCallException
 * added min and max functions
 * added the round filter
 * fixed a bug that prevented the optimizers to be enabled/disabled selectively
 * fixed first and last filters for UTF-8 strings
 * added a source function to include the content of a template without rendering it
 * fixed the C extension sandbox behavior when get or set is prepend to method name

# 1.14.2 (2013-10-30)

 * fixed error filename/line when an error occurs in an included file
 * allowed operators that contain whitespaces to have more than one whitespace
 * allowed tests to be made of 1 or 2 words (like "same as" or "divisible by")

# 1.14.1 (2013-10-15)

 * made it possible to use named operators as variables
 * fixed the possibility to have a variable named 'matches'
 * added support for PHP 5.5 DateTimeInterface

# 1.14.0 (2013-10-03)

 * fixed usage of the html_attr escaping strategy to avoid double-escaping with the html strategy
 * added new operators: ends with, starts with, and matches
 * fixed some compatibility issues with HHVM
 * added a way to add custom escaping strategies
 * fixed the C extension compilation on Windows
 * fixed the batch filter when using a fill argument with an exact match of elements to batch
 * fixed the filesystem loader cache when a template name exists in several namespaces
 * fixed template_from_string when the template includes or extends other ones
 * fixed a crash of the C extension on an edge case

# 1.13.2 (2013-08-03)

 * fixed the error line number for an error occurs in and embedded template
 * fixed crashes of the C extension on some edge cases

# 1.13.1 (2013-06-06)

 * added the possibility to ignore the filesystem constructor argument in Twig_Loader_Filesystem
 * fixed Twig_Loader_Chain::exists() for a loader which implements Twig_ExistsLoaderInterface
 * adjusted backtrace call to reduce memory usage when an error occurs
 * added support for object instances as the second argument of the constant test
 * fixed the include function when used in an assignment

# 1.13.0 (2013-05-10)

 * fixed getting a numeric-like item on a variable ('09' for instance)
 * fixed getting a boolean or float key on an array, so it is consistent with PHP's array access:
   `{{ array[false] }}` behaves the same as `echo $array[false];` (equals `$array[0]`)
 * made the escape filter 20% faster for happy path (escaping string for html with UTF-8)
 * changed ☃ to § in tests
 * enforced usage of named arguments after positional ones

# 1.12.3 (2013-04-08)

 * fixed a security issue in the filesystem loader where it was possible to include a template one
   level above the configured path
 * fixed fatal error that should be an exception when adding a filter/function/test too late
 * added a batch filter
 * added support for encoding an array as query string in the url_encode filter

# 1.12.2 (2013-02-09)

 * fixed the timezone used by the date filter and function when the given date contains a timezone (like 2010-01-28T15:00:00+02:00)
 * fixed globals when getGlobals is called early on
 * added the first and last filter

# 1.12.1 (2013-01-15)

 * added support for object instances as the second argument of the constant function
 * relaxed globals management to avoid a BC break
 * added support for {{ some_string[:2] }}

# 1.12.0 (2013-01-08)

 * added verbatim as an alias for the raw tag to avoid confusion with the raw filter
 * fixed registration of tests and functions as anonymous functions
 * fixed globals management

# 1.12.0-RC1 (2012-12-29)

 * added an include function (does the same as the include tag but in a more flexible way)
 * added the ability to use any PHP callable to define filters, functions, and tests
 * added a syntax error when using a loop variable that is not defined
 * added the ability to set default values for macro arguments
 * added support for named arguments for filters, tests, and functions
 * moved filters/functions/tests syntax errors to the parser
 * added support for extended ternary operator syntaxes

# 1.11.1 (2012-11-11)

 * fixed debug info line numbering (was off by 2)
 * fixed escaping when calling a macro inside another one (regression introduced in 1.9.1)
 * optimized variable access on PHP 5.4
 * fixed a crash of the C extension when an exception was thrown from a macro called without being imported (using _self.XXX)

# 1.11.0 (2012-11-07)

 * fixed macro compilation when a variable name is a PHP reserved keyword
 * changed the date filter behavior to always apply the default timezone, except if false is passed as the timezone
 * fixed bitwise operator precedences
 * added the template_from_string function
 * fixed default timezone usage for the date function
 * optimized the way Twig exceptions are managed (to make them faster)
 * added Twig_ExistsLoaderInterface (implementing this interface in your loader make the chain loader much faster)

# 1.10.3 (2012-10-19)

 * fixed wrong template location in some error messages
 * reverted a BC break introduced in 1.10.2
 * added a split filter

# 1.10.2 (2012-10-15)

 * fixed macro calls on PHP 5.4

# 1.10.1 (2012-10-15)

 * made a speed optimization to macro calls when imported via the "import" tag
 * fixed C extension compilation on Windows
 * fixed a segfault in the C extension when using DateTime objects

# 1.10.0 (2012-09-28)

 * extracted functional tests framework to make it reusable for third-party extensions
 * added namespaced templates support in Twig_Loader_Filesystem
 * added Twig_Loader_Filesystem::prependPath()
 * fixed an error when a token parser pass a closure as a test to the subparse() method

# 1.9.2 (2012-08-25)

 * fixed the in operator for objects that contain circular references
 * fixed the C extension when accessing a public property of an object implementing the \ArrayAccess interface

# 1.9.1 (2012-07-22)

 * optimized macro calls when auto-escaping is on
 * fixed wrong parent class for Twig_Function_Node
 * made Twig_Loader_Chain more explicit about problems

# 1.9.0 (2012-07-13)

 * made the parsing independent of the template loaders
 * fixed exception trace when an error occurs when rendering a child template
 * added escaping strategies for CSS, URL, and HTML attributes
 * fixed nested embed tag calls
 * added the date_modify filter

# 1.8.3 (2012-06-17)

 * fixed paths in the filesystem loader when passing a path that ends with a slash or a backslash
 * fixed escaping when a project defines a function named html or js
 * fixed chmod mode to apply the umask correctly

# 1.8.2 (2012-05-30)

 * added the abs filter
 * fixed a regression when using a number in template attributes
 * fixed compiler when mbstring.func_overload is set to 2
 * fixed DateTimeZone support in date filter

# 1.8.1 (2012-05-17)

 * fixed a regression when dealing with SimpleXMLElement instances in templates
 * fixed "is_safe" value for the "dump" function when "html_errors" is not defined in php.ini
 * switched to use mbstring whenever possible instead of iconv (you might need to update your encoding as mbstring and iconv encoding names sometimes differ)

# 1.8.0 (2012-05-08)

 * enforced interface when adding tests, filters, functions, and node visitors from extensions
 * fixed a side-effect of the date filter where the timezone might be changed
 * simplified usage of the autoescape tag; the only (optional) argument is now the escaping strategy or false (with a BC layer)
 * added a way to dynamically change the auto-escaping strategy according to the template "filename"
 * changed the autoescape option to also accept a supported escaping strategy (for BC, true is equivalent to html)
 * added an embed tag

# 1.7.0 (2012-04-24)

 * fixed a PHP warning when using CIFS
 * fixed template line number in some exceptions
 * added an iterable test
 * added an error when defining two blocks with the same name in a template
 * added the preserves_safety option for filters
 * fixed a PHP notice when trying to access a key on a non-object/array variable
 * enhanced error reporting when the template file is an instance of SplFileInfo
 * added Twig_Environment::mergeGlobals()
 * added compilation checks to avoid misuses of the sandbox tag
 * fixed filesystem loader freshness logic for high traffic websites
 * fixed random function when charset is null

# 1.6.5 (2012-04-11)

 * fixed a regression when a template only extends another one without defining any blocks

# 1.6.4 (2012-04-02)

 * fixed PHP notice in Twig_Error::guessTemplateLine() introduced in 1.6.3
 * fixed performance when compiling large files
 * optimized parent template creation when the template does not use dynamic inheritance

# 1.6.3 (2012-03-22)

 * fixed usage of Z_ADDREF_P for PHP 5.2 in the C extension
 * fixed compilation of numeric values used in templates when using a locale where the decimal separator is not a dot
 * made the strategy used to guess the real template file name and line number in exception messages much faster and more accurate

# 1.6.2 (2012-03-18)

 * fixed sandbox mode when used with inheritance
 * added preserveKeys support for the slice filter
 * fixed the date filter when a DateTime instance is passed with a specific timezone
 * added a trim filter

# 1.6.1 (2012-02-29)

 * fixed Twig C extension
 * removed the creation of Twig_Markup instances when not needed
 * added a way to set the default global timezone for dates
 * fixed the slice filter on strings when the length is not specified
 * fixed the creation of the cache directory in case of a race condition

# 1.6.0 (2012-02-04)

 * fixed raw blocks when used with the whitespace trim option
 * made a speed optimization to macro calls when imported via the "from" tag
 * fixed globals, parsers, visitors, filters, tests, and functions management in Twig_Environment when a new one or new extension is added
 * fixed the attribute function when passing arguments
 * added slice notation support for the [] operator (syntactic sugar for the slice operator)
 * added a slice filter
 * added string support for the reverse filter
 * fixed the empty test and the length filter for Twig_Markup instances
 * added a date function to ease date comparison
 * fixed unary operators precedence
 * added recursive parsing support in the parser
 * added string and integer handling for the random function

# 1.5.1 (2012-01-05)

 * fixed a regression when parsing strings

# 1.5.0 (2012-01-04)

 * added Traversable objects support for the join filter

# 1.5.0-RC2 (2011-12-30)

 * added a way to set the default global date interval format
 * fixed the date filter for DateInterval instances (setTimezone() does not exist for them)
 * refactored Twig_Template::display() to ease its extension
 * added a number_format filter

# 1.5.0-RC1 (2011-12-26)

 * removed the need to quote hash keys
 * allowed hash keys to be any expression
 * added a do tag
 * added a flush tag
 * added support for dynamically named filters and functions
 * added a dump function to help debugging templates
 * added a nl2br filter
 * added a random function
 * added a way to change the default format for the date filter
 * fixed the lexer when an operator ending with a letter ends a line
 * added string interpolation support
 * enhanced exceptions for unknown filters, functions, tests, and tags

# 1.4.0 (2011-12-07)

 * fixed lexer when using big numbers (> PHP_INT_MAX)
 * added missing preserveKeys argument to the reverse filter
 * fixed macros containing filter tag calls

# 1.4.0-RC2 (2011-11-27)

 * removed usage of Reflection in Twig_Template::getAttribute()
 * added a C extension that can optionally replace Twig_Template::getAttribute()
 * added negative timestamp support to the date filter

# 1.4.0-RC1 (2011-11-20)

 * optimized variable access when using PHP 5.4
 * changed the precedence of the .. operator to be more consistent with languages that implements such a feature like Ruby
 * added an Exception to Twig_Loader_Array::isFresh() method when the template does not exist to be consistent with other loaders
 * added Twig_Function_Node to allow more complex functions to have their own Node class
 * added Twig_Filter_Node to allow more complex filters to have their own Node class
 * added Twig_Test_Node to allow more complex tests to have their own Node class
 * added a better error message when a template is empty but contain a BOM
 * fixed "in" operator for empty strings
 * fixed the "defined" test and the "default" filter (now works with more than one call (foo.bar.foo) and for both values of the strict_variables option)
 * changed the way extensions are loaded (addFilter/addFunction/addGlobal/addTest/addNodeVisitor/addTokenParser/addExtension can now be called in any order)
 * added Twig_Environment::display()
 * made the escape filter smarter when the encoding is not supported by PHP
 * added a convert_encoding filter
 * moved all node manipulations outside the compile() Node method
 * made several speed optimizations

# 1.3.0 (2011-10-08)

no changes

# 1.3.0-RC1 (2011-10-04)

 * added an optimization for the parent() function
 * added cache reloading when auto_reload is true and an extension has been modified
 * added the possibility to force the escaping of a string already marked as safe (instance of Twig_Markup)
 * allowed empty templates to be used as traits
 * added traits support for the "parent" function

# 1.2.0 (2011-09-13)

no changes

# 1.2.0-RC1 (2011-09-10)

 * enhanced the exception when a tag remains unclosed
 * added support for empty Countable objects for the "empty" test
 * fixed algorithm that determines if a template using inheritance is valid (no output between block definitions)
 * added better support for encoding problems when escaping a string (available as of PHP 5.4)
 * added a way to ignore a missing template when using the "include" tag ({% include "foo" ignore missing %})
 * added support for an array of templates to the "include" and "extends" tags ({% include ['foo', 'bar'] %})
 * added support for bitwise operators in expressions
 * added the "attribute" function to allow getting dynamic attributes on variables
 * added Twig_Loader_Chain
 * added Twig_Loader_Array::setTemplate()
 * added an optimization for the set tag when used to capture a large chunk of static text
 * changed name regex to match PHP one "[a-zA-Z_\x7f-\xff][a-zA-Z0-9_\x7f-\xff]*" (works for blocks, tags, functions, filters, and macros)
 * removed the possibility to use the "extends" tag from a block
 * added "if" modifier support to "for" loops

# 1.1.2 (2011-07-30)

 * fixed json_encode filter on PHP 5.2
 * fixed regression introduced in 1.1.1 ({{ block(foo|lower) }})
 * fixed inheritance when using conditional parents
 * fixed compilation of templates when the body of a child template is not empty
 * fixed output when a macro throws an exception
 * fixed a parsing problem when a large chunk of text is enclosed in a comment tag
 * added PHPDoc for all Token parsers and Core extension functions

# 1.1.1 (2011-07-17)

 * added a performance optimization in the Optimizer (also helps to lower the number of nested level calls)
 * made some performance improvement for some edge cases

# 1.1.0 (2011-06-28)

 * fixed json_encode filter

# 1.1.0-RC3 (2011-06-24)

 * fixed method case-sensitivity when using the sandbox mode
 * added timezone support for the date filter
 * fixed possible security problems with NUL bytes

# 1.1.0-RC2 (2011-06-16)

 * added an exception when the template passed to "use" is not a string
 * made 'a.b is defined' not throw an exception if a is not defined (in strict mode)
 * added {% line \d+ %} directive

# 1.1.0-RC1 (2011-05-28)

Flush your cache after upgrading.

 * fixed date filter when using a timestamp
 * fixed the defined test for some cases
 * fixed a parsing problem when a large chunk of text is enclosed in a raw tag
 * added support for horizontal reuse of template blocks (see docs for more information)
 * added whitespace control modifier to all tags (see docs for more information)
 * added null as an alias for none (the null test is also an alias for the none test now)
 * made TRUE, FALSE, NONE equivalent to their lowercase counterparts
 * wrapped all compilation and runtime exceptions with Twig_Error_Runtime and added logic to guess the template name and line
 * moved display() method to Twig_Template (generated templates should now use doDisplay() instead)

# 1.0.0 (2011-03-27)

 * fixed output when using mbstring
 * fixed duplicate call of methods when using the sandbox
 * made the charset configurable for the escape filter

# 1.0.0-RC2 (2011-02-21)

 * changed the way {% set %} works when capturing (the content is now marked as safe)
 * added support for macro name in the endmacro tag
 * make Twig_Error compatible with PHP 5.3.0 >
 * fixed an infinite loop on some Windows configurations
 * fixed the "length" filter for numbers
 * fixed Template::getAttribute() as properties in PHP are case sensitive
 * removed coupling between Twig_Node and Twig_Template
 * fixed the ternary operator precedence rule

# 1.0.0-RC1 (2011-01-09)

Backward incompatibilities:

 * the "items" filter, which has been deprecated for quite a long time now, has been removed
 * the "range" filter has been converted to a function: 0|range(10) -> range(0, 10)
 * the "constant" filter has been converted to a function: {{ some_date|date('DATE_W3C'|constant) }} -> {{ some_date|date(constant('DATE_W3C')) }}
 * the "cycle" filter has been converted to a function: {{ ['odd', 'even']|cycle(i) }} -> {{ cycle(['odd', 'even'], i) }}
 * the "for" tag does not support "joined by" anymore
 * the "autoescape" first argument is now "true"/"false" (instead of "on"/"off")
 * the "parent" tag has been replaced by a "parent" function ({{ parent() }} instead of {% parent %})
 * the "display" tag has been replaced by a "block" function ({{ block('title') }} instead of {% display title %})
 * removed the grammar and simple token parser (moved to the Twig Extensions repository)

Changes:

 * added "needs_context" option for filters and functions (the context is then passed as a first argument)
 * added global variables support
 * made macros return their value instead of echoing directly (fixes calling a macro in sandbox mode)
 * added the "from" tag to import macros as functions
 * added support for functions (a function is just syntactic sugar for a getAttribute() call)
 * made macros callable when sandbox mode is enabled
 * added an exception when a macro uses a reserved name
 * the "default" filter now uses the "empty" test instead of just checking for null
 * added the "empty" test

# 0.9.10 (2010-12-16)

Backward incompatibilities:

 * The Escaper extension is enabled by default, which means that all displayed
   variables are now automatically escaped. You can revert to the previous
   behavior by removing the extension via $env->removeExtension('escaper')
   or just set the 'autoescape' option to 'false'.
 * removed the "without loop" attribute for the "for" tag (not needed anymore
   as the Optimizer take care of that for most cases)
 * arrays and hashes have now a different syntax
     * arrays keep the same syntax with square brackets: [1, 2]
     * hashes now use curly braces (["a": "b"] should now be written as {"a": "b"})
     * support for "arrays with keys" and "hashes without keys" is not supported anymore ([1, "foo": "bar"] or {"foo": "bar", 1})
 * the i18n extension is now part of the Twig Extensions repository

Changes:

 * added the merge filter
 * removed 'is_escaper' option for filters (a left over from the previous version) -- you must use 'is_safe' now instead
 * fixed usage of operators as method names (like is, in, and not)
 * changed the order of execution for node visitors
 * fixed default() filter behavior when used with strict_variables set to on
 * fixed filesystem loader compatibility with PHAR files
 * enhanced error messages when an unexpected token is parsed in an expression
 * fixed filename not being added to syntax error messages
 * added the autoescape option to enable/disable autoescaping
 * removed the newline after a comment (mimics PHP behavior)
 * added a syntax error exception when parent block is used on a template that does not extend another one
 * made the Escaper extension enabled by default
 * fixed sandbox extension when used with auto output escaping
 * fixed escaper when wrapping a Twig_Node_Print (the original class must be preserved)
 * added an Optimizer extension (enabled by default; optimizes "for" loops and "raw" filters)
 * added priority to node visitors

# 0.9.9 (2010-11-28)

Backward incompatibilities:
 * the self special variable has been renamed to _self
 * the odd and even filters are now tests:
     {{ foo|odd }} must now be written {{ foo is odd }}
 * the "safe" filter has been renamed to "raw"
 * in Node classes,
        sub-nodes are now accessed via getNode() (instead of property access)
        attributes via getAttribute() (instead of array access)
 * the urlencode filter had been renamed to url_encode
 * the include tag now merges the passed variables with the current context by default
   (the old behavior is still possible by adding the "only" keyword)
 * moved Exceptions to Twig_Error_* (Twig_SyntaxError/Twig_RuntimeError are now Twig_Error_Syntax/Twig_Error_Runtime)
 * removed support for {{ 1 < i < 3 }} (use {{ i > 1 and i < 3 }} instead)
 * the "in" filter has been removed ({{ a|in(b) }} should now be written {{ a in b }})

Changes:
 * added file and line to Twig_Error_Runtime exceptions thrown from Twig_Template
 * changed trans tag to accept any variable for the plural count
 * fixed sandbox mode (__toString() method check was not enforced if called implicitly from complex statements)
 * added the ** (power) operator
 * changed the algorithm used for parsing expressions
 * added the spaceless tag
 * removed trim_blocks option
 * added support for is*() methods for attributes (foo.bar now looks for foo->getBar() or foo->isBar())
 * changed all exceptions to extend Twig_Error
 * fixed unary expressions ({{ not(1 or 0) }})
 * fixed child templates (with an extend tag) that uses one or more imports
 * added support for {{ 1 not in [2, 3] }} (more readable than the current {{ not (1 in [2, 3]) }})
 * escaping has been rewritten
 * the implementation of template inheritance has been rewritten
   (blocks can now be called individually and still work with inheritance)
 * fixed error handling for if tag when a syntax error occurs within a subparse process
 * added a way to implement custom logic for resolving token parsers given a tag name
 * fixed js escaper to be stricter (now uses a whilelist-based js escaper)
 * added the following filers: "constant", "trans", "replace", "json_encode"
 * added a "constant" test
 * fixed objects with __toString() not being autoescaped
 * fixed subscript expressions when calling __call() (methods now keep the case)
 * added "test" feature (accessible via the "is" operator)
 * removed the debug tag (should be done in an extension)
 * fixed trans tag when no vars are used in plural form
 * fixed race condition when writing template cache
 * added the special _charset variable to reference the current charset
 * added the special _context variable to reference the current context
 * renamed self to _self (to avoid conflict)
 * fixed Twig_Template::getAttribute() for protected properties

# 0.9.8 (2010-06-28)

Backward incompatibilities:
 * the trans tag plural count is now attached to the plural tag:
    old: `{% trans count %}...{% plural %}...{% endtrans %}`
    new: `{% trans %}...{% plural count %}...{% endtrans %}`

 * added a way to translate strings coming from a variable ({% trans var %})
 * fixed trans tag when used with the Escaper extension
 * fixed default cache umask
 * removed Twig_Template instances from the debug tag output
 * fixed objects with __isset() defined
 * fixed set tag when used with a capture
 * fixed type hinting for Twig_Environment::addFilter() method

# 0.9.7 (2010-06-12)

Backward incompatibilities:
 * changed 'as' to '=' for the set tag ({% set title as "Title" %} must now be {% set title = "Title" %})
 * removed the sandboxed attribute of the include tag (use the new sandbox tag instead)
 * refactored the Node system (if you have custom nodes, you will have to update them to use the new API)

 * added self as a special variable that refers to the current template (useful for importing macros from the current template)
 * added Twig_Template instance support to the include tag
 * added support for dynamic and conditional inheritance ({% extends some_var %} and {% extends standalone ? "minimum" : "base" %})
 * added a grammar sub-framework to ease the creation of custom tags
 * fixed the for tag for large arrays (some loop variables are now only available for arrays and objects that implement the Countable interface)
 * removed the Twig_Resource::resolveMissingFilter() method
 * fixed the filter tag which did not apply filtering to included files
 * added a bunch of unit tests
 * added a bunch of phpdoc
 * added a sandbox tag in the sandbox extension
 * changed the date filter to support any date format supported by DateTime
 * added strict_variable setting to throw an exception when an invalid variable is used in a template (disabled by default)
 * added the lexer, parser, and compiler as arguments to the Twig_Environment constructor
 * changed the cache option to only accepts an explicit path to a cache directory or false
 * added a way to add token parsers, filters, and visitors without creating an extension
 * added three interfaces: Twig_NodeInterface, Twig_TokenParserInterface, and Twig_FilterInterface
 * changed the generated code to match the new coding standards
 * fixed sandbox mode (__toString() method check was not enforced if called implicitly from a simple statement like {{ article }})
 * added an exception when a child template has a non-empty body (as it is always ignored when rendering)

# 0.9.6 (2010-05-12)

 * fixed variables defined outside a loop and for which the value changes in a for loop
 * fixed the test suite for PHP 5.2 and older versions of PHPUnit
 * added support for __call() in expression resolution
 * fixed node visiting for macros (macros are now visited by visitors as any other node)
 * fixed nested block definitions with a parent call (rarely useful but nonetheless supported now)
 * added the cycle filter
 * fixed the Lexer when mbstring.func_overload is used with an mbstring.internal_encoding different from ASCII
 * added a long-syntax for the set tag ({% set foo %}...{% endset %})
 * unit tests are now powered by PHPUnit
 * added support for gettext via the `i18n` extension
 * fixed twig_capitalize_string_filter() and fixed twig_length_filter() when used with UTF-8 values
 * added a more useful exception if an if tag is not closed properly
 * added support for escaping strategy in the autoescape tag
 * fixed lexer when a template has a big chunk of text between/in a block

# 0.9.5 (2010-01-20)

As for any new release, don't forget to remove all cached templates after
upgrading.

If you have defined custom filters, you MUST upgrade them for this release. To
upgrade, replace "array" with "new Twig_Filter_Function", and replace the
environment constant by the "needs_environment" option:

  // before
  'even'   => array('twig_is_even_filter', false),
  'escape' => array('twig_escape_filter', true),

  // after
  'even'   => new Twig_Filter_Function('twig_is_even_filter'),
  'escape' => new Twig_Filter_Function('twig_escape_filter', array('needs_environment' => true)),

If you have created NodeTransformer classes, you will need to upgrade them to
the new interface (please note that the interface is not yet considered
stable).

 * fixed list nodes that did not extend the Twig_NodeListInterface
 * added the "without loop" option to the for tag (it disables the generation of the loop variable)
 * refactored node transformers to node visitors
 * fixed automatic-escaping for blocks
 * added a way to specify variables to pass to an included template
 * changed the automatic-escaping rules to be more sensible and more configurable in custom filters (the documentation lists all the rules)
 * improved the filter system to allow object methods to be used as filters
 * changed the Array and String loaders to actually make use of the cache mechanism
 * included the default filter function definitions in the extension class files directly (Core, Escaper)
 * added the // operator (like the floor() PHP function)
 * added the .. operator (as a syntactic sugar for the range filter when the step is 1)
 * added the in operator (as a syntactic sugar for the in filter)
 * added the following filters in the Core extension: in, range
 * added support for arrays (same behavior as in PHP, a mix between lists and dictionaries, arrays and hashes)
 * enhanced some error messages to provide better feedback in case of parsing errors

# 0.9.4 (2009-12-02)

If you have custom loaders, you MUST upgrade them for this release: The
Twig_Loader base class has been removed, and the Twig_LoaderInterface has also
been changed (see the source code for more information or the documentation).

 * added support for DateTime instances for the date filter
 * fixed loop.last when the array only has one item
 * made it possible to insert newlines in tag and variable blocks
 * fixed a bug when a literal '\n' were present in a template text
 * fixed bug when the filename of a template contains */
 * refactored loaders

# 0.9.3 (2009-11-11)

This release is NOT backward compatible with the previous releases.

  The loaders do not take the cache and autoReload arguments anymore. Instead,
  the Twig_Environment class has two new options: cache and auto_reload.
  Upgrading your code means changing this kind of code:

      $loader = new Twig_Loader_Filesystem('/path/to/templates', '/path/to/compilation_cache', true);
      $twig = new Twig_Environment($loader);

  to something like this:

      $loader = new Twig_Loader_Filesystem('/path/to/templates');
      $twig = new Twig_Environment($loader, array(
        'cache' => '/path/to/compilation_cache',
        'auto_reload' => true,
      ));

 * deprecated the "items" filter as it is not needed anymore
 * made cache and auto_reload options of Twig_Environment instead of arguments of Twig_Loader
 * optimized template loading speed
 * removed output when an error occurs in a template and render() is used
 * made major speed improvements for loops (up to 300% on even the smallest loops)
 * added properties as part of the sandbox mode
 * added public properties support (obj.item can now be the item property on the obj object)
 * extended set tag to support expression as value ({% set foo as 'foo' ~ 'bar' %} )
 * fixed bug when \ was used in HTML

# 0.9.2 (2009-10-29)

 * made some speed optimizations
 * changed the cache extension to .php
 * added a js escaping strategy
 * added support for short block tag
 * changed the filter tag to allow chained filters
 * made lexer more flexible as you can now change the default delimiters
 * added set tag
 * changed default directory permission when cache dir does not exist (more secure)
 * added macro support
 * changed filters first optional argument to be a Twig_Environment instance instead of a Twig_Template instance
 * made Twig_Autoloader::autoload() a static method
 * avoid writing template file if an error occurs
 * added $ escaping when outputting raw strings
 * enhanced some error messages to ease debugging
 * fixed empty cache files when the template contains an error

# 0.9.1 (2009-10-14)

  * fixed a bug in PHP 5.2.6
  * fixed numbers with one than one decimal
  * added support for method calls with arguments ({{ foo.bar('a', 43) }})
  * made small speed optimizations
  * made minor tweaks to allow better extensibility and flexibility

# 0.9.0 (2009-10-12)

 * Initial release<|MERGE_RESOLUTION|>--- conflicted
+++ resolved
@@ -1,4 +1,3 @@
-<<<<<<< HEAD
 # 2.14.8 (2021-XX-XX)
 
  * n/a
@@ -360,12 +359,9 @@
  * improved the performance of the filesystem loader
  * removed features that were deprecated in 1.x
 
-# 1.44.6 (2021-XX-XX)
-=======
 # 1.44.6 (2021-11-25)
 
  * Last version for the 1.x series
->>>>>>> ae39480f
 
 # 1.44.5 (2021-09-17)
 
