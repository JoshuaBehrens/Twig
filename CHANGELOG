* 1.16.2 (2014-XX-XX)

<<<<<<< HEAD
 * fixed 2-words test names when a custom node class is not used
=======
 * fixed lexing of negative numbers
>>>>>>> bf541bf2
 * fixed macros when using an argument named like a PHP super global (like GET or POST)
 * fixed date_modify when working with DateTimeImmutable
 * optimized for loops
 * fixed multi-byte characters handling in the split filter
 * fixed a regression in the slice filter

* 1.16.1 (2014-10-10)

 * improved error reporting in a sandboxed template
 * fixed missing error file/line information under certain circumstances
 * fixed wrong error line number in some error messages
 * fixed the in operator to use strict comparisons
 * sped up the slice filter
 * fixed for mb function overload mb_substr acting different
 * fixed the attribute() function when passing a variable for the arguments

* 1.16.0 (2014-07-05)

 * changed url_encode to always encode according to RFC 3986
 * fixed inheritance in a 'use'-hierarchy
 * removed the __toString policy check when the sandbox is disabled
 * fixed recursively calling blocks in templates with inheritance

* 1.15.1 (2014-02-13)

 * fixed the conversion of the special '0000-00-00 00:00' date
 * added an error message when trying to import an undefined block from a trait
 * fixed a C extension crash when accessing defined but uninitialized property.

* 1.15.0 (2013-12-06)

 * made ignoreStrictCheck in Template::getAttribute() works with __call() methods throwing BadMethodCallException
 * added min and max functions
 * added the round filter
 * fixed a bug that prevented the optimizers to be enabled/disabled selectively
 * fixed first and last filters for UTF-8 strings
 * added a source function to include the content of a template without rendering it
 * fixed the C extension sandbox behavior when get or set is prepend to method name

* 1.14.2 (2013-10-30)

 * fixed error filename/line when an error occurs in an included file
 * allowed operators that contain whitespaces to have more than one whitespace
 * allowed tests to be made of 1 or 2 words (like "same as" or "divisible by")

* 1.14.1 (2013-10-15)

 * made it possible to use named operators as variables
 * fixed the possibility to have a variable named 'matches'
 * added support for PHP 5.5 DateTimeInterface

* 1.14.0 (2013-10-03)

 * fixed usage of the html_attr escaping strategy to avoid double-escaping with the html strategy
 * added new operators: ends with, starts with, and matches
 * fixed some compatibility issues with HHVM
 * added a way to add custom escaping strategies
 * fixed the C extension compilation on Windows
 * fixed the batch filter when using a fill argument with an exact match of elements to batch
 * fixed the filesystem loader cache when a template name exists in several namespaces
 * fixed template_from_string when the template includes or extends other ones
 * fixed a crash of the C extension on an edge case

* 1.13.2 (2013-08-03)

 * fixed the error line number for an error occurs in and embedded template
 * fixed crashes of the C extension on some edge cases

* 1.13.1 (2013-06-06)

 * added the possibility to ignore the filesystem constructor argument in Twig_Loader_Filesystem
 * fixed Twig_Loader_Chain::exists() for a loader which implements Twig_ExistsLoaderInterface
 * adjusted backtrace call to reduce memory usage when an error occurs
 * added support for object instances as the second argument of the constant test
 * fixed the include function when used in an assignment

* 1.13.0 (2013-05-10)

 * fixed getting a numeric-like item on a variable ('09' for instance)
 * fixed getting a boolean or float key on an array, so it is consistent with PHP's array access:
   `{{ array[false] }}` behaves the same as `echo $array[false];` (equals `$array[0]`)
 * made the escape filter 20% faster for happy path (escaping string for html with UTF-8)
 * changed ☃ to § in tests
 * enforced usage of named arguments after positional ones

* 1.12.3 (2013-04-08)

 * fixed a security issue in the filesystem loader where it was possible to include a template one
   level above the configured path
 * fixed fatal error that should be an exception when adding a filter/function/test too late
 * added a batch filter
 * added support for encoding an array as query string in the url_encode filter

* 1.12.2 (2013-02-09)

 * fixed the timezone used by the date filter and function when the given date contains a timezone (like 2010-01-28T15:00:00+02:00)
 * fixed globals when getGlobals is called early on
 * added the first and last filter

* 1.12.1 (2013-01-15)

 * added support for object instances as the second argument of the constant function
 * relaxed globals management to avoid a BC break
 * added support for {{ some_string[:2] }}

* 1.12.0 (2013-01-08)

 * added verbatim as an alias for the raw tag to avoid confusion with the raw filter
 * fixed registration of tests and functions as anonymous functions
 * fixed globals management

* 1.12.0-RC1 (2012-12-29)

 * added an include function (does the same as the include tag but in a more flexible way)
 * added the ability to use any PHP callable to define filters, functions, and tests
 * added a syntax error when using a loop variable that is not defined
 * added the ability to set default values for macro arguments
 * added support for named arguments for filters, tests, and functions
 * moved filters/functions/tests syntax errors to the parser
 * added support for extended ternary operator syntaxes

* 1.11.1 (2012-11-11)

 * fixed debug info line numbering (was off by 2)
 * fixed escaping when calling a macro inside another one (regression introduced in 1.9.1)
 * optimized variable access on PHP 5.4
 * fixed a crash of the C extension when an exception was thrown from a macro called without being imported (using _self.XXX)

* 1.11.0 (2012-11-07)

 * fixed macro compilation when a variable name is a PHP reserved keyword
 * changed the date filter behavior to always apply the default timezone, except if false is passed as the timezone
 * fixed bitwise operator precedences
 * added the template_from_string function
 * fixed default timezone usage for the date function
 * optimized the way Twig exceptions are managed (to make them faster)
 * added Twig_ExistsLoaderInterface (implementing this interface in your loader make the chain loader much faster)

* 1.10.3 (2012-10-19)

 * fixed wrong template location in some error messages
 * reverted a BC break introduced in 1.10.2
 * added a split filter

* 1.10.2 (2012-10-15)

 * fixed macro calls on PHP 5.4

* 1.10.1 (2012-10-15)

 * made a speed optimization to macro calls when imported via the "import" tag
 * fixed C extension compilation on Windows
 * fixed a segfault in the C extension when using DateTime objects

* 1.10.0 (2012-09-28)

 * extracted functional tests framework to make it reusable for third-party extensions
 * added namespaced templates support in Twig_Loader_Filesystem
 * added Twig_Loader_Filesystem::prependPath()
 * fixed an error when a token parser pass a closure as a test to the subparse() method

* 1.9.2 (2012-08-25)

 * fixed the in operator for objects that contain circular references
 * fixed the C extension when accessing a public property of an object implementing the \ArrayAccess interface

* 1.9.1 (2012-07-22)

 * optimized macro calls when auto-escaping is on
 * fixed wrong parent class for Twig_Function_Node
 * made Twig_Loader_Chain more explicit about problems

* 1.9.0 (2012-07-13)

 * made the parsing independent of the template loaders
 * fixed exception trace when an error occurs when rendering a child template
 * added escaping strategies for CSS, URL, and HTML attributes
 * fixed nested embed tag calls
 * added the date_modify filter

* 1.8.3 (2012-06-17)

 * fixed paths in the filesystem loader when passing a path that ends with a slash or a backslash
 * fixed escaping when a project defines a function named html or js
 * fixed chmod mode to apply the umask correctly

* 1.8.2 (2012-05-30)

 * added the abs filter
 * fixed a regression when using a number in template attributes
 * fixed compiler when mbstring.func_overload is set to 2
 * fixed DateTimeZone support in date filter

* 1.8.1 (2012-05-17)

 * fixed a regression when dealing with SimpleXMLElement instances in templates
 * fixed "is_safe" value for the "dump" function when "html_errors" is not defined in php.ini
 * switched to use mbstring whenever possible instead of iconv (you might need to update your encoding as mbstring and iconv encoding names sometimes differ)

* 1.8.0 (2012-05-08)

 * enforced interface when adding tests, filters, functions, and node visitors from extensions
 * fixed a side-effect of the date filter where the timezone might be changed
 * simplified usage of the autoescape tag; the only (optional) argument is now the escaping strategy or false (with a BC layer)
 * added a way to dynamically change the auto-escaping strategy according to the template "filename"
 * changed the autoescape option to also accept a supported escaping strategy (for BC, true is equivalent to html)
 * added an embed tag

* 1.7.0 (2012-04-24)

 * fixed a PHP warning when using CIFS
 * fixed template line number in some exceptions
 * added an iterable test
 * added an error when defining two blocks with the same name in a template
 * added the preserves_safety option for filters
 * fixed a PHP notice when trying to access a key on a non-object/array variable
 * enhanced error reporting when the template file is an instance of SplFileInfo
 * added Twig_Environment::mergeGlobals()
 * added compilation checks to avoid misuses of the sandbox tag
 * fixed filesystem loader freshness logic for high traffic websites
 * fixed random function when charset is null

* 1.6.5 (2012-04-11)

 * fixed a regression when a template only extends another one without defining any blocks

* 1.6.4 (2012-04-02)

 * fixed PHP notice in Twig_Error::guessTemplateLine() introduced in 1.6.3
 * fixed performance when compiling large files
 * optimized parent template creation when the template does not use dynamic inheritance

* 1.6.3 (2012-03-22)

 * fixed usage of Z_ADDREF_P for PHP 5.2 in the C extension
 * fixed compilation of numeric values used in templates when using a locale where the decimal separator is not a dot
 * made the strategy used to guess the real template file name and line number in exception messages much faster and more accurate

* 1.6.2 (2012-03-18)

 * fixed sandbox mode when used with inheritance
 * added preserveKeys support for the slice filter
 * fixed the date filter when a DateTime instance is passed with a specific timezone
 * added a trim filter

* 1.6.1 (2012-02-29)

 * fixed Twig C extension
 * removed the creation of Twig_Markup instances when not needed
 * added a way to set the default global timezone for dates
 * fixed the slice filter on strings when the length is not specified
 * fixed the creation of the cache directory in case of a race condition

* 1.6.0 (2012-02-04)

 * fixed raw blocks when used with the whitespace trim option
 * made a speed optimization to macro calls when imported via the "from" tag
 * fixed globals, parsers, visitors, filters, tests, and functions management in Twig_Environment when a new one or new extension is added
 * fixed the attribute function when passing arguments
 * added slice notation support for the [] operator (syntactic sugar for the slice operator)
 * added a slice filter
 * added string support for the reverse filter
 * fixed the empty test and the length filter for Twig_Markup instances
 * added a date function to ease date comparison
 * fixed unary operators precedence
 * added recursive parsing support in the parser
 * added string and integer handling for the random function

* 1.5.1 (2012-01-05)

 * fixed a regression when parsing strings

* 1.5.0 (2012-01-04)

 * added Traversable objects support for the join filter

* 1.5.0-RC2 (2011-12-30)

 * added a way to set the default global date interval format
 * fixed the date filter for DateInterval instances (setTimezone() does not exist for them)
 * refactored Twig_Template::display() to ease its extension
 * added a number_format filter

* 1.5.0-RC1 (2011-12-26)

 * removed the need to quote hash keys
 * allowed hash keys to be any expression
 * added a do tag
 * added a flush tag
 * added support for dynamically named filters and functions
 * added a dump function to help debugging templates
 * added a nl2br filter
 * added a random function
 * added a way to change the default format for the date filter
 * fixed the lexer when an operator ending with a letter ends a line
 * added string interpolation support
 * enhanced exceptions for unknown filters, functions, tests, and tags

* 1.4.0 (2011-12-07)

 * fixed lexer when using big numbers (> PHP_INT_MAX)
 * added missing preserveKeys argument to the reverse filter
 * fixed macros containing filter tag calls

* 1.4.0-RC2 (2011-11-27)

 * removed usage of Reflection in Twig_Template::getAttribute()
 * added a C extension that can optionally replace Twig_Template::getAttribute()
 * added negative timestamp support to the date filter

* 1.4.0-RC1 (2011-11-20)

 * optimized variable access when using PHP 5.4
 * changed the precedence of the .. operator to be more consistent with languages that implements such a feature like Ruby
 * added an Exception to Twig_Loader_Array::isFresh() method when the template does not exist to be consistent with other loaders
 * added Twig_Function_Node to allow more complex functions to have their own Node class
 * added Twig_Filter_Node to allow more complex filters to have their own Node class
 * added Twig_Test_Node to allow more complex tests to have their own Node class
 * added a better error message when a template is empty but contain a BOM
 * fixed "in" operator for empty strings
 * fixed the "defined" test and the "default" filter (now works with more than one call (foo.bar.foo) and for both values of the strict_variables option)
 * changed the way extensions are loaded (addFilter/addFunction/addGlobal/addTest/addNodeVisitor/addTokenParser/addExtension can now be called in any order)
 * added Twig_Environment::display()
 * made the escape filter smarter when the encoding is not supported by PHP
 * added a convert_encoding filter
 * moved all node manipulations outside the compile() Node method
 * made several speed optimizations

* 1.3.0 (2011-10-08)

no changes

* 1.3.0-RC1 (2011-10-04)

 * added an optimization for the parent() function
 * added cache reloading when auto_reload is true and an extension has been modified
 * added the possibility to force the escaping of a string already marked as safe (instance of Twig_Markup)
 * allowed empty templates to be used as traits
 * added traits support for the "parent" function

* 1.2.0 (2011-09-13)

no changes

* 1.2.0-RC1 (2011-09-10)

 * enhanced the exception when a tag remains unclosed
 * added support for empty Countable objects for the "empty" test
 * fixed algorithm that determines if a template using inheritance is valid (no output between block definitions)
 * added better support for encoding problems when escaping a string (available as of PHP 5.4)
 * added a way to ignore a missing template when using the "include" tag ({% include "foo" ignore missing %})
 * added support for an array of templates to the "include" and "extends" tags ({% include ['foo', 'bar'] %})
 * added support for bitwise operators in expressions
 * added the "attribute" function to allow getting dynamic attributes on variables
 * added Twig_Loader_Chain
 * added Twig_Loader_Array::setTemplate()
 * added an optimization for the set tag when used to capture a large chunk of static text
 * changed name regex to match PHP one "[a-zA-Z_\x7f-\xff][a-zA-Z0-9_\x7f-\xff]*" (works for blocks, tags, functions, filters, and macros)
 * removed the possibility to use the "extends" tag from a block
 * added "if" modifier support to "for" loops

* 1.1.2 (2011-07-30)

 * fixed json_encode filter on PHP 5.2
 * fixed regression introduced in 1.1.1 ({{ block(foo|lower) }})
 * fixed inheritance when using conditional parents
 * fixed compilation of templates when the body of a child template is not empty
 * fixed output when a macro throws an exception
 * fixed a parsing problem when a large chunk of text is enclosed in a comment tag
 * added PHPDoc for all Token parsers and Core extension functions

* 1.1.1 (2011-07-17)

 * added a performance optimization in the Optimizer (also helps to lower the number of nested level calls)
 * made some performance improvement for some edge cases

* 1.1.0 (2011-06-28)

 * fixed json_encode filter

* 1.1.0-RC3 (2011-06-24)

 * fixed method case-sensitivity when using the sandbox mode
 * added timezone support for the date filter
 * fixed possible security problems with NUL bytes

* 1.1.0-RC2 (2011-06-16)

 * added an exception when the template passed to "use" is not a string
 * made 'a.b is defined' not throw an exception if a is not defined (in strict mode)
 * added {% line \d+ %} directive

* 1.1.0-RC1 (2011-05-28)

Flush your cache after upgrading.

 * fixed date filter when using a timestamp
 * fixed the defined test for some cases
 * fixed a parsing problem when a large chunk of text is enclosed in a raw tag
 * added support for horizontal reuse of template blocks (see docs for more information)
 * added whitespace control modifier to all tags (see docs for more information)
 * added null as an alias for none (the null test is also an alias for the none test now)
 * made TRUE, FALSE, NONE equivalent to their lowercase counterparts
 * wrapped all compilation and runtime exceptions with Twig_Error_Runtime and added logic to guess the template name and line
 * moved display() method to Twig_Template (generated templates should now use doDisplay() instead)

* 1.0.0 (2011-03-27)

 * fixed output when using mbstring
 * fixed duplicate call of methods when using the sandbox
 * made the charset configurable for the escape filter

* 1.0.0-RC2 (2011-02-21)

 * changed the way {% set %} works when capturing (the content is now marked as safe)
 * added support for macro name in the endmacro tag
 * make Twig_Error compatible with PHP 5.3.0 >
 * fixed an infinite loop on some Windows configurations
 * fixed the "length" filter for numbers
 * fixed Template::getAttribute() as properties in PHP are case sensitive
 * removed coupling between Twig_Node and Twig_Template
 * fixed the ternary operator precedence rule

* 1.0.0-RC1 (2011-01-09)

Backward incompatibilities:

 * the "items" filter, which has been deprecated for quite a long time now, has been removed
 * the "range" filter has been converted to a function: 0|range(10) -> range(0, 10)
 * the "constant" filter has been converted to a function: {{ some_date|date('DATE_W3C'|constant) }} -> {{ some_date|date(constant('DATE_W3C')) }}
 * the "cycle" filter has been converted to a function: {{ ['odd', 'even']|cycle(i) }} -> {{ cycle(['odd', 'even'], i) }}
 * the "for" tag does not support "joined by" anymore
 * the "autoescape" first argument is now "true"/"false" (instead of "on"/"off")
 * the "parent" tag has been replaced by a "parent" function ({{ parent() }} instead of {% parent %})
 * the "display" tag has been replaced by a "block" function ({{ block('title') }} instead of {% display title %})
 * removed the grammar and simple token parser (moved to the Twig Extensions repository)

Changes:

 * added "needs_context" option for filters and functions (the context is then passed as a first argument)
 * added global variables support
 * made macros return their value instead of echoing directly (fixes calling a macro in sandbox mode)
 * added the "from" tag to import macros as functions
 * added support for functions (a function is just syntactic sugar for a getAttribute() call)
 * made macros callable when sandbox mode is enabled
 * added an exception when a macro uses a reserved name
 * the "default" filter now uses the "empty" test instead of just checking for null
 * added the "empty" test

* 0.9.10 (2010-12-16)

Backward incompatibilities:

 * The Escaper extension is enabled by default, which means that all displayed
   variables are now automatically escaped. You can revert to the previous
   behavior by removing the extension via $env->removeExtension('escaper')
   or just set the 'autoescape' option to 'false'.
 * removed the "without loop" attribute for the "for" tag (not needed anymore
   as the Optimizer take care of that for most cases)
 * arrays and hashes have now a different syntax
     * arrays keep the same syntax with square brackets: [1, 2]
     * hashes now use curly braces (["a": "b"] should now be written as {"a": "b"})
     * support for "arrays with keys" and "hashes without keys" is not supported anymore ([1, "foo": "bar"] or {"foo": "bar", 1})
 * the i18n extension is now part of the Twig Extensions repository

Changes:

 * added the merge filter
 * removed 'is_escaper' option for filters (a left over from the previous version) -- you must use 'is_safe' now instead
 * fixed usage of operators as method names (like is, in, and not)
 * changed the order of execution for node visitors
 * fixed default() filter behavior when used with strict_variables set to on
 * fixed filesystem loader compatibility with PHAR files
 * enhanced error messages when an unexpected token is parsed in an expression
 * fixed filename not being added to syntax error messages
 * added the autoescape option to enable/disable autoescaping
 * removed the newline after a comment (mimics PHP behavior)
 * added a syntax error exception when parent block is used on a template that does not extend another one
 * made the Escaper extension enabled by default
 * fixed sandbox extension when used with auto output escaping
 * fixed escaper when wrapping a Twig_Node_Print (the original class must be preserved)
 * added an Optimizer extension (enabled by default; optimizes "for" loops and "raw" filters)
 * added priority to node visitors

* 0.9.9 (2010-11-28)

Backward incompatibilities:
 * the self special variable has been renamed to _self
 * the odd and even filters are now tests:
     {{ foo|odd }} must now be written {{ foo is odd }}
 * the "safe" filter has been renamed to "raw"
 * in Node classes,
        sub-nodes are now accessed via getNode() (instead of property access)
        attributes via getAttribute() (instead of array access)
 * the urlencode filter had been renamed to url_encode
 * the include tag now merges the passed variables with the current context by default
   (the old behavior is still possible by adding the "only" keyword)
 * moved Exceptions to Twig_Error_* (Twig_SyntaxError/Twig_RuntimeError are now Twig_Error_Syntax/Twig_Error_Runtime)
 * removed support for {{ 1 < i < 3 }} (use {{ i > 1 and i < 3 }} instead)
 * the "in" filter has been removed ({{ a|in(b) }} should now be written {{ a in b }})

Changes:
 * added file and line to Twig_Error_Runtime exceptions thrown from Twig_Template
 * changed trans tag to accept any variable for the plural count
 * fixed sandbox mode (__toString() method check was not enforced if called implicitly from complex statements)
 * added the ** (power) operator
 * changed the algorithm used for parsing expressions
 * added the spaceless tag
 * removed trim_blocks option
 * added support for is*() methods for attributes (foo.bar now looks for foo->getBar() or foo->isBar())
 * changed all exceptions to extend Twig_Error
 * fixed unary expressions ({{ not(1 or 0) }})
 * fixed child templates (with an extend tag) that uses one or more imports
 * added support for {{ 1 not in [2, 3] }} (more readable than the current {{ not (1 in [2, 3]) }})
 * escaping has been rewritten
 * the implementation of template inheritance has been rewritten
   (blocks can now be called individually and still work with inheritance)
 * fixed error handling for if tag when a syntax error occurs within a subparse process
 * added a way to implement custom logic for resolving token parsers given a tag name
 * fixed js escaper to be stricter (now uses a whilelist-based js escaper)
 * added the following filers: "constant", "trans", "replace", "json_encode"
 * added a "constant" test
 * fixed objects with __toString() not being autoescaped
 * fixed subscript expressions when calling __call() (methods now keep the case)
 * added "test" feature (accessible via the "is" operator)
 * removed the debug tag (should be done in an extension)
 * fixed trans tag when no vars are used in plural form
 * fixed race condition when writing template cache
 * added the special _charset variable to reference the current charset
 * added the special _context variable to reference the current context
 * renamed self to _self (to avoid conflict)
 * fixed Twig_Template::getAttribute() for protected properties

* 0.9.8 (2010-06-28)

Backward incompatibilities:
 * the trans tag plural count is now attached to the plural tag:
    old: `{% trans count %}...{% plural %}...{% endtrans %}`
    new: `{% trans %}...{% plural count %}...{% endtrans %}`

 * added a way to translate strings coming from a variable ({% trans var %})
 * fixed trans tag when used with the Escaper extension
 * fixed default cache umask
 * removed Twig_Template instances from the debug tag output
 * fixed objects with __isset() defined
 * fixed set tag when used with a capture
 * fixed type hinting for Twig_Environment::addFilter() method

* 0.9.7 (2010-06-12)

Backward incompatibilities:
 * changed 'as' to '=' for the set tag ({% set title as "Title" %} must now be {% set title = "Title" %})
 * removed the sandboxed attribute of the include tag (use the new sandbox tag instead)
 * refactored the Node system (if you have custom nodes, you will have to update them to use the new API)

 * added self as a special variable that refers to the current template (useful for importing macros from the current template)
 * added Twig_Template instance support to the include tag
 * added support for dynamic and conditional inheritance ({% extends some_var %} and {% extends standalone ? "minimum" : "base" %})
 * added a grammar sub-framework to ease the creation of custom tags
 * fixed the for tag for large arrays (some loop variables are now only available for arrays and objects that implement the Countable interface)
 * removed the Twig_Resource::resolveMissingFilter() method
 * fixed the filter tag which did not apply filtering to included files
 * added a bunch of unit tests
 * added a bunch of phpdoc
 * added a sandbox tag in the sandbox extension
 * changed the date filter to support any date format supported by DateTime
 * added strict_variable setting to throw an exception when an invalid variable is used in a template (disabled by default)
 * added the lexer, parser, and compiler as arguments to the Twig_Environment constructor
 * changed the cache option to only accepts an explicit path to a cache directory or false
 * added a way to add token parsers, filters, and visitors without creating an extension
 * added three interfaces: Twig_NodeInterface, Twig_TokenParserInterface, and Twig_FilterInterface
 * changed the generated code to match the new coding standards
 * fixed sandbox mode (__toString() method check was not enforced if called implicitly from a simple statement like {{ article }})
 * added an exception when a child template has a non-empty body (as it is always ignored when rendering)

* 0.9.6 (2010-05-12)

 * fixed variables defined outside a loop and for which the value changes in a for loop
 * fixed the test suite for PHP 5.2 and older versions of PHPUnit
 * added support for __call() in expression resolution
 * fixed node visiting for macros (macros are now visited by visitors as any other node)
 * fixed nested block definitions with a parent call (rarely useful but nonetheless supported now)
 * added the cycle filter
 * fixed the Lexer when mbstring.func_overload is used with an mbstring.internal_encoding different from ASCII
 * added a long-syntax for the set tag ({% set foo %}...{% endset %})
 * unit tests are now powered by PHPUnit
 * added support for gettext via the `i18n` extension
 * fixed twig_capitalize_string_filter() and fixed twig_length_filter() when used with UTF-8 values
 * added a more useful exception if an if tag is not closed properly
 * added support for escaping strategy in the autoescape tag
 * fixed lexer when a template has a big chunk of text between/in a block

* 0.9.5 (2010-01-20)

As for any new release, don't forget to remove all cached templates after
upgrading.

If you have defined custom filters, you MUST upgrade them for this release. To
upgrade, replace "array" with "new Twig_Filter_Function", and replace the
environment constant by the "needs_environment" option:

  // before
  'even'   => array('twig_is_even_filter', false),
  'escape' => array('twig_escape_filter', true),

  // after
  'even'   => new Twig_Filter_Function('twig_is_even_filter'),
  'escape' => new Twig_Filter_Function('twig_escape_filter', array('needs_environment' => true)),

If you have created NodeTransformer classes, you will need to upgrade them to
the new interface (please note that the interface is not yet considered
stable).

 * fixed list nodes that did not extend the Twig_NodeListInterface
 * added the "without loop" option to the for tag (it disables the generation of the loop variable)
 * refactored node transformers to node visitors
 * fixed automatic-escaping for blocks
 * added a way to specify variables to pass to an included template
 * changed the automatic-escaping rules to be more sensible and more configurable in custom filters (the documentation lists all the rules)
 * improved the filter system to allow object methods to be used as filters
 * changed the Array and String loaders to actually make use of the cache mechanism
 * included the default filter function definitions in the extension class files directly (Core, Escaper)
 * added the // operator (like the floor() PHP function)
 * added the .. operator (as a syntactic sugar for the range filter when the step is 1)
 * added the in operator (as a syntactic sugar for the in filter)
 * added the following filters in the Core extension: in, range
 * added support for arrays (same behavior as in PHP, a mix between lists and dictionaries, arrays and hashes)
 * enhanced some error messages to provide better feedback in case of parsing errors

* 0.9.4 (2009-12-02)

If you have custom loaders, you MUST upgrade them for this release: The
Twig_Loader base class has been removed, and the Twig_LoaderInterface has also
been changed (see the source code for more information or the documentation).

 * added support for DateTime instances for the date filter
 * fixed loop.last when the array only has one item
 * made it possible to insert newlines in tag and variable blocks
 * fixed a bug when a literal '\n' were present in a template text
 * fixed bug when the filename of a template contains */
 * refactored loaders

* 0.9.3 (2009-11-11)

This release is NOT backward compatible with the previous releases.

  The loaders do not take the cache and autoReload arguments anymore. Instead,
  the Twig_Environment class has two new options: cache and auto_reload.
  Upgrading your code means changing this kind of code:

      $loader = new Twig_Loader_Filesystem('/path/to/templates', '/path/to/compilation_cache', true);
      $twig = new Twig_Environment($loader);

  to something like this:

      $loader = new Twig_Loader_Filesystem('/path/to/templates');
      $twig = new Twig_Environment($loader, array(
        'cache' => '/path/to/compilation_cache',
        'auto_reload' => true,
      ));

 * deprecated the "items" filter as it is not needed anymore
 * made cache and auto_reload options of Twig_Environment instead of arguments of Twig_Loader
 * optimized template loading speed
 * removed output when an error occurs in a template and render() is used
 * made major speed improvements for loops (up to 300% on even the smallest loops)
 * added properties as part of the sandbox mode
 * added public properties support (obj.item can now be the item property on the obj object)
 * extended set tag to support expression as value ({% set foo as 'foo' ~ 'bar' %} )
 * fixed bug when \ was used in HTML

* 0.9.2 (2009-10-29)

 * made some speed optimizations
 * changed the cache extension to .php
 * added a js escaping strategy
 * added support for short block tag
 * changed the filter tag to allow chained filters
 * made lexer more flexible as you can now change the default delimiters
 * added set tag
 * changed default directory permission when cache dir does not exist (more secure)
 * added macro support
 * changed filters first optional argument to be a Twig_Environment instance instead of a Twig_Template instance
 * made Twig_Autoloader::autoload() a static method
 * avoid writing template file if an error occurs
 * added $ escaping when outputting raw strings
 * enhanced some error messages to ease debugging
 * fixed empty cache files when the template contains an error

* 0.9.1 (2009-10-14)

  * fixed a bug in PHP 5.2.6
  * fixed numbers with one than one decimal
  * added support for method calls with arguments ({{ foo.bar('a', 43) }})
  * made small speed optimizations
  * made minor tweaks to allow better extensibility and flexibility

* 0.9.0 (2009-10-12)

 * Initial release<|MERGE_RESOLUTION|>--- conflicted
+++ resolved
@@ -1,10 +1,7 @@
 * 1.16.2 (2014-XX-XX)
 
-<<<<<<< HEAD
+ * fixed lexing of negative numbers
  * fixed 2-words test names when a custom node class is not used
-=======
- * fixed lexing of negative numbers
->>>>>>> bf541bf2
  * fixed macros when using an argument named like a PHP super global (like GET or POST)
  * fixed date_modify when working with DateTimeImmutable
  * optimized for loops
