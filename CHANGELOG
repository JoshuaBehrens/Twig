<<<<<<< HEAD
* 2.2.0 (2017-XX-XX)

 * added a PSR-11 compatible runtime loader
 * added `side` argument to `trim` to allow left or right trimming only.

* 2.1.0 (2017-01-11)

 * fixed twig_get_attribute()
 * added Twig_NodeCaptureInterface for nodes that capture all output

* 2.0.0 (2017-01-05)

 * removed the C extension
 * moved Twig_Environment::getAttribute() to twig_get_attribute()
 * removed Twig_Environment::getLexer(), Twig_Environment::getParser(), Twig_Environment::getCompiler()
 * removed Twig_Compiler::getFilename()
 * added hasser support in Twig_Template::getAttribute()
 * sped up the json_encode filter
 * removed reserved macro names; all names can be used as macro
 * removed Twig_Template::getEnvironment()
 * changed _self variable to return the current template name
 * made the loader a required argument of Twig_Environment constructor
 * removed Twig_Environment::clearTemplateCache()
 * removed Twig_Autoloader (use Composer instead)
 * removed `true` as an equivalent to `html` for the auto-escaping strategy
 * removed pre-1.8 autoescape tag syntax
 * dropped support for PHP 5.x
 * removed the ability to register a global variable after the runtime or the extensions have been initialized
 * improved the performance of the filesystem loader
 * removed features that were deprecated in 1.x

* 1.32.0 (2017-XX-XX)
=======
* 1.32.1 (2017-XX-XX)
>>>>>>> 27d7ea96

 * n/a

* 1.32.0 (2017-02-26)

 * fixed deprecation notice in Twig_Util_DeprecationCollector
 * added a PSR-11 compatible runtime loader
 * added `side` argument to `trim` to allow left or right trimming only.

* 1.31.0 (2017-01-11)

 * added Twig_NodeCaptureInterface for nodes that capture all output
 * fixed marking the environment as initialized too early
 * fixed C89 compat for the C extension
 * turned fatal error into exception when a previously generated cache is corrupted
 * fixed offline cache warm-ups for embedded templates

* 1.30.0 (2016-12-23)

 * added Twig_FactoryRuntimeLoader
 * deprecated function/test/filter/tag overriding
 * deprecated the "disable_c_ext" attribute on Twig_Node_Expression_GetAttr

* 1.29.0 (2016-12-13)

 * fixed sandbox being left enabled if an exception is thrown while rendering
 * marked some classes as being final (via @final)
 * made Twig_Error report real source path when possible
 * added support for {{ _self }} to provide an upgrade path from 1.x to 2.0 (replaces {{ _self.templateName }})
 * deprecated silent display of undefined blocks
 * deprecated support for mbstring.func_overload != 0

* 1.28.2 (2016-11-23)

 * fixed precedence between getFoo() and isFoo() in Twig_Template::getAttribute()
 * improved a deprecation message

* 1.28.1 (2016-11-18)

 * fixed block() function when used with a template argument

* 1.28.0 (2016-11-17)

 * added support for the PHP 7 null coalescing operator for the ?? Twig implementation
 * exposed a way to access template data and methods in a portable way
 * changed context access to use the PHP 7 null coalescing operator when available
 * added the "with" tag
 * added support for a custom template on the block() function
 * added "is defined" support for block() and constant()
 * optimized the way attributes are fetched

* 1.27.0 (2016-10-25)

 * deprecated Twig_Parser::getEnvironment()
 * deprecated Twig_Parser::addHandler() and Twig_Parser::addNodeVisitor()
 * deprecated Twig_Compiler::addIndentation()
 * fixed regression when registering two extensions having the same class name
 * deprecated Twig_LoaderInterface::getSource() (implement Twig_SourceContextLoaderInterface instead)
 * fixed the filesystem loader with relative paths
 * deprecated Twig_Node::getLine() in favor of Twig_Node::getTemplateLine()
 * deprecated Twig_Template::getSource() in favor of Twig_Template::getSourceContext()
 * deprecated Twig_Node::getFilename() in favor of Twig_Node::getTemplateName()
 * deprecated the "filename" escaping strategy (use "name" instead)
 * added Twig_Source to hold information about the original template
 * deprecated Twig_Error::getTemplateFile() and Twig_Error::setTemplateFile() in favor of Twig_Error::getTemplateName() and Twig_Error::setTemplateName()
 * deprecated Parser::getFilename()
 * fixed template paths when a template name contains a protocol like vfs://
 * improved debugging with Twig_Sandbox_SecurityError exceptions for disallowed methods and properties

* 1.26.1 (2016-10-05)

 * removed template source code from generated template classes when debug is disabled
 * fixed default implementation of Twig_Template::getDebugInfo() for better BC
 * fixed regression on static calls for functions/filters/tests

* 1.26.0 (2016-10-02)

 * added template cache invalidation based on more environment options
 * added a missing deprecation notice
 * fixed template paths when a template is stored in a PHAR file
 * allowed filters/functions/tests implementation to use a different class than the extension they belong to
 * deprecated Twig_ExtensionInterface::getName()

* 1.25.0 (2016-09-21)

 * changed the way we store template source in template classes
 * removed usage of realpath in cache keys
 * fixed Twig cache sharing when used with different versions of PHP
 * removed embed parent workaround for simple use cases
 * deprecated the ability to store non Node instances in Node::$nodes
 * deprecated Twig_Environment::getLexer(), Twig_Environment::getParser(), Twig_Environment::getCompiler()
 * deprecated Twig_Compiler::getFilename()

* 1.24.2 (2016-09-01)

 * fixed static callables
 * fixed a potential PHP warning when loading the cache
 * fixed a case where the autoescaping does not work as expected

* 1.24.1 (2016-05-30)

 * fixed reserved keywords (forbids true, false, null and none keywords for variables names)
 * fixed support for PHP7 (Throwable support)
 * marked the following methods as being internals on Twig_Environment: 
   getFunctions(), getFilters(), getTests(), getFunction(), getFilter(), getTest(),
   getTokenParsers(), getTags(), getNodeVisitors(), getUnaryOperators(), getBinaryOperators(),
   getFunctions(), getFilters(), getGlobals(), initGlobals(), initExtensions(), and initExtension()

* 1.24.0 (2016-01-25)

 * adding support for the ?? operator
 * fixed the defined test when used on a constant, a map, or a sequence
 * undeprecated _self (should only be used to get the template name, not the template instance)
 * fixed parsing on PHP7

* 1.23.3 (2016-01-11)

 * fixed typo

* 1.23.2 (2015-01-11)

 * added versions in deprecated messages
 * made file cache tolerant for trailing (back)slashes on directory configuration
 * deprecated unused Twig_Node_Expression_ExtensionReference class

* 1.23.1 (2015-11-05)

 * fixed some exception messages which triggered PHP warnings
 * fixed BC on Twig_Test_NodeTestCase

* 1.23.0 (2015-10-29)

 * deprecated the possibility to override an extension by registering another one with the same name
 * deprecated Twig_ExtensionInterface::getGlobals() (added Twig_Extension_GlobalsInterface for BC)
 * deprecated Twig_ExtensionInterface::initRuntime() (added Twig_Extension_InitRuntimeInterface for BC)
 * deprecated Twig_Environment::computeAlternatives()

* 1.22.3 (2015-10-13)

 * fixed regression when using null as a cache strategy
 * improved performance when checking template freshness
 * fixed warnings when loaded templates do not exist
 * fixed template class name generation to prevent possible collisions
 * fixed logic for custom escapers to call them even on integers and null values
 * changed template cache names to take into account the Twig C extension

* 1.22.2 (2015-09-22)

 * fixed a race condition in template loading

* 1.22.1 (2015-09-15)

 * fixed regression in template_from_string

* 1.22.0 (2015-09-13)

 * made Twig_Test_IntegrationTestCase more flexible
 * added an option to force PHP bytecode invalidation when writing a compiled template into the cache
 * fixed the profiler duration for the root node
 * changed template cache names to take into account enabled extensions
 * deprecated Twig_Environment::clearCacheFiles(), Twig_Environment::getCacheFilename(),
   Twig_Environment::writeCacheFile(), and Twig_Environment::getTemplateClassPrefix()
 * added a way to override the filesystem template cache system
 * added a way to get the original template source from Twig_Template

* 1.21.2 (2015-09-09)

 * fixed variable names for the deprecation triggering code
 * fixed escaping strategy detection based on filename
 * added Traversable support for replace, merge, and sort
 * deprecated support for character by character replacement for the "replace" filter

* 1.21.1 (2015-08-26)

 * fixed regression when using the deprecated Twig_Test_* classes

* 1.21.0 (2015-08-24)

 * added deprecation notices for deprecated features
 * added a deprecation "framework" for filters/functions/tests and test fixtures

* 1.20.0 (2015-08-12)

 * forbid access to the Twig environment from templates and internal parts of Twig_Template
 * fixed limited RCEs when in sandbox mode
 * deprecated Twig_Template::getEnvironment()
 * deprecated the _self variable for usage outside of the from and import tags
 * added Twig_BaseNodeVisitor to ease the compatibility of node visitors
   between 1.x and 2.x

* 1.19.0 (2015-07-31)

 * fixed wrong error message when including an undefined template in a child template
 * added support for variadic filters, functions, and tests
 * added support for extra positional arguments in macros
 * added ignore_missing flag to the source function
 * fixed batch filter with zero items
 * deprecated Twig_Environment::clearTemplateCache()
 * fixed sandbox disabling when using the include function

* 1.18.2 (2015-06-06)

 * fixed template/line guessing in exceptions for nested templates
 * optimized the number of inodes and the size of realpath cache when using the cache

* 1.18.1 (2015-04-19)

 * fixed memory leaks in the C extension
 * deprecated Twig_Loader_String
 * fixed the slice filter when used with a SimpleXMLElement object
 * fixed filesystem loader when trying to load non-files (like directories)

* 1.18.0 (2015-01-25)

 * fixed some error messages where the line was wrong (unknown variables or argument names)
 * added a new way to customize the main Module node (via empty nodes)
 * added Twig_Environment::createTemplate() to create a template from a string
 * added a profiler
 * fixed filesystem loader cache when different file paths are used for the same template

* 1.17.0 (2015-01-14)

 * added a 'filename' autoescaping strategy, which dynamically chooses the
   autoescaping strategy for a template based on template file extension.

* 1.16.3 (2014-12-25)

 * fixed regression for dynamic parent templates
 * fixed cache management with statcache
 * fixed a regression in the slice filter

* 1.16.2 (2014-10-17)

 * fixed timezone on dates as strings
 * fixed 2-words test names when a custom node class is not used
 * fixed macros when using an argument named like a PHP super global (like GET or POST)
 * fixed date_modify when working with DateTimeImmutable
 * optimized for loops
 * fixed multi-byte characters handling in the split filter
 * fixed a regression in the in operator
 * fixed a regression in the slice filter

* 1.16.1 (2014-10-10)

 * improved error reporting in a sandboxed template
 * fixed missing error file/line information under certain circumstances
 * fixed wrong error line number in some error messages
 * fixed the in operator to use strict comparisons
 * sped up the slice filter
 * fixed for mb function overload mb_substr acting different
 * fixed the attribute() function when passing a variable for the arguments

* 1.16.0 (2014-07-05)

 * changed url_encode to always encode according to RFC 3986
 * fixed inheritance in a 'use'-hierarchy
 * removed the __toString policy check when the sandbox is disabled
 * fixed recursively calling blocks in templates with inheritance

* 1.15.1 (2014-02-13)

 * fixed the conversion of the special '0000-00-00 00:00' date
 * added an error message when trying to import an undefined block from a trait
 * fixed a C extension crash when accessing defined but uninitialized property.

* 1.15.0 (2013-12-06)

 * made ignoreStrictCheck in Template::getAttribute() works with __call() methods throwing BadMethodCallException
 * added min and max functions
 * added the round filter
 * fixed a bug that prevented the optimizers to be enabled/disabled selectively
 * fixed first and last filters for UTF-8 strings
 * added a source function to include the content of a template without rendering it
 * fixed the C extension sandbox behavior when get or set is prepend to method name

* 1.14.2 (2013-10-30)

 * fixed error filename/line when an error occurs in an included file
 * allowed operators that contain whitespaces to have more than one whitespace
 * allowed tests to be made of 1 or 2 words (like "same as" or "divisible by")

* 1.14.1 (2013-10-15)

 * made it possible to use named operators as variables
 * fixed the possibility to have a variable named 'matches'
 * added support for PHP 5.5 DateTimeInterface

* 1.14.0 (2013-10-03)

 * fixed usage of the html_attr escaping strategy to avoid double-escaping with the html strategy
 * added new operators: ends with, starts with, and matches
 * fixed some compatibility issues with HHVM
 * added a way to add custom escaping strategies
 * fixed the C extension compilation on Windows
 * fixed the batch filter when using a fill argument with an exact match of elements to batch
 * fixed the filesystem loader cache when a template name exists in several namespaces
 * fixed template_from_string when the template includes or extends other ones
 * fixed a crash of the C extension on an edge case

* 1.13.2 (2013-08-03)

 * fixed the error line number for an error occurs in and embedded template
 * fixed crashes of the C extension on some edge cases

* 1.13.1 (2013-06-06)

 * added the possibility to ignore the filesystem constructor argument in Twig_Loader_Filesystem
 * fixed Twig_Loader_Chain::exists() for a loader which implements Twig_ExistsLoaderInterface
 * adjusted backtrace call to reduce memory usage when an error occurs
 * added support for object instances as the second argument of the constant test
 * fixed the include function when used in an assignment

* 1.13.0 (2013-05-10)

 * fixed getting a numeric-like item on a variable ('09' for instance)
 * fixed getting a boolean or float key on an array, so it is consistent with PHP's array access:
   `{{ array[false] }}` behaves the same as `echo $array[false];` (equals `$array[0]`)
 * made the escape filter 20% faster for happy path (escaping string for html with UTF-8)
 * changed ☃ to § in tests
 * enforced usage of named arguments after positional ones

* 1.12.3 (2013-04-08)

 * fixed a security issue in the filesystem loader where it was possible to include a template one
   level above the configured path
 * fixed fatal error that should be an exception when adding a filter/function/test too late
 * added a batch filter
 * added support for encoding an array as query string in the url_encode filter

* 1.12.2 (2013-02-09)

 * fixed the timezone used by the date filter and function when the given date contains a timezone (like 2010-01-28T15:00:00+02:00)
 * fixed globals when getGlobals is called early on
 * added the first and last filter

* 1.12.1 (2013-01-15)

 * added support for object instances as the second argument of the constant function
 * relaxed globals management to avoid a BC break
 * added support for {{ some_string[:2] }}

* 1.12.0 (2013-01-08)

 * added verbatim as an alias for the raw tag to avoid confusion with the raw filter
 * fixed registration of tests and functions as anonymous functions
 * fixed globals management

* 1.12.0-RC1 (2012-12-29)

 * added an include function (does the same as the include tag but in a more flexible way)
 * added the ability to use any PHP callable to define filters, functions, and tests
 * added a syntax error when using a loop variable that is not defined
 * added the ability to set default values for macro arguments
 * added support for named arguments for filters, tests, and functions
 * moved filters/functions/tests syntax errors to the parser
 * added support for extended ternary operator syntaxes

* 1.11.1 (2012-11-11)

 * fixed debug info line numbering (was off by 2)
 * fixed escaping when calling a macro inside another one (regression introduced in 1.9.1)
 * optimized variable access on PHP 5.4
 * fixed a crash of the C extension when an exception was thrown from a macro called without being imported (using _self.XXX)

* 1.11.0 (2012-11-07)

 * fixed macro compilation when a variable name is a PHP reserved keyword
 * changed the date filter behavior to always apply the default timezone, except if false is passed as the timezone
 * fixed bitwise operator precedences
 * added the template_from_string function
 * fixed default timezone usage for the date function
 * optimized the way Twig exceptions are managed (to make them faster)
 * added Twig_ExistsLoaderInterface (implementing this interface in your loader make the chain loader much faster)

* 1.10.3 (2012-10-19)

 * fixed wrong template location in some error messages
 * reverted a BC break introduced in 1.10.2
 * added a split filter

* 1.10.2 (2012-10-15)

 * fixed macro calls on PHP 5.4

* 1.10.1 (2012-10-15)

 * made a speed optimization to macro calls when imported via the "import" tag
 * fixed C extension compilation on Windows
 * fixed a segfault in the C extension when using DateTime objects

* 1.10.0 (2012-09-28)

 * extracted functional tests framework to make it reusable for third-party extensions
 * added namespaced templates support in Twig_Loader_Filesystem
 * added Twig_Loader_Filesystem::prependPath()
 * fixed an error when a token parser pass a closure as a test to the subparse() method

* 1.9.2 (2012-08-25)

 * fixed the in operator for objects that contain circular references
 * fixed the C extension when accessing a public property of an object implementing the \ArrayAccess interface

* 1.9.1 (2012-07-22)

 * optimized macro calls when auto-escaping is on
 * fixed wrong parent class for Twig_Function_Node
 * made Twig_Loader_Chain more explicit about problems

* 1.9.0 (2012-07-13)

 * made the parsing independent of the template loaders
 * fixed exception trace when an error occurs when rendering a child template
 * added escaping strategies for CSS, URL, and HTML attributes
 * fixed nested embed tag calls
 * added the date_modify filter

* 1.8.3 (2012-06-17)

 * fixed paths in the filesystem loader when passing a path that ends with a slash or a backslash
 * fixed escaping when a project defines a function named html or js
 * fixed chmod mode to apply the umask correctly

* 1.8.2 (2012-05-30)

 * added the abs filter
 * fixed a regression when using a number in template attributes
 * fixed compiler when mbstring.func_overload is set to 2
 * fixed DateTimeZone support in date filter

* 1.8.1 (2012-05-17)

 * fixed a regression when dealing with SimpleXMLElement instances in templates
 * fixed "is_safe" value for the "dump" function when "html_errors" is not defined in php.ini
 * switched to use mbstring whenever possible instead of iconv (you might need to update your encoding as mbstring and iconv encoding names sometimes differ)

* 1.8.0 (2012-05-08)

 * enforced interface when adding tests, filters, functions, and node visitors from extensions
 * fixed a side-effect of the date filter where the timezone might be changed
 * simplified usage of the autoescape tag; the only (optional) argument is now the escaping strategy or false (with a BC layer)
 * added a way to dynamically change the auto-escaping strategy according to the template "filename"
 * changed the autoescape option to also accept a supported escaping strategy (for BC, true is equivalent to html)
 * added an embed tag

* 1.7.0 (2012-04-24)

 * fixed a PHP warning when using CIFS
 * fixed template line number in some exceptions
 * added an iterable test
 * added an error when defining two blocks with the same name in a template
 * added the preserves_safety option for filters
 * fixed a PHP notice when trying to access a key on a non-object/array variable
 * enhanced error reporting when the template file is an instance of SplFileInfo
 * added Twig_Environment::mergeGlobals()
 * added compilation checks to avoid misuses of the sandbox tag
 * fixed filesystem loader freshness logic for high traffic websites
 * fixed random function when charset is null

* 1.6.5 (2012-04-11)

 * fixed a regression when a template only extends another one without defining any blocks

* 1.6.4 (2012-04-02)

 * fixed PHP notice in Twig_Error::guessTemplateLine() introduced in 1.6.3
 * fixed performance when compiling large files
 * optimized parent template creation when the template does not use dynamic inheritance

* 1.6.3 (2012-03-22)

 * fixed usage of Z_ADDREF_P for PHP 5.2 in the C extension
 * fixed compilation of numeric values used in templates when using a locale where the decimal separator is not a dot
 * made the strategy used to guess the real template file name and line number in exception messages much faster and more accurate

* 1.6.2 (2012-03-18)

 * fixed sandbox mode when used with inheritance
 * added preserveKeys support for the slice filter
 * fixed the date filter when a DateTime instance is passed with a specific timezone
 * added a trim filter

* 1.6.1 (2012-02-29)

 * fixed Twig C extension
 * removed the creation of Twig_Markup instances when not needed
 * added a way to set the default global timezone for dates
 * fixed the slice filter on strings when the length is not specified
 * fixed the creation of the cache directory in case of a race condition

* 1.6.0 (2012-02-04)

 * fixed raw blocks when used with the whitespace trim option
 * made a speed optimization to macro calls when imported via the "from" tag
 * fixed globals, parsers, visitors, filters, tests, and functions management in Twig_Environment when a new one or new extension is added
 * fixed the attribute function when passing arguments
 * added slice notation support for the [] operator (syntactic sugar for the slice operator)
 * added a slice filter
 * added string support for the reverse filter
 * fixed the empty test and the length filter for Twig_Markup instances
 * added a date function to ease date comparison
 * fixed unary operators precedence
 * added recursive parsing support in the parser
 * added string and integer handling for the random function

* 1.5.1 (2012-01-05)

 * fixed a regression when parsing strings

* 1.5.0 (2012-01-04)

 * added Traversable objects support for the join filter

* 1.5.0-RC2 (2011-12-30)

 * added a way to set the default global date interval format
 * fixed the date filter for DateInterval instances (setTimezone() does not exist for them)
 * refactored Twig_Template::display() to ease its extension
 * added a number_format filter

* 1.5.0-RC1 (2011-12-26)

 * removed the need to quote hash keys
 * allowed hash keys to be any expression
 * added a do tag
 * added a flush tag
 * added support for dynamically named filters and functions
 * added a dump function to help debugging templates
 * added a nl2br filter
 * added a random function
 * added a way to change the default format for the date filter
 * fixed the lexer when an operator ending with a letter ends a line
 * added string interpolation support
 * enhanced exceptions for unknown filters, functions, tests, and tags

* 1.4.0 (2011-12-07)

 * fixed lexer when using big numbers (> PHP_INT_MAX)
 * added missing preserveKeys argument to the reverse filter
 * fixed macros containing filter tag calls

* 1.4.0-RC2 (2011-11-27)

 * removed usage of Reflection in Twig_Template::getAttribute()
 * added a C extension that can optionally replace Twig_Template::getAttribute()
 * added negative timestamp support to the date filter

* 1.4.0-RC1 (2011-11-20)

 * optimized variable access when using PHP 5.4
 * changed the precedence of the .. operator to be more consistent with languages that implements such a feature like Ruby
 * added an Exception to Twig_Loader_Array::isFresh() method when the template does not exist to be consistent with other loaders
 * added Twig_Function_Node to allow more complex functions to have their own Node class
 * added Twig_Filter_Node to allow more complex filters to have their own Node class
 * added Twig_Test_Node to allow more complex tests to have their own Node class
 * added a better error message when a template is empty but contain a BOM
 * fixed "in" operator for empty strings
 * fixed the "defined" test and the "default" filter (now works with more than one call (foo.bar.foo) and for both values of the strict_variables option)
 * changed the way extensions are loaded (addFilter/addFunction/addGlobal/addTest/addNodeVisitor/addTokenParser/addExtension can now be called in any order)
 * added Twig_Environment::display()
 * made the escape filter smarter when the encoding is not supported by PHP
 * added a convert_encoding filter
 * moved all node manipulations outside the compile() Node method
 * made several speed optimizations

* 1.3.0 (2011-10-08)

no changes

* 1.3.0-RC1 (2011-10-04)

 * added an optimization for the parent() function
 * added cache reloading when auto_reload is true and an extension has been modified
 * added the possibility to force the escaping of a string already marked as safe (instance of Twig_Markup)
 * allowed empty templates to be used as traits
 * added traits support for the "parent" function

* 1.2.0 (2011-09-13)

no changes

* 1.2.0-RC1 (2011-09-10)

 * enhanced the exception when a tag remains unclosed
 * added support for empty Countable objects for the "empty" test
 * fixed algorithm that determines if a template using inheritance is valid (no output between block definitions)
 * added better support for encoding problems when escaping a string (available as of PHP 5.4)
 * added a way to ignore a missing template when using the "include" tag ({% include "foo" ignore missing %})
 * added support for an array of templates to the "include" and "extends" tags ({% include ['foo', 'bar'] %})
 * added support for bitwise operators in expressions
 * added the "attribute" function to allow getting dynamic attributes on variables
 * added Twig_Loader_Chain
 * added Twig_Loader_Array::setTemplate()
 * added an optimization for the set tag when used to capture a large chunk of static text
 * changed name regex to match PHP one "[a-zA-Z_\x7f-\xff][a-zA-Z0-9_\x7f-\xff]*" (works for blocks, tags, functions, filters, and macros)
 * removed the possibility to use the "extends" tag from a block
 * added "if" modifier support to "for" loops

* 1.1.2 (2011-07-30)

 * fixed json_encode filter on PHP 5.2
 * fixed regression introduced in 1.1.1 ({{ block(foo|lower) }})
 * fixed inheritance when using conditional parents
 * fixed compilation of templates when the body of a child template is not empty
 * fixed output when a macro throws an exception
 * fixed a parsing problem when a large chunk of text is enclosed in a comment tag
 * added PHPDoc for all Token parsers and Core extension functions

* 1.1.1 (2011-07-17)

 * added a performance optimization in the Optimizer (also helps to lower the number of nested level calls)
 * made some performance improvement for some edge cases

* 1.1.0 (2011-06-28)

 * fixed json_encode filter

* 1.1.0-RC3 (2011-06-24)

 * fixed method case-sensitivity when using the sandbox mode
 * added timezone support for the date filter
 * fixed possible security problems with NUL bytes

* 1.1.0-RC2 (2011-06-16)

 * added an exception when the template passed to "use" is not a string
 * made 'a.b is defined' not throw an exception if a is not defined (in strict mode)
 * added {% line \d+ %} directive

* 1.1.0-RC1 (2011-05-28)

Flush your cache after upgrading.

 * fixed date filter when using a timestamp
 * fixed the defined test for some cases
 * fixed a parsing problem when a large chunk of text is enclosed in a raw tag
 * added support for horizontal reuse of template blocks (see docs for more information)
 * added whitespace control modifier to all tags (see docs for more information)
 * added null as an alias for none (the null test is also an alias for the none test now)
 * made TRUE, FALSE, NONE equivalent to their lowercase counterparts
 * wrapped all compilation and runtime exceptions with Twig_Error_Runtime and added logic to guess the template name and line
 * moved display() method to Twig_Template (generated templates should now use doDisplay() instead)

* 1.0.0 (2011-03-27)

 * fixed output when using mbstring
 * fixed duplicate call of methods when using the sandbox
 * made the charset configurable for the escape filter

* 1.0.0-RC2 (2011-02-21)

 * changed the way {% set %} works when capturing (the content is now marked as safe)
 * added support for macro name in the endmacro tag
 * make Twig_Error compatible with PHP 5.3.0 >
 * fixed an infinite loop on some Windows configurations
 * fixed the "length" filter for numbers
 * fixed Template::getAttribute() as properties in PHP are case sensitive
 * removed coupling between Twig_Node and Twig_Template
 * fixed the ternary operator precedence rule

* 1.0.0-RC1 (2011-01-09)

Backward incompatibilities:

 * the "items" filter, which has been deprecated for quite a long time now, has been removed
 * the "range" filter has been converted to a function: 0|range(10) -> range(0, 10)
 * the "constant" filter has been converted to a function: {{ some_date|date('DATE_W3C'|constant) }} -> {{ some_date|date(constant('DATE_W3C')) }}
 * the "cycle" filter has been converted to a function: {{ ['odd', 'even']|cycle(i) }} -> {{ cycle(['odd', 'even'], i) }}
 * the "for" tag does not support "joined by" anymore
 * the "autoescape" first argument is now "true"/"false" (instead of "on"/"off")
 * the "parent" tag has been replaced by a "parent" function ({{ parent() }} instead of {% parent %})
 * the "display" tag has been replaced by a "block" function ({{ block('title') }} instead of {% display title %})
 * removed the grammar and simple token parser (moved to the Twig Extensions repository)

Changes:

 * added "needs_context" option for filters and functions (the context is then passed as a first argument)
 * added global variables support
 * made macros return their value instead of echoing directly (fixes calling a macro in sandbox mode)
 * added the "from" tag to import macros as functions
 * added support for functions (a function is just syntactic sugar for a getAttribute() call)
 * made macros callable when sandbox mode is enabled
 * added an exception when a macro uses a reserved name
 * the "default" filter now uses the "empty" test instead of just checking for null
 * added the "empty" test

* 0.9.10 (2010-12-16)

Backward incompatibilities:

 * The Escaper extension is enabled by default, which means that all displayed
   variables are now automatically escaped. You can revert to the previous
   behavior by removing the extension via $env->removeExtension('escaper')
   or just set the 'autoescape' option to 'false'.
 * removed the "without loop" attribute for the "for" tag (not needed anymore
   as the Optimizer take care of that for most cases)
 * arrays and hashes have now a different syntax
     * arrays keep the same syntax with square brackets: [1, 2]
     * hashes now use curly braces (["a": "b"] should now be written as {"a": "b"})
     * support for "arrays with keys" and "hashes without keys" is not supported anymore ([1, "foo": "bar"] or {"foo": "bar", 1})
 * the i18n extension is now part of the Twig Extensions repository

Changes:

 * added the merge filter
 * removed 'is_escaper' option for filters (a left over from the previous version) -- you must use 'is_safe' now instead
 * fixed usage of operators as method names (like is, in, and not)
 * changed the order of execution for node visitors
 * fixed default() filter behavior when used with strict_variables set to on
 * fixed filesystem loader compatibility with PHAR files
 * enhanced error messages when an unexpected token is parsed in an expression
 * fixed filename not being added to syntax error messages
 * added the autoescape option to enable/disable autoescaping
 * removed the newline after a comment (mimics PHP behavior)
 * added a syntax error exception when parent block is used on a template that does not extend another one
 * made the Escaper extension enabled by default
 * fixed sandbox extension when used with auto output escaping
 * fixed escaper when wrapping a Twig_Node_Print (the original class must be preserved)
 * added an Optimizer extension (enabled by default; optimizes "for" loops and "raw" filters)
 * added priority to node visitors

* 0.9.9 (2010-11-28)

Backward incompatibilities:
 * the self special variable has been renamed to _self
 * the odd and even filters are now tests:
     {{ foo|odd }} must now be written {{ foo is odd }}
 * the "safe" filter has been renamed to "raw"
 * in Node classes,
        sub-nodes are now accessed via getNode() (instead of property access)
        attributes via getAttribute() (instead of array access)
 * the urlencode filter had been renamed to url_encode
 * the include tag now merges the passed variables with the current context by default
   (the old behavior is still possible by adding the "only" keyword)
 * moved Exceptions to Twig_Error_* (Twig_SyntaxError/Twig_RuntimeError are now Twig_Error_Syntax/Twig_Error_Runtime)
 * removed support for {{ 1 < i < 3 }} (use {{ i > 1 and i < 3 }} instead)
 * the "in" filter has been removed ({{ a|in(b) }} should now be written {{ a in b }})

Changes:
 * added file and line to Twig_Error_Runtime exceptions thrown from Twig_Template
 * changed trans tag to accept any variable for the plural count
 * fixed sandbox mode (__toString() method check was not enforced if called implicitly from complex statements)
 * added the ** (power) operator
 * changed the algorithm used for parsing expressions
 * added the spaceless tag
 * removed trim_blocks option
 * added support for is*() methods for attributes (foo.bar now looks for foo->getBar() or foo->isBar())
 * changed all exceptions to extend Twig_Error
 * fixed unary expressions ({{ not(1 or 0) }})
 * fixed child templates (with an extend tag) that uses one or more imports
 * added support for {{ 1 not in [2, 3] }} (more readable than the current {{ not (1 in [2, 3]) }})
 * escaping has been rewritten
 * the implementation of template inheritance has been rewritten
   (blocks can now be called individually and still work with inheritance)
 * fixed error handling for if tag when a syntax error occurs within a subparse process
 * added a way to implement custom logic for resolving token parsers given a tag name
 * fixed js escaper to be stricter (now uses a whilelist-based js escaper)
 * added the following filers: "constant", "trans", "replace", "json_encode"
 * added a "constant" test
 * fixed objects with __toString() not being autoescaped
 * fixed subscript expressions when calling __call() (methods now keep the case)
 * added "test" feature (accessible via the "is" operator)
 * removed the debug tag (should be done in an extension)
 * fixed trans tag when no vars are used in plural form
 * fixed race condition when writing template cache
 * added the special _charset variable to reference the current charset
 * added the special _context variable to reference the current context
 * renamed self to _self (to avoid conflict)
 * fixed Twig_Template::getAttribute() for protected properties

* 0.9.8 (2010-06-28)

Backward incompatibilities:
 * the trans tag plural count is now attached to the plural tag:
    old: `{% trans count %}...{% plural %}...{% endtrans %}`
    new: `{% trans %}...{% plural count %}...{% endtrans %}`

 * added a way to translate strings coming from a variable ({% trans var %})
 * fixed trans tag when used with the Escaper extension
 * fixed default cache umask
 * removed Twig_Template instances from the debug tag output
 * fixed objects with __isset() defined
 * fixed set tag when used with a capture
 * fixed type hinting for Twig_Environment::addFilter() method

* 0.9.7 (2010-06-12)

Backward incompatibilities:
 * changed 'as' to '=' for the set tag ({% set title as "Title" %} must now be {% set title = "Title" %})
 * removed the sandboxed attribute of the include tag (use the new sandbox tag instead)
 * refactored the Node system (if you have custom nodes, you will have to update them to use the new API)

 * added self as a special variable that refers to the current template (useful for importing macros from the current template)
 * added Twig_Template instance support to the include tag
 * added support for dynamic and conditional inheritance ({% extends some_var %} and {% extends standalone ? "minimum" : "base" %})
 * added a grammar sub-framework to ease the creation of custom tags
 * fixed the for tag for large arrays (some loop variables are now only available for arrays and objects that implement the Countable interface)
 * removed the Twig_Resource::resolveMissingFilter() method
 * fixed the filter tag which did not apply filtering to included files
 * added a bunch of unit tests
 * added a bunch of phpdoc
 * added a sandbox tag in the sandbox extension
 * changed the date filter to support any date format supported by DateTime
 * added strict_variable setting to throw an exception when an invalid variable is used in a template (disabled by default)
 * added the lexer, parser, and compiler as arguments to the Twig_Environment constructor
 * changed the cache option to only accepts an explicit path to a cache directory or false
 * added a way to add token parsers, filters, and visitors without creating an extension
 * added three interfaces: Twig_NodeInterface, Twig_TokenParserInterface, and Twig_FilterInterface
 * changed the generated code to match the new coding standards
 * fixed sandbox mode (__toString() method check was not enforced if called implicitly from a simple statement like {{ article }})
 * added an exception when a child template has a non-empty body (as it is always ignored when rendering)

* 0.9.6 (2010-05-12)

 * fixed variables defined outside a loop and for which the value changes in a for loop
 * fixed the test suite for PHP 5.2 and older versions of PHPUnit
 * added support for __call() in expression resolution
 * fixed node visiting for macros (macros are now visited by visitors as any other node)
 * fixed nested block definitions with a parent call (rarely useful but nonetheless supported now)
 * added the cycle filter
 * fixed the Lexer when mbstring.func_overload is used with an mbstring.internal_encoding different from ASCII
 * added a long-syntax for the set tag ({% set foo %}...{% endset %})
 * unit tests are now powered by PHPUnit
 * added support for gettext via the `i18n` extension
 * fixed twig_capitalize_string_filter() and fixed twig_length_filter() when used with UTF-8 values
 * added a more useful exception if an if tag is not closed properly
 * added support for escaping strategy in the autoescape tag
 * fixed lexer when a template has a big chunk of text between/in a block

* 0.9.5 (2010-01-20)

As for any new release, don't forget to remove all cached templates after
upgrading.

If you have defined custom filters, you MUST upgrade them for this release. To
upgrade, replace "array" with "new Twig_Filter_Function", and replace the
environment constant by the "needs_environment" option:

  // before
  'even'   => array('twig_is_even_filter', false),
  'escape' => array('twig_escape_filter', true),

  // after
  'even'   => new Twig_Filter_Function('twig_is_even_filter'),
  'escape' => new Twig_Filter_Function('twig_escape_filter', array('needs_environment' => true)),

If you have created NodeTransformer classes, you will need to upgrade them to
the new interface (please note that the interface is not yet considered
stable).

 * fixed list nodes that did not extend the Twig_NodeListInterface
 * added the "without loop" option to the for tag (it disables the generation of the loop variable)
 * refactored node transformers to node visitors
 * fixed automatic-escaping for blocks
 * added a way to specify variables to pass to an included template
 * changed the automatic-escaping rules to be more sensible and more configurable in custom filters (the documentation lists all the rules)
 * improved the filter system to allow object methods to be used as filters
 * changed the Array and String loaders to actually make use of the cache mechanism
 * included the default filter function definitions in the extension class files directly (Core, Escaper)
 * added the // operator (like the floor() PHP function)
 * added the .. operator (as a syntactic sugar for the range filter when the step is 1)
 * added the in operator (as a syntactic sugar for the in filter)
 * added the following filters in the Core extension: in, range
 * added support for arrays (same behavior as in PHP, a mix between lists and dictionaries, arrays and hashes)
 * enhanced some error messages to provide better feedback in case of parsing errors

* 0.9.4 (2009-12-02)

If you have custom loaders, you MUST upgrade them for this release: The
Twig_Loader base class has been removed, and the Twig_LoaderInterface has also
been changed (see the source code for more information or the documentation).

 * added support for DateTime instances for the date filter
 * fixed loop.last when the array only has one item
 * made it possible to insert newlines in tag and variable blocks
 * fixed a bug when a literal '\n' were present in a template text
 * fixed bug when the filename of a template contains */
 * refactored loaders

* 0.9.3 (2009-11-11)

This release is NOT backward compatible with the previous releases.

  The loaders do not take the cache and autoReload arguments anymore. Instead,
  the Twig_Environment class has two new options: cache and auto_reload.
  Upgrading your code means changing this kind of code:

      $loader = new Twig_Loader_Filesystem('/path/to/templates', '/path/to/compilation_cache', true);
      $twig = new Twig_Environment($loader);

  to something like this:

      $loader = new Twig_Loader_Filesystem('/path/to/templates');
      $twig = new Twig_Environment($loader, array(
        'cache' => '/path/to/compilation_cache',
        'auto_reload' => true,
      ));

 * deprecated the "items" filter as it is not needed anymore
 * made cache and auto_reload options of Twig_Environment instead of arguments of Twig_Loader
 * optimized template loading speed
 * removed output when an error occurs in a template and render() is used
 * made major speed improvements for loops (up to 300% on even the smallest loops)
 * added properties as part of the sandbox mode
 * added public properties support (obj.item can now be the item property on the obj object)
 * extended set tag to support expression as value ({% set foo as 'foo' ~ 'bar' %} )
 * fixed bug when \ was used in HTML

* 0.9.2 (2009-10-29)

 * made some speed optimizations
 * changed the cache extension to .php
 * added a js escaping strategy
 * added support for short block tag
 * changed the filter tag to allow chained filters
 * made lexer more flexible as you can now change the default delimiters
 * added set tag
 * changed default directory permission when cache dir does not exist (more secure)
 * added macro support
 * changed filters first optional argument to be a Twig_Environment instance instead of a Twig_Template instance
 * made Twig_Autoloader::autoload() a static method
 * avoid writing template file if an error occurs
 * added $ escaping when outputting raw strings
 * enhanced some error messages to ease debugging
 * fixed empty cache files when the template contains an error

* 0.9.1 (2009-10-14)

  * fixed a bug in PHP 5.2.6
  * fixed numbers with one than one decimal
  * added support for method calls with arguments ({{ foo.bar('a', 43) }})
  * made small speed optimizations
  * made minor tweaks to allow better extensibility and flexibility

* 0.9.0 (2009-10-12)

 * Initial release<|MERGE_RESOLUTION|>--- conflicted
+++ resolved
@@ -1,4 +1,3 @@
-<<<<<<< HEAD
 * 2.2.0 (2017-XX-XX)
 
  * added a PSR-11 compatible runtime loader
@@ -30,10 +29,7 @@
  * improved the performance of the filesystem loader
  * removed features that were deprecated in 1.x
 
-* 1.32.0 (2017-XX-XX)
-=======
 * 1.32.1 (2017-XX-XX)
->>>>>>> 27d7ea96
 
  * n/a
 
