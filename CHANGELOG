* 1.15.0 (2013-XX-XX)

<<<<<<< HEAD
 * fixed a bug that prevented the optimizers to be enabled/disabled selectively
 * fixed first and last filters for UTF-8 strings
 * added a source function to include the content of a template without rendering it
=======
 * added the round filter
>>>>>>> ff4a7d29
 * fixed the C extension sandbox behavior when get or set is prepend to method name

* 1.14.2 (2013-10-30)

 * fixed error filename/line when an error occurs in an included file
 * allowed operators that contain whitespaces to have more than one whitespace
 * allowed tests to be made of 1 or 2 words (like "same as" or "divisible by")

* 1.14.1 (2013-10-15)

 * made it possible to use named operators as variables
 * fixed the possibility to have a variable named 'matches'
 * added support for PHP 5.5 DateTimeInterface

* 1.14.0 (2013-10-03)

 * fixed usage of the html_attr escaping strategy to avoid double-escaping with the html strategy
 * added new operators: ends with, starts with, and matches
 * fixed some compatibility issues with HHVM
 * added a way to add custom escaping strategies
 * fixed the C extension compilation on Windows
 * fixed the batch filter when using a fill argument with an exact match of elements to batch
 * fixed the filesystem loader cache when a template name exists in several namespaces
 * fixed template_from_string when the template includes or extends other ones
 * fixed a crash of the C extension on an edge case

* 1.13.2 (2013-08-03)

 * fixed the error line number for an error occurs in and embedded template
 * fixed crashes of the C extension on some edge cases

* 1.13.1 (2013-06-06)

 * added the possibility to ignore the filesystem constructor argument in Twig_Loader_Filesystem
 * fixed Twig_Loader_Chain::exists() for a loader which implements Twig_ExistsLoaderInterface
 * adjusted backtrace call to reduce memory usage when an error occurs
 * added support for object instances as the second argument of the constant test
 * fixed the include function when used in an assignment

* 1.13.0 (2013-05-10)

 * fixed getting a numeric-like item on a variable ('09' for instance)
 * fixed getting a boolean or float key on an array, so it is consistent with PHP's array access:
   `{{ array[false] }}` behaves the same as `echo $array[false];` (equals `$array[0]`)
 * made the escape filter 20% faster for happy path (escaping string for html with UTF-8)
 * changed ☃ to § in tests
 * enforced usage of named arguments after positional ones

* 1.12.3 (2013-04-08)

 * fixed a security issue in the filesystem loader where it was possible to include a template one
   level above the configured path
 * fixed fatal error that should be an exception when adding a filter/function/test too late
 * added a batch filter
 * added support for encoding an array as query string in the url_encode filter

* 1.12.2 (2013-02-09)

 * fixed the timezone used by the date filter and function when the given date contains a timezone (like 2010-01-28T15:00:00+02:00)
 * fixed globals when getGlobals is called early on
 * added the first and last filter

* 1.12.1 (2013-01-15)

 * added support for object instances as the second argument of the constant function
 * relaxed globals management to avoid a BC break
 * added support for {{ some_string[:2] }}

* 1.12.0 (2013-01-08)

 * added verbatim as an alias for the raw tag to avoid confusion with the raw filter
 * fixed registration of tests and functions as anonymous functions
 * fixed globals management

* 1.12.0-RC1 (2012-12-29)

 * added an include function (does the same as the include tag but in a more flexible way)
 * added the ability to use any PHP callable to define filters, functions, and tests
 * added a syntax error when using a loop variable that is not defined
 * added the ability to set default values for macro arguments
 * added support for named arguments for filters, tests, and functions
 * moved filters/functions/tests syntax errors to the parser
 * added support for extended ternary operator syntaxes

* 1.11.1 (2012-11-11)

 * fixed debug info line numbering (was off by 2)
 * fixed escaping when calling a macro inside another one (regression introduced in 1.9.1)
 * optimized variable access on PHP 5.4
 * fixed a crash of the C extension when an exception was thrown from a macro called without being imported (using _self.XXX)

* 1.11.0 (2012-11-07)

 * fixed macro compilation when a variable name is a PHP reserved keyword
 * changed the date filter behavior to always apply the default timezone, except if false is passed as the timezone
 * fixed bitwise operator precedences
 * added the template_from_string function
 * fixed default timezone usage for the date function
 * optimized the way Twig exceptions are managed (to make them faster)
 * added Twig_ExistsLoaderInterface (implementing this interface in your loader make the chain loader much faster)

* 1.10.3 (2012-10-19)

 * fixed wrong template location in some error messages
 * reverted a BC break introduced in 1.10.2
 * added a split filter

* 1.10.2 (2012-10-15)

 * fixed macro calls on PHP 5.4

* 1.10.1 (2012-10-15)

 * made a speed optimization to macro calls when imported via the "import" tag
 * fixed C extension compilation on Windows
 * fixed a segfault in the C extension when using DateTime objects

* 1.10.0 (2012-09-28)

 * extracted functional tests framework to make it reusable for third-party extensions
 * added namespaced templates support in Twig_Loader_Filesystem
 * added Twig_Loader_Filesystem::prependPath()
 * fixed an error when a token parser pass a closure as a test to the subparse() method

* 1.9.2 (2012-08-25)

 * fixed the in operator for objects that contain circular references
 * fixed the C extension when accessing a public property of an object implementing the \ArrayAccess interface

* 1.9.1 (2012-07-22)

 * optimized macro calls when auto-escaping is on
 * fixed wrong parent class for Twig_Function_Node
 * made Twig_Loader_Chain more explicit about problems

* 1.9.0 (2012-07-13)

 * made the parsing independent of the template loaders
 * fixed exception trace when an error occurs when rendering a child template
 * added escaping strategies for CSS, URL, and HTML attributes
 * fixed nested embed tag calls
 * added the date_modify filter

* 1.8.3 (2012-06-17)

 * fixed paths in the filesystem loader when passing a path that ends with a slash or a backslash
 * fixed escaping when a project defines a function named html or js
 * fixed chmod mode to apply the umask correctly

* 1.8.2 (2012-05-30)

 * added the abs filter
 * fixed a regression when using a number in template attributes
 * fixed compiler when mbstring.func_overload is set to 2
 * fixed DateTimeZone support in date filter

* 1.8.1 (2012-05-17)

 * fixed a regression when dealing with SimpleXMLElement instances in templates
 * fixed "is_safe" value for the "dump" function when "html_errors" is not defined in php.ini
 * switched to use mbstring whenever possible instead of iconv (you might need to update your encoding as mbstring and iconv encoding names sometimes differ)

* 1.8.0 (2012-05-08)

 * enforced interface when adding tests, filters, functions, and node visitors from extensions
 * fixed a side-effect of the date filter where the timezone might be changed
 * simplified usage of the autoescape tag; the only (optional) argument is now the escaping strategy or false (with a BC layer)
 * added a way to dynamically change the auto-escaping strategy according to the template "filename"
 * changed the autoescape option to also accept a supported escaping strategy (for BC, true is equivalent to html)
 * added an embed tag

* 1.7.0 (2012-04-24)

 * fixed a PHP warning when using CIFS
 * fixed template line number in some exceptions
 * added an iterable test
 * added an error when defining two blocks with the same name in a template
 * added the preserves_safety option for filters
 * fixed a PHP notice when trying to access a key on a non-object/array variable
 * enhanced error reporting when the template file is an instance of SplFileInfo
 * added Twig_Environment::mergeGlobals()
 * added compilation checks to avoid misuses of the sandbox tag
 * fixed filesystem loader freshness logic for high traffic websites
 * fixed random function when charset is null

* 1.6.5 (2012-04-11)

 * fixed a regression when a template only extends another one without defining any blocks

* 1.6.4 (2012-04-02)

 * fixed PHP notice in Twig_Error::guessTemplateLine() introduced in 1.6.3
 * fixed performance when compiling large files
 * optimized parent template creation when the template does not use dynamic inheritance

* 1.6.3 (2012-03-22)

 * fixed usage of Z_ADDREF_P for PHP 5.2 in the C extension
 * fixed compilation of numeric values used in templates when using a locale where the decimal separator is not a dot
 * made the strategy used to guess the real template file name and line number in exception messages much faster and more accurate

* 1.6.2 (2012-03-18)

 * fixed sandbox mode when used with inheritance
 * added preserveKeys support for the slice filter
 * fixed the date filter when a DateTime instance is passed with a specific timezone
 * added a trim filter

* 1.6.1 (2012-02-29)

 * fixed Twig C extension
 * removed the creation of Twig_Markup instances when not needed
 * added a way to set the default global timezone for dates
 * fixed the slice filter on strings when the length is not specified
 * fixed the creation of the cache directory in case of a race condition

* 1.6.0 (2012-02-04)

 * fixed raw blocks when used with the whitespace trim option
 * made a speed optimization to macro calls when imported via the "from" tag
 * fixed globals, parsers, visitors, filters, tests, and functions management in Twig_Environment when a new one or new extension is added
 * fixed the attribute function when passing arguments
 * added slice notation support for the [] operator (syntactic sugar for the slice operator)
 * added a slice filter
 * added string support for the reverse filter
 * fixed the empty test and the length filter for Twig_Markup instances
 * added a date function to ease date comparison
 * fixed unary operators precedence
 * added recursive parsing support in the parser
 * added string and integer handling for the random function

* 1.5.1 (2012-01-05)

 * fixed a regression when parsing strings

* 1.5.0 (2012-01-04)

 * added Traversable objects support for the join filter

* 1.5.0-RC2 (2011-12-30)

 * added a way to set the default global date interval format
 * fixed the date filter for DateInterval instances (setTimezone() does not exist for them)
 * refactored Twig_Template::display() to ease its extension
 * added a number_format filter

* 1.5.0-RC1 (2011-12-26)

 * removed the need to quote hash keys
 * allowed hash keys to be any expression
 * added a do tag
 * added a flush tag
 * added support for dynamically named filters and functions
 * added a dump function to help debugging templates
 * added a nl2br filter
 * added a random function
 * added a way to change the default format for the date filter
 * fixed the lexer when an operator ending with a letter ends a line
 * added string interpolation support
 * enhanced exceptions for unknown filters, functions, tests, and tags

* 1.4.0 (2011-12-07)

 * fixed lexer when using big numbers (> PHP_INT_MAX)
 * added missing preserveKeys argument to the reverse filter
 * fixed macros containing filter tag calls

* 1.4.0-RC2 (2011-11-27)

 * removed usage of Reflection in Twig_Template::getAttribute()
 * added a C extension that can optionally replace Twig_Template::getAttribute()
 * added negative timestamp support to the date filter

* 1.4.0-RC1 (2011-11-20)

 * optimized variable access when using PHP 5.4
 * changed the precedence of the .. operator to be more consistent with languages that implements such a feature like Ruby
 * added an Exception to Twig_Loader_Array::isFresh() method when the template does not exist to be consistent with other loaders
 * added Twig_Function_Node to allow more complex functions to have their own Node class
 * added Twig_Filter_Node to allow more complex filters to have their own Node class
 * added Twig_Test_Node to allow more complex tests to have their own Node class
 * added a better error message when a template is empty but contain a BOM
 * fixed "in" operator for empty strings
 * fixed the "defined" test and the "default" filter (now works with more than one call (foo.bar.foo) and for both values of the strict_variables option)
 * changed the way extensions are loaded (addFilter/addFunction/addGlobal/addTest/addNodeVisitor/addTokenParser/addExtension can now be called in any order)
 * added Twig_Environment::display()
 * made the escape filter smarter when the encoding is not supported by PHP
 * added a convert_encoding filter
 * moved all node manipulations outside the compile() Node method
 * made several speed optimizations

* 1.3.0 (2011-10-08)

no changes

* 1.3.0-RC1 (2011-10-04)

 * added an optimization for the parent() function
 * added cache reloading when auto_reload is true and an extension has been modified
 * added the possibility to force the escaping of a string already marked as safe (instance of Twig_Markup)
 * allowed empty templates to be used as traits
 * added traits support for the "parent" function

* 1.2.0 (2011-09-13)

no changes

* 1.2.0-RC1 (2011-09-10)

 * enhanced the exception when a tag remains unclosed
 * added support for empty Countable objects for the "empty" test
 * fixed algorithm that determines if a template using inheritance is valid (no output between block definitions)
 * added better support for encoding problems when escaping a string (available as of PHP 5.4)
 * added a way to ignore a missing template when using the "include" tag ({% include "foo" ignore missing %})
 * added support for an array of templates to the "include" and "extends" tags ({% include ['foo', 'bar'] %})
 * added support for bitwise operators in expressions
 * added the "attribute" function to allow getting dynamic attributes on variables
 * added Twig_Loader_Chain
 * added Twig_Loader_Array::setTemplate()
 * added an optimization for the set tag when used to capture a large chunk of static text
 * changed name regex to match PHP one "[a-zA-Z_\x7f-\xff][a-zA-Z0-9_\x7f-\xff]*" (works for blocks, tags, functions, filters, and macros)
 * removed the possibility to use the "extends" tag from a block
 * added "if" modifier support to "for" loops

* 1.1.2 (2011-07-30)

 * fixed json_encode filter on PHP 5.2
 * fixed regression introduced in 1.1.1 ({{ block(foo|lower) }})
 * fixed inheritance when using conditional parents
 * fixed compilation of templates when the body of a child template is not empty
 * fixed output when a macro throws an exception
 * fixed a parsing problem when a large chunk of text is enclosed in a comment tag
 * added PHPDoc for all Token parsers and Core extension functions

* 1.1.1 (2011-07-17)

 * added a performance optimization in the Optimizer (also helps to lower the number of nested level calls)
 * made some performance improvement for some edge cases

* 1.1.0 (2011-06-28)

 * fixed json_encode filter

* 1.1.0-RC3 (2011-06-24)

 * fixed method case-sensitivity when using the sandbox mode
 * added timezone support for the date filter
 * fixed possible security problems with NUL bytes

* 1.1.0-RC2 (2011-06-16)

 * added an exception when the template passed to "use" is not a string
 * made 'a.b is defined' not throw an exception if a is not defined (in strict mode)
 * added {% line \d+ %} directive

* 1.1.0-RC1 (2011-05-28)

Flush your cache after upgrading.

 * fixed date filter when using a timestamp
 * fixed the defined test for some cases
 * fixed a parsing problem when a large chunk of text is enclosed in a raw tag
 * added support for horizontal reuse of template blocks (see docs for more information)
 * added whitespace control modifier to all tags (see docs for more information)
 * added null as an alias for none (the null test is also an alias for the none test now)
 * made TRUE, FALSE, NONE equivalent to their lowercase counterparts
 * wrapped all compilation and runtime exceptions with Twig_Error_Runtime and added logic to guess the template name and line
 * moved display() method to Twig_Template (generated templates should now use doDisplay() instead)

* 1.0.0 (2011-03-27)

 * fixed output when using mbstring
 * fixed duplicate call of methods when using the sandbox
 * made the charset configurable for the escape filter

* 1.0.0-RC2 (2011-02-21)

 * changed the way {% set %} works when capturing (the content is now marked as safe)
 * added support for macro name in the endmacro tag
 * make Twig_Error compatible with PHP 5.3.0 >
 * fixed an infinite loop on some Windows configurations
 * fixed the "length" filter for numbers
 * fixed Template::getAttribute() as properties in PHP are case sensitive
 * removed coupling between Twig_Node and Twig_Template
 * fixed the ternary operator precedence rule

* 1.0.0-RC1 (2011-01-09)

Backward incompatibilities:

 * the "items" filter, which has been deprecated for quite a long time now, has been removed
 * the "range" filter has been converted to a function: 0|range(10) -> range(0, 10)
 * the "constant" filter has been converted to a function: {{ some_date|date('DATE_W3C'|constant) }} -> {{ some_date|date(constant('DATE_W3C')) }}
 * the "cycle" filter has been converted to a function: {{ ['odd', 'even']|cycle(i) }} -> {{ cycle(['odd', 'even'], i) }}
 * the "for" tag does not support "joined by" anymore
 * the "autoescape" first argument is now "true"/"false" (instead of "on"/"off")
 * the "parent" tag has been replaced by a "parent" function ({{ parent() }} instead of {% parent %})
 * the "display" tag has been replaced by a "block" function ({{ block('title') }} instead of {% display title %})
 * removed the grammar and simple token parser (moved to the Twig Extensions repository)

Changes:

 * added "needs_context" option for filters and functions (the context is then passed as a first argument)
 * added global variables support
 * made macros return their value instead of echoing directly (fixes calling a macro in sandbox mode)
 * added the "from" tag to import macros as functions
 * added support for functions (a function is just syntactic sugar for a getAttribute() call)
 * made macros callable when sandbox mode is enabled
 * added an exception when a macro uses a reserved name
 * the "default" filter now uses the "empty" test instead of just checking for null
 * added the "empty" test

* 0.9.10 (2010-12-16)

Backward incompatibilities:

 * The Escaper extension is enabled by default, which means that all displayed
   variables are now automatically escaped. You can revert to the previous
   behavior by removing the extension via $env->removeExtension('escaper')
   or just set the 'autoescape' option to 'false'.
 * removed the "without loop" attribute for the "for" tag (not needed anymore
   as the Optimizer take care of that for most cases)
 * arrays and hashes have now a different syntax
     * arrays keep the same syntax with square brackets: [1, 2]
     * hashes now use curly braces (["a": "b"] should now be written as {"a": "b"})
     * support for "arrays with keys" and "hashes without keys" is not supported anymore ([1, "foo": "bar"] or {"foo": "bar", 1})
 * the i18n extension is now part of the Twig Extensions repository

Changes:

 * added the merge filter
 * removed 'is_escaper' option for filters (a left over from the previous version) -- you must use 'is_safe' now instead
 * fixed usage of operators as method names (like is, in, and not)
 * changed the order of execution for node visitors
 * fixed default() filter behavior when used with strict_variables set to on
 * fixed filesystem loader compatibility with PHAR files
 * enhanced error messages when an unexpected token is parsed in an expression
 * fixed filename not being added to syntax error messages
 * added the autoescape option to enable/disable autoescaping
 * removed the newline after a comment (mimics PHP behavior)
 * added a syntax error exception when parent block is used on a template that does not extend another one
 * made the Escaper extension enabled by default
 * fixed sandbox extension when used with auto output escaping
 * fixed escaper when wrapping a Twig_Node_Print (the original class must be preserved)
 * added an Optimizer extension (enabled by default; optimizes "for" loops and "raw" filters)
 * added priority to node visitors

* 0.9.9 (2010-11-28)

Backward incompatibilities:
 * the self special variable has been renamed to _self
 * the odd and even filters are now tests:
     {{ foo|odd }} must now be written {{ foo is odd }}
 * the "safe" filter has been renamed to "raw"
 * in Node classes,
        sub-nodes are now accessed via getNode() (instead of property access)
        attributes via getAttribute() (instead of array access)
 * the urlencode filter had been renamed to url_encode
 * the include tag now merges the passed variables with the current context by default
   (the old behavior is still possible by adding the "only" keyword)
 * moved Exceptions to Twig_Error_* (Twig_SyntaxError/Twig_RuntimeError are now Twig_Error_Syntax/Twig_Error_Runtime)
 * removed support for {{ 1 < i < 3 }} (use {{ i > 1 and i < 3 }} instead)
 * the "in" filter has been removed ({{ a|in(b) }} should now be written {{ a in b }})

Changes:
 * added file and line to Twig_Error_Runtime exceptions thrown from Twig_Template
 * changed trans tag to accept any variable for the plural count
 * fixed sandbox mode (__toString() method check was not enforced if called implicitly from complex statements)
 * added the ** (power) operator
 * changed the algorithm used for parsing expressions
 * added the spaceless tag
 * removed trim_blocks option
 * added support for is*() methods for attributes (foo.bar now looks for foo->getBar() or foo->isBar())
 * changed all exceptions to extend Twig_Error
 * fixed unary expressions ({{ not(1 or 0) }})
 * fixed child templates (with an extend tag) that uses one or more imports
 * added support for {{ 1 not in [2, 3] }} (more readable than the current {{ not (1 in [2, 3]) }})
 * escaping has been rewritten
 * the implementation of template inheritance has been rewritten
   (blocks can now be called individually and still work with inheritance)
 * fixed error handling for if tag when a syntax error occurs within a subparse process
 * added a way to implement custom logic for resolving token parsers given a tag name
 * fixed js escaper to be stricter (now uses a whilelist-based js escaper)
 * added the following filers: "constant", "trans", "replace", "json_encode"
 * added a "constant" test
 * fixed objects with __toString() not being autoescaped
 * fixed subscript expressions when calling __call() (methods now keep the case)
 * added "test" feature (accessible via the "is" operator)
 * removed the debug tag (should be done in an extension)
 * fixed trans tag when no vars are used in plural form
 * fixed race condition when writing template cache
 * added the special _charset variable to reference the current charset
 * added the special _context variable to reference the current context
 * renamed self to _self (to avoid conflict)
 * fixed Twig_Template::getAttribute() for protected properties

* 0.9.8 (2010-06-28)

Backward incompatibilities:
 * the trans tag plural count is now attached to the plural tag:
    old: `{% trans count %}...{% plural %}...{% endtrans %}`
    new: `{% trans %}...{% plural count %}...{% endtrans %}`

 * added a way to translate strings coming from a variable ({% trans var %})
 * fixed trans tag when used with the Escaper extension
 * fixed default cache umask
 * removed Twig_Template instances from the debug tag output
 * fixed objects with __isset() defined
 * fixed set tag when used with a capture
 * fixed type hinting for Twig_Environment::addFilter() method

* 0.9.7 (2010-06-12)

Backward incompatibilities:
 * changed 'as' to '=' for the set tag ({% set title as "Title" %} must now be {% set title = "Title" %})
 * removed the sandboxed attribute of the include tag (use the new sandbox tag instead)
 * refactored the Node system (if you have custom nodes, you will have to update them to use the new API)

 * added self as a special variable that refers to the current template (useful for importing macros from the current template)
 * added Twig_Template instance support to the include tag
 * added support for dynamic and conditional inheritance ({% extends some_var %} and {% extends standalone ? "minimum" : "base" %})
 * added a grammar sub-framework to ease the creation of custom tags
 * fixed the for tag for large arrays (some loop variables are now only available for arrays and objects that implement the Countable interface)
 * removed the Twig_Resource::resolveMissingFilter() method
 * fixed the filter tag which did not apply filtering to included files
 * added a bunch of unit tests
 * added a bunch of phpdoc
 * added a sandbox tag in the sandbox extension
 * changed the date filter to support any date format supported by DateTime
 * added strict_variable setting to throw an exception when an invalid variable is used in a template (disabled by default)
 * added the lexer, parser, and compiler as arguments to the Twig_Environment constructor
 * changed the cache option to only accepts an explicit path to a cache directory or false
 * added a way to add token parsers, filters, and visitors without creating an extension
 * added three interfaces: Twig_NodeInterface, Twig_TokenParserInterface, and Twig_FilterInterface
 * changed the generated code to match the new coding standards
 * fixed sandbox mode (__toString() method check was not enforced if called implicitly from a simple statement like {{ article }})
 * added an exception when a child template has a non-empty body (as it is always ignored when rendering)

* 0.9.6 (2010-05-12)

 * fixed variables defined outside a loop and for which the value changes in a for loop
 * fixed the test suite for PHP 5.2 and older versions of PHPUnit
 * added support for __call() in expression resolution
 * fixed node visiting for macros (macros are now visited by visitors as any other node)
 * fixed nested block definitions with a parent call (rarely useful but nonetheless supported now)
 * added the cycle filter
 * fixed the Lexer when mbstring.func_overload is used with an mbstring.internal_encoding different from ASCII
 * added a long-syntax for the set tag ({% set foo %}...{% endset %})
 * unit tests are now powered by PHPUnit
 * added support for gettext via the `i18n` extension
 * fixed twig_capitalize_string_filter() and fixed twig_length_filter() when used with UTF-8 values
 * added a more useful exception if an if tag is not closed properly
 * added support for escaping strategy in the autoescape tag
 * fixed lexer when a template has a big chunk of text between/in a block

* 0.9.5 (2010-01-20)

As for any new release, don't forget to remove all cached templates after
upgrading.

If you have defined custom filters, you MUST upgrade them for this release. To
upgrade, replace "array" with "new Twig_Filter_Function", and replace the
environment constant by the "needs_environment" option:

  // before
  'even'   => array('twig_is_even_filter', false),
  'escape' => array('twig_escape_filter', true),

  // after
  'even'   => new Twig_Filter_Function('twig_is_even_filter'),
  'escape' => new Twig_Filter_Function('twig_escape_filter', array('needs_environment' => true)),

If you have created NodeTransformer classes, you will need to upgrade them to
the new interface (please note that the interface is not yet considered
stable).

 * fixed list nodes that did not extend the Twig_NodeListInterface
 * added the "without loop" option to the for tag (it disables the generation of the loop variable)
 * refactored node transformers to node visitors
 * fixed automatic-escaping for blocks
 * added a way to specify variables to pass to an included template
 * changed the automatic-escaping rules to be more sensible and more configurable in custom filters (the documentation lists all the rules)
 * improved the filter system to allow object methods to be used as filters
 * changed the Array and String loaders to actually make use of the cache mechanism
 * included the default filter function definitions in the extension class files directly (Core, Escaper)
 * added the // operator (like the floor() PHP function)
 * added the .. operator (as a syntactic sugar for the range filter when the step is 1)
 * added the in operator (as a syntactic sugar for the in filter)
 * added the following filters in the Core extension: in, range
 * added support for arrays (same behavior as in PHP, a mix between lists and dictionaries, arrays and hashes)
 * enhanced some error messages to provide better feedback in case of parsing errors

* 0.9.4 (2009-12-02)

If you have custom loaders, you MUST upgrade them for this release: The
Twig_Loader base class has been removed, and the Twig_LoaderInterface has also
been changed (see the source code for more information or the documentation).

 * added support for DateTime instances for the date filter
 * fixed loop.last when the array only has one item
 * made it possible to insert newlines in tag and variable blocks
 * fixed a bug when a literal '\n' were present in a template text
 * fixed bug when the filename of a template contains */
 * refactored loaders

* 0.9.3 (2009-11-11)

This release is NOT backward compatible with the previous releases.

  The loaders do not take the cache and autoReload arguments anymore. Instead,
  the Twig_Environment class has two new options: cache and auto_reload.
  Upgrading your code means changing this kind of code:

      $loader = new Twig_Loader_Filesystem('/path/to/templates', '/path/to/compilation_cache', true);
      $twig = new Twig_Environment($loader);

  to something like this:

      $loader = new Twig_Loader_Filesystem('/path/to/templates');
      $twig = new Twig_Environment($loader, array(
        'cache' => '/path/to/compilation_cache',
        'auto_reload' => true,
      ));

 * deprecated the "items" filter as it is not needed anymore
 * made cache and auto_reload options of Twig_Environment instead of arguments of Twig_Loader
 * optimized template loading speed
 * removed output when an error occurs in a template and render() is used
 * made major speed improvements for loops (up to 300% on even the smallest loops)
 * added properties as part of the sandbox mode
 * added public properties support (obj.item can now be the item property on the obj object)
 * extended set tag to support expression as value ({% set foo as 'foo' ~ 'bar' %} )
 * fixed bug when \ was used in HTML

* 0.9.2 (2009-10-29)

 * made some speed optimizations
 * changed the cache extension to .php
 * added a js escaping strategy
 * added support for short block tag
 * changed the filter tag to allow chained filters
 * made lexer more flexible as you can now change the default delimiters
 * added set tag
 * changed default directory permission when cache dir does not exist (more secure)
 * added macro support
 * changed filters first optional argument to be a Twig_Environment instance instead of a Twig_Template instance
 * made Twig_Autoloader::autoload() a static method
 * avoid writing template file if an error occurs
 * added $ escaping when outputting raw strings
 * enhanced some error messages to ease debugging
 * fixed empty cache files when the template contains an error

* 0.9.1 (2009-10-14)

  * fixed a bug in PHP 5.2.6
  * fixed numbers with one than one decimal
  * added support for method calls with arguments ({{ foo.bar('a', 43) }})
  * made small speed optimizations
  * made minor tweaks to allow better extensibility and flexibility

* 0.9.0 (2009-10-12)

 * Initial release<|MERGE_RESOLUTION|>--- conflicted
+++ resolved
@@ -1,12 +1,9 @@
 * 1.15.0 (2013-XX-XX)
 
-<<<<<<< HEAD
+ * added the round filter
  * fixed a bug that prevented the optimizers to be enabled/disabled selectively
  * fixed first and last filters for UTF-8 strings
  * added a source function to include the content of a template without rendering it
-=======
- * added the round filter
->>>>>>> ff4a7d29
  * fixed the C extension sandbox behavior when get or set is prepend to method name
 
 * 1.14.2 (2013-10-30)
