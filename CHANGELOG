--- conflicted
+++ resolved
@@ -1,4 +1,3 @@
-<<<<<<< HEAD
 # 3.1.2 (2020-XX-XX)
 
  * n/a
@@ -67,10 +66,7 @@
  * bumped minimum PHP version to 7.2
  * removed PSR-0 classes
 
-# 2.14.1 (2020-XX-XX)
-=======
 # 2.14.2 (2020-XX-XX)
->>>>>>> 4afea987
 
  * n/a
 
