<<<<<<< HEAD
# 3.2.1 (2021-XX-XX)

 * n/a

# 3.2.0 (2021-01-05)

 * Add the Cache extension in the "extra" repositories: "cache" tag
 * Add "registerUndefinedTokenParserCallback"
 * Mark built-in node visitors as @internal
 * Fix "odd" not working for negative numbers

# 3.1.1 (2020-10-27)

 * Fix "include(template_from_string())"

# 3.1.0 (2020-10-21)

 * Fix sandbox support when using "include(template_from_string())"
 * Make round brackets optional for one argument tests like "same as" or "divisible by"
 * Add support for ES2015 style object initialisation shortcut { a } is the same as { 'a': a }

# 3.0.5 (2020-08-05)

 * Fix twig_compare w.r.t. whitespace trimming
 * Fix sandbox not disabled if syntax error occurs within {% sandbox %} tag
 * Fix a regression when not using a space before an operator
 * Restrict callables to closures in filters
 * Allow trailing commas in argument lists (in calls as well as definitions)

# 3.0.4 (2020-07-05)

 * Fix comparison operators
 * Fix options not taken into account when using "Michelf\MarkdownExtra"
 * Fix "Twig\Extra\Intl\IntlExtension::getCountryName()" to accept "null" as a first argument
 * Throw exception in case non-Traversable data is passed to "filter"
 * Fix context optimization on PHP 7.4
 * Fix PHP 8 compatibility
 * Fix ambiguous syntax parsing

# 3.0.3 (2020-02-11)

 * Add a check to ensure that iconv() is defined

# 3.0.2 (2020-02-11)

 * Avoid exceptions when an intl resource is not found
 * Fix implementation of case-insensitivity for method names

# 3.0.1 (2019-12-28)

 * fixed Symfony 5.0 support for the HTML extra extension

# 3.0.0 (2019-11-15)

 * fixed number formatter in Intl extra extension when using a formatter prototype

# 3.0.0-BETA1 (2019-11-11)

 * removed the "if" condition support on the "for" tag
 * made the in, <, >, <=, >=, ==, and != operators more strict when comparing strings and integers/floats
 * removed the "filter" tag
 * added type hints everywhere
 * changed Environment::resolveTemplate() to always return a TemplateWrapper instance
 * removed Template::__toString()
 * removed Parser::isReservedMacroName()
 * removed SanboxedPrintNode
 * removed Node::setTemplateName()
 * made classes maked as "@final" final
 * removed InitRuntimeInterface, ExistsLoaderInterface, and SourceContextLoaderInterface
 * removed the "spaceless" tag
 * removed Twig\Environment::getBaseTemplateClass() and Twig\Environment::setBaseTemplateClass()
 * removed the "base_template_class" option on Twig\Environment
 * bumped minimum PHP version to 7.2
 * removed PSR-0 classes

# 2.15.0 (2021-XX-XX)
=======
# 2.14.2 (2021-XX-XX)
>>>>>>> 33a9f2ea

 * Fix "odd" not working for negative numbers

# 2.14.1 (2020-10-27)

* Fix "include(template_from_string())"

# 2.14.0 (2020-10-21)

 * Fix sandbox support when using "include(template_from_string())"
 * Make round brackets optional for one argument tests like "same as" or "divisible by"
 * Add support for ES2015 style object initialisation shortcut { a } is the same as { 'a': a }
 * Drop PHP 7.1 support

# 2.13.1 (2020-08-05)

 * Fix sandbox not disabled if syntax error occurs within {% sandbox %} tag
 * Fix a regression when not using a space before an operator
 * Restrict callables to closures in filters
 * Allow trailing commas in argument lists (in calls as well as definitions)

# 2.13.0 (2020-07-05)

 * Fix options not taken into account when using "Michelf\MarkdownExtra"
 * Fix "Twig\Extra\Intl\IntlExtension::getCountryName()" to accept "null" as a first argument
 * Drop support for PHP 7.0
 * Throw exception in case non-Traversable data is passed to "filter"
 * Fix context optimization on PHP 7.4
 * Fix PHP 8 compatibility
 * Fix ambiguous syntax parsing

# 2.12.5 (2020-02-11)

 * Add a check to ensure that iconv() is defined

# 2.12.4 (2020-02-11)

 * Avoid exceptions when an intl resource is not found
 * Fix implementation of case-insensitivity for method names

# 2.12.3 (2019-12-28)

 * fixed Symfony 5.0 support for the HTML extra extension
 * fixed number formatter in Intl extra extension when using a formatter prototype

# 2.12.2 (2019-11-11)

 * added supported for exponential numbers

# 2.12.1 (2019-10-17)

 * added the String extension in the "extra" repositories: "u" filter

# 2.12.0 (2019-10-05)

 * added the spaceship operator ("<=>"), useful when using an arrow function in the "sort" filter
 * added support for an "arrow" function on the "sort" filter
 * added the CssInliner extension in the "extra" repositories: "inline_css"
   filter
 * added the Inky extension in the "extra" repositories: "inky_to_html" filter
 * added Intl extension in the "extra" repositories: "country_name",
   "currency_name", "currency_symbol", "language_name", "locale_name",
   "timezone_name", "format_currency", "format_number",
   "format_*_number", "format_datetime", "format_date", and "format_time"
   filters, and the "country_timezones" function
 * added the Markdown extension in the "extra" repositories: "markdown_to_html",
   and "html_to_markdown" filters
 * added the HtmlExtension extension in the "extra" repositories: "date_uri"
   filter, and "html_classes" function
 * optimized "block('foo') ?? 'bar'"
 * fixed the empty test on Traversable instances
 * fixed array_key_exists() on objects
 * fixed cache when opcache is installed but disabled
 * fixed using macros in arrow functions
 * fixed split filter on edge case

# 2.11.3 (2019-06-18)

 * display partial output (PHP buffer) when an error occurs in debug mode
 * fixed the filter filter (allow the result to be used several times)
 * fixed macro auto-import when a template contains only macros

# 2.11.2 (2019-06-05)

 * fixed macro auto-import

# 2.11.1 (2019-06-04)

 * added support for "Twig\Markup" instances in the "in" test (again)
 * allowed string operators as variables names in assignments
 * fixed support for macros defined in parent templates

# 2.11.0 (2019-05-31)

 * added the possibility to register classes/interfaces as being safe for the escaper ("EscaperExtension::addSafeClass()")
 * deprecated CoreExtension::setEscaper() and CoreExtension::getEscapers() in favor of the same methods on EscaperExtension
 * macros are now auto-imported in the template they are defined (under the ``_self`` variable)
 * added support for macros on "is defined" tests
 * fixed macros "import" when using the same name in the parent and child templates
 * fixed recursive macros
 * macros imported "globally" in a template are now available in macros without re-importing them
 * fixed the "filter" filter when the argument is \Traversable but does not implement \Iterator (\SimpleXmlElement for instance)
 * fixed a PHP fatal error when calling a macro imported in a block in a nested block
 * fixed a PHP fatal error when calling a macro imported in the template in another macro
 * fixed wrong error message on "import" and "from"

# 2.10.0 (2019-05-14)

 * deprecated "if" conditions on "for" tags
 * added "filter", "map", and "reduce" filters (and support for arrow functions)
 * fixed partial output leak when a PHP fatal error occurs
 * optimized context access on PHP 7.4

# 2.9.0 (2019-04-28)

 * deprecated returning "false" to remove a Node from NodeVisitorInterface::leaveNode()
 * allowed Twig\NodeVisitor\NodeVisitorInterface::leaveNode() to return "null" instead of "false" (same meaning)
 * deprecated the "filter" tag (use the "apply" tag instead)
 * added the "apply" tag as a replacement for the "filter" tag
 * allowed Twig\Loader\FilesystemLoader::findTemplate() to return "null" instead of "false" (same meaning)
 * added support for "Twig\Markup" instances in the "in" test
 * fixed "import" when macros are stored in a template string
 * fixed Lexer when using custom options containing the # char
 * added template line number to twig_get_attribute()

# 2.8.1 (2019-04-16)

 * fixed EscaperNodeVisitor
 * deprecated passing a 3rd, 4th, and 5th arguments to the Sandbox exception classes
 * deprecated Node::setTemplateName() in favor of Node::setSourceContext()

# 2.8.0 (2019-04-16)

 * added Traversable support for the length filter
 * fixed some wrong location in error messages
 * made exception creation faster
 * made escaping on ternary expressions (?: and ??) more fine-grained
 * added the possibility to give a nice name to string templates (template_from_string function)
 * fixed the "with" behavior to always include the globals (for consistency with the "include" and "embed" tags)
 * fixed "include" with "ignore missing" when an error loading occurs in the included template
 * added support for a new whitespace trimming option ({%~ ~%}, {{~ ~}}, {#~ ~#})
 * added the "column" filter

# 2.7.4 (2019-03-23)

 * fixed variadic support
 * fixed CheckToStringNode implementation (broken when a function/filter is variadic)

# 2.7.3 (2019-03-21)

 * fixed the spaceless filter so that it behaves like the spaceless tag
 * fixed BC break on Environment::resolveTemplate()
 * allowed Traversable objects to be used in the "with" tag
 * allowed Traversable objects to be used in the "with" tag
 * allowed Traversable objects to be used in the "with" argument of the "include" and "embed" tags

# 2.7.2 (2019-03-12)

 * added TemplateWrapper::getTemplateName()

# 2.7.1 (2019-03-12)

 * fixed class aliases

# 2.7.0 (2019-03-12)

 * fixed sandbox security issue (under some circumstances, calling the
   __toString() method on an object was possible even if not allowed by the
   security policy)
 * fixed batch filter clobbers array keys when fill parameter is used
 * added preserveKeys support for the batch filter
 * fixed "embed" support when used from "template_from_string"
 * deprecated passing a Twig\Template to Twig\Environment::load()/Twig\Environment::resolveTemplate()
 * added the possibility to pass a TemplateWrapper to Twig\Environment::load()
 * marked Twig\Environment::getTemplateClass() as internal (implementation detail)
 * improved the performance of the sandbox
 * deprecated the spaceless tag
 * added a spaceless filter
 * added max value to the "random" function
 * deprecated Twig\Extension\InitRuntimeInterface
 * deprecated Twig\Loader\ExistsLoaderInterface
 * deprecated PSR-0 classes in favor of namespaced ones
 * made namespace classes the default classes (PSR-0 ones are aliases now)
 * added Twig\Loader\ChainLoader::getLoaders()
 * removed duplicated directory separator in FilesystemLoader
 * deprecated the "base_template_class" option on Twig\Environment
 * deprecated the Twig\Environment::getBaseTemplateClass() and
   Twig\Environment::setBaseTemplateClass() methods
 * changed internal code to use the namespaced classes as much as possible
 * deprecated Twig_Parser::isReservedMacroName()

# 2.6.2 (2019-01-14)

 * fixed regression (key exists check for non ArrayObject objects)

# 2.6.1 (2019-01-14)

 * fixed ArrayObject access with a null value
 * fixed embedded templates starting with a BOM
 * fixed using a Twig_TemplateWrapper instance as an argument to extends
 * fixed error location when calling an undefined block
 * deprecated passing a string as a source on Twig_Error
 * switched generated code to use the PHP short array notation
 * fixed float representation in compiled templates
 * added a second argument to the join filter (last separator configuration)

# 2.6.0 (2018-12-16)

 * made sure twig_include returns a string
 * fixed multi-byte UFT-8 in escape('html_attr')
 * added the "deprecated" tag
 * added support for dynamically named tests
 * fixed GlobalsInterface extended class
 * fixed filesystem loader throwing an exception instead of returning false

# 2.5.0 (2018-07-13)

 * deprecated using the spaceless tag at the root level of a child template (noop anyway)
 * deprecated the possibility to define a block in a non-capturing block in a child template
 * added the Symfony ctype polyfill as a dependency
 * fixed reporting the proper location for errors compiled in templates
 * fixed the error handling for the optimized extension-based function calls
 * ensured that syntax errors are triggered with the right line
 * "js" filter now produces valid JSON

# 2.4.8 (2018-04-02)

 * fixed a regression when using the "default" filter or the "defined" test on non-existing arrays

# 2.4.7 (2018-03-20)

 * optimized runtime performance
 * optimized parser performance by inlining the constant values
 * fixed block names unicity
 * fixed counting children of SimpleXMLElement objects
 * added missing else clause to avoid infinite loops
 * fixed .. (range operator) in sandbox policy

# 2.4.6 (2018-03-03)

 * fixed a regression in the way the profiler is registered in templates

# 2.4.5 (2018-03-02)

 * optimized the performance of calling an extension method at runtime
 * optimized the performance of the dot operator for array and method calls
 * added an exception when using "===" instead of "same as"
 * fixed possible array to string conversion concealing actual error
 * made variable names deterministic in compiled templates
 * fixed length filter when passing an instance of IteratorAggregate
 * fixed Environment::resolveTemplate to accept instances of TemplateWrapper

# 2.4.4 (2017-09-27)

 * added Twig_Profiler_Profile::reset()
 * fixed use TokenParser to return an empty Node
 * added RuntimeExtensionInterface
 * added circular reference detection when loading templates
 * added support for runtime loaders in IntegrationTestCase
 * fixed deprecation when using Twig_Profiler_Dumper_Html
 * removed @final from Twig_Profiler_Dumper_Text

# 2.4.3 (2017-06-07)

 * fixed namespaces introduction

# 2.4.2 (2017-06-05)

 * fixed namespaces introduction

# 2.4.1 (2017-06-05)

 * fixed namespaces introduction

# 2.4.0 (2017-06-05)

 * added support for PHPUnit 6 when testing extensions
 * fixed PHP 7.2 compatibility
 * fixed template name generation in Twig_Environment::createTemplate()
 * removed final tag on Twig_TokenParser_Include
 * dropped HHVM support
 * added namespaced aliases for all (non-deprecated) classes and interfaces
 * marked Twig_Filter, Twig_Function, Twig_Test, Twig_Node_Module and Twig_Profiler_Profile as final via the @final annotation

# 2.3.2 (2017-04-20)

 * fixed edge case in the method cache for Twig attributes

# 2.3.1 (2017-04-18)

 * fixed the empty() test

# 2.3.0 (2017-03-22)

 * fixed a race condition handling when writing cache files
 * "length" filter now returns string length when applied to an object that does
   not implement \Countable but provides __toString()
 * "empty" test will now consider the return value of the __toString() method for
   objects implement __toString() but not \Countable
 * fixed JS escaping for unicode characters with higher code points
 * added error message when calling `parent()` in a block that doesn't exist in the parent template

# 2.2.0 (2017-02-26)

 * added a PSR-11 compatible runtime loader
 * added `side` argument to `trim` to allow left or right trimming only.

# 2.1.0 (2017-01-11)

 * fixed twig_get_attribute()
 * added Twig_NodeCaptureInterface for nodes that capture all output

# 2.0.0 (2017-01-05)

 * removed the C extension
 * moved Twig_Environment::getAttribute() to twig_get_attribute()
 * removed Twig_Environment::getLexer(), Twig_Environment::getParser(), Twig_Environment::getCompiler()
 * removed Twig_Compiler::getFilename()
 * added hasser support in Twig_Template::getAttribute()
 * sped up the json_encode filter
 * removed reserved macro names; all names can be used as macro
 * removed Twig_Template::getEnvironment()
 * changed _self variable to return the current template name
 * made the loader a required argument of Twig_Environment constructor
 * removed Twig_Environment::clearTemplateCache()
 * removed Twig_Autoloader (use Composer instead)
 * removed `true` as an equivalent to `html` for the auto-escaping strategy
 * removed pre-1.8 autoescape tag syntax
 * dropped support for PHP 5.x
 * removed the ability to register a global variable after the runtime or the extensions have been initialized
 * improved the performance of the filesystem loader
 * removed features that were deprecated in 1.x

# 1.44.3 (2021-XX-XX)

 * n/a

# 1.44.2 (2021-01-05)

 * Fix "odd" not working for negative numbers

# 1.44.1 (2020-10-27)

 * Fix "include(template_from_string())"

# 1.44.0 (2020-10-21)

 * Remove implicit dependency on ext/iconv in JS escaper
 * Fix sandbox support when using "include(template_from_string())"
 * Make round brackets optional for one argument tests like "same as" or "divisible by"
 * Add support for ES2015 style object initialisation shortcut { a } is the same as { 'a': a }
 * Fix filter(), map(), and reduce() to throw a RuntimeError instead of a PHP TypeError
 * Drop PHP 7.1 support

# 1.43.1 (2020-08-05)

 * Fix sandbox not disabled if syntax error occurs within {% sandbox %} tag
 * Fix a regression when not using a space before an operator
 * Restrict callables to closures in filters
 * Allow trailing commas in argument lists (in calls as well as definitions)

# 1.43.0 (2020-07-05)

 * Throw exception in case non-Traversable data is passed to "filter"
 * Fix context optimization on PHP 7.4
 * Fix PHP 8 compatibility
 * Drop PHP 5.5 5.6, and 7.0 support
 * Fix ambiguous syntax parsing
 * In sandbox, the `filter`, `map` and `reduce` filters require Closures in `arrow` parameter

# 1.42.5 (2020-02-11)

 * Fix implementation of case-insensitivity for method names

# 1.42.4 (2019-11-11)

 * optimized "block('foo') ?? 'bar"
 * added supported for exponential numbers

# 1.42.3 (2019-08-24)

 * fixed the "split" filter when the delimiter is "0"
 * fixed the "empty" test on Traversable instances
 * fixed cache when opcache is installed but disabled
 * fixed PHP 7.4 compatibility
 * bumped the minimal PHP version to 5.5

# 1.42.2 (2019-06-18)

 * Display partial output (PHP buffer) when an error occurs in debug mode

# 1.42.1 (2019-06-04)

 * added support for "Twig\Markup" instances in the "in" test (again)
 * allowed string operators as variables names in assignments

# 1.42.0 (2019-05-31)

 * fixed the "filter" filter when the argument is \Traversable but does not implement \Iterator (\SimpleXmlElement for instance)
 * fixed a PHP fatal error when calling a macro imported in a block in a nested block
 * fixed a PHP fatal error when calling a macro imported in the template in another macro
 * fixed wrong error message on "import" and "from"

# 1.41.0 (2019-05-14)

 * fixed support for PHP 7.4
 * added "filter", "map", and "reduce" filters (and support for arrow functions)
 * fixed partial output leak when a PHP fatal error occurs
 * optimized context access on PHP 7.4

# 1.40.1 (2019-04-29)

# fixed regression in NodeTraverser

# 1.40.0 (2019-04-28)

 * allowed Twig\NodeVisitor\NodeVisitorInterface::leaveNode() to return "null" instead of "false" (same meaning)
 * added the "apply" tag as a replacement for the "filter" tag
 * allowed Twig\Loader\FilesystemLoader::findTemplate() to return "null" instead of "false" (same meaning)
 * added support for "Twig\Markup" instances in the "in" test
 * fixed Lexer when using custom options containing the # char
 * fixed "import" when macros are stored in a template string

# 1.39.1 (2019-04-16)

 * fixed EscaperNodeVisitor

# 1.39.0 (2019-04-16)

 * added Traversable support for the length filter
 * fixed some wrong location in error messages
 * made exception creation faster
 * made escaping on ternary expressions (?: and ??) more fine-grained
 * added the possibility to give a nice name to string templates (template_from_string function)
 * fixed the "with" behavior to always include the globals (for consistency with the "include" and "embed" tags)
 * fixed "include" with "ignore missing" when an error loading occurs in the included template
 * added support for a new whitespace trimming option ({%~ ~%}, {{~ ~}}, {#~ ~#})

# 1.38.4 (2019-03-23)

 * fixed CheckToStringNode implementation (broken when a function/filter is variadic)

# 1.38.3 (2019-03-21)

 * fixed the spaceless filter so that it behaves like the spaceless tag
 * fixed BC break on Environment::resolveTemplate()
 * fixed the bundled Autoloader to also load namespaced classes
 * allowed Traversable objects to be used in the "with" tag
 * allowed Traversable objects to be used in the "with" argument of the "include" and "embed" tags

# 1.38.2 (2019-03-12)

 * added TemplateWrapper::getTemplateName()

# 1.38.1 (2019-03-12)

 * fixed class aliases

# 1.38.0 (2019-03-12)

 * fixed sandbox security issue (under some circumstances, calling the
   __toString() method on an object was possible even if not allowed by the
   security policy)
 * fixed batch filter clobbers array keys when fill parameter is used
 * added preserveKeys support for the batch filter
 * fixed "embed" support when used from "template_from_string"
 * added the possibility to pass a TemplateWrapper to Twig\Environment::load()
 * improved the performance of the sandbox
 * added a spaceless filter
 * added max value to the "random" function
 * made namespace classes the default classes (PSR-0 ones are aliases now)
 * removed duplicated directory separator in FilesystemLoader
 * added Twig\Loader\ChainLoader::getLoaders()
 * changed internal code to use the namespaced classes as much as possible

# 1.37.1 (2019-01-14)

 * fixed regression (key exists check for non ArrayObject objects)
 * fixed logic in TemplateWrapper

# 1.37.0 (2019-01-14)

 * fixed ArrayObject access with a null value
 * fixed embedded templates starting with a BOM
 * fixed using a Twig_TemplateWrapper instance as an argument to extends
 * switched generated code to use the PHP short array notation
 * dropped PHP 5.3 support
 * fixed float representation in compiled templates
 * added a second argument to the join filter (last separator configuration)

# 1.36.0 (2018-12-16)

 * made sure twig_include returns a string
 * fixed multi-byte UFT-8 in escape('html_attr')
 * added the "deprecated" tag
 * added support for dynamically named tests
 * fixed GlobalsInterface extended class
 * fixed filesystem loader throwing an exception instead of returning false

# 1.35.4 (2018-07-13)

 * ensured that syntax errors are triggered with the right line
 * added the Symfony ctype polyfill as a dependency
 * "js" filter now produces valid JSON

# 1.35.3 (2018-03-20)

 * fixed block names unicity
 * fixed counting children of SimpleXMLElement objects
 * added missing else clause to avoid infinite loops
 * fixed .. (range operator) in sandbox policy

# 1.35.2 (2018-03-03)

 * fixed a regression in the way the profiler is registered in templates

# 1.35.1 (2018-03-02)

 * added an exception when using "===" instead of "same as"
 * fixed possible array to string conversion concealing actual error
 * made variable names deterministic in compiled templates
 * fixed length filter when passing an instance of IteratorAggregate
 * fixed Environment::resolveTemplate to accept instances of TemplateWrapper

# 1.35.0 (2017-09-27)

 * added Twig_Profiler_Profile::reset()
 * fixed use TokenParser to return an empty Node
 * added RuntimeExtensionInterface
 * added circular reference detection when loading templates

# 1.34.4 (2017-07-04)

 * added support for runtime loaders in IntegrationTestCase
 * fixed deprecation when using Twig_Profiler_Dumper_Html

# 1.34.3 (2017-06-07)

 * fixed namespaces introduction

# 1.34.2 (2017-06-05)

 * fixed namespaces introduction

# 1.34.1 (2017-06-05)

 * fixed namespaces introduction

# 1.34.0 (2017-06-05)

 * added support for PHPUnit 6 when testing extensions
 * fixed PHP 7.2 compatibility
 * fixed template name generation in Twig_Environment::createTemplate()
 * removed final tag on Twig_TokenParser_Include
 * added namespaced aliases for all (non-deprecated) classes and interfaces
 * dropped HHVM support
 * dropped PHP 5.2 support

# 1.33.2 (2017-04-20)

 * fixed edge case in the method cache for Twig attributes

# 1.33.1 (2017-04-18)

 * fixed the empty() test

# 1.33.0 (2017-03-22)

 * fixed a race condition handling when writing cache files
 * "length" filter now returns string length when applied to an object that does
   not implement \Countable but provides __toString()
 * "empty" test will now consider the return value of the __toString() method for
   objects implement __toString() but not \Countable
 * fixed JS escaping for unicode characters with higher code points

# 1.32.0 (2017-02-26)

 * fixed deprecation notice in Twig_Util_DeprecationCollector
 * added a PSR-11 compatible runtime loader
 * added `side` argument to `trim` to allow left or right trimming only.

# 1.31.0 (2017-01-11)

 * added Twig_NodeCaptureInterface for nodes that capture all output
 * fixed marking the environment as initialized too early
 * fixed C89 compat for the C extension
 * turned fatal error into exception when a previously generated cache is corrupted
 * fixed offline cache warm-ups for embedded templates

# 1.30.0 (2016-12-23)

 * added Twig_FactoryRuntimeLoader
 * deprecated function/test/filter/tag overriding
 * deprecated the "disable_c_ext" attribute on Twig_Node_Expression_GetAttr

# 1.29.0 (2016-12-13)

 * fixed sandbox being left enabled if an exception is thrown while rendering
 * marked some classes as being final (via @final)
 * made Twig_Error report real source path when possible
 * added support for {{ _self }} to provide an upgrade path from 1.x to 2.0 (replaces {{ _self.templateName }})
 * deprecated silent display of undefined blocks
 * deprecated support for mbstring.func_overload != 0

# 1.28.2 (2016-11-23)

 * fixed precedence between getFoo() and isFoo() in Twig_Template::getAttribute()
 * improved a deprecation message

# 1.28.1 (2016-11-18)

 * fixed block() function when used with a template argument

# 1.28.0 (2016-11-17)

 * added support for the PHP 7 null coalescing operator for the ?? Twig implementation
 * exposed a way to access template data and methods in a portable way
 * changed context access to use the PHP 7 null coalescing operator when available
 * added the "with" tag
 * added support for a custom template on the block() function
 * added "is defined" support for block() and constant()
 * optimized the way attributes are fetched

# 1.27.0 (2016-10-25)

 * deprecated Twig_Parser::getEnvironment()
 * deprecated Twig_Parser::addHandler() and Twig_Parser::addNodeVisitor()
 * deprecated Twig_Compiler::addIndentation()
 * fixed regression when registering two extensions having the same class name
 * deprecated Twig_LoaderInterface::getSource() (implement Twig_SourceContextLoaderInterface instead)
 * fixed the filesystem loader with relative paths
 * deprecated Twig_Node::getLine() in favor of Twig_Node::getTemplateLine()
 * deprecated Twig_Template::getSource() in favor of Twig_Template::getSourceContext()
 * deprecated Twig_Node::getFilename() in favor of Twig_Node::getTemplateName()
 * deprecated the "filename" escaping strategy (use "name" instead)
 * added Twig_Source to hold information about the original template
 * deprecated Twig_Error::getTemplateFile() and Twig_Error::setTemplateFile() in favor of Twig_Error::getTemplateName() and Twig_Error::setTemplateName()
 * deprecated Parser::getFilename()
 * fixed template paths when a template name contains a protocol like vfs://
 * improved debugging with Twig_Sandbox_SecurityError exceptions for disallowed methods and properties

# 1.26.1 (2016-10-05)

 * removed template source code from generated template classes when debug is disabled
 * fixed default implementation of Twig_Template::getDebugInfo() for better BC
 * fixed regression on static calls for functions/filters/tests

# 1.26.0 (2016-10-02)

 * added template cache invalidation based on more environment options
 * added a missing deprecation notice
 * fixed template paths when a template is stored in a PHAR file
 * allowed filters/functions/tests implementation to use a different class than the extension they belong to
 * deprecated Twig_ExtensionInterface::getName()

# 1.25.0 (2016-09-21)

 * changed the way we store template source in template classes
 * removed usage of realpath in cache keys
 * fixed Twig cache sharing when used with different versions of PHP
 * removed embed parent workaround for simple use cases
 * deprecated the ability to store non Node instances in Node::$nodes
 * deprecated Twig_Environment::getLexer(), Twig_Environment::getParser(), Twig_Environment::getCompiler()
 * deprecated Twig_Compiler::getFilename()

# 1.24.2 (2016-09-01)

 * fixed static callables
 * fixed a potential PHP warning when loading the cache
 * fixed a case where the autoescaping does not work as expected

# 1.24.1 (2016-05-30)

 * fixed reserved keywords (forbids true, false, null and none keywords for variables names)
 * fixed support for PHP7 (Throwable support)
 * marked the following methods as being internals on Twig_Environment:
   getFunctions(), getFilters(), getTests(), getFunction(), getFilter(), getTest(),
   getTokenParsers(), getTags(), getNodeVisitors(), getUnaryOperators(), getBinaryOperators(),
   getFunctions(), getFilters(), getGlobals(), initGlobals(), initExtensions(), and initExtension()

# 1.24.0 (2016-01-25)

 * adding support for the ?? operator
 * fixed the defined test when used on a constant, a map, or a sequence
 * undeprecated _self (should only be used to get the template name, not the template instance)
 * fixed parsing on PHP7

# 1.23.3 (2016-01-11)

 * fixed typo

# 1.23.2 (2015-01-11)

 * added versions in deprecated messages
 * made file cache tolerant for trailing (back)slashes on directory configuration
 * deprecated unused Twig_Node_Expression_ExtensionReference class

# 1.23.1 (2015-11-05)

 * fixed some exception messages which triggered PHP warnings
 * fixed BC on Twig_Test_NodeTestCase

# 1.23.0 (2015-10-29)

 * deprecated the possibility to override an extension by registering another one with the same name
 * deprecated Twig_ExtensionInterface::getGlobals() (added Twig_Extension_GlobalsInterface for BC)
 * deprecated Twig_ExtensionInterface::initRuntime() (added Twig_Extension_InitRuntimeInterface for BC)
 * deprecated Twig_Environment::computeAlternatives()

# 1.22.3 (2015-10-13)

 * fixed regression when using null as a cache strategy
 * improved performance when checking template freshness
 * fixed warnings when loaded templates do not exist
 * fixed template class name generation to prevent possible collisions
 * fixed logic for custom escapers to call them even on integers and null values
 * changed template cache names to take into account the Twig C extension

# 1.22.2 (2015-09-22)

 * fixed a race condition in template loading

# 1.22.1 (2015-09-15)

 * fixed regression in template_from_string

# 1.22.0 (2015-09-13)

 * made Twig_Test_IntegrationTestCase more flexible
 * added an option to force PHP bytecode invalidation when writing a compiled template into the cache
 * fixed the profiler duration for the root node
 * changed template cache names to take into account enabled extensions
 * deprecated Twig_Environment::clearCacheFiles(), Twig_Environment::getCacheFilename(),
   Twig_Environment::writeCacheFile(), and Twig_Environment::getTemplateClassPrefix()
 * added a way to override the filesystem template cache system
 * added a way to get the original template source from Twig_Template

# 1.21.2 (2015-09-09)

 * fixed variable names for the deprecation triggering code
 * fixed escaping strategy detection based on filename
 * added Traversable support for replace, merge, and sort
 * deprecated support for character by character replacement for the "replace" filter

# 1.21.1 (2015-08-26)

 * fixed regression when using the deprecated Twig_Test_* classes

# 1.21.0 (2015-08-24)

 * added deprecation notices for deprecated features
 * added a deprecation "framework" for filters/functions/tests and test fixtures

# 1.20.0 (2015-08-12)

 * forbid access to the Twig environment from templates and internal parts of Twig_Template
 * fixed limited RCEs when in sandbox mode
 * deprecated Twig_Template::getEnvironment()
 * deprecated the _self variable for usage outside of the from and import tags
 * added Twig_BaseNodeVisitor to ease the compatibility of node visitors
   between 1.x and 2.x

# 1.19.0 (2015-07-31)

 * fixed wrong error message when including an undefined template in a child template
 * added support for variadic filters, functions, and tests
 * added support for extra positional arguments in macros
 * added ignore_missing flag to the source function
 * fixed batch filter with zero items
 * deprecated Twig_Environment::clearTemplateCache()
 * fixed sandbox disabling when using the include function

# 1.18.2 (2015-06-06)

 * fixed template/line guessing in exceptions for nested templates
 * optimized the number of inodes and the size of realpath cache when using the cache

# 1.18.1 (2015-04-19)

 * fixed memory leaks in the C extension
 * deprecated Twig_Loader_String
 * fixed the slice filter when used with a SimpleXMLElement object
 * fixed filesystem loader when trying to load non-files (like directories)

# 1.18.0 (2015-01-25)

 * fixed some error messages where the line was wrong (unknown variables or argument names)
 * added a new way to customize the main Module node (via empty nodes)
 * added Twig_Environment::createTemplate() to create a template from a string
 * added a profiler
 * fixed filesystem loader cache when different file paths are used for the same template

# 1.17.0 (2015-01-14)

 * added a 'filename' autoescaping strategy, which dynamically chooses the
   autoescaping strategy for a template based on template file extension.

# 1.16.3 (2014-12-25)

 * fixed regression for dynamic parent templates
 * fixed cache management with statcache
 * fixed a regression in the slice filter

# 1.16.2 (2014-10-17)

 * fixed timezone on dates as strings
 * fixed 2-words test names when a custom node class is not used
 * fixed macros when using an argument named like a PHP super global (like GET or POST)
 * fixed date_modify when working with DateTimeImmutable
 * optimized for loops
 * fixed multi-byte characters handling in the split filter
 * fixed a regression in the in operator
 * fixed a regression in the slice filter

# 1.16.1 (2014-10-10)

 * improved error reporting in a sandboxed template
 * fixed missing error file/line information under certain circumstances
 * fixed wrong error line number in some error messages
 * fixed the in operator to use strict comparisons
 * sped up the slice filter
 * fixed for mb function overload mb_substr acting different
 * fixed the attribute() function when passing a variable for the arguments

# 1.16.0 (2014-07-05)

 * changed url_encode to always encode according to RFC 3986
 * fixed inheritance in a 'use'-hierarchy
 * removed the __toString policy check when the sandbox is disabled
 * fixed recursively calling blocks in templates with inheritance

# 1.15.1 (2014-02-13)

 * fixed the conversion of the special '0000-00-00 00:00' date
 * added an error message when trying to import an undefined block from a trait
 * fixed a C extension crash when accessing defined but uninitialized property.

# 1.15.0 (2013-12-06)

 * made ignoreStrictCheck in Template::getAttribute() works with __call() methods throwing BadMethodCallException
 * added min and max functions
 * added the round filter
 * fixed a bug that prevented the optimizers to be enabled/disabled selectively
 * fixed first and last filters for UTF-8 strings
 * added a source function to include the content of a template without rendering it
 * fixed the C extension sandbox behavior when get or set is prepend to method name

# 1.14.2 (2013-10-30)

 * fixed error filename/line when an error occurs in an included file
 * allowed operators that contain whitespaces to have more than one whitespace
 * allowed tests to be made of 1 or 2 words (like "same as" or "divisible by")

# 1.14.1 (2013-10-15)

 * made it possible to use named operators as variables
 * fixed the possibility to have a variable named 'matches'
 * added support for PHP 5.5 DateTimeInterface

# 1.14.0 (2013-10-03)

 * fixed usage of the html_attr escaping strategy to avoid double-escaping with the html strategy
 * added new operators: ends with, starts with, and matches
 * fixed some compatibility issues with HHVM
 * added a way to add custom escaping strategies
 * fixed the C extension compilation on Windows
 * fixed the batch filter when using a fill argument with an exact match of elements to batch
 * fixed the filesystem loader cache when a template name exists in several namespaces
 * fixed template_from_string when the template includes or extends other ones
 * fixed a crash of the C extension on an edge case

# 1.13.2 (2013-08-03)

 * fixed the error line number for an error occurs in and embedded template
 * fixed crashes of the C extension on some edge cases

# 1.13.1 (2013-06-06)

 * added the possibility to ignore the filesystem constructor argument in Twig_Loader_Filesystem
 * fixed Twig_Loader_Chain::exists() for a loader which implements Twig_ExistsLoaderInterface
 * adjusted backtrace call to reduce memory usage when an error occurs
 * added support for object instances as the second argument of the constant test
 * fixed the include function when used in an assignment

# 1.13.0 (2013-05-10)

 * fixed getting a numeric-like item on a variable ('09' for instance)
 * fixed getting a boolean or float key on an array, so it is consistent with PHP's array access:
   `{{ array[false] }}` behaves the same as `echo $array[false];` (equals `$array[0]`)
 * made the escape filter 20% faster for happy path (escaping string for html with UTF-8)
 * changed ☃ to § in tests
 * enforced usage of named arguments after positional ones

# 1.12.3 (2013-04-08)

 * fixed a security issue in the filesystem loader where it was possible to include a template one
   level above the configured path
 * fixed fatal error that should be an exception when adding a filter/function/test too late
 * added a batch filter
 * added support for encoding an array as query string in the url_encode filter

# 1.12.2 (2013-02-09)

 * fixed the timezone used by the date filter and function when the given date contains a timezone (like 2010-01-28T15:00:00+02:00)
 * fixed globals when getGlobals is called early on
 * added the first and last filter

# 1.12.1 (2013-01-15)

 * added support for object instances as the second argument of the constant function
 * relaxed globals management to avoid a BC break
 * added support for {{ some_string[:2] }}

# 1.12.0 (2013-01-08)

 * added verbatim as an alias for the raw tag to avoid confusion with the raw filter
 * fixed registration of tests and functions as anonymous functions
 * fixed globals management

# 1.12.0-RC1 (2012-12-29)

 * added an include function (does the same as the include tag but in a more flexible way)
 * added the ability to use any PHP callable to define filters, functions, and tests
 * added a syntax error when using a loop variable that is not defined
 * added the ability to set default values for macro arguments
 * added support for named arguments for filters, tests, and functions
 * moved filters/functions/tests syntax errors to the parser
 * added support for extended ternary operator syntaxes

# 1.11.1 (2012-11-11)

 * fixed debug info line numbering (was off by 2)
 * fixed escaping when calling a macro inside another one (regression introduced in 1.9.1)
 * optimized variable access on PHP 5.4
 * fixed a crash of the C extension when an exception was thrown from a macro called without being imported (using _self.XXX)

# 1.11.0 (2012-11-07)

 * fixed macro compilation when a variable name is a PHP reserved keyword
 * changed the date filter behavior to always apply the default timezone, except if false is passed as the timezone
 * fixed bitwise operator precedences
 * added the template_from_string function
 * fixed default timezone usage for the date function
 * optimized the way Twig exceptions are managed (to make them faster)
 * added Twig_ExistsLoaderInterface (implementing this interface in your loader make the chain loader much faster)

# 1.10.3 (2012-10-19)

 * fixed wrong template location in some error messages
 * reverted a BC break introduced in 1.10.2
 * added a split filter

# 1.10.2 (2012-10-15)

 * fixed macro calls on PHP 5.4

# 1.10.1 (2012-10-15)

 * made a speed optimization to macro calls when imported via the "import" tag
 * fixed C extension compilation on Windows
 * fixed a segfault in the C extension when using DateTime objects

# 1.10.0 (2012-09-28)

 * extracted functional tests framework to make it reusable for third-party extensions
 * added namespaced templates support in Twig_Loader_Filesystem
 * added Twig_Loader_Filesystem::prependPath()
 * fixed an error when a token parser pass a closure as a test to the subparse() method

# 1.9.2 (2012-08-25)

 * fixed the in operator for objects that contain circular references
 * fixed the C extension when accessing a public property of an object implementing the \ArrayAccess interface

# 1.9.1 (2012-07-22)

 * optimized macro calls when auto-escaping is on
 * fixed wrong parent class for Twig_Function_Node
 * made Twig_Loader_Chain more explicit about problems

# 1.9.0 (2012-07-13)

 * made the parsing independent of the template loaders
 * fixed exception trace when an error occurs when rendering a child template
 * added escaping strategies for CSS, URL, and HTML attributes
 * fixed nested embed tag calls
 * added the date_modify filter

# 1.8.3 (2012-06-17)

 * fixed paths in the filesystem loader when passing a path that ends with a slash or a backslash
 * fixed escaping when a project defines a function named html or js
 * fixed chmod mode to apply the umask correctly

# 1.8.2 (2012-05-30)

 * added the abs filter
 * fixed a regression when using a number in template attributes
 * fixed compiler when mbstring.func_overload is set to 2
 * fixed DateTimeZone support in date filter

# 1.8.1 (2012-05-17)

 * fixed a regression when dealing with SimpleXMLElement instances in templates
 * fixed "is_safe" value for the "dump" function when "html_errors" is not defined in php.ini
 * switched to use mbstring whenever possible instead of iconv (you might need to update your encoding as mbstring and iconv encoding names sometimes differ)

# 1.8.0 (2012-05-08)

 * enforced interface when adding tests, filters, functions, and node visitors from extensions
 * fixed a side-effect of the date filter where the timezone might be changed
 * simplified usage of the autoescape tag; the only (optional) argument is now the escaping strategy or false (with a BC layer)
 * added a way to dynamically change the auto-escaping strategy according to the template "filename"
 * changed the autoescape option to also accept a supported escaping strategy (for BC, true is equivalent to html)
 * added an embed tag

# 1.7.0 (2012-04-24)

 * fixed a PHP warning when using CIFS
 * fixed template line number in some exceptions
 * added an iterable test
 * added an error when defining two blocks with the same name in a template
 * added the preserves_safety option for filters
 * fixed a PHP notice when trying to access a key on a non-object/array variable
 * enhanced error reporting when the template file is an instance of SplFileInfo
 * added Twig_Environment::mergeGlobals()
 * added compilation checks to avoid misuses of the sandbox tag
 * fixed filesystem loader freshness logic for high traffic websites
 * fixed random function when charset is null

# 1.6.5 (2012-04-11)

 * fixed a regression when a template only extends another one without defining any blocks

# 1.6.4 (2012-04-02)

 * fixed PHP notice in Twig_Error::guessTemplateLine() introduced in 1.6.3
 * fixed performance when compiling large files
 * optimized parent template creation when the template does not use dynamic inheritance

# 1.6.3 (2012-03-22)

 * fixed usage of Z_ADDREF_P for PHP 5.2 in the C extension
 * fixed compilation of numeric values used in templates when using a locale where the decimal separator is not a dot
 * made the strategy used to guess the real template file name and line number in exception messages much faster and more accurate

# 1.6.2 (2012-03-18)

 * fixed sandbox mode when used with inheritance
 * added preserveKeys support for the slice filter
 * fixed the date filter when a DateTime instance is passed with a specific timezone
 * added a trim filter

# 1.6.1 (2012-02-29)

 * fixed Twig C extension
 * removed the creation of Twig_Markup instances when not needed
 * added a way to set the default global timezone for dates
 * fixed the slice filter on strings when the length is not specified
 * fixed the creation of the cache directory in case of a race condition

# 1.6.0 (2012-02-04)

 * fixed raw blocks when used with the whitespace trim option
 * made a speed optimization to macro calls when imported via the "from" tag
 * fixed globals, parsers, visitors, filters, tests, and functions management in Twig_Environment when a new one or new extension is added
 * fixed the attribute function when passing arguments
 * added slice notation support for the [] operator (syntactic sugar for the slice operator)
 * added a slice filter
 * added string support for the reverse filter
 * fixed the empty test and the length filter for Twig_Markup instances
 * added a date function to ease date comparison
 * fixed unary operators precedence
 * added recursive parsing support in the parser
 * added string and integer handling for the random function

# 1.5.1 (2012-01-05)

 * fixed a regression when parsing strings

# 1.5.0 (2012-01-04)

 * added Traversable objects support for the join filter

# 1.5.0-RC2 (2011-12-30)

 * added a way to set the default global date interval format
 * fixed the date filter for DateInterval instances (setTimezone() does not exist for them)
 * refactored Twig_Template::display() to ease its extension
 * added a number_format filter

# 1.5.0-RC1 (2011-12-26)

 * removed the need to quote hash keys
 * allowed hash keys to be any expression
 * added a do tag
 * added a flush tag
 * added support for dynamically named filters and functions
 * added a dump function to help debugging templates
 * added a nl2br filter
 * added a random function
 * added a way to change the default format for the date filter
 * fixed the lexer when an operator ending with a letter ends a line
 * added string interpolation support
 * enhanced exceptions for unknown filters, functions, tests, and tags

# 1.4.0 (2011-12-07)

 * fixed lexer when using big numbers (> PHP_INT_MAX)
 * added missing preserveKeys argument to the reverse filter
 * fixed macros containing filter tag calls

# 1.4.0-RC2 (2011-11-27)

 * removed usage of Reflection in Twig_Template::getAttribute()
 * added a C extension that can optionally replace Twig_Template::getAttribute()
 * added negative timestamp support to the date filter

# 1.4.0-RC1 (2011-11-20)

 * optimized variable access when using PHP 5.4
 * changed the precedence of the .. operator to be more consistent with languages that implements such a feature like Ruby
 * added an Exception to Twig_Loader_Array::isFresh() method when the template does not exist to be consistent with other loaders
 * added Twig_Function_Node to allow more complex functions to have their own Node class
 * added Twig_Filter_Node to allow more complex filters to have their own Node class
 * added Twig_Test_Node to allow more complex tests to have their own Node class
 * added a better error message when a template is empty but contain a BOM
 * fixed "in" operator for empty strings
 * fixed the "defined" test and the "default" filter (now works with more than one call (foo.bar.foo) and for both values of the strict_variables option)
 * changed the way extensions are loaded (addFilter/addFunction/addGlobal/addTest/addNodeVisitor/addTokenParser/addExtension can now be called in any order)
 * added Twig_Environment::display()
 * made the escape filter smarter when the encoding is not supported by PHP
 * added a convert_encoding filter
 * moved all node manipulations outside the compile() Node method
 * made several speed optimizations

# 1.3.0 (2011-10-08)

no changes

# 1.3.0-RC1 (2011-10-04)

 * added an optimization for the parent() function
 * added cache reloading when auto_reload is true and an extension has been modified
 * added the possibility to force the escaping of a string already marked as safe (instance of Twig_Markup)
 * allowed empty templates to be used as traits
 * added traits support for the "parent" function

# 1.2.0 (2011-09-13)

no changes

# 1.2.0-RC1 (2011-09-10)

 * enhanced the exception when a tag remains unclosed
 * added support for empty Countable objects for the "empty" test
 * fixed algorithm that determines if a template using inheritance is valid (no output between block definitions)
 * added better support for encoding problems when escaping a string (available as of PHP 5.4)
 * added a way to ignore a missing template when using the "include" tag ({% include "foo" ignore missing %})
 * added support for an array of templates to the "include" and "extends" tags ({% include ['foo', 'bar'] %})
 * added support for bitwise operators in expressions
 * added the "attribute" function to allow getting dynamic attributes on variables
 * added Twig_Loader_Chain
 * added Twig_Loader_Array::setTemplate()
 * added an optimization for the set tag when used to capture a large chunk of static text
 * changed name regex to match PHP one "[a-zA-Z_\x7f-\xff][a-zA-Z0-9_\x7f-\xff]*" (works for blocks, tags, functions, filters, and macros)
 * removed the possibility to use the "extends" tag from a block
 * added "if" modifier support to "for" loops

# 1.1.2 (2011-07-30)

 * fixed json_encode filter on PHP 5.2
 * fixed regression introduced in 1.1.1 ({{ block(foo|lower) }})
 * fixed inheritance when using conditional parents
 * fixed compilation of templates when the body of a child template is not empty
 * fixed output when a macro throws an exception
 * fixed a parsing problem when a large chunk of text is enclosed in a comment tag
 * added PHPDoc for all Token parsers and Core extension functions

# 1.1.1 (2011-07-17)

 * added a performance optimization in the Optimizer (also helps to lower the number of nested level calls)
 * made some performance improvement for some edge cases

# 1.1.0 (2011-06-28)

 * fixed json_encode filter

# 1.1.0-RC3 (2011-06-24)

 * fixed method case-sensitivity when using the sandbox mode
 * added timezone support for the date filter
 * fixed possible security problems with NUL bytes

# 1.1.0-RC2 (2011-06-16)

 * added an exception when the template passed to "use" is not a string
 * made 'a.b is defined' not throw an exception if a is not defined (in strict mode)
 * added {% line \d+ %} directive

# 1.1.0-RC1 (2011-05-28)

Flush your cache after upgrading.

 * fixed date filter when using a timestamp
 * fixed the defined test for some cases
 * fixed a parsing problem when a large chunk of text is enclosed in a raw tag
 * added support for horizontal reuse of template blocks (see docs for more information)
 * added whitespace control modifier to all tags (see docs for more information)
 * added null as an alias for none (the null test is also an alias for the none test now)
 * made TRUE, FALSE, NONE equivalent to their lowercase counterparts
 * wrapped all compilation and runtime exceptions with Twig_Error_Runtime and added logic to guess the template name and line
 * moved display() method to Twig_Template (generated templates should now use doDisplay() instead)

# 1.0.0 (2011-03-27)

 * fixed output when using mbstring
 * fixed duplicate call of methods when using the sandbox
 * made the charset configurable for the escape filter

# 1.0.0-RC2 (2011-02-21)

 * changed the way {% set %} works when capturing (the content is now marked as safe)
 * added support for macro name in the endmacro tag
 * make Twig_Error compatible with PHP 5.3.0 >
 * fixed an infinite loop on some Windows configurations
 * fixed the "length" filter for numbers
 * fixed Template::getAttribute() as properties in PHP are case sensitive
 * removed coupling between Twig_Node and Twig_Template
 * fixed the ternary operator precedence rule

# 1.0.0-RC1 (2011-01-09)

Backward incompatibilities:

 * the "items" filter, which has been deprecated for quite a long time now, has been removed
 * the "range" filter has been converted to a function: 0|range(10) -> range(0, 10)
 * the "constant" filter has been converted to a function: {{ some_date|date('DATE_W3C'|constant) }} -> {{ some_date|date(constant('DATE_W3C')) }}
 * the "cycle" filter has been converted to a function: {{ ['odd', 'even']|cycle(i) }} -> {{ cycle(['odd', 'even'], i) }}
 * the "for" tag does not support "joined by" anymore
 * the "autoescape" first argument is now "true"/"false" (instead of "on"/"off")
 * the "parent" tag has been replaced by a "parent" function ({{ parent() }} instead of {% parent %})
 * the "display" tag has been replaced by a "block" function ({{ block('title') }} instead of {% display title %})
 * removed the grammar and simple token parser (moved to the Twig Extensions repository)

Changes:

 * added "needs_context" option for filters and functions (the context is then passed as a first argument)
 * added global variables support
 * made macros return their value instead of echoing directly (fixes calling a macro in sandbox mode)
 * added the "from" tag to import macros as functions
 * added support for functions (a function is just syntactic sugar for a getAttribute() call)
 * made macros callable when sandbox mode is enabled
 * added an exception when a macro uses a reserved name
 * the "default" filter now uses the "empty" test instead of just checking for null
 * added the "empty" test

# 0.9.10 (2010-12-16)

Backward incompatibilities:

 * The Escaper extension is enabled by default, which means that all displayed
   variables are now automatically escaped. You can revert to the previous
   behavior by removing the extension via $env->removeExtension('escaper')
   or just set the 'autoescape' option to 'false'.
 * removed the "without loop" attribute for the "for" tag (not needed anymore
   as the Optimizer take care of that for most cases)
 * arrays and hashes have now a different syntax
     * arrays keep the same syntax with square brackets: [1, 2]
     * hashes now use curly braces (["a": "b"] should now be written as {"a": "b"})
     * support for "arrays with keys" and "hashes without keys" is not supported anymore ([1, "foo": "bar"] or {"foo": "bar", 1})
 * the i18n extension is now part of the Twig Extensions repository

Changes:

 * added the merge filter
 * removed 'is_escaper' option for filters (a left over from the previous version) -- you must use 'is_safe' now instead
 * fixed usage of operators as method names (like is, in, and not)
 * changed the order of execution for node visitors
 * fixed default() filter behavior when used with strict_variables set to on
 * fixed filesystem loader compatibility with PHAR files
 * enhanced error messages when an unexpected token is parsed in an expression
 * fixed filename not being added to syntax error messages
 * added the autoescape option to enable/disable autoescaping
 * removed the newline after a comment (mimics PHP behavior)
 * added a syntax error exception when parent block is used on a template that does not extend another one
 * made the Escaper extension enabled by default
 * fixed sandbox extension when used with auto output escaping
 * fixed escaper when wrapping a Twig_Node_Print (the original class must be preserved)
 * added an Optimizer extension (enabled by default; optimizes "for" loops and "raw" filters)
 * added priority to node visitors

# 0.9.9 (2010-11-28)

Backward incompatibilities:
 * the self special variable has been renamed to _self
 * the odd and even filters are now tests:
     {{ foo|odd }} must now be written {{ foo is odd }}
 * the "safe" filter has been renamed to "raw"
 * in Node classes,
        sub-nodes are now accessed via getNode() (instead of property access)
        attributes via getAttribute() (instead of array access)
 * the urlencode filter had been renamed to url_encode
 * the include tag now merges the passed variables with the current context by default
   (the old behavior is still possible by adding the "only" keyword)
 * moved Exceptions to Twig_Error_* (Twig_SyntaxError/Twig_RuntimeError are now Twig_Error_Syntax/Twig_Error_Runtime)
 * removed support for {{ 1 < i < 3 }} (use {{ i > 1 and i < 3 }} instead)
 * the "in" filter has been removed ({{ a|in(b) }} should now be written {{ a in b }})

Changes:
 * added file and line to Twig_Error_Runtime exceptions thrown from Twig_Template
 * changed trans tag to accept any variable for the plural count
 * fixed sandbox mode (__toString() method check was not enforced if called implicitly from complex statements)
 * added the ** (power) operator
 * changed the algorithm used for parsing expressions
 * added the spaceless tag
 * removed trim_blocks option
 * added support for is*() methods for attributes (foo.bar now looks for foo->getBar() or foo->isBar())
 * changed all exceptions to extend Twig_Error
 * fixed unary expressions ({{ not(1 or 0) }})
 * fixed child templates (with an extend tag) that uses one or more imports
 * added support for {{ 1 not in [2, 3] }} (more readable than the current {{ not (1 in [2, 3]) }})
 * escaping has been rewritten
 * the implementation of template inheritance has been rewritten
   (blocks can now be called individually and still work with inheritance)
 * fixed error handling for if tag when a syntax error occurs within a subparse process
 * added a way to implement custom logic for resolving token parsers given a tag name
 * fixed js escaper to be stricter (now uses a whilelist-based js escaper)
 * added the following filers: "constant", "trans", "replace", "json_encode"
 * added a "constant" test
 * fixed objects with __toString() not being autoescaped
 * fixed subscript expressions when calling __call() (methods now keep the case)
 * added "test" feature (accessible via the "is" operator)
 * removed the debug tag (should be done in an extension)
 * fixed trans tag when no vars are used in plural form
 * fixed race condition when writing template cache
 * added the special _charset variable to reference the current charset
 * added the special _context variable to reference the current context
 * renamed self to _self (to avoid conflict)
 * fixed Twig_Template::getAttribute() for protected properties

# 0.9.8 (2010-06-28)

Backward incompatibilities:
 * the trans tag plural count is now attached to the plural tag:
    old: `{% trans count %}...{% plural %}...{% endtrans %}`
    new: `{% trans %}...{% plural count %}...{% endtrans %}`

 * added a way to translate strings coming from a variable ({% trans var %})
 * fixed trans tag when used with the Escaper extension
 * fixed default cache umask
 * removed Twig_Template instances from the debug tag output
 * fixed objects with __isset() defined
 * fixed set tag when used with a capture
 * fixed type hinting for Twig_Environment::addFilter() method

# 0.9.7 (2010-06-12)

Backward incompatibilities:
 * changed 'as' to '=' for the set tag ({% set title as "Title" %} must now be {% set title = "Title" %})
 * removed the sandboxed attribute of the include tag (use the new sandbox tag instead)
 * refactored the Node system (if you have custom nodes, you will have to update them to use the new API)

 * added self as a special variable that refers to the current template (useful for importing macros from the current template)
 * added Twig_Template instance support to the include tag
 * added support for dynamic and conditional inheritance ({% extends some_var %} and {% extends standalone ? "minimum" : "base" %})
 * added a grammar sub-framework to ease the creation of custom tags
 * fixed the for tag for large arrays (some loop variables are now only available for arrays and objects that implement the Countable interface)
 * removed the Twig_Resource::resolveMissingFilter() method
 * fixed the filter tag which did not apply filtering to included files
 * added a bunch of unit tests
 * added a bunch of phpdoc
 * added a sandbox tag in the sandbox extension
 * changed the date filter to support any date format supported by DateTime
 * added strict_variable setting to throw an exception when an invalid variable is used in a template (disabled by default)
 * added the lexer, parser, and compiler as arguments to the Twig_Environment constructor
 * changed the cache option to only accepts an explicit path to a cache directory or false
 * added a way to add token parsers, filters, and visitors without creating an extension
 * added three interfaces: Twig_NodeInterface, Twig_TokenParserInterface, and Twig_FilterInterface
 * changed the generated code to match the new coding standards
 * fixed sandbox mode (__toString() method check was not enforced if called implicitly from a simple statement like {{ article }})
 * added an exception when a child template has a non-empty body (as it is always ignored when rendering)

# 0.9.6 (2010-05-12)

 * fixed variables defined outside a loop and for which the value changes in a for loop
 * fixed the test suite for PHP 5.2 and older versions of PHPUnit
 * added support for __call() in expression resolution
 * fixed node visiting for macros (macros are now visited by visitors as any other node)
 * fixed nested block definitions with a parent call (rarely useful but nonetheless supported now)
 * added the cycle filter
 * fixed the Lexer when mbstring.func_overload is used with an mbstring.internal_encoding different from ASCII
 * added a long-syntax for the set tag ({% set foo %}...{% endset %})
 * unit tests are now powered by PHPUnit
 * added support for gettext via the `i18n` extension
 * fixed twig_capitalize_string_filter() and fixed twig_length_filter() when used with UTF-8 values
 * added a more useful exception if an if tag is not closed properly
 * added support for escaping strategy in the autoescape tag
 * fixed lexer when a template has a big chunk of text between/in a block

# 0.9.5 (2010-01-20)

As for any new release, don't forget to remove all cached templates after
upgrading.

If you have defined custom filters, you MUST upgrade them for this release. To
upgrade, replace "array" with "new Twig_Filter_Function", and replace the
environment constant by the "needs_environment" option:

  // before
  'even'   => array('twig_is_even_filter', false),
  'escape' => array('twig_escape_filter', true),

  // after
  'even'   => new Twig_Filter_Function('twig_is_even_filter'),
  'escape' => new Twig_Filter_Function('twig_escape_filter', array('needs_environment' => true)),

If you have created NodeTransformer classes, you will need to upgrade them to
the new interface (please note that the interface is not yet considered
stable).

 * fixed list nodes that did not extend the Twig_NodeListInterface
 * added the "without loop" option to the for tag (it disables the generation of the loop variable)
 * refactored node transformers to node visitors
 * fixed automatic-escaping for blocks
 * added a way to specify variables to pass to an included template
 * changed the automatic-escaping rules to be more sensible and more configurable in custom filters (the documentation lists all the rules)
 * improved the filter system to allow object methods to be used as filters
 * changed the Array and String loaders to actually make use of the cache mechanism
 * included the default filter function definitions in the extension class files directly (Core, Escaper)
 * added the // operator (like the floor() PHP function)
 * added the .. operator (as a syntactic sugar for the range filter when the step is 1)
 * added the in operator (as a syntactic sugar for the in filter)
 * added the following filters in the Core extension: in, range
 * added support for arrays (same behavior as in PHP, a mix between lists and dictionaries, arrays and hashes)
 * enhanced some error messages to provide better feedback in case of parsing errors

# 0.9.4 (2009-12-02)

If you have custom loaders, you MUST upgrade them for this release: The
Twig_Loader base class has been removed, and the Twig_LoaderInterface has also
been changed (see the source code for more information or the documentation).

 * added support for DateTime instances for the date filter
 * fixed loop.last when the array only has one item
 * made it possible to insert newlines in tag and variable blocks
 * fixed a bug when a literal '\n' were present in a template text
 * fixed bug when the filename of a template contains */
 * refactored loaders

# 0.9.3 (2009-11-11)

This release is NOT backward compatible with the previous releases.

  The loaders do not take the cache and autoReload arguments anymore. Instead,
  the Twig_Environment class has two new options: cache and auto_reload.
  Upgrading your code means changing this kind of code:

      $loader = new Twig_Loader_Filesystem('/path/to/templates', '/path/to/compilation_cache', true);
      $twig = new Twig_Environment($loader);

  to something like this:

      $loader = new Twig_Loader_Filesystem('/path/to/templates');
      $twig = new Twig_Environment($loader, array(
        'cache' => '/path/to/compilation_cache',
        'auto_reload' => true,
      ));

 * deprecated the "items" filter as it is not needed anymore
 * made cache and auto_reload options of Twig_Environment instead of arguments of Twig_Loader
 * optimized template loading speed
 * removed output when an error occurs in a template and render() is used
 * made major speed improvements for loops (up to 300% on even the smallest loops)
 * added properties as part of the sandbox mode
 * added public properties support (obj.item can now be the item property on the obj object)
 * extended set tag to support expression as value ({% set foo as 'foo' ~ 'bar' %} )
 * fixed bug when \ was used in HTML

# 0.9.2 (2009-10-29)

 * made some speed optimizations
 * changed the cache extension to .php
 * added a js escaping strategy
 * added support for short block tag
 * changed the filter tag to allow chained filters
 * made lexer more flexible as you can now change the default delimiters
 * added set tag
 * changed default directory permission when cache dir does not exist (more secure)
 * added macro support
 * changed filters first optional argument to be a Twig_Environment instance instead of a Twig_Template instance
 * made Twig_Autoloader::autoload() a static method
 * avoid writing template file if an error occurs
 * added $ escaping when outputting raw strings
 * enhanced some error messages to ease debugging
 * fixed empty cache files when the template contains an error

# 0.9.1 (2009-10-14)

  * fixed a bug in PHP 5.2.6
  * fixed numbers with one than one decimal
  * added support for method calls with arguments ({{ foo.bar('a', 43) }})
  * made small speed optimizations
  * made minor tweaks to allow better extensibility and flexibility

# 0.9.0 (2009-10-12)

 * Initial release<|MERGE_RESOLUTION|>--- conflicted
+++ resolved
@@ -1,4 +1,3 @@
-<<<<<<< HEAD
 # 3.2.1 (2021-XX-XX)
 
  * n/a
@@ -75,9 +74,6 @@
  * removed PSR-0 classes
 
 # 2.15.0 (2021-XX-XX)
-=======
-# 2.14.2 (2021-XX-XX)
->>>>>>> 33a9f2ea
 
  * Fix "odd" not working for negative numbers
 
