--- conflicted
+++ resolved
@@ -1,4 +1,3 @@
-<<<<<<< HEAD
 * 2.6.2 (2019-XX-XX)
 
  * n/a
@@ -141,14 +140,11 @@
  * improved the performance of the filesystem loader
  * removed features that were deprecated in 1.x
 
-* 1.37.0 (2019-XX-XX)
-=======
 * 1.37.1 (2019-XX-XX)
 
  * fixed logic in TemplateWrapper
 
 * 1.37.0 (2019-01-14)
->>>>>>> 361d8641
 
  * fixed ArrayObject access with a null value
  * fixed embedded templates starting with a BOM
