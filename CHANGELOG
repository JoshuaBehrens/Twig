* 1.14.2 (2013-XX-XX)

<<<<<<< HEAD
 * allowed operators that contain whitespaces to have more than one whitespace
 * allowed tests to be made of 1 or 2 words (like "same as" or "divisible by")
=======
 * fixed error filename/line when an error occurs in an included file
>>>>>>> ba0bf636

* 1.14.1 (2013-10-15)

 * made it possible to use named operators as variables
 * fixed the possibility to have a variable named 'matches'
 * added support for PHP 5.5 DateTimeInterface

* 1.14.0 (2013-10-03)

 * fixed usage of the html_attr escaping strategy to avoid double-escaping with the html strategy
 * added new operators: ends with, starts with, and matches
 * fixed some compatibility issues with HHVM
 * added a way to add custom escaping strategies
 * fixed the C extension compilation on Windows
 * fixed the batch filter when using a fill argument with an exact match of elements to batch
 * fixed the filesystem loader cache when a template name exists in several namespaces
 * fixed template_from_string when the template includes or extends other ones
 * fixed a crash of the C extension on an edge case

* 1.13.2 (2013-08-03)

 * fixed the error line number for an error occurs in and embedded template
 * fixed crashes of the C extension on some edge cases

* 1.13.1 (2013-06-06)

 * added the possibility to ignore the filesystem constructor argument in Twig_Loader_Filesystem
 * fixed Twig_Loader_Chain::exists() for a loader which implements Twig_ExistsLoaderInterface
 * adjusted backtrace call to reduce memory usage when an error occurs
 * added support for object instances as the second argument of the constant test
 * fixed the include function when used in an assignment

* 1.13.0 (2013-05-10)

 * fixed getting a numeric-like item on a variable ('09' for instance)
 * fixed getting a boolean or float key on an array, so it is consistent with PHP's array access:
   `{{ array[false] }}` behaves the same as `echo $array[false];` (equals `$array[0]`)
 * made the escape filter 20% faster for happy path (escaping string for html with UTF-8)
 * changed ☃ to § in tests
 * enforced usage of named arguments after positional ones

* 1.12.3 (2013-04-08)

 * fixed a security issue in the filesystem loader where it was possible to include a template one
   level above the configured path
 * fixed fatal error that should be an exception when adding a filter/function/test too late
 * added a batch filter
 * added support for encoding an array as query string in the url_encode filter

* 1.12.2 (2013-02-09)

 * fixed the timezone used by the date filter and function when the given date contains a timezone (like 2010-01-28T15:00:00+02:00)
 * fixed globals when getGlobals is called early on
 * added the first and last filter

* 1.12.1 (2013-01-15)

 * added support for object instances as the second argument of the constant function
 * relaxed globals management to avoid a BC break
 * added support for {{ some_string[:2] }}

* 1.12.0 (2013-01-08)

 * added verbatim as an alias for the raw tag to avoid confusion with the raw filter
 * fixed registration of tests and functions as anonymous functions
 * fixed globals management

* 1.12.0-RC1 (2012-12-29)

 * added an include function (does the same as the include tag but in a more flexible way)
 * added the ability to use any PHP callable to define filters, functions, and tests
 * added a syntax error when using a loop variable that is not defined
 * added the ability to set default values for macro arguments
 * added support for named arguments for filters, tests, and functions
 * moved filters/functions/tests syntax errors to the parser
 * added support for extended ternary operator syntaxes

* 1.11.1 (2012-11-11)

 * fixed debug info line numbering (was off by 2)
 * fixed escaping when calling a macro inside another one (regression introduced in 1.9.1)
 * optimized variable access on PHP 5.4
 * fixed a crash of the C extension when an exception was thrown from a macro called without being imported (using _self.XXX)

* 1.11.0 (2012-11-07)

 * fixed macro compilation when a variable name is a PHP reserved keyword
 * changed the date filter behavior to always apply the default timezone, except if false is passed as the timezone
 * fixed bitwise operator precedences
 * added the template_from_string function
 * fixed default timezone usage for the date function
 * optimized the way Twig exceptions are managed (to make them faster)
 * added Twig_ExistsLoaderInterface (implementing this interface in your loader make the chain loader much faster)

* 1.10.3 (2012-10-19)

 * fixed wrong template location in some error messages
 * reverted a BC break introduced in 1.10.2
 * added a split filter

* 1.10.2 (2012-10-15)

 * fixed macro calls on PHP 5.4

* 1.10.1 (2012-10-15)

 * made a speed optimization to macro calls when imported via the "import" tag
 * fixed C extension compilation on Windows
 * fixed a segfault in the C extension when using DateTime objects

* 1.10.0 (2012-09-28)

 * extracted functional tests framework to make it reusable for third-party extensions
 * added namespaced templates support in Twig_Loader_Filesystem
 * added Twig_Loader_Filesystem::prependPath()
 * fixed an error when a token parser pass a closure as a test to the subparse() method

* 1.9.2 (2012-08-25)

 * fixed the in operator for objects that contain circular references
 * fixed the C extension when accessing a public property of an object implementing the \ArrayAccess interface

* 1.9.1 (2012-07-22)

 * optimized macro calls when auto-escaping is on
 * fixed wrong parent class for Twig_Function_Node
 * made Twig_Loader_Chain more explicit about problems

* 1.9.0 (2012-07-13)

 * made the parsing independent of the template loaders
 * fixed exception trace when an error occurs when rendering a child template
 * added escaping strategies for CSS, URL, and HTML attributes
 * fixed nested embed tag calls
 * added the date_modify filter

* 1.8.3 (2012-06-17)

 * fixed paths in the filesystem loader when passing a path that ends with a slash or a backslash
 * fixed escaping when a project defines a function named html or js
 * fixed chmod mode to apply the umask correctly

* 1.8.2 (2012-05-30)

 * added the abs filter
 * fixed a regression when using a number in template attributes
 * fixed compiler when mbstring.func_overload is set to 2
 * fixed DateTimeZone support in date filter

* 1.8.1 (2012-05-17)

 * fixed a regression when dealing with SimpleXMLElement instances in templates
 * fixed "is_safe" value for the "dump" function when "html_errors" is not defined in php.ini
 * switched to use mbstring whenever possible instead of iconv (you might need to update your encoding as mbstring and iconv encoding names sometimes differ)

* 1.8.0 (2012-05-08)

 * enforced interface when adding tests, filters, functions, and node visitors from extensions
 * fixed a side-effect of the date filter where the timezone might be changed
 * simplified usage of the autoescape tag; the only (optional) argument is now the escaping strategy or false (with a BC layer)
 * added a way to dynamically change the auto-escaping strategy according to the template "filename"
 * changed the autoescape option to also accept a supported escaping strategy (for BC, true is equivalent to html)
 * added an embed tag

* 1.7.0 (2012-04-24)

 * fixed a PHP warning when using CIFS
 * fixed template line number in some exceptions
 * added an iterable test
 * added an error when defining two blocks with the same name in a template
 * added the preserves_safety option for filters
 * fixed a PHP notice when trying to access a key on a non-object/array variable
 * enhanced error reporting when the template file is an instance of SplFileInfo
 * added Twig_Environment::mergeGlobals()
 * added compilation checks to avoid misuses of the sandbox tag
 * fixed filesystem loader freshness logic for high traffic websites
 * fixed random function when charset is null

* 1.6.5 (2012-04-11)

 * fixed a regression when a template only extends another one without defining any blocks

* 1.6.4 (2012-04-02)

 * fixed PHP notice in Twig_Error::guessTemplateLine() introduced in 1.6.3
 * fixed performance when compiling large files
 * optimized parent template creation when the template does not use dynamic inheritance

* 1.6.3 (2012-03-22)

 * fixed usage of Z_ADDREF_P for PHP 5.2 in the C extension
 * fixed compilation of numeric values used in templates when using a locale where the decimal separator is not a dot
 * made the strategy used to guess the real template file name and line number in exception messages much faster and more accurate

* 1.6.2 (2012-03-18)

 * fixed sandbox mode when used with inheritance
 * added preserveKeys support for the slice filter
 * fixed the date filter when a DateTime instance is passed with a specific timezone
 * added a trim filter

* 1.6.1 (2012-02-29)

 * fixed Twig C extension
 * removed the creation of Twig_Markup instances when not needed
 * added a way to set the default global timezone for dates
 * fixed the slice filter on strings when the length is not specified
 * fixed the creation of the cache directory in case of a race condition

* 1.6.0 (2012-02-04)

 * fixed raw blocks when used with the whitespace trim option
 * made a speed optimization to macro calls when imported via the "from" tag
 * fixed globals, parsers, visitors, filters, tests, and functions management in Twig_Environment when a new one or new extension is added
 * fixed the attribute function when passing arguments
 * added slice notation support for the [] operator (syntactic sugar for the slice operator)
 * added a slice filter
 * added string support for the reverse filter
 * fixed the empty test and the length filter for Twig_Markup instances
 * added a date function to ease date comparison
 * fixed unary operators precedence
 * added recursive parsing support in the parser
 * added string and integer handling for the random function

* 1.5.1 (2012-01-05)

 * fixed a regression when parsing strings

* 1.5.0 (2012-01-04)

 * added Traversable objects support for the join filter

* 1.5.0-RC2 (2011-12-30)

 * added a way to set the default global date interval format
 * fixed the date filter for DateInterval instances (setTimezone() does not exist for them)
 * refactored Twig_Template::display() to ease its extension
 * added a number_format filter

* 1.5.0-RC1 (2011-12-26)

 * removed the need to quote hash keys
 * allowed hash keys to be any expression
 * added a do tag
 * added a flush tag
 * added support for dynamically named filters and functions
 * added a dump function to help debugging templates
 * added a nl2br filter
 * added a random function
 * added a way to change the default format for the date filter
 * fixed the lexer when an operator ending with a letter ends a line
 * added string interpolation support
 * enhanced exceptions for unknown filters, functions, tests, and tags

* 1.4.0 (2011-12-07)

 * fixed lexer when using big numbers (> PHP_INT_MAX)
 * added missing preserveKeys argument to the reverse filter
 * fixed macros containing filter tag calls

* 1.4.0-RC2 (2011-11-27)

 * removed usage of Reflection in Twig_Template::getAttribute()
 * added a C extension that can optionally replace Twig_Template::getAttribute()
 * added negative timestamp support to the date filter

* 1.4.0-RC1 (2011-11-20)

 * optimized variable access when using PHP 5.4
 * changed the precedence of the .. operator to be more consistent with languages that implements such a feature like Ruby
 * added an Exception to Twig_Loader_Array::isFresh() method when the template does not exist to be consistent with other loaders
 * added Twig_Function_Node to allow more complex functions to have their own Node class
 * added Twig_Filter_Node to allow more complex filters to have their own Node class
 * added Twig_Test_Node to allow more complex tests to have their own Node class
 * added a better error message when a template is empty but contain a BOM
 * fixed "in" operator for empty strings
 * fixed the "defined" test and the "default" filter (now works with more than one call (foo.bar.foo) and for both values of the strict_variables option)
 * changed the way extensions are loaded (addFilter/addFunction/addGlobal/addTest/addNodeVisitor/addTokenParser/addExtension can now be called in any order)
 * added Twig_Environment::display()
 * made the escape filter smarter when the encoding is not supported by PHP
 * added a convert_encoding filter
 * moved all node manipulations outside the compile() Node method
 * made several speed optimizations

* 1.3.0 (2011-10-08)

no changes

* 1.3.0-RC1 (2011-10-04)

 * added an optimization for the parent() function
 * added cache reloading when auto_reload is true and an extension has been modified
 * added the possibility to force the escaping of a string already marked as safe (instance of Twig_Markup)
 * allowed empty templates to be used as traits
 * added traits support for the "parent" function

* 1.2.0 (2011-09-13)

no changes

* 1.2.0-RC1 (2011-09-10)

 * enhanced the exception when a tag remains unclosed
 * added support for empty Countable objects for the "empty" test
 * fixed algorithm that determines if a template using inheritance is valid (no output between block definitions)
 * added better support for encoding problems when escaping a string (available as of PHP 5.4)
 * added a way to ignore a missing template when using the "include" tag ({% include "foo" ignore missing %})
 * added support for an array of templates to the "include" and "extends" tags ({% include ['foo', 'bar'] %})
 * added support for bitwise operators in expressions
 * added the "attribute" function to allow getting dynamic attributes on variables
 * added Twig_Loader_Chain
 * added Twig_Loader_Array::setTemplate()
 * added an optimization for the set tag when used to capture a large chunk of static text
 * changed name regex to match PHP one "[a-zA-Z_\x7f-\xff][a-zA-Z0-9_\x7f-\xff]*" (works for blocks, tags, functions, filters, and macros)
 * removed the possibility to use the "extends" tag from a block
 * added "if" modifier support to "for" loops

* 1.1.2 (2011-07-30)

 * fixed json_encode filter on PHP 5.2
 * fixed regression introduced in 1.1.1 ({{ block(foo|lower) }})
 * fixed inheritance when using conditional parents
 * fixed compilation of templates when the body of a child template is not empty
 * fixed output when a macro throws an exception
 * fixed a parsing problem when a large chunk of text is enclosed in a comment tag
 * added PHPDoc for all Token parsers and Core extension functions

* 1.1.1 (2011-07-17)

 * added a performance optimization in the Optimizer (also helps to lower the number of nested level calls)
 * made some performance improvement for some edge cases

* 1.1.0 (2011-06-28)

 * fixed json_encode filter

* 1.1.0-RC3 (2011-06-24)

 * fixed method case-sensitivity when using the sandbox mode
 * added timezone support for the date filter
 * fixed possible security problems with NUL bytes

* 1.1.0-RC2 (2011-06-16)

 * added an exception when the template passed to "use" is not a string
 * made 'a.b is defined' not throw an exception if a is not defined (in strict mode)
 * added {% line \d+ %} directive

* 1.1.0-RC1 (2011-05-28)

Flush your cache after upgrading.

 * fixed date filter when using a timestamp
 * fixed the defined test for some cases
 * fixed a parsing problem when a large chunk of text is enclosed in a raw tag
 * added support for horizontal reuse of template blocks (see docs for more information)
 * added whitespace control modifier to all tags (see docs for more information)
 * added null as an alias for none (the null test is also an alias for the none test now)
 * made TRUE, FALSE, NONE equivalent to their lowercase counterparts
 * wrapped all compilation and runtime exceptions with Twig_Error_Runtime and added logic to guess the template name and line
 * moved display() method to Twig_Template (generated templates should now use doDisplay() instead)

* 1.0.0 (2011-03-27)

 * fixed output when using mbstring
 * fixed duplicate call of methods when using the sandbox
 * made the charset configurable for the escape filter

* 1.0.0-RC2 (2011-02-21)

 * changed the way {% set %} works when capturing (the content is now marked as safe)
 * added support for macro name in the endmacro tag
 * make Twig_Error compatible with PHP 5.3.0 >
 * fixed an infinite loop on some Windows configurations
 * fixed the "length" filter for numbers
 * fixed Template::getAttribute() as properties in PHP are case sensitive
 * removed coupling between Twig_Node and Twig_Template
 * fixed the ternary operator precedence rule

* 1.0.0-RC1 (2011-01-09)

Backward incompatibilities:

 * the "items" filter, which has been deprecated for quite a long time now, has been removed
 * the "range" filter has been converted to a function: 0|range(10) -> range(0, 10)
 * the "constant" filter has been converted to a function: {{ some_date|date('DATE_W3C'|constant) }} -> {{ some_date|date(constant('DATE_W3C')) }}
 * the "cycle" filter has been converted to a function: {{ ['odd', 'even']|cycle(i) }} -> {{ cycle(['odd', 'even'], i) }}
 * the "for" tag does not support "joined by" anymore
 * the "autoescape" first argument is now "true"/"false" (instead of "on"/"off")
 * the "parent" tag has been replaced by a "parent" function ({{ parent() }} instead of {% parent %})
 * the "display" tag has been replaced by a "block" function ({{ block('title') }} instead of {% display title %})
 * removed the grammar and simple token parser (moved to the Twig Extensions repository)

Changes:

 * added "needs_context" option for filters and functions (the context is then passed as a first argument)
 * added global variables support
 * made macros return their value instead of echoing directly (fixes calling a macro in sandbox mode)
 * added the "from" tag to import macros as functions
 * added support for functions (a function is just syntactic sugar for a getAttribute() call)
 * made macros callable when sandbox mode is enabled
 * added an exception when a macro uses a reserved name
 * the "default" filter now uses the "empty" test instead of just checking for null
 * added the "empty" test

* 0.9.10 (2010-12-16)

Backward incompatibilities:

 * The Escaper extension is enabled by default, which means that all displayed
   variables are now automatically escaped. You can revert to the previous
   behavior by removing the extension via $env->removeExtension('escaper')
   or just set the 'autoescape' option to 'false'.
 * removed the "without loop" attribute for the "for" tag (not needed anymore
   as the Optimizer take care of that for most cases)
 * arrays and hashes have now a different syntax
     * arrays keep the same syntax with square brackets: [1, 2]
     * hashes now use curly braces (["a": "b"] should now be written as {"a": "b"})
     * support for "arrays with keys" and "hashes without keys" is not supported anymore ([1, "foo": "bar"] or {"foo": "bar", 1})
 * the i18n extension is now part of the Twig Extensions repository

Changes:

 * added the merge filter
 * removed 'is_escaper' option for filters (a left over from the previous version) -- you must use 'is_safe' now instead
 * fixed usage of operators as method names (like is, in, and not)
 * changed the order of execution for node visitors
 * fixed default() filter behavior when used with strict_variables set to on
 * fixed filesystem loader compatibility with PHAR files
 * enhanced error messages when an unexpected token is parsed in an expression
 * fixed filename not being added to syntax error messages
 * added the autoescape option to enable/disable autoescaping
 * removed the newline after a comment (mimics PHP behavior)
 * added a syntax error exception when parent block is used on a template that does not extend another one
 * made the Escaper extension enabled by default
 * fixed sandbox extension when used with auto output escaping
 * fixed escaper when wrapping a Twig_Node_Print (the original class must be preserved)
 * added an Optimizer extension (enabled by default; optimizes "for" loops and "raw" filters)
 * added priority to node visitors

* 0.9.9 (2010-11-28)

Backward incompatibilities:
 * the self special variable has been renamed to _self
 * the odd and even filters are now tests:
     {{ foo|odd }} must now be written {{ foo is odd }}
 * the "safe" filter has been renamed to "raw"
 * in Node classes,
        sub-nodes are now accessed via getNode() (instead of property access)
        attributes via getAttribute() (instead of array access)
 * the urlencode filter had been renamed to url_encode
 * the include tag now merges the passed variables with the current context by default
   (the old behavior is still possible by adding the "only" keyword)
 * moved Exceptions to Twig_Error_* (Twig_SyntaxError/Twig_RuntimeError are now Twig_Error_Syntax/Twig_Error_Runtime)
 * removed support for {{ 1 < i < 3 }} (use {{ i > 1 and i < 3 }} instead)
 * the "in" filter has been removed ({{ a|in(b) }} should now be written {{ a in b }})

Changes:
 * added file and line to Twig_Error_Runtime exceptions thrown from Twig_Template
 * changed trans tag to accept any variable for the plural count
 * fixed sandbox mode (__toString() method check was not enforced if called implicitly from complex statements)
 * added the ** (power) operator
 * changed the algorithm used for parsing expressions
 * added the spaceless tag
 * removed trim_blocks option
 * added support for is*() methods for attributes (foo.bar now looks for foo->getBar() or foo->isBar())
 * changed all exceptions to extend Twig_Error
 * fixed unary expressions ({{ not(1 or 0) }})
 * fixed child templates (with an extend tag) that uses one or more imports
 * added support for {{ 1 not in [2, 3] }} (more readable than the current {{ not (1 in [2, 3]) }})
 * escaping has been rewritten
 * the implementation of template inheritance has been rewritten
   (blocks can now be called individually and still work with inheritance)
 * fixed error handling for if tag when a syntax error occurs within a subparse process
 * added a way to implement custom logic for resolving token parsers given a tag name
 * fixed js escaper to be stricter (now uses a whilelist-based js escaper)
 * added the following filers: "constant", "trans", "replace", "json_encode"
 * added a "constant" test
 * fixed objects with __toString() not being autoescaped
 * fixed subscript expressions when calling __call() (methods now keep the case)
 * added "test" feature (accessible via the "is" operator)
 * removed the debug tag (should be done in an extension)
 * fixed trans tag when no vars are used in plural form
 * fixed race condition when writing template cache
 * added the special _charset variable to reference the current charset
 * added the special _context variable to reference the current context
 * renamed self to _self (to avoid conflict)
 * fixed Twig_Template::getAttribute() for protected properties

* 0.9.8 (2010-06-28)

Backward incompatibilities:
 * the trans tag plural count is now attached to the plural tag:
    old: `{% trans count %}...{% plural %}...{% endtrans %}`
    new: `{% trans %}...{% plural count %}...{% endtrans %}`

 * added a way to translate strings coming from a variable ({% trans var %})
 * fixed trans tag when used with the Escaper extension
 * fixed default cache umask
 * removed Twig_Template instances from the debug tag output
 * fixed objects with __isset() defined
 * fixed set tag when used with a capture
 * fixed type hinting for Twig_Environment::addFilter() method

* 0.9.7 (2010-06-12)

Backward incompatibilities:
 * changed 'as' to '=' for the set tag ({% set title as "Title" %} must now be {% set title = "Title" %})
 * removed the sandboxed attribute of the include tag (use the new sandbox tag instead)
 * refactored the Node system (if you have custom nodes, you will have to update them to use the new API)

 * added self as a special variable that refers to the current template (useful for importing macros from the current template)
 * added Twig_Template instance support to the include tag
 * added support for dynamic and conditional inheritance ({% extends some_var %} and {% extends standalone ? "minimum" : "base" %})
 * added a grammar sub-framework to ease the creation of custom tags
 * fixed the for tag for large arrays (some loop variables are now only available for arrays and objects that implement the Countable interface)
 * removed the Twig_Resource::resolveMissingFilter() method
 * fixed the filter tag which did not apply filtering to included files
 * added a bunch of unit tests
 * added a bunch of phpdoc
 * added a sandbox tag in the sandbox extension
 * changed the date filter to support any date format supported by DateTime
 * added strict_variable setting to throw an exception when an invalid variable is used in a template (disabled by default)
 * added the lexer, parser, and compiler as arguments to the Twig_Environment constructor
 * changed the cache option to only accepts an explicit path to a cache directory or false
 * added a way to add token parsers, filters, and visitors without creating an extension
 * added three interfaces: Twig_NodeInterface, Twig_TokenParserInterface, and Twig_FilterInterface
 * changed the generated code to match the new coding standards
 * fixed sandbox mode (__toString() method check was not enforced if called implicitly from a simple statement like {{ article }})
 * added an exception when a child template has a non-empty body (as it is always ignored when rendering)

* 0.9.6 (2010-05-12)

 * fixed variables defined outside a loop and for which the value changes in a for loop
 * fixed the test suite for PHP 5.2 and older versions of PHPUnit
 * added support for __call() in expression resolution
 * fixed node visiting for macros (macros are now visited by visitors as any other node)
 * fixed nested block definitions with a parent call (rarely useful but nonetheless supported now)
 * added the cycle filter
 * fixed the Lexer when mbstring.func_overload is used with an mbstring.internal_encoding different from ASCII
 * added a long-syntax for the set tag ({% set foo %}...{% endset %})
 * unit tests are now powered by PHPUnit
 * added support for gettext via the `i18n` extension
 * fixed twig_capitalize_string_filter() and fixed twig_length_filter() when used with UTF-8 values
 * added a more useful exception if an if tag is not closed properly
 * added support for escaping strategy in the autoescape tag
 * fixed lexer when a template has a big chunk of text between/in a block

* 0.9.5 (2010-01-20)

As for any new release, don't forget to remove all cached templates after
upgrading.

If you have defined custom filters, you MUST upgrade them for this release. To
upgrade, replace "array" with "new Twig_Filter_Function", and replace the
environment constant by the "needs_environment" option:

  // before
  'even'   => array('twig_is_even_filter', false),
  'escape' => array('twig_escape_filter', true),

  // after
  'even'   => new Twig_Filter_Function('twig_is_even_filter'),
  'escape' => new Twig_Filter_Function('twig_escape_filter', array('needs_environment' => true)),

If you have created NodeTransformer classes, you will need to upgrade them to
the new interface (please note that the interface is not yet considered
stable).

 * fixed list nodes that did not extend the Twig_NodeListInterface
 * added the "without loop" option to the for tag (it disables the generation of the loop variable)
 * refactored node transformers to node visitors
 * fixed automatic-escaping for blocks
 * added a way to specify variables to pass to an included template
 * changed the automatic-escaping rules to be more sensible and more configurable in custom filters (the documentation lists all the rules)
 * improved the filter system to allow object methods to be used as filters
 * changed the Array and String loaders to actually make use of the cache mechanism
 * included the default filter function definitions in the extension class files directly (Core, Escaper)
 * added the // operator (like the floor() PHP function)
 * added the .. operator (as a syntactic sugar for the range filter when the step is 1)
 * added the in operator (as a syntactic sugar for the in filter)
 * added the following filters in the Core extension: in, range
 * added support for arrays (same behavior as in PHP, a mix between lists and dictionaries, arrays and hashes)
 * enhanced some error messages to provide better feedback in case of parsing errors

* 0.9.4 (2009-12-02)

If you have custom loaders, you MUST upgrade them for this release: The
Twig_Loader base class has been removed, and the Twig_LoaderInterface has also
been changed (see the source code for more information or the documentation).

 * added support for DateTime instances for the date filter
 * fixed loop.last when the array only has one item
 * made it possible to insert newlines in tag and variable blocks
 * fixed a bug when a literal '\n' were present in a template text
 * fixed bug when the filename of a template contains */
 * refactored loaders

* 0.9.3 (2009-11-11)

This release is NOT backward compatible with the previous releases.

  The loaders do not take the cache and autoReload arguments anymore. Instead,
  the Twig_Environment class has two new options: cache and auto_reload.
  Upgrading your code means changing this kind of code:

      $loader = new Twig_Loader_Filesystem('/path/to/templates', '/path/to/compilation_cache', true);
      $twig = new Twig_Environment($loader);

  to something like this:

      $loader = new Twig_Loader_Filesystem('/path/to/templates');
      $twig = new Twig_Environment($loader, array(
        'cache' => '/path/to/compilation_cache',
        'auto_reload' => true,
      ));

 * deprecated the "items" filter as it is not needed anymore
 * made cache and auto_reload options of Twig_Environment instead of arguments of Twig_Loader
 * optimized template loading speed
 * removed output when an error occurs in a template and render() is used
 * made major speed improvements for loops (up to 300% on even the smallest loops)
 * added properties as part of the sandbox mode
 * added public properties support (obj.item can now be the item property on the obj object)
 * extended set tag to support expression as value ({% set foo as 'foo' ~ 'bar' %} )
 * fixed bug when \ was used in HTML

* 0.9.2 (2009-10-29)

 * made some speed optimizations
 * changed the cache extension to .php
 * added a js escaping strategy
 * added support for short block tag
 * changed the filter tag to allow chained filters
 * made lexer more flexible as you can now change the default delimiters
 * added set tag
 * changed default directory permission when cache dir does not exist (more secure)
 * added macro support
 * changed filters first optional argument to be a Twig_Environment instance instead of a Twig_Template instance
 * made Twig_Autoloader::autoload() a static method
 * avoid writing template file if an error occurs
 * added $ escaping when outputting raw strings
 * enhanced some error messages to ease debugging
 * fixed empty cache files when the template contains an error

* 0.9.1 (2009-10-14)

  * fixed a bug in PHP 5.2.6
  * fixed numbers with one than one decimal
  * added support for method calls with arguments ({{ foo.bar('a', 43) }})
  * made small speed optimizations
  * made minor tweaks to allow better extensibility and flexibility

* 0.9.0 (2009-10-12)

 * Initial release<|MERGE_RESOLUTION|>--- conflicted
+++ resolved
@@ -1,11 +1,8 @@
 * 1.14.2 (2013-XX-XX)
 
-<<<<<<< HEAD
+ * fixed error filename/line when an error occurs in an included file
  * allowed operators that contain whitespaces to have more than one whitespace
  * allowed tests to be made of 1 or 2 words (like "same as" or "divisible by")
-=======
- * fixed error filename/line when an error occurs in an included file
->>>>>>> ba0bf636
 
 * 1.14.1 (2013-10-15)
 
