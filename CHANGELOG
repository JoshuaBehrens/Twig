--- conflicted
+++ resolved
@@ -1,22 +1,21 @@
-<<<<<<< HEAD
-* 3.0.3 (2020-02-11)
+# 3.0.3 (2020-02-11)
 
  * Add a check to ensure that iconv() is defined
 
-* 3.0.2 (2020-02-11)
+# 3.0.2 (2020-02-11)
 
  * Avoid exceptions when an intl resource is not found
  * Fix implementation of case-insensitivity for method names
 
-* 3.0.1 (2019-12-28)
+# 3.0.1 (2019-12-28)
 
  * fixed Symfony 5.0 support for the HTML extra extension
 
-* 3.0.0 (2019-11-15)
+# 3.0.0 (2019-11-15)
 
  * fixed number formatter in Intl extra extension when using a formatter prototype
 
-* 3.0.0-BETA1 (2019-11-11)
+# 3.0.0-BETA1 (2019-11-11)
 
  * removed the "if" condition support on the "for" tag
  * made the in, <, >, <=, >=, ==, and != operators more strict when comparing strings and integers/floats
@@ -35,10 +34,7 @@
  * bumped minimum PHP version to 7.2
  * removed PSR-0 classes
 
-* 2.12.6 (2020-XX-XX)
-=======
 # 2.12.6 (2020-XX-XX)
->>>>>>> d876bc45
 
  * n/a
 
