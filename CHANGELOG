<<<<<<< HEAD
* 2.4.4 (2017-XX-XX)

 * added circular reference detection when loading templates
 * added support for runtime loaders in IntegrationTestCase

* 2.4.3 (2017-06-07)

 * fixed namespaces introduction

* 2.4.2 (2017-06-05)

 * fixed namespaces introduction

* 2.4.1 (2017-06-05)

 * fixed namespaces introduction

* 2.4.0 (2017-06-05)

 * added support for PHPUnit 6 when testing extensions
 * fixed PHP 7.2 compatibility
 * fixed template name generation in Twig_Environment::createTemplate()
 * removed final tag on Twig_TokenParser_Include
 * dropped HHVM support
 * added namespaced aliases for all (non-deprecated) classes and interfaces
 * marked Twig_Filter, Twig_Function, Twig_Test, Twig_Node_Module and Twig_Profiler_Profile as final via the @final annotation

* 2.3.2 (2017-04-20)

 * fixed edge case in the method cache for Twig attributes

* 2.3.1 (2017-04-18)

 * fixed the empty() test

* 2.3.0 (2017-03-22)

 * fixed a race condition handling when writing cache files
 * "length" filter now returns string length when applied to an object that does
   not implement \Countable but provides __toString()
 * "empty" test will now consider the return value of the __toString() method for
   objects implement __toString() but not \Countable
 * fixed JS escaping for unicode characters with higher code points
 * added error message when calling `parent()` in a block that doesn't exist in the parent template

* 2.2.0 (2017-02-26)

 * added a PSR-11 compatible runtime loader
 * added `side` argument to `trim` to allow left or right trimming only.

* 2.1.0 (2017-01-11)

 * fixed twig_get_attribute()
 * added Twig_NodeCaptureInterface for nodes that capture all output

* 2.0.0 (2017-01-05)

 * removed the C extension
 * moved Twig_Environment::getAttribute() to twig_get_attribute()
 * removed Twig_Environment::getLexer(), Twig_Environment::getParser(), Twig_Environment::getCompiler()
 * removed Twig_Compiler::getFilename()
 * added hasser support in Twig_Template::getAttribute()
 * sped up the json_encode filter
 * removed reserved macro names; all names can be used as macro
 * removed Twig_Template::getEnvironment()
 * changed _self variable to return the current template name
 * made the loader a required argument of Twig_Environment constructor
 * removed Twig_Environment::clearTemplateCache()
 * removed Twig_Autoloader (use Composer instead)
 * removed `true` as an equivalent to `html` for the auto-escaping strategy
 * removed pre-1.8 autoescape tag syntax
 * dropped support for PHP 5.x
 * removed the ability to register a global variable after the runtime or the extensions have been initialized
 * improved the performance of the filesystem loader
 * removed features that were deprecated in 1.x

* 1.34.5 (2017-XX-XX)
=======
* 1.35.0 (2017-XX-XX)
>>>>>>> cd06d3c6

 * fixed use TokenParser to return an empty Node
 * added RuntimeExtensionInterface
 * added circular reference detection when loading templates

* 1.34.4 (2017-07-04)

 * added support for runtime loaders in IntegrationTestCase
 * fixed deprecation when using Twig_Profiler_Dumper_Html

* 1.34.3 (2017-06-07)

 * fixed namespaces introduction

* 1.34.2 (2017-06-05)

 * fixed namespaces introduction

* 1.34.1 (2017-06-05)

 * fixed namespaces introduction

* 1.34.0 (2017-06-05)

 * added support for PHPUnit 6 when testing extensions
 * fixed PHP 7.2 compatibility
 * fixed template name generation in Twig_Environment::createTemplate()
 * removed final tag on Twig_TokenParser_Include
 * added namespaced aliases for all (non-deprecated) classes and interfaces
 * dropped HHVM support
 * dropped PHP 5.2 support

* 1.33.2 (2017-04-20)

 * fixed edge case in the method cache for Twig attributes

* 1.33.1 (2017-04-18)

 * fixed the empty() test

* 1.33.0 (2017-03-22)

 * fixed a race condition handling when writing cache files
 * "length" filter now returns string length when applied to an object that does
   not implement \Countable but provides __toString()
 * "empty" test will now consider the return value of the __toString() method for
   objects implement __toString() but not \Countable
 * fixed JS escaping for unicode characters with higher code points

* 1.32.0 (2017-02-26)

 * fixed deprecation notice in Twig_Util_DeprecationCollector
 * added a PSR-11 compatible runtime loader
 * added `side` argument to `trim` to allow left or right trimming only.

* 1.31.0 (2017-01-11)

 * added Twig_NodeCaptureInterface for nodes that capture all output
 * fixed marking the environment as initialized too early
 * fixed C89 compat for the C extension
 * turned fatal error into exception when a previously generated cache is corrupted
 * fixed offline cache warm-ups for embedded templates

* 1.30.0 (2016-12-23)

 * added Twig_FactoryRuntimeLoader
 * deprecated function/test/filter/tag overriding
 * deprecated the "disable_c_ext" attribute on Twig_Node_Expression_GetAttr

* 1.29.0 (2016-12-13)

 * fixed sandbox being left enabled if an exception is thrown while rendering
 * marked some classes as being final (via @final)
 * made Twig_Error report real source path when possible
 * added support for {{ _self }} to provide an upgrade path from 1.x to 2.0 (replaces {{ _self.templateName }})
 * deprecated silent display of undefined blocks
 * deprecated support for mbstring.func_overload != 0

* 1.28.2 (2016-11-23)

 * fixed precedence between getFoo() and isFoo() in Twig_Template::getAttribute()
 * improved a deprecation message

* 1.28.1 (2016-11-18)

 * fixed block() function when used with a template argument

* 1.28.0 (2016-11-17)

 * added support for the PHP 7 null coalescing operator for the ?? Twig implementation
 * exposed a way to access template data and methods in a portable way
 * changed context access to use the PHP 7 null coalescing operator when available
 * added the "with" tag
 * added support for a custom template on the block() function
 * added "is defined" support for block() and constant()
 * optimized the way attributes are fetched

* 1.27.0 (2016-10-25)

 * deprecated Twig_Parser::getEnvironment()
 * deprecated Twig_Parser::addHandler() and Twig_Parser::addNodeVisitor()
 * deprecated Twig_Compiler::addIndentation()
 * fixed regression when registering two extensions having the same class name
 * deprecated Twig_LoaderInterface::getSource() (implement Twig_SourceContextLoaderInterface instead)
 * fixed the filesystem loader with relative paths
 * deprecated Twig_Node::getLine() in favor of Twig_Node::getTemplateLine()
 * deprecated Twig_Template::getSource() in favor of Twig_Template::getSourceContext()
 * deprecated Twig_Node::getFilename() in favor of Twig_Node::getTemplateName()
 * deprecated the "filename" escaping strategy (use "name" instead)
 * added Twig_Source to hold information about the original template
 * deprecated Twig_Error::getTemplateFile() and Twig_Error::setTemplateFile() in favor of Twig_Error::getTemplateName() and Twig_Error::setTemplateName()
 * deprecated Parser::getFilename()
 * fixed template paths when a template name contains a protocol like vfs://
 * improved debugging with Twig_Sandbox_SecurityError exceptions for disallowed methods and properties

* 1.26.1 (2016-10-05)

 * removed template source code from generated template classes when debug is disabled
 * fixed default implementation of Twig_Template::getDebugInfo() for better BC
 * fixed regression on static calls for functions/filters/tests

* 1.26.0 (2016-10-02)

 * added template cache invalidation based on more environment options
 * added a missing deprecation notice
 * fixed template paths when a template is stored in a PHAR file
 * allowed filters/functions/tests implementation to use a different class than the extension they belong to
 * deprecated Twig_ExtensionInterface::getName()

* 1.25.0 (2016-09-21)

 * changed the way we store template source in template classes
 * removed usage of realpath in cache keys
 * fixed Twig cache sharing when used with different versions of PHP
 * removed embed parent workaround for simple use cases
 * deprecated the ability to store non Node instances in Node::$nodes
 * deprecated Twig_Environment::getLexer(), Twig_Environment::getParser(), Twig_Environment::getCompiler()
 * deprecated Twig_Compiler::getFilename()

* 1.24.2 (2016-09-01)

 * fixed static callables
 * fixed a potential PHP warning when loading the cache
 * fixed a case where the autoescaping does not work as expected

* 1.24.1 (2016-05-30)

 * fixed reserved keywords (forbids true, false, null and none keywords for variables names)
 * fixed support for PHP7 (Throwable support)
 * marked the following methods as being internals on Twig_Environment:
   getFunctions(), getFilters(), getTests(), getFunction(), getFilter(), getTest(),
   getTokenParsers(), getTags(), getNodeVisitors(), getUnaryOperators(), getBinaryOperators(),
   getFunctions(), getFilters(), getGlobals(), initGlobals(), initExtensions(), and initExtension()

* 1.24.0 (2016-01-25)

 * adding support for the ?? operator
 * fixed the defined test when used on a constant, a map, or a sequence
 * undeprecated _self (should only be used to get the template name, not the template instance)
 * fixed parsing on PHP7

* 1.23.3 (2016-01-11)

 * fixed typo

* 1.23.2 (2015-01-11)

 * added versions in deprecated messages
 * made file cache tolerant for trailing (back)slashes on directory configuration
 * deprecated unused Twig_Node_Expression_ExtensionReference class

* 1.23.1 (2015-11-05)

 * fixed some exception messages which triggered PHP warnings
 * fixed BC on Twig_Test_NodeTestCase

* 1.23.0 (2015-10-29)

 * deprecated the possibility to override an extension by registering another one with the same name
 * deprecated Twig_ExtensionInterface::getGlobals() (added Twig_Extension_GlobalsInterface for BC)
 * deprecated Twig_ExtensionInterface::initRuntime() (added Twig_Extension_InitRuntimeInterface for BC)
 * deprecated Twig_Environment::computeAlternatives()

* 1.22.3 (2015-10-13)

 * fixed regression when using null as a cache strategy
 * improved performance when checking template freshness
 * fixed warnings when loaded templates do not exist
 * fixed template class name generation to prevent possible collisions
 * fixed logic for custom escapers to call them even on integers and null values
 * changed template cache names to take into account the Twig C extension

* 1.22.2 (2015-09-22)

 * fixed a race condition in template loading

* 1.22.1 (2015-09-15)

 * fixed regression in template_from_string

* 1.22.0 (2015-09-13)

 * made Twig_Test_IntegrationTestCase more flexible
 * added an option to force PHP bytecode invalidation when writing a compiled template into the cache
 * fixed the profiler duration for the root node
 * changed template cache names to take into account enabled extensions
 * deprecated Twig_Environment::clearCacheFiles(), Twig_Environment::getCacheFilename(),
   Twig_Environment::writeCacheFile(), and Twig_Environment::getTemplateClassPrefix()
 * added a way to override the filesystem template cache system
 * added a way to get the original template source from Twig_Template

* 1.21.2 (2015-09-09)

 * fixed variable names for the deprecation triggering code
 * fixed escaping strategy detection based on filename
 * added Traversable support for replace, merge, and sort
 * deprecated support for character by character replacement for the "replace" filter

* 1.21.1 (2015-08-26)

 * fixed regression when using the deprecated Twig_Test_* classes

* 1.21.0 (2015-08-24)

 * added deprecation notices for deprecated features
 * added a deprecation "framework" for filters/functions/tests and test fixtures

* 1.20.0 (2015-08-12)

 * forbid access to the Twig environment from templates and internal parts of Twig_Template
 * fixed limited RCEs when in sandbox mode
 * deprecated Twig_Template::getEnvironment()
 * deprecated the _self variable for usage outside of the from and import tags
 * added Twig_BaseNodeVisitor to ease the compatibility of node visitors
   between 1.x and 2.x

* 1.19.0 (2015-07-31)

 * fixed wrong error message when including an undefined template in a child template
 * added support for variadic filters, functions, and tests
 * added support for extra positional arguments in macros
 * added ignore_missing flag to the source function
 * fixed batch filter with zero items
 * deprecated Twig_Environment::clearTemplateCache()
 * fixed sandbox disabling when using the include function

* 1.18.2 (2015-06-06)

 * fixed template/line guessing in exceptions for nested templates
 * optimized the number of inodes and the size of realpath cache when using the cache

* 1.18.1 (2015-04-19)

 * fixed memory leaks in the C extension
 * deprecated Twig_Loader_String
 * fixed the slice filter when used with a SimpleXMLElement object
 * fixed filesystem loader when trying to load non-files (like directories)

* 1.18.0 (2015-01-25)

 * fixed some error messages where the line was wrong (unknown variables or argument names)
 * added a new way to customize the main Module node (via empty nodes)
 * added Twig_Environment::createTemplate() to create a template from a string
 * added a profiler
 * fixed filesystem loader cache when different file paths are used for the same template

* 1.17.0 (2015-01-14)

 * added a 'filename' autoescaping strategy, which dynamically chooses the
   autoescaping strategy for a template based on template file extension.

* 1.16.3 (2014-12-25)

 * fixed regression for dynamic parent templates
 * fixed cache management with statcache
 * fixed a regression in the slice filter

* 1.16.2 (2014-10-17)

 * fixed timezone on dates as strings
 * fixed 2-words test names when a custom node class is not used
 * fixed macros when using an argument named like a PHP super global (like GET or POST)
 * fixed date_modify when working with DateTimeImmutable
 * optimized for loops
 * fixed multi-byte characters handling in the split filter
 * fixed a regression in the in operator
 * fixed a regression in the slice filter

* 1.16.1 (2014-10-10)

 * improved error reporting in a sandboxed template
 * fixed missing error file/line information under certain circumstances
 * fixed wrong error line number in some error messages
 * fixed the in operator to use strict comparisons
 * sped up the slice filter
 * fixed for mb function overload mb_substr acting different
 * fixed the attribute() function when passing a variable for the arguments

* 1.16.0 (2014-07-05)

 * changed url_encode to always encode according to RFC 3986
 * fixed inheritance in a 'use'-hierarchy
 * removed the __toString policy check when the sandbox is disabled
 * fixed recursively calling blocks in templates with inheritance

* 1.15.1 (2014-02-13)

 * fixed the conversion of the special '0000-00-00 00:00' date
 * added an error message when trying to import an undefined block from a trait
 * fixed a C extension crash when accessing defined but uninitialized property.

* 1.15.0 (2013-12-06)

 * made ignoreStrictCheck in Template::getAttribute() works with __call() methods throwing BadMethodCallException
 * added min and max functions
 * added the round filter
 * fixed a bug that prevented the optimizers to be enabled/disabled selectively
 * fixed first and last filters for UTF-8 strings
 * added a source function to include the content of a template without rendering it
 * fixed the C extension sandbox behavior when get or set is prepend to method name

* 1.14.2 (2013-10-30)

 * fixed error filename/line when an error occurs in an included file
 * allowed operators that contain whitespaces to have more than one whitespace
 * allowed tests to be made of 1 or 2 words (like "same as" or "divisible by")

* 1.14.1 (2013-10-15)

 * made it possible to use named operators as variables
 * fixed the possibility to have a variable named 'matches'
 * added support for PHP 5.5 DateTimeInterface

* 1.14.0 (2013-10-03)

 * fixed usage of the html_attr escaping strategy to avoid double-escaping with the html strategy
 * added new operators: ends with, starts with, and matches
 * fixed some compatibility issues with HHVM
 * added a way to add custom escaping strategies
 * fixed the C extension compilation on Windows
 * fixed the batch filter when using a fill argument with an exact match of elements to batch
 * fixed the filesystem loader cache when a template name exists in several namespaces
 * fixed template_from_string when the template includes or extends other ones
 * fixed a crash of the C extension on an edge case

* 1.13.2 (2013-08-03)

 * fixed the error line number for an error occurs in and embedded template
 * fixed crashes of the C extension on some edge cases

* 1.13.1 (2013-06-06)

 * added the possibility to ignore the filesystem constructor argument in Twig_Loader_Filesystem
 * fixed Twig_Loader_Chain::exists() for a loader which implements Twig_ExistsLoaderInterface
 * adjusted backtrace call to reduce memory usage when an error occurs
 * added support for object instances as the second argument of the constant test
 * fixed the include function when used in an assignment

* 1.13.0 (2013-05-10)

 * fixed getting a numeric-like item on a variable ('09' for instance)
 * fixed getting a boolean or float key on an array, so it is consistent with PHP's array access:
   `{{ array[false] }}` behaves the same as `echo $array[false];` (equals `$array[0]`)
 * made the escape filter 20% faster for happy path (escaping string for html with UTF-8)
 * changed ☃ to § in tests
 * enforced usage of named arguments after positional ones

* 1.12.3 (2013-04-08)

 * fixed a security issue in the filesystem loader where it was possible to include a template one
   level above the configured path
 * fixed fatal error that should be an exception when adding a filter/function/test too late
 * added a batch filter
 * added support for encoding an array as query string in the url_encode filter

* 1.12.2 (2013-02-09)

 * fixed the timezone used by the date filter and function when the given date contains a timezone (like 2010-01-28T15:00:00+02:00)
 * fixed globals when getGlobals is called early on
 * added the first and last filter

* 1.12.1 (2013-01-15)

 * added support for object instances as the second argument of the constant function
 * relaxed globals management to avoid a BC break
 * added support for {{ some_string[:2] }}

* 1.12.0 (2013-01-08)

 * added verbatim as an alias for the raw tag to avoid confusion with the raw filter
 * fixed registration of tests and functions as anonymous functions
 * fixed globals management

* 1.12.0-RC1 (2012-12-29)

 * added an include function (does the same as the include tag but in a more flexible way)
 * added the ability to use any PHP callable to define filters, functions, and tests
 * added a syntax error when using a loop variable that is not defined
 * added the ability to set default values for macro arguments
 * added support for named arguments for filters, tests, and functions
 * moved filters/functions/tests syntax errors to the parser
 * added support for extended ternary operator syntaxes

* 1.11.1 (2012-11-11)

 * fixed debug info line numbering (was off by 2)
 * fixed escaping when calling a macro inside another one (regression introduced in 1.9.1)
 * optimized variable access on PHP 5.4
 * fixed a crash of the C extension when an exception was thrown from a macro called without being imported (using _self.XXX)

* 1.11.0 (2012-11-07)

 * fixed macro compilation when a variable name is a PHP reserved keyword
 * changed the date filter behavior to always apply the default timezone, except if false is passed as the timezone
 * fixed bitwise operator precedences
 * added the template_from_string function
 * fixed default timezone usage for the date function
 * optimized the way Twig exceptions are managed (to make them faster)
 * added Twig_ExistsLoaderInterface (implementing this interface in your loader make the chain loader much faster)

* 1.10.3 (2012-10-19)

 * fixed wrong template location in some error messages
 * reverted a BC break introduced in 1.10.2
 * added a split filter

* 1.10.2 (2012-10-15)

 * fixed macro calls on PHP 5.4

* 1.10.1 (2012-10-15)

 * made a speed optimization to macro calls when imported via the "import" tag
 * fixed C extension compilation on Windows
 * fixed a segfault in the C extension when using DateTime objects

* 1.10.0 (2012-09-28)

 * extracted functional tests framework to make it reusable for third-party extensions
 * added namespaced templates support in Twig_Loader_Filesystem
 * added Twig_Loader_Filesystem::prependPath()
 * fixed an error when a token parser pass a closure as a test to the subparse() method

* 1.9.2 (2012-08-25)

 * fixed the in operator for objects that contain circular references
 * fixed the C extension when accessing a public property of an object implementing the \ArrayAccess interface

* 1.9.1 (2012-07-22)

 * optimized macro calls when auto-escaping is on
 * fixed wrong parent class for Twig_Function_Node
 * made Twig_Loader_Chain more explicit about problems

* 1.9.0 (2012-07-13)

 * made the parsing independent of the template loaders
 * fixed exception trace when an error occurs when rendering a child template
 * added escaping strategies for CSS, URL, and HTML attributes
 * fixed nested embed tag calls
 * added the date_modify filter

* 1.8.3 (2012-06-17)

 * fixed paths in the filesystem loader when passing a path that ends with a slash or a backslash
 * fixed escaping when a project defines a function named html or js
 * fixed chmod mode to apply the umask correctly

* 1.8.2 (2012-05-30)

 * added the abs filter
 * fixed a regression when using a number in template attributes
 * fixed compiler when mbstring.func_overload is set to 2
 * fixed DateTimeZone support in date filter

* 1.8.1 (2012-05-17)

 * fixed a regression when dealing with SimpleXMLElement instances in templates
 * fixed "is_safe" value for the "dump" function when "html_errors" is not defined in php.ini
 * switched to use mbstring whenever possible instead of iconv (you might need to update your encoding as mbstring and iconv encoding names sometimes differ)

* 1.8.0 (2012-05-08)

 * enforced interface when adding tests, filters, functions, and node visitors from extensions
 * fixed a side-effect of the date filter where the timezone might be changed
 * simplified usage of the autoescape tag; the only (optional) argument is now the escaping strategy or false (with a BC layer)
 * added a way to dynamically change the auto-escaping strategy according to the template "filename"
 * changed the autoescape option to also accept a supported escaping strategy (for BC, true is equivalent to html)
 * added an embed tag

* 1.7.0 (2012-04-24)

 * fixed a PHP warning when using CIFS
 * fixed template line number in some exceptions
 * added an iterable test
 * added an error when defining two blocks with the same name in a template
 * added the preserves_safety option for filters
 * fixed a PHP notice when trying to access a key on a non-object/array variable
 * enhanced error reporting when the template file is an instance of SplFileInfo
 * added Twig_Environment::mergeGlobals()
 * added compilation checks to avoid misuses of the sandbox tag
 * fixed filesystem loader freshness logic for high traffic websites
 * fixed random function when charset is null

* 1.6.5 (2012-04-11)

 * fixed a regression when a template only extends another one without defining any blocks

* 1.6.4 (2012-04-02)

 * fixed PHP notice in Twig_Error::guessTemplateLine() introduced in 1.6.3
 * fixed performance when compiling large files
 * optimized parent template creation when the template does not use dynamic inheritance

* 1.6.3 (2012-03-22)

 * fixed usage of Z_ADDREF_P for PHP 5.2 in the C extension
 * fixed compilation of numeric values used in templates when using a locale where the decimal separator is not a dot
 * made the strategy used to guess the real template file name and line number in exception messages much faster and more accurate

* 1.6.2 (2012-03-18)

 * fixed sandbox mode when used with inheritance
 * added preserveKeys support for the slice filter
 * fixed the date filter when a DateTime instance is passed with a specific timezone
 * added a trim filter

* 1.6.1 (2012-02-29)

 * fixed Twig C extension
 * removed the creation of Twig_Markup instances when not needed
 * added a way to set the default global timezone for dates
 * fixed the slice filter on strings when the length is not specified
 * fixed the creation of the cache directory in case of a race condition

* 1.6.0 (2012-02-04)

 * fixed raw blocks when used with the whitespace trim option
 * made a speed optimization to macro calls when imported via the "from" tag
 * fixed globals, parsers, visitors, filters, tests, and functions management in Twig_Environment when a new one or new extension is added
 * fixed the attribute function when passing arguments
 * added slice notation support for the [] operator (syntactic sugar for the slice operator)
 * added a slice filter
 * added string support for the reverse filter
 * fixed the empty test and the length filter for Twig_Markup instances
 * added a date function to ease date comparison
 * fixed unary operators precedence
 * added recursive parsing support in the parser
 * added string and integer handling for the random function

* 1.5.1 (2012-01-05)

 * fixed a regression when parsing strings

* 1.5.0 (2012-01-04)

 * added Traversable objects support for the join filter

* 1.5.0-RC2 (2011-12-30)

 * added a way to set the default global date interval format
 * fixed the date filter for DateInterval instances (setTimezone() does not exist for them)
 * refactored Twig_Template::display() to ease its extension
 * added a number_format filter

* 1.5.0-RC1 (2011-12-26)

 * removed the need to quote hash keys
 * allowed hash keys to be any expression
 * added a do tag
 * added a flush tag
 * added support for dynamically named filters and functions
 * added a dump function to help debugging templates
 * added a nl2br filter
 * added a random function
 * added a way to change the default format for the date filter
 * fixed the lexer when an operator ending with a letter ends a line
 * added string interpolation support
 * enhanced exceptions for unknown filters, functions, tests, and tags

* 1.4.0 (2011-12-07)

 * fixed lexer when using big numbers (> PHP_INT_MAX)
 * added missing preserveKeys argument to the reverse filter
 * fixed macros containing filter tag calls

* 1.4.0-RC2 (2011-11-27)

 * removed usage of Reflection in Twig_Template::getAttribute()
 * added a C extension that can optionally replace Twig_Template::getAttribute()
 * added negative timestamp support to the date filter

* 1.4.0-RC1 (2011-11-20)

 * optimized variable access when using PHP 5.4
 * changed the precedence of the .. operator to be more consistent with languages that implements such a feature like Ruby
 * added an Exception to Twig_Loader_Array::isFresh() method when the template does not exist to be consistent with other loaders
 * added Twig_Function_Node to allow more complex functions to have their own Node class
 * added Twig_Filter_Node to allow more complex filters to have their own Node class
 * added Twig_Test_Node to allow more complex tests to have their own Node class
 * added a better error message when a template is empty but contain a BOM
 * fixed "in" operator for empty strings
 * fixed the "defined" test and the "default" filter (now works with more than one call (foo.bar.foo) and for both values of the strict_variables option)
 * changed the way extensions are loaded (addFilter/addFunction/addGlobal/addTest/addNodeVisitor/addTokenParser/addExtension can now be called in any order)
 * added Twig_Environment::display()
 * made the escape filter smarter when the encoding is not supported by PHP
 * added a convert_encoding filter
 * moved all node manipulations outside the compile() Node method
 * made several speed optimizations

* 1.3.0 (2011-10-08)

no changes

* 1.3.0-RC1 (2011-10-04)

 * added an optimization for the parent() function
 * added cache reloading when auto_reload is true and an extension has been modified
 * added the possibility to force the escaping of a string already marked as safe (instance of Twig_Markup)
 * allowed empty templates to be used as traits
 * added traits support for the "parent" function

* 1.2.0 (2011-09-13)

no changes

* 1.2.0-RC1 (2011-09-10)

 * enhanced the exception when a tag remains unclosed
 * added support for empty Countable objects for the "empty" test
 * fixed algorithm that determines if a template using inheritance is valid (no output between block definitions)
 * added better support for encoding problems when escaping a string (available as of PHP 5.4)
 * added a way to ignore a missing template when using the "include" tag ({% include "foo" ignore missing %})
 * added support for an array of templates to the "include" and "extends" tags ({% include ['foo', 'bar'] %})
 * added support for bitwise operators in expressions
 * added the "attribute" function to allow getting dynamic attributes on variables
 * added Twig_Loader_Chain
 * added Twig_Loader_Array::setTemplate()
 * added an optimization for the set tag when used to capture a large chunk of static text
 * changed name regex to match PHP one "[a-zA-Z_\x7f-\xff][a-zA-Z0-9_\x7f-\xff]*" (works for blocks, tags, functions, filters, and macros)
 * removed the possibility to use the "extends" tag from a block
 * added "if" modifier support to "for" loops

* 1.1.2 (2011-07-30)

 * fixed json_encode filter on PHP 5.2
 * fixed regression introduced in 1.1.1 ({{ block(foo|lower) }})
 * fixed inheritance when using conditional parents
 * fixed compilation of templates when the body of a child template is not empty
 * fixed output when a macro throws an exception
 * fixed a parsing problem when a large chunk of text is enclosed in a comment tag
 * added PHPDoc for all Token parsers and Core extension functions

* 1.1.1 (2011-07-17)

 * added a performance optimization in the Optimizer (also helps to lower the number of nested level calls)
 * made some performance improvement for some edge cases

* 1.1.0 (2011-06-28)

 * fixed json_encode filter

* 1.1.0-RC3 (2011-06-24)

 * fixed method case-sensitivity when using the sandbox mode
 * added timezone support for the date filter
 * fixed possible security problems with NUL bytes

* 1.1.0-RC2 (2011-06-16)

 * added an exception when the template passed to "use" is not a string
 * made 'a.b is defined' not throw an exception if a is not defined (in strict mode)
 * added {% line \d+ %} directive

* 1.1.0-RC1 (2011-05-28)

Flush your cache after upgrading.

 * fixed date filter when using a timestamp
 * fixed the defined test for some cases
 * fixed a parsing problem when a large chunk of text is enclosed in a raw tag
 * added support for horizontal reuse of template blocks (see docs for more information)
 * added whitespace control modifier to all tags (see docs for more information)
 * added null as an alias for none (the null test is also an alias for the none test now)
 * made TRUE, FALSE, NONE equivalent to their lowercase counterparts
 * wrapped all compilation and runtime exceptions with Twig_Error_Runtime and added logic to guess the template name and line
 * moved display() method to Twig_Template (generated templates should now use doDisplay() instead)

* 1.0.0 (2011-03-27)

 * fixed output when using mbstring
 * fixed duplicate call of methods when using the sandbox
 * made the charset configurable for the escape filter

* 1.0.0-RC2 (2011-02-21)

 * changed the way {% set %} works when capturing (the content is now marked as safe)
 * added support for macro name in the endmacro tag
 * make Twig_Error compatible with PHP 5.3.0 >
 * fixed an infinite loop on some Windows configurations
 * fixed the "length" filter for numbers
 * fixed Template::getAttribute() as properties in PHP are case sensitive
 * removed coupling between Twig_Node and Twig_Template
 * fixed the ternary operator precedence rule

* 1.0.0-RC1 (2011-01-09)

Backward incompatibilities:

 * the "items" filter, which has been deprecated for quite a long time now, has been removed
 * the "range" filter has been converted to a function: 0|range(10) -> range(0, 10)
 * the "constant" filter has been converted to a function: {{ some_date|date('DATE_W3C'|constant) }} -> {{ some_date|date(constant('DATE_W3C')) }}
 * the "cycle" filter has been converted to a function: {{ ['odd', 'even']|cycle(i) }} -> {{ cycle(['odd', 'even'], i) }}
 * the "for" tag does not support "joined by" anymore
 * the "autoescape" first argument is now "true"/"false" (instead of "on"/"off")
 * the "parent" tag has been replaced by a "parent" function ({{ parent() }} instead of {% parent %})
 * the "display" tag has been replaced by a "block" function ({{ block('title') }} instead of {% display title %})
 * removed the grammar and simple token parser (moved to the Twig Extensions repository)

Changes:

 * added "needs_context" option for filters and functions (the context is then passed as a first argument)
 * added global variables support
 * made macros return their value instead of echoing directly (fixes calling a macro in sandbox mode)
 * added the "from" tag to import macros as functions
 * added support for functions (a function is just syntactic sugar for a getAttribute() call)
 * made macros callable when sandbox mode is enabled
 * added an exception when a macro uses a reserved name
 * the "default" filter now uses the "empty" test instead of just checking for null
 * added the "empty" test

* 0.9.10 (2010-12-16)

Backward incompatibilities:

 * The Escaper extension is enabled by default, which means that all displayed
   variables are now automatically escaped. You can revert to the previous
   behavior by removing the extension via $env->removeExtension('escaper')
   or just set the 'autoescape' option to 'false'.
 * removed the "without loop" attribute for the "for" tag (not needed anymore
   as the Optimizer take care of that for most cases)
 * arrays and hashes have now a different syntax
     * arrays keep the same syntax with square brackets: [1, 2]
     * hashes now use curly braces (["a": "b"] should now be written as {"a": "b"})
     * support for "arrays with keys" and "hashes without keys" is not supported anymore ([1, "foo": "bar"] or {"foo": "bar", 1})
 * the i18n extension is now part of the Twig Extensions repository

Changes:

 * added the merge filter
 * removed 'is_escaper' option for filters (a left over from the previous version) -- you must use 'is_safe' now instead
 * fixed usage of operators as method names (like is, in, and not)
 * changed the order of execution for node visitors
 * fixed default() filter behavior when used with strict_variables set to on
 * fixed filesystem loader compatibility with PHAR files
 * enhanced error messages when an unexpected token is parsed in an expression
 * fixed filename not being added to syntax error messages
 * added the autoescape option to enable/disable autoescaping
 * removed the newline after a comment (mimics PHP behavior)
 * added a syntax error exception when parent block is used on a template that does not extend another one
 * made the Escaper extension enabled by default
 * fixed sandbox extension when used with auto output escaping
 * fixed escaper when wrapping a Twig_Node_Print (the original class must be preserved)
 * added an Optimizer extension (enabled by default; optimizes "for" loops and "raw" filters)
 * added priority to node visitors

* 0.9.9 (2010-11-28)

Backward incompatibilities:
 * the self special variable has been renamed to _self
 * the odd and even filters are now tests:
     {{ foo|odd }} must now be written {{ foo is odd }}
 * the "safe" filter has been renamed to "raw"
 * in Node classes,
        sub-nodes are now accessed via getNode() (instead of property access)
        attributes via getAttribute() (instead of array access)
 * the urlencode filter had been renamed to url_encode
 * the include tag now merges the passed variables with the current context by default
   (the old behavior is still possible by adding the "only" keyword)
 * moved Exceptions to Twig_Error_* (Twig_SyntaxError/Twig_RuntimeError are now Twig_Error_Syntax/Twig_Error_Runtime)
 * removed support for {{ 1 < i < 3 }} (use {{ i > 1 and i < 3 }} instead)
 * the "in" filter has been removed ({{ a|in(b) }} should now be written {{ a in b }})

Changes:
 * added file and line to Twig_Error_Runtime exceptions thrown from Twig_Template
 * changed trans tag to accept any variable for the plural count
 * fixed sandbox mode (__toString() method check was not enforced if called implicitly from complex statements)
 * added the ** (power) operator
 * changed the algorithm used for parsing expressions
 * added the spaceless tag
 * removed trim_blocks option
 * added support for is*() methods for attributes (foo.bar now looks for foo->getBar() or foo->isBar())
 * changed all exceptions to extend Twig_Error
 * fixed unary expressions ({{ not(1 or 0) }})
 * fixed child templates (with an extend tag) that uses one or more imports
 * added support for {{ 1 not in [2, 3] }} (more readable than the current {{ not (1 in [2, 3]) }})
 * escaping has been rewritten
 * the implementation of template inheritance has been rewritten
   (blocks can now be called individually and still work with inheritance)
 * fixed error handling for if tag when a syntax error occurs within a subparse process
 * added a way to implement custom logic for resolving token parsers given a tag name
 * fixed js escaper to be stricter (now uses a whilelist-based js escaper)
 * added the following filers: "constant", "trans", "replace", "json_encode"
 * added a "constant" test
 * fixed objects with __toString() not being autoescaped
 * fixed subscript expressions when calling __call() (methods now keep the case)
 * added "test" feature (accessible via the "is" operator)
 * removed the debug tag (should be done in an extension)
 * fixed trans tag when no vars are used in plural form
 * fixed race condition when writing template cache
 * added the special _charset variable to reference the current charset
 * added the special _context variable to reference the current context
 * renamed self to _self (to avoid conflict)
 * fixed Twig_Template::getAttribute() for protected properties

* 0.9.8 (2010-06-28)

Backward incompatibilities:
 * the trans tag plural count is now attached to the plural tag:
    old: `{% trans count %}...{% plural %}...{% endtrans %}`
    new: `{% trans %}...{% plural count %}...{% endtrans %}`

 * added a way to translate strings coming from a variable ({% trans var %})
 * fixed trans tag when used with the Escaper extension
 * fixed default cache umask
 * removed Twig_Template instances from the debug tag output
 * fixed objects with __isset() defined
 * fixed set tag when used with a capture
 * fixed type hinting for Twig_Environment::addFilter() method

* 0.9.7 (2010-06-12)

Backward incompatibilities:
 * changed 'as' to '=' for the set tag ({% set title as "Title" %} must now be {% set title = "Title" %})
 * removed the sandboxed attribute of the include tag (use the new sandbox tag instead)
 * refactored the Node system (if you have custom nodes, you will have to update them to use the new API)

 * added self as a special variable that refers to the current template (useful for importing macros from the current template)
 * added Twig_Template instance support to the include tag
 * added support for dynamic and conditional inheritance ({% extends some_var %} and {% extends standalone ? "minimum" : "base" %})
 * added a grammar sub-framework to ease the creation of custom tags
 * fixed the for tag for large arrays (some loop variables are now only available for arrays and objects that implement the Countable interface)
 * removed the Twig_Resource::resolveMissingFilter() method
 * fixed the filter tag which did not apply filtering to included files
 * added a bunch of unit tests
 * added a bunch of phpdoc
 * added a sandbox tag in the sandbox extension
 * changed the date filter to support any date format supported by DateTime
 * added strict_variable setting to throw an exception when an invalid variable is used in a template (disabled by default)
 * added the lexer, parser, and compiler as arguments to the Twig_Environment constructor
 * changed the cache option to only accepts an explicit path to a cache directory or false
 * added a way to add token parsers, filters, and visitors without creating an extension
 * added three interfaces: Twig_NodeInterface, Twig_TokenParserInterface, and Twig_FilterInterface
 * changed the generated code to match the new coding standards
 * fixed sandbox mode (__toString() method check was not enforced if called implicitly from a simple statement like {{ article }})
 * added an exception when a child template has a non-empty body (as it is always ignored when rendering)

* 0.9.6 (2010-05-12)

 * fixed variables defined outside a loop and for which the value changes in a for loop
 * fixed the test suite for PHP 5.2 and older versions of PHPUnit
 * added support for __call() in expression resolution
 * fixed node visiting for macros (macros are now visited by visitors as any other node)
 * fixed nested block definitions with a parent call (rarely useful but nonetheless supported now)
 * added the cycle filter
 * fixed the Lexer when mbstring.func_overload is used with an mbstring.internal_encoding different from ASCII
 * added a long-syntax for the set tag ({% set foo %}...{% endset %})
 * unit tests are now powered by PHPUnit
 * added support for gettext via the `i18n` extension
 * fixed twig_capitalize_string_filter() and fixed twig_length_filter() when used with UTF-8 values
 * added a more useful exception if an if tag is not closed properly
 * added support for escaping strategy in the autoescape tag
 * fixed lexer when a template has a big chunk of text between/in a block

* 0.9.5 (2010-01-20)

As for any new release, don't forget to remove all cached templates after
upgrading.

If you have defined custom filters, you MUST upgrade them for this release. To
upgrade, replace "array" with "new Twig_Filter_Function", and replace the
environment constant by the "needs_environment" option:

  // before
  'even'   => array('twig_is_even_filter', false),
  'escape' => array('twig_escape_filter', true),

  // after
  'even'   => new Twig_Filter_Function('twig_is_even_filter'),
  'escape' => new Twig_Filter_Function('twig_escape_filter', array('needs_environment' => true)),

If you have created NodeTransformer classes, you will need to upgrade them to
the new interface (please note that the interface is not yet considered
stable).

 * fixed list nodes that did not extend the Twig_NodeListInterface
 * added the "without loop" option to the for tag (it disables the generation of the loop variable)
 * refactored node transformers to node visitors
 * fixed automatic-escaping for blocks
 * added a way to specify variables to pass to an included template
 * changed the automatic-escaping rules to be more sensible and more configurable in custom filters (the documentation lists all the rules)
 * improved the filter system to allow object methods to be used as filters
 * changed the Array and String loaders to actually make use of the cache mechanism
 * included the default filter function definitions in the extension class files directly (Core, Escaper)
 * added the // operator (like the floor() PHP function)
 * added the .. operator (as a syntactic sugar for the range filter when the step is 1)
 * added the in operator (as a syntactic sugar for the in filter)
 * added the following filters in the Core extension: in, range
 * added support for arrays (same behavior as in PHP, a mix between lists and dictionaries, arrays and hashes)
 * enhanced some error messages to provide better feedback in case of parsing errors

* 0.9.4 (2009-12-02)

If you have custom loaders, you MUST upgrade them for this release: The
Twig_Loader base class has been removed, and the Twig_LoaderInterface has also
been changed (see the source code for more information or the documentation).

 * added support for DateTime instances for the date filter
 * fixed loop.last when the array only has one item
 * made it possible to insert newlines in tag and variable blocks
 * fixed a bug when a literal '\n' were present in a template text
 * fixed bug when the filename of a template contains */
 * refactored loaders

* 0.9.3 (2009-11-11)

This release is NOT backward compatible with the previous releases.

  The loaders do not take the cache and autoReload arguments anymore. Instead,
  the Twig_Environment class has two new options: cache and auto_reload.
  Upgrading your code means changing this kind of code:

      $loader = new Twig_Loader_Filesystem('/path/to/templates', '/path/to/compilation_cache', true);
      $twig = new Twig_Environment($loader);

  to something like this:

      $loader = new Twig_Loader_Filesystem('/path/to/templates');
      $twig = new Twig_Environment($loader, array(
        'cache' => '/path/to/compilation_cache',
        'auto_reload' => true,
      ));

 * deprecated the "items" filter as it is not needed anymore
 * made cache and auto_reload options of Twig_Environment instead of arguments of Twig_Loader
 * optimized template loading speed
 * removed output when an error occurs in a template and render() is used
 * made major speed improvements for loops (up to 300% on even the smallest loops)
 * added properties as part of the sandbox mode
 * added public properties support (obj.item can now be the item property on the obj object)
 * extended set tag to support expression as value ({% set foo as 'foo' ~ 'bar' %} )
 * fixed bug when \ was used in HTML

* 0.9.2 (2009-10-29)

 * made some speed optimizations
 * changed the cache extension to .php
 * added a js escaping strategy
 * added support for short block tag
 * changed the filter tag to allow chained filters
 * made lexer more flexible as you can now change the default delimiters
 * added set tag
 * changed default directory permission when cache dir does not exist (more secure)
 * added macro support
 * changed filters first optional argument to be a Twig_Environment instance instead of a Twig_Template instance
 * made Twig_Autoloader::autoload() a static method
 * avoid writing template file if an error occurs
 * added $ escaping when outputting raw strings
 * enhanced some error messages to ease debugging
 * fixed empty cache files when the template contains an error

* 0.9.1 (2009-10-14)

  * fixed a bug in PHP 5.2.6
  * fixed numbers with one than one decimal
  * added support for method calls with arguments ({{ foo.bar('a', 43) }})
  * made small speed optimizations
  * made minor tweaks to allow better extensibility and flexibility

* 0.9.0 (2009-10-12)

 * Initial release<|MERGE_RESOLUTION|>--- conflicted
+++ resolved
@@ -1,6 +1,6 @@
-<<<<<<< HEAD
 * 2.4.4 (2017-XX-XX)
 
+ * fixed use TokenParser to return an empty Node
  * added circular reference detection when loading templates
  * added support for runtime loaders in IntegrationTestCase
 
@@ -75,10 +75,7 @@
  * improved the performance of the filesystem loader
  * removed features that were deprecated in 1.x
 
-* 1.34.5 (2017-XX-XX)
-=======
 * 1.35.0 (2017-XX-XX)
->>>>>>> cd06d3c6
 
  * fixed use TokenParser to return an empty Node
  * added RuntimeExtensionInterface
