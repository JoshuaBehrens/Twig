<<<<<<< HEAD
* 2.5.1 (2018-XX-XX)

 * n/a

* 2.5.0 (2018-07-13)

 * deprecated using the spaceless tag at the root level of a child template (noop anyway)
 * deprecated the possibility to define a block in a non-capturing block in a child template
 * added the Symfony ctype polyfill as a dependency
 * fixed reporting the proper location for errors compiled in templates
 * fixed the error handling for the optimized extension-based function calls
 * ensured that syntax errors are triggered with the right line
 * "js" filter now produces valid JSON

* 2.4.8 (2018-04-02)

 * fixed a regression when using the "default" filter or the "defined" test on non-existing arrays

* 2.4.7 (2018-03-20)

 * optimized runtime performance
 * optimized parser performance by inlining the constant values
 * fixed block names unicity
 * fixed counting children of SimpleXMLElement objects
 * added missing else clause to avoid infinite loops
 * fixed .. (range operator) in sandbox policy

* 2.4.6 (2018-03-03)

 * fixed a regression in the way the profiler is registered in templates

* 2.4.5 (2018-03-02)

 * optimized the performance of calling an extension method at runtime
 * optimized the performance of the dot operator for array and method calls
 * added an exception when using "===" instead of "same as"
 * fixed possible array to string conversion concealing actual error
 * made variable names deterministic in compiled templates
 * fixed length filter when passing an instance of IteratorAggregate
 * fixed Environment::resolveTemplate to accept instances of TemplateWrapper

* 2.4.4 (2017-09-27)

 * added Twig_Profiler_Profile::reset()
 * fixed use TokenParser to return an empty Node
 * added RuntimeExtensionInterface
 * added circular reference detection when loading templates
 * added support for runtime loaders in IntegrationTestCase
 * fixed deprecation when using Twig_Profiler_Dumper_Html
 * removed @final from Twig_Profiler_Dumper_Text

* 2.4.3 (2017-06-07)

 * fixed namespaces introduction

* 2.4.2 (2017-06-05)

 * fixed namespaces introduction

* 2.4.1 (2017-06-05)

 * fixed namespaces introduction

* 2.4.0 (2017-06-05)

 * added support for PHPUnit 6 when testing extensions
 * fixed PHP 7.2 compatibility
 * fixed template name generation in Twig_Environment::createTemplate()
 * removed final tag on Twig_TokenParser_Include
 * dropped HHVM support
 * added namespaced aliases for all (non-deprecated) classes and interfaces
 * marked Twig_Filter, Twig_Function, Twig_Test, Twig_Node_Module and Twig_Profiler_Profile as final via the @final annotation

* 2.3.2 (2017-04-20)

 * fixed edge case in the method cache for Twig attributes

* 2.3.1 (2017-04-18)

 * fixed the empty() test

* 2.3.0 (2017-03-22)

 * fixed a race condition handling when writing cache files
 * "length" filter now returns string length when applied to an object that does
   not implement \Countable but provides __toString()
 * "empty" test will now consider the return value of the __toString() method for
   objects implement __toString() but not \Countable
 * fixed JS escaping for unicode characters with higher code points
 * added error message when calling `parent()` in a block that doesn't exist in the parent template

* 2.2.0 (2017-02-26)

 * added a PSR-11 compatible runtime loader
 * added `side` argument to `trim` to allow left or right trimming only.

* 2.1.0 (2017-01-11)

 * fixed twig_get_attribute()
 * added Twig_NodeCaptureInterface for nodes that capture all output

* 2.0.0 (2017-01-05)

 * removed the C extension
 * moved Twig_Environment::getAttribute() to twig_get_attribute()
 * removed Twig_Environment::getLexer(), Twig_Environment::getParser(), Twig_Environment::getCompiler()
 * removed Twig_Compiler::getFilename()
 * added hasser support in Twig_Template::getAttribute()
 * sped up the json_encode filter
 * removed reserved macro names; all names can be used as macro
 * removed Twig_Template::getEnvironment()
 * changed _self variable to return the current template name
 * made the loader a required argument of Twig_Environment constructor
 * removed Twig_Environment::clearTemplateCache()
 * removed Twig_Autoloader (use Composer instead)
 * removed `true` as an equivalent to `html` for the auto-escaping strategy
 * removed pre-1.8 autoescape tag syntax
 * dropped support for PHP 5.x
 * removed the ability to register a global variable after the runtime or the extensions have been initialized
 * improved the performance of the filesystem loader
 * removed features that were deprecated in 1.x

* 1.35.5 (2018-XX-XX)
=======
* 1.36.0 (2018-XX-XX)
>>>>>>> a14d2490

 * added support for dynamically named tests
 * fixed filesystem loader throwing an exception instead of returning false

* 1.35.4 (2018-07-13)

 * ensured that syntax errors are triggered with the right line
 * added the Symfony ctype polyfill as a dependency
 * "js" filter now produces valid JSON

* 1.35.3 (2018-03-20)

 * fixed block names unicity
 * fixed counting children of SimpleXMLElement objects
 * added missing else clause to avoid infinite loops
 * fixed .. (range operator) in sandbox policy

* 1.35.2 (2018-03-03)

 * fixed a regression in the way the profiler is registered in templates

* 1.35.1 (2018-03-02)

 * added an exception when using "===" instead of "same as"
 * fixed possible array to string conversion concealing actual error
 * made variable names deterministic in compiled templates
 * fixed length filter when passing an instance of IteratorAggregate
 * fixed Environment::resolveTemplate to accept instances of TemplateWrapper

* 1.35.0 (2017-09-27)

 * added Twig_Profiler_Profile::reset()
 * fixed use TokenParser to return an empty Node
 * added RuntimeExtensionInterface
 * added circular reference detection when loading templates

* 1.34.4 (2017-07-04)

 * added support for runtime loaders in IntegrationTestCase
 * fixed deprecation when using Twig_Profiler_Dumper_Html

* 1.34.3 (2017-06-07)

 * fixed namespaces introduction

* 1.34.2 (2017-06-05)

 * fixed namespaces introduction

* 1.34.1 (2017-06-05)

 * fixed namespaces introduction

* 1.34.0 (2017-06-05)

 * added support for PHPUnit 6 when testing extensions
 * fixed PHP 7.2 compatibility
 * fixed template name generation in Twig_Environment::createTemplate()
 * removed final tag on Twig_TokenParser_Include
 * added namespaced aliases for all (non-deprecated) classes and interfaces
 * dropped HHVM support
 * dropped PHP 5.2 support

* 1.33.2 (2017-04-20)

 * fixed edge case in the method cache for Twig attributes

* 1.33.1 (2017-04-18)

 * fixed the empty() test

* 1.33.0 (2017-03-22)

 * fixed a race condition handling when writing cache files
 * "length" filter now returns string length when applied to an object that does
   not implement \Countable but provides __toString()
 * "empty" test will now consider the return value of the __toString() method for
   objects implement __toString() but not \Countable
 * fixed JS escaping for unicode characters with higher code points

* 1.32.0 (2017-02-26)

 * fixed deprecation notice in Twig_Util_DeprecationCollector
 * added a PSR-11 compatible runtime loader
 * added `side` argument to `trim` to allow left or right trimming only.

* 1.31.0 (2017-01-11)

 * added Twig_NodeCaptureInterface for nodes that capture all output
 * fixed marking the environment as initialized too early
 * fixed C89 compat for the C extension
 * turned fatal error into exception when a previously generated cache is corrupted
 * fixed offline cache warm-ups for embedded templates

* 1.30.0 (2016-12-23)

 * added Twig_FactoryRuntimeLoader
 * deprecated function/test/filter/tag overriding
 * deprecated the "disable_c_ext" attribute on Twig_Node_Expression_GetAttr

* 1.29.0 (2016-12-13)

 * fixed sandbox being left enabled if an exception is thrown while rendering
 * marked some classes as being final (via @final)
 * made Twig_Error report real source path when possible
 * added support for {{ _self }} to provide an upgrade path from 1.x to 2.0 (replaces {{ _self.templateName }})
 * deprecated silent display of undefined blocks
 * deprecated support for mbstring.func_overload != 0

* 1.28.2 (2016-11-23)

 * fixed precedence between getFoo() and isFoo() in Twig_Template::getAttribute()
 * improved a deprecation message

* 1.28.1 (2016-11-18)

 * fixed block() function when used with a template argument

* 1.28.0 (2016-11-17)

 * added support for the PHP 7 null coalescing operator for the ?? Twig implementation
 * exposed a way to access template data and methods in a portable way
 * changed context access to use the PHP 7 null coalescing operator when available
 * added the "with" tag
 * added support for a custom template on the block() function
 * added "is defined" support for block() and constant()
 * optimized the way attributes are fetched

* 1.27.0 (2016-10-25)

 * deprecated Twig_Parser::getEnvironment()
 * deprecated Twig_Parser::addHandler() and Twig_Parser::addNodeVisitor()
 * deprecated Twig_Compiler::addIndentation()
 * fixed regression when registering two extensions having the same class name
 * deprecated Twig_LoaderInterface::getSource() (implement Twig_SourceContextLoaderInterface instead)
 * fixed the filesystem loader with relative paths
 * deprecated Twig_Node::getLine() in favor of Twig_Node::getTemplateLine()
 * deprecated Twig_Template::getSource() in favor of Twig_Template::getSourceContext()
 * deprecated Twig_Node::getFilename() in favor of Twig_Node::getTemplateName()
 * deprecated the "filename" escaping strategy (use "name" instead)
 * added Twig_Source to hold information about the original template
 * deprecated Twig_Error::getTemplateFile() and Twig_Error::setTemplateFile() in favor of Twig_Error::getTemplateName() and Twig_Error::setTemplateName()
 * deprecated Parser::getFilename()
 * fixed template paths when a template name contains a protocol like vfs://
 * improved debugging with Twig_Sandbox_SecurityError exceptions for disallowed methods and properties

* 1.26.1 (2016-10-05)

 * removed template source code from generated template classes when debug is disabled
 * fixed default implementation of Twig_Template::getDebugInfo() for better BC
 * fixed regression on static calls for functions/filters/tests

* 1.26.0 (2016-10-02)

 * added template cache invalidation based on more environment options
 * added a missing deprecation notice
 * fixed template paths when a template is stored in a PHAR file
 * allowed filters/functions/tests implementation to use a different class than the extension they belong to
 * deprecated Twig_ExtensionInterface::getName()

* 1.25.0 (2016-09-21)

 * changed the way we store template source in template classes
 * removed usage of realpath in cache keys
 * fixed Twig cache sharing when used with different versions of PHP
 * removed embed parent workaround for simple use cases
 * deprecated the ability to store non Node instances in Node::$nodes
 * deprecated Twig_Environment::getLexer(), Twig_Environment::getParser(), Twig_Environment::getCompiler()
 * deprecated Twig_Compiler::getFilename()

* 1.24.2 (2016-09-01)

 * fixed static callables
 * fixed a potential PHP warning when loading the cache
 * fixed a case where the autoescaping does not work as expected

* 1.24.1 (2016-05-30)

 * fixed reserved keywords (forbids true, false, null and none keywords for variables names)
 * fixed support for PHP7 (Throwable support)
 * marked the following methods as being internals on Twig_Environment:
   getFunctions(), getFilters(), getTests(), getFunction(), getFilter(), getTest(),
   getTokenParsers(), getTags(), getNodeVisitors(), getUnaryOperators(), getBinaryOperators(),
   getFunctions(), getFilters(), getGlobals(), initGlobals(), initExtensions(), and initExtension()

* 1.24.0 (2016-01-25)

 * adding support for the ?? operator
 * fixed the defined test when used on a constant, a map, or a sequence
 * undeprecated _self (should only be used to get the template name, not the template instance)
 * fixed parsing on PHP7

* 1.23.3 (2016-01-11)

 * fixed typo

* 1.23.2 (2015-01-11)

 * added versions in deprecated messages
 * made file cache tolerant for trailing (back)slashes on directory configuration
 * deprecated unused Twig_Node_Expression_ExtensionReference class

* 1.23.1 (2015-11-05)

 * fixed some exception messages which triggered PHP warnings
 * fixed BC on Twig_Test_NodeTestCase

* 1.23.0 (2015-10-29)

 * deprecated the possibility to override an extension by registering another one with the same name
 * deprecated Twig_ExtensionInterface::getGlobals() (added Twig_Extension_GlobalsInterface for BC)
 * deprecated Twig_ExtensionInterface::initRuntime() (added Twig_Extension_InitRuntimeInterface for BC)
 * deprecated Twig_Environment::computeAlternatives()

* 1.22.3 (2015-10-13)

 * fixed regression when using null as a cache strategy
 * improved performance when checking template freshness
 * fixed warnings when loaded templates do not exist
 * fixed template class name generation to prevent possible collisions
 * fixed logic for custom escapers to call them even on integers and null values
 * changed template cache names to take into account the Twig C extension

* 1.22.2 (2015-09-22)

 * fixed a race condition in template loading

* 1.22.1 (2015-09-15)

 * fixed regression in template_from_string

* 1.22.0 (2015-09-13)

 * made Twig_Test_IntegrationTestCase more flexible
 * added an option to force PHP bytecode invalidation when writing a compiled template into the cache
 * fixed the profiler duration for the root node
 * changed template cache names to take into account enabled extensions
 * deprecated Twig_Environment::clearCacheFiles(), Twig_Environment::getCacheFilename(),
   Twig_Environment::writeCacheFile(), and Twig_Environment::getTemplateClassPrefix()
 * added a way to override the filesystem template cache system
 * added a way to get the original template source from Twig_Template

* 1.21.2 (2015-09-09)

 * fixed variable names for the deprecation triggering code
 * fixed escaping strategy detection based on filename
 * added Traversable support for replace, merge, and sort
 * deprecated support for character by character replacement for the "replace" filter

* 1.21.1 (2015-08-26)

 * fixed regression when using the deprecated Twig_Test_* classes

* 1.21.0 (2015-08-24)

 * added deprecation notices for deprecated features
 * added a deprecation "framework" for filters/functions/tests and test fixtures

* 1.20.0 (2015-08-12)

 * forbid access to the Twig environment from templates and internal parts of Twig_Template
 * fixed limited RCEs when in sandbox mode
 * deprecated Twig_Template::getEnvironment()
 * deprecated the _self variable for usage outside of the from and import tags
 * added Twig_BaseNodeVisitor to ease the compatibility of node visitors
   between 1.x and 2.x

* 1.19.0 (2015-07-31)

 * fixed wrong error message when including an undefined template in a child template
 * added support for variadic filters, functions, and tests
 * added support for extra positional arguments in macros
 * added ignore_missing flag to the source function
 * fixed batch filter with zero items
 * deprecated Twig_Environment::clearTemplateCache()
 * fixed sandbox disabling when using the include function

* 1.18.2 (2015-06-06)

 * fixed template/line guessing in exceptions for nested templates
 * optimized the number of inodes and the size of realpath cache when using the cache

* 1.18.1 (2015-04-19)

 * fixed memory leaks in the C extension
 * deprecated Twig_Loader_String
 * fixed the slice filter when used with a SimpleXMLElement object
 * fixed filesystem loader when trying to load non-files (like directories)

* 1.18.0 (2015-01-25)

 * fixed some error messages where the line was wrong (unknown variables or argument names)
 * added a new way to customize the main Module node (via empty nodes)
 * added Twig_Environment::createTemplate() to create a template from a string
 * added a profiler
 * fixed filesystem loader cache when different file paths are used for the same template

* 1.17.0 (2015-01-14)

 * added a 'filename' autoescaping strategy, which dynamically chooses the
   autoescaping strategy for a template based on template file extension.

* 1.16.3 (2014-12-25)

 * fixed regression for dynamic parent templates
 * fixed cache management with statcache
 * fixed a regression in the slice filter

* 1.16.2 (2014-10-17)

 * fixed timezone on dates as strings
 * fixed 2-words test names when a custom node class is not used
 * fixed macros when using an argument named like a PHP super global (like GET or POST)
 * fixed date_modify when working with DateTimeImmutable
 * optimized for loops
 * fixed multi-byte characters handling in the split filter
 * fixed a regression in the in operator
 * fixed a regression in the slice filter

* 1.16.1 (2014-10-10)

 * improved error reporting in a sandboxed template
 * fixed missing error file/line information under certain circumstances
 * fixed wrong error line number in some error messages
 * fixed the in operator to use strict comparisons
 * sped up the slice filter
 * fixed for mb function overload mb_substr acting different
 * fixed the attribute() function when passing a variable for the arguments

* 1.16.0 (2014-07-05)

 * changed url_encode to always encode according to RFC 3986
 * fixed inheritance in a 'use'-hierarchy
 * removed the __toString policy check when the sandbox is disabled
 * fixed recursively calling blocks in templates with inheritance

* 1.15.1 (2014-02-13)

 * fixed the conversion of the special '0000-00-00 00:00' date
 * added an error message when trying to import an undefined block from a trait
 * fixed a C extension crash when accessing defined but uninitialized property.

* 1.15.0 (2013-12-06)

 * made ignoreStrictCheck in Template::getAttribute() works with __call() methods throwing BadMethodCallException
 * added min and max functions
 * added the round filter
 * fixed a bug that prevented the optimizers to be enabled/disabled selectively
 * fixed first and last filters for UTF-8 strings
 * added a source function to include the content of a template without rendering it
 * fixed the C extension sandbox behavior when get or set is prepend to method name

* 1.14.2 (2013-10-30)

 * fixed error filename/line when an error occurs in an included file
 * allowed operators that contain whitespaces to have more than one whitespace
 * allowed tests to be made of 1 or 2 words (like "same as" or "divisible by")

* 1.14.1 (2013-10-15)

 * made it possible to use named operators as variables
 * fixed the possibility to have a variable named 'matches'
 * added support for PHP 5.5 DateTimeInterface

* 1.14.0 (2013-10-03)

 * fixed usage of the html_attr escaping strategy to avoid double-escaping with the html strategy
 * added new operators: ends with, starts with, and matches
 * fixed some compatibility issues with HHVM
 * added a way to add custom escaping strategies
 * fixed the C extension compilation on Windows
 * fixed the batch filter when using a fill argument with an exact match of elements to batch
 * fixed the filesystem loader cache when a template name exists in several namespaces
 * fixed template_from_string when the template includes or extends other ones
 * fixed a crash of the C extension on an edge case

* 1.13.2 (2013-08-03)

 * fixed the error line number for an error occurs in and embedded template
 * fixed crashes of the C extension on some edge cases

* 1.13.1 (2013-06-06)

 * added the possibility to ignore the filesystem constructor argument in Twig_Loader_Filesystem
 * fixed Twig_Loader_Chain::exists() for a loader which implements Twig_ExistsLoaderInterface
 * adjusted backtrace call to reduce memory usage when an error occurs
 * added support for object instances as the second argument of the constant test
 * fixed the include function when used in an assignment

* 1.13.0 (2013-05-10)

 * fixed getting a numeric-like item on a variable ('09' for instance)
 * fixed getting a boolean or float key on an array, so it is consistent with PHP's array access:
   `{{ array[false] }}` behaves the same as `echo $array[false];` (equals `$array[0]`)
 * made the escape filter 20% faster for happy path (escaping string for html with UTF-8)
 * changed ☃ to § in tests
 * enforced usage of named arguments after positional ones

* 1.12.3 (2013-04-08)

 * fixed a security issue in the filesystem loader where it was possible to include a template one
   level above the configured path
 * fixed fatal error that should be an exception when adding a filter/function/test too late
 * added a batch filter
 * added support for encoding an array as query string in the url_encode filter

* 1.12.2 (2013-02-09)

 * fixed the timezone used by the date filter and function when the given date contains a timezone (like 2010-01-28T15:00:00+02:00)
 * fixed globals when getGlobals is called early on
 * added the first and last filter

* 1.12.1 (2013-01-15)

 * added support for object instances as the second argument of the constant function
 * relaxed globals management to avoid a BC break
 * added support for {{ some_string[:2] }}

* 1.12.0 (2013-01-08)

 * added verbatim as an alias for the raw tag to avoid confusion with the raw filter
 * fixed registration of tests and functions as anonymous functions
 * fixed globals management

* 1.12.0-RC1 (2012-12-29)

 * added an include function (does the same as the include tag but in a more flexible way)
 * added the ability to use any PHP callable to define filters, functions, and tests
 * added a syntax error when using a loop variable that is not defined
 * added the ability to set default values for macro arguments
 * added support for named arguments for filters, tests, and functions
 * moved filters/functions/tests syntax errors to the parser
 * added support for extended ternary operator syntaxes

* 1.11.1 (2012-11-11)

 * fixed debug info line numbering (was off by 2)
 * fixed escaping when calling a macro inside another one (regression introduced in 1.9.1)
 * optimized variable access on PHP 5.4
 * fixed a crash of the C extension when an exception was thrown from a macro called without being imported (using _self.XXX)

* 1.11.0 (2012-11-07)

 * fixed macro compilation when a variable name is a PHP reserved keyword
 * changed the date filter behavior to always apply the default timezone, except if false is passed as the timezone
 * fixed bitwise operator precedences
 * added the template_from_string function
 * fixed default timezone usage for the date function
 * optimized the way Twig exceptions are managed (to make them faster)
 * added Twig_ExistsLoaderInterface (implementing this interface in your loader make the chain loader much faster)

* 1.10.3 (2012-10-19)

 * fixed wrong template location in some error messages
 * reverted a BC break introduced in 1.10.2
 * added a split filter

* 1.10.2 (2012-10-15)

 * fixed macro calls on PHP 5.4

* 1.10.1 (2012-10-15)

 * made a speed optimization to macro calls when imported via the "import" tag
 * fixed C extension compilation on Windows
 * fixed a segfault in the C extension when using DateTime objects

* 1.10.0 (2012-09-28)

 * extracted functional tests framework to make it reusable for third-party extensions
 * added namespaced templates support in Twig_Loader_Filesystem
 * added Twig_Loader_Filesystem::prependPath()
 * fixed an error when a token parser pass a closure as a test to the subparse() method

* 1.9.2 (2012-08-25)

 * fixed the in operator for objects that contain circular references
 * fixed the C extension when accessing a public property of an object implementing the \ArrayAccess interface

* 1.9.1 (2012-07-22)

 * optimized macro calls when auto-escaping is on
 * fixed wrong parent class for Twig_Function_Node
 * made Twig_Loader_Chain more explicit about problems

* 1.9.0 (2012-07-13)

 * made the parsing independent of the template loaders
 * fixed exception trace when an error occurs when rendering a child template
 * added escaping strategies for CSS, URL, and HTML attributes
 * fixed nested embed tag calls
 * added the date_modify filter

* 1.8.3 (2012-06-17)

 * fixed paths in the filesystem loader when passing a path that ends with a slash or a backslash
 * fixed escaping when a project defines a function named html or js
 * fixed chmod mode to apply the umask correctly

* 1.8.2 (2012-05-30)

 * added the abs filter
 * fixed a regression when using a number in template attributes
 * fixed compiler when mbstring.func_overload is set to 2
 * fixed DateTimeZone support in date filter

* 1.8.1 (2012-05-17)

 * fixed a regression when dealing with SimpleXMLElement instances in templates
 * fixed "is_safe" value for the "dump" function when "html_errors" is not defined in php.ini
 * switched to use mbstring whenever possible instead of iconv (you might need to update your encoding as mbstring and iconv encoding names sometimes differ)

* 1.8.0 (2012-05-08)

 * enforced interface when adding tests, filters, functions, and node visitors from extensions
 * fixed a side-effect of the date filter where the timezone might be changed
 * simplified usage of the autoescape tag; the only (optional) argument is now the escaping strategy or false (with a BC layer)
 * added a way to dynamically change the auto-escaping strategy according to the template "filename"
 * changed the autoescape option to also accept a supported escaping strategy (for BC, true is equivalent to html)
 * added an embed tag

* 1.7.0 (2012-04-24)

 * fixed a PHP warning when using CIFS
 * fixed template line number in some exceptions
 * added an iterable test
 * added an error when defining two blocks with the same name in a template
 * added the preserves_safety option for filters
 * fixed a PHP notice when trying to access a key on a non-object/array variable
 * enhanced error reporting when the template file is an instance of SplFileInfo
 * added Twig_Environment::mergeGlobals()
 * added compilation checks to avoid misuses of the sandbox tag
 * fixed filesystem loader freshness logic for high traffic websites
 * fixed random function when charset is null

* 1.6.5 (2012-04-11)

 * fixed a regression when a template only extends another one without defining any blocks

* 1.6.4 (2012-04-02)

 * fixed PHP notice in Twig_Error::guessTemplateLine() introduced in 1.6.3
 * fixed performance when compiling large files
 * optimized parent template creation when the template does not use dynamic inheritance

* 1.6.3 (2012-03-22)

 * fixed usage of Z_ADDREF_P for PHP 5.2 in the C extension
 * fixed compilation of numeric values used in templates when using a locale where the decimal separator is not a dot
 * made the strategy used to guess the real template file name and line number in exception messages much faster and more accurate

* 1.6.2 (2012-03-18)

 * fixed sandbox mode when used with inheritance
 * added preserveKeys support for the slice filter
 * fixed the date filter when a DateTime instance is passed with a specific timezone
 * added a trim filter

* 1.6.1 (2012-02-29)

 * fixed Twig C extension
 * removed the creation of Twig_Markup instances when not needed
 * added a way to set the default global timezone for dates
 * fixed the slice filter on strings when the length is not specified
 * fixed the creation of the cache directory in case of a race condition

* 1.6.0 (2012-02-04)

 * fixed raw blocks when used with the whitespace trim option
 * made a speed optimization to macro calls when imported via the "from" tag
 * fixed globals, parsers, visitors, filters, tests, and functions management in Twig_Environment when a new one or new extension is added
 * fixed the attribute function when passing arguments
 * added slice notation support for the [] operator (syntactic sugar for the slice operator)
 * added a slice filter
 * added string support for the reverse filter
 * fixed the empty test and the length filter for Twig_Markup instances
 * added a date function to ease date comparison
 * fixed unary operators precedence
 * added recursive parsing support in the parser
 * added string and integer handling for the random function

* 1.5.1 (2012-01-05)

 * fixed a regression when parsing strings

* 1.5.0 (2012-01-04)

 * added Traversable objects support for the join filter

* 1.5.0-RC2 (2011-12-30)

 * added a way to set the default global date interval format
 * fixed the date filter for DateInterval instances (setTimezone() does not exist for them)
 * refactored Twig_Template::display() to ease its extension
 * added a number_format filter

* 1.5.0-RC1 (2011-12-26)

 * removed the need to quote hash keys
 * allowed hash keys to be any expression
 * added a do tag
 * added a flush tag
 * added support for dynamically named filters and functions
 * added a dump function to help debugging templates
 * added a nl2br filter
 * added a random function
 * added a way to change the default format for the date filter
 * fixed the lexer when an operator ending with a letter ends a line
 * added string interpolation support
 * enhanced exceptions for unknown filters, functions, tests, and tags

* 1.4.0 (2011-12-07)

 * fixed lexer when using big numbers (> PHP_INT_MAX)
 * added missing preserveKeys argument to the reverse filter
 * fixed macros containing filter tag calls

* 1.4.0-RC2 (2011-11-27)

 * removed usage of Reflection in Twig_Template::getAttribute()
 * added a C extension that can optionally replace Twig_Template::getAttribute()
 * added negative timestamp support to the date filter

* 1.4.0-RC1 (2011-11-20)

 * optimized variable access when using PHP 5.4
 * changed the precedence of the .. operator to be more consistent with languages that implements such a feature like Ruby
 * added an Exception to Twig_Loader_Array::isFresh() method when the template does not exist to be consistent with other loaders
 * added Twig_Function_Node to allow more complex functions to have their own Node class
 * added Twig_Filter_Node to allow more complex filters to have their own Node class
 * added Twig_Test_Node to allow more complex tests to have their own Node class
 * added a better error message when a template is empty but contain a BOM
 * fixed "in" operator for empty strings
 * fixed the "defined" test and the "default" filter (now works with more than one call (foo.bar.foo) and for both values of the strict_variables option)
 * changed the way extensions are loaded (addFilter/addFunction/addGlobal/addTest/addNodeVisitor/addTokenParser/addExtension can now be called in any order)
 * added Twig_Environment::display()
 * made the escape filter smarter when the encoding is not supported by PHP
 * added a convert_encoding filter
 * moved all node manipulations outside the compile() Node method
 * made several speed optimizations

* 1.3.0 (2011-10-08)

no changes

* 1.3.0-RC1 (2011-10-04)

 * added an optimization for the parent() function
 * added cache reloading when auto_reload is true and an extension has been modified
 * added the possibility to force the escaping of a string already marked as safe (instance of Twig_Markup)
 * allowed empty templates to be used as traits
 * added traits support for the "parent" function

* 1.2.0 (2011-09-13)

no changes

* 1.2.0-RC1 (2011-09-10)

 * enhanced the exception when a tag remains unclosed
 * added support for empty Countable objects for the "empty" test
 * fixed algorithm that determines if a template using inheritance is valid (no output between block definitions)
 * added better support for encoding problems when escaping a string (available as of PHP 5.4)
 * added a way to ignore a missing template when using the "include" tag ({% include "foo" ignore missing %})
 * added support for an array of templates to the "include" and "extends" tags ({% include ['foo', 'bar'] %})
 * added support for bitwise operators in expressions
 * added the "attribute" function to allow getting dynamic attributes on variables
 * added Twig_Loader_Chain
 * added Twig_Loader_Array::setTemplate()
 * added an optimization for the set tag when used to capture a large chunk of static text
 * changed name regex to match PHP one "[a-zA-Z_\x7f-\xff][a-zA-Z0-9_\x7f-\xff]*" (works for blocks, tags, functions, filters, and macros)
 * removed the possibility to use the "extends" tag from a block
 * added "if" modifier support to "for" loops

* 1.1.2 (2011-07-30)

 * fixed json_encode filter on PHP 5.2
 * fixed regression introduced in 1.1.1 ({{ block(foo|lower) }})
 * fixed inheritance when using conditional parents
 * fixed compilation of templates when the body of a child template is not empty
 * fixed output when a macro throws an exception
 * fixed a parsing problem when a large chunk of text is enclosed in a comment tag
 * added PHPDoc for all Token parsers and Core extension functions

* 1.1.1 (2011-07-17)

 * added a performance optimization in the Optimizer (also helps to lower the number of nested level calls)
 * made some performance improvement for some edge cases

* 1.1.0 (2011-06-28)

 * fixed json_encode filter

* 1.1.0-RC3 (2011-06-24)

 * fixed method case-sensitivity when using the sandbox mode
 * added timezone support for the date filter
 * fixed possible security problems with NUL bytes

* 1.1.0-RC2 (2011-06-16)

 * added an exception when the template passed to "use" is not a string
 * made 'a.b is defined' not throw an exception if a is not defined (in strict mode)
 * added {% line \d+ %} directive

* 1.1.0-RC1 (2011-05-28)

Flush your cache after upgrading.

 * fixed date filter when using a timestamp
 * fixed the defined test for some cases
 * fixed a parsing problem when a large chunk of text is enclosed in a raw tag
 * added support for horizontal reuse of template blocks (see docs for more information)
 * added whitespace control modifier to all tags (see docs for more information)
 * added null as an alias for none (the null test is also an alias for the none test now)
 * made TRUE, FALSE, NONE equivalent to their lowercase counterparts
 * wrapped all compilation and runtime exceptions with Twig_Error_Runtime and added logic to guess the template name and line
 * moved display() method to Twig_Template (generated templates should now use doDisplay() instead)

* 1.0.0 (2011-03-27)

 * fixed output when using mbstring
 * fixed duplicate call of methods when using the sandbox
 * made the charset configurable for the escape filter

* 1.0.0-RC2 (2011-02-21)

 * changed the way {% set %} works when capturing (the content is now marked as safe)
 * added support for macro name in the endmacro tag
 * make Twig_Error compatible with PHP 5.3.0 >
 * fixed an infinite loop on some Windows configurations
 * fixed the "length" filter for numbers
 * fixed Template::getAttribute() as properties in PHP are case sensitive
 * removed coupling between Twig_Node and Twig_Template
 * fixed the ternary operator precedence rule

* 1.0.0-RC1 (2011-01-09)

Backward incompatibilities:

 * the "items" filter, which has been deprecated for quite a long time now, has been removed
 * the "range" filter has been converted to a function: 0|range(10) -> range(0, 10)
 * the "constant" filter has been converted to a function: {{ some_date|date('DATE_W3C'|constant) }} -> {{ some_date|date(constant('DATE_W3C')) }}
 * the "cycle" filter has been converted to a function: {{ ['odd', 'even']|cycle(i) }} -> {{ cycle(['odd', 'even'], i) }}
 * the "for" tag does not support "joined by" anymore
 * the "autoescape" first argument is now "true"/"false" (instead of "on"/"off")
 * the "parent" tag has been replaced by a "parent" function ({{ parent() }} instead of {% parent %})
 * the "display" tag has been replaced by a "block" function ({{ block('title') }} instead of {% display title %})
 * removed the grammar and simple token parser (moved to the Twig Extensions repository)

Changes:

 * added "needs_context" option for filters and functions (the context is then passed as a first argument)
 * added global variables support
 * made macros return their value instead of echoing directly (fixes calling a macro in sandbox mode)
 * added the "from" tag to import macros as functions
 * added support for functions (a function is just syntactic sugar for a getAttribute() call)
 * made macros callable when sandbox mode is enabled
 * added an exception when a macro uses a reserved name
 * the "default" filter now uses the "empty" test instead of just checking for null
 * added the "empty" test

* 0.9.10 (2010-12-16)

Backward incompatibilities:

 * The Escaper extension is enabled by default, which means that all displayed
   variables are now automatically escaped. You can revert to the previous
   behavior by removing the extension via $env->removeExtension('escaper')
   or just set the 'autoescape' option to 'false'.
 * removed the "without loop" attribute for the "for" tag (not needed anymore
   as the Optimizer take care of that for most cases)
 * arrays and hashes have now a different syntax
     * arrays keep the same syntax with square brackets: [1, 2]
     * hashes now use curly braces (["a": "b"] should now be written as {"a": "b"})
     * support for "arrays with keys" and "hashes without keys" is not supported anymore ([1, "foo": "bar"] or {"foo": "bar", 1})
 * the i18n extension is now part of the Twig Extensions repository

Changes:

 * added the merge filter
 * removed 'is_escaper' option for filters (a left over from the previous version) -- you must use 'is_safe' now instead
 * fixed usage of operators as method names (like is, in, and not)
 * changed the order of execution for node visitors
 * fixed default() filter behavior when used with strict_variables set to on
 * fixed filesystem loader compatibility with PHAR files
 * enhanced error messages when an unexpected token is parsed in an expression
 * fixed filename not being added to syntax error messages
 * added the autoescape option to enable/disable autoescaping
 * removed the newline after a comment (mimics PHP behavior)
 * added a syntax error exception when parent block is used on a template that does not extend another one
 * made the Escaper extension enabled by default
 * fixed sandbox extension when used with auto output escaping
 * fixed escaper when wrapping a Twig_Node_Print (the original class must be preserved)
 * added an Optimizer extension (enabled by default; optimizes "for" loops and "raw" filters)
 * added priority to node visitors

* 0.9.9 (2010-11-28)

Backward incompatibilities:
 * the self special variable has been renamed to _self
 * the odd and even filters are now tests:
     {{ foo|odd }} must now be written {{ foo is odd }}
 * the "safe" filter has been renamed to "raw"
 * in Node classes,
        sub-nodes are now accessed via getNode() (instead of property access)
        attributes via getAttribute() (instead of array access)
 * the urlencode filter had been renamed to url_encode
 * the include tag now merges the passed variables with the current context by default
   (the old behavior is still possible by adding the "only" keyword)
 * moved Exceptions to Twig_Error_* (Twig_SyntaxError/Twig_RuntimeError are now Twig_Error_Syntax/Twig_Error_Runtime)
 * removed support for {{ 1 < i < 3 }} (use {{ i > 1 and i < 3 }} instead)
 * the "in" filter has been removed ({{ a|in(b) }} should now be written {{ a in b }})

Changes:
 * added file and line to Twig_Error_Runtime exceptions thrown from Twig_Template
 * changed trans tag to accept any variable for the plural count
 * fixed sandbox mode (__toString() method check was not enforced if called implicitly from complex statements)
 * added the ** (power) operator
 * changed the algorithm used for parsing expressions
 * added the spaceless tag
 * removed trim_blocks option
 * added support for is*() methods for attributes (foo.bar now looks for foo->getBar() or foo->isBar())
 * changed all exceptions to extend Twig_Error
 * fixed unary expressions ({{ not(1 or 0) }})
 * fixed child templates (with an extend tag) that uses one or more imports
 * added support for {{ 1 not in [2, 3] }} (more readable than the current {{ not (1 in [2, 3]) }})
 * escaping has been rewritten
 * the implementation of template inheritance has been rewritten
   (blocks can now be called individually and still work with inheritance)
 * fixed error handling for if tag when a syntax error occurs within a subparse process
 * added a way to implement custom logic for resolving token parsers given a tag name
 * fixed js escaper to be stricter (now uses a whilelist-based js escaper)
 * added the following filers: "constant", "trans", "replace", "json_encode"
 * added a "constant" test
 * fixed objects with __toString() not being autoescaped
 * fixed subscript expressions when calling __call() (methods now keep the case)
 * added "test" feature (accessible via the "is" operator)
 * removed the debug tag (should be done in an extension)
 * fixed trans tag when no vars are used in plural form
 * fixed race condition when writing template cache
 * added the special _charset variable to reference the current charset
 * added the special _context variable to reference the current context
 * renamed self to _self (to avoid conflict)
 * fixed Twig_Template::getAttribute() for protected properties

* 0.9.8 (2010-06-28)

Backward incompatibilities:
 * the trans tag plural count is now attached to the plural tag:
    old: `{% trans count %}...{% plural %}...{% endtrans %}`
    new: `{% trans %}...{% plural count %}...{% endtrans %}`

 * added a way to translate strings coming from a variable ({% trans var %})
 * fixed trans tag when used with the Escaper extension
 * fixed default cache umask
 * removed Twig_Template instances from the debug tag output
 * fixed objects with __isset() defined
 * fixed set tag when used with a capture
 * fixed type hinting for Twig_Environment::addFilter() method

* 0.9.7 (2010-06-12)

Backward incompatibilities:
 * changed 'as' to '=' for the set tag ({% set title as "Title" %} must now be {% set title = "Title" %})
 * removed the sandboxed attribute of the include tag (use the new sandbox tag instead)
 * refactored the Node system (if you have custom nodes, you will have to update them to use the new API)

 * added self as a special variable that refers to the current template (useful for importing macros from the current template)
 * added Twig_Template instance support to the include tag
 * added support for dynamic and conditional inheritance ({% extends some_var %} and {% extends standalone ? "minimum" : "base" %})
 * added a grammar sub-framework to ease the creation of custom tags
 * fixed the for tag for large arrays (some loop variables are now only available for arrays and objects that implement the Countable interface)
 * removed the Twig_Resource::resolveMissingFilter() method
 * fixed the filter tag which did not apply filtering to included files
 * added a bunch of unit tests
 * added a bunch of phpdoc
 * added a sandbox tag in the sandbox extension
 * changed the date filter to support any date format supported by DateTime
 * added strict_variable setting to throw an exception when an invalid variable is used in a template (disabled by default)
 * added the lexer, parser, and compiler as arguments to the Twig_Environment constructor
 * changed the cache option to only accepts an explicit path to a cache directory or false
 * added a way to add token parsers, filters, and visitors without creating an extension
 * added three interfaces: Twig_NodeInterface, Twig_TokenParserInterface, and Twig_FilterInterface
 * changed the generated code to match the new coding standards
 * fixed sandbox mode (__toString() method check was not enforced if called implicitly from a simple statement like {{ article }})
 * added an exception when a child template has a non-empty body (as it is always ignored when rendering)

* 0.9.6 (2010-05-12)

 * fixed variables defined outside a loop and for which the value changes in a for loop
 * fixed the test suite for PHP 5.2 and older versions of PHPUnit
 * added support for __call() in expression resolution
 * fixed node visiting for macros (macros are now visited by visitors as any other node)
 * fixed nested block definitions with a parent call (rarely useful but nonetheless supported now)
 * added the cycle filter
 * fixed the Lexer when mbstring.func_overload is used with an mbstring.internal_encoding different from ASCII
 * added a long-syntax for the set tag ({% set foo %}...{% endset %})
 * unit tests are now powered by PHPUnit
 * added support for gettext via the `i18n` extension
 * fixed twig_capitalize_string_filter() and fixed twig_length_filter() when used with UTF-8 values
 * added a more useful exception if an if tag is not closed properly
 * added support for escaping strategy in the autoescape tag
 * fixed lexer when a template has a big chunk of text between/in a block

* 0.9.5 (2010-01-20)

As for any new release, don't forget to remove all cached templates after
upgrading.

If you have defined custom filters, you MUST upgrade them for this release. To
upgrade, replace "array" with "new Twig_Filter_Function", and replace the
environment constant by the "needs_environment" option:

  // before
  'even'   => array('twig_is_even_filter', false),
  'escape' => array('twig_escape_filter', true),

  // after
  'even'   => new Twig_Filter_Function('twig_is_even_filter'),
  'escape' => new Twig_Filter_Function('twig_escape_filter', array('needs_environment' => true)),

If you have created NodeTransformer classes, you will need to upgrade them to
the new interface (please note that the interface is not yet considered
stable).

 * fixed list nodes that did not extend the Twig_NodeListInterface
 * added the "without loop" option to the for tag (it disables the generation of the loop variable)
 * refactored node transformers to node visitors
 * fixed automatic-escaping for blocks
 * added a way to specify variables to pass to an included template
 * changed the automatic-escaping rules to be more sensible and more configurable in custom filters (the documentation lists all the rules)
 * improved the filter system to allow object methods to be used as filters
 * changed the Array and String loaders to actually make use of the cache mechanism
 * included the default filter function definitions in the extension class files directly (Core, Escaper)
 * added the // operator (like the floor() PHP function)
 * added the .. operator (as a syntactic sugar for the range filter when the step is 1)
 * added the in operator (as a syntactic sugar for the in filter)
 * added the following filters in the Core extension: in, range
 * added support for arrays (same behavior as in PHP, a mix between lists and dictionaries, arrays and hashes)
 * enhanced some error messages to provide better feedback in case of parsing errors

* 0.9.4 (2009-12-02)

If you have custom loaders, you MUST upgrade them for this release: The
Twig_Loader base class has been removed, and the Twig_LoaderInterface has also
been changed (see the source code for more information or the documentation).

 * added support for DateTime instances for the date filter
 * fixed loop.last when the array only has one item
 * made it possible to insert newlines in tag and variable blocks
 * fixed a bug when a literal '\n' were present in a template text
 * fixed bug when the filename of a template contains */
 * refactored loaders

* 0.9.3 (2009-11-11)

This release is NOT backward compatible with the previous releases.

  The loaders do not take the cache and autoReload arguments anymore. Instead,
  the Twig_Environment class has two new options: cache and auto_reload.
  Upgrading your code means changing this kind of code:

      $loader = new Twig_Loader_Filesystem('/path/to/templates', '/path/to/compilation_cache', true);
      $twig = new Twig_Environment($loader);

  to something like this:

      $loader = new Twig_Loader_Filesystem('/path/to/templates');
      $twig = new Twig_Environment($loader, array(
        'cache' => '/path/to/compilation_cache',
        'auto_reload' => true,
      ));

 * deprecated the "items" filter as it is not needed anymore
 * made cache and auto_reload options of Twig_Environment instead of arguments of Twig_Loader
 * optimized template loading speed
 * removed output when an error occurs in a template and render() is used
 * made major speed improvements for loops (up to 300% on even the smallest loops)
 * added properties as part of the sandbox mode
 * added public properties support (obj.item can now be the item property on the obj object)
 * extended set tag to support expression as value ({% set foo as 'foo' ~ 'bar' %} )
 * fixed bug when \ was used in HTML

* 0.9.2 (2009-10-29)

 * made some speed optimizations
 * changed the cache extension to .php
 * added a js escaping strategy
 * added support for short block tag
 * changed the filter tag to allow chained filters
 * made lexer more flexible as you can now change the default delimiters
 * added set tag
 * changed default directory permission when cache dir does not exist (more secure)
 * added macro support
 * changed filters first optional argument to be a Twig_Environment instance instead of a Twig_Template instance
 * made Twig_Autoloader::autoload() a static method
 * avoid writing template file if an error occurs
 * added $ escaping when outputting raw strings
 * enhanced some error messages to ease debugging
 * fixed empty cache files when the template contains an error

* 0.9.1 (2009-10-14)

  * fixed a bug in PHP 5.2.6
  * fixed numbers with one than one decimal
  * added support for method calls with arguments ({{ foo.bar('a', 43) }})
  * made small speed optimizations
  * made minor tweaks to allow better extensibility and flexibility

* 0.9.0 (2009-10-12)

 * Initial release<|MERGE_RESOLUTION|>--- conflicted
+++ resolved
@@ -1,4 +1,3 @@
-<<<<<<< HEAD
 * 2.5.1 (2018-XX-XX)
 
  * n/a
@@ -121,10 +120,7 @@
  * improved the performance of the filesystem loader
  * removed features that were deprecated in 1.x
 
-* 1.35.5 (2018-XX-XX)
-=======
 * 1.36.0 (2018-XX-XX)
->>>>>>> a14d2490
 
  * added support for dynamically named tests
  * fixed filesystem loader throwing an exception instead of returning false
