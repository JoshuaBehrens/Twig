<<<<<<< HEAD
* 2.10.1 (2019-XX-XX)

 * n/a

* 2.10.0 (2019-05-14)

 * deprecated "if" conditions on "for" tags
 * added "filter", "map", and "reduce" filters (and support for arrow functions)
 * fixed partial output leak when a PHP fatal error occurs
 * optimized context access on PHP 7.4

* 2.9.0 (2019-04-28)

 * deprecated returning "false" to remove a Node from NodeVisitorInterface::leaveNode()
 * allowed Twig\NodeVisitor\NodeVisitorInterface::leaveNode() to return "null" instead of "false" (same meaning)
 * deprecated the "filter" tag (use the "apply" tag instead)
 * added the "apply" tag as a replacement for the "filter" tag
 * allowed Twig\Loader\FilesystemLoader::findTemplate() to return "null" instead of "false" (same meaning)
 * added support for "Twig\Markup" instances in the "in" test
 * fixed "import" when macros are stored in a template string
 * fixed Lexer when using custom options containing the # char
 * added template line number to twig_get_attribute()

* 2.8.1 (2019-04-16)

 * fixed EscaperNodeVisitor
 * deprecated passing a 3rd, 4th, and 5th arguments to the Sandbox exception classes
 * deprecated Node::setTemplateName() in favor of Node::setSourceContext()

* 2.8.0 (2019-04-16)

 * added Traversable support for the length filter
 * fixed some wrong location in error messages
 * made exception creation faster
 * made escaping on ternary expressions (?: and ??) more fine-grained
 * added the possibility to give a nice name to string templates (template_from_string function)
 * fixed the "with" behavior to always include the globals (for consistency with the "include" and "embed" tags)
 * fixed "include" with "ignore missing" when an error loading occurs in the included template
 * added support for a new whitespace trimming option ({%~ ~%}, {{~ ~}}, {#~ ~#})
 * added the "column" filter

* 2.7.4 (2019-03-23)

 * fixed variadic support
 * fixed CheckToStringNode implementation (broken when a function/filter is variadic)

* 2.7.3 (2019-03-21)

 * fixed the spaceless filter so that it behaves like the spaceless tag
 * fixed BC break on Environment::resolveTemplate()
 * allowed Traversable objects to be used in the "with" tag
 * allowed Traversable objects to be used in the "with" tag
 * allowed Traversable objects to be used in the "with" argument of the "include" and "embed" tags

* 2.7.2 (2019-03-12)

 * added TemplateWrapper::getTemplateName()

* 2.7.1 (2019-03-12)

 * fixed class aliases

* 2.7.0 (2019-03-12)

 * fixed sandbox security issue (under some circumstances, calling the
   __toString() method on an object was possible even if not allowed by the
   security policy)
 * fixed batch filter clobbers array keys when fill parameter is used
 * added preserveKeys support for the batch filter
 * fixed "embed" support when used from "template_from_string"
 * deprecated passing a Twig\Template to Twig\Environment::load()/Twig\Environment::resolveTemplate()
 * added the possibility to pass a TemplateWrapper to Twig\Environment::load()
 * marked Twig\Environment::getTemplateClass() as internal (implementation detail)
 * improved the performance of the sandbox
 * deprecated the spaceless tag
 * added a spaceless filter
 * added max value to the "random" function
 * deprecated Twig\Extension\InitRuntimeInterface
 * deprecated Twig\Loader\ExistsLoaderInterface
 * deprecated PSR-0 classes in favor of namespaced ones
 * made namespace classes the default classes (PSR-0 ones are aliases now)
 * added Twig\Loader\ChainLoader::getLoaders()
 * removed duplicated directory separator in FilesystemLoader
 * deprecated the "base_template_class" option on Twig\Environment
 * deprecated the Twig\Environment::getBaseTemplateClass() and
   Twig\Environment::setBaseTemplateClass() methods
 * changed internal code to use the namespaced classes as much as possible
 * deprecated Twig_Parser::isReservedMacroName()

* 2.6.2 (2019-01-14)

 * fixed regression (key exists check for non ArrayObject objects)

* 2.6.1 (2019-01-14)

 * fixed ArrayObject access with a null value
 * fixed embedded templates starting with a BOM
 * fixed using a Twig_TemplateWrapper instance as an argument to extends
 * fixed error location when calling an undefined block
 * deprecated passing a string as a source on Twig_Error
 * switched generated code to use the PHP short array notation
 * fixed float representation in compiled templates
 * added a second argument to the join filter (last separator configuration)

* 2.6.0 (2018-12-16)

 * made sure twig_include returns a string
 * fixed multi-byte UFT-8 in escape('html_attr')
 * added the "deprecated" tag
 * added support for dynamically named tests
 * fixed GlobalsInterface extended class
 * fixed filesystem loader throwing an exception instead of returning false

* 2.5.0 (2018-07-13)

 * deprecated using the spaceless tag at the root level of a child template (noop anyway)
 * deprecated the possibility to define a block in a non-capturing block in a child template
 * added the Symfony ctype polyfill as a dependency
 * fixed reporting the proper location for errors compiled in templates
 * fixed the error handling for the optimized extension-based function calls
 * ensured that syntax errors are triggered with the right line
 * "js" filter now produces valid JSON

* 2.4.8 (2018-04-02)

 * fixed a regression when using the "default" filter or the "defined" test on non-existing arrays

* 2.4.7 (2018-03-20)

 * optimized runtime performance
 * optimized parser performance by inlining the constant values
 * fixed block names unicity
 * fixed counting children of SimpleXMLElement objects
 * added missing else clause to avoid infinite loops
 * fixed .. (range operator) in sandbox policy

* 2.4.6 (2018-03-03)

 * fixed a regression in the way the profiler is registered in templates

* 2.4.5 (2018-03-02)

 * optimized the performance of calling an extension method at runtime
 * optimized the performance of the dot operator for array and method calls
 * added an exception when using "===" instead of "same as"
 * fixed possible array to string conversion concealing actual error
 * made variable names deterministic in compiled templates
 * fixed length filter when passing an instance of IteratorAggregate
 * fixed Environment::resolveTemplate to accept instances of TemplateWrapper

* 2.4.4 (2017-09-27)

 * added Twig_Profiler_Profile::reset()
 * fixed use TokenParser to return an empty Node
 * added RuntimeExtensionInterface
 * added circular reference detection when loading templates
 * added support for runtime loaders in IntegrationTestCase
 * fixed deprecation when using Twig_Profiler_Dumper_Html
 * removed @final from Twig_Profiler_Dumper_Text

* 2.4.3 (2017-06-07)

 * fixed namespaces introduction

* 2.4.2 (2017-06-05)

 * fixed namespaces introduction

* 2.4.1 (2017-06-05)

 * fixed namespaces introduction

* 2.4.0 (2017-06-05)

 * added support for PHPUnit 6 when testing extensions
 * fixed PHP 7.2 compatibility
 * fixed template name generation in Twig_Environment::createTemplate()
 * removed final tag on Twig_TokenParser_Include
 * dropped HHVM support
 * added namespaced aliases for all (non-deprecated) classes and interfaces
 * marked Twig_Filter, Twig_Function, Twig_Test, Twig_Node_Module and Twig_Profiler_Profile as final via the @final annotation

* 2.3.2 (2017-04-20)

 * fixed edge case in the method cache for Twig attributes

* 2.3.1 (2017-04-18)

 * fixed the empty() test

* 2.3.0 (2017-03-22)

 * fixed a race condition handling when writing cache files
 * "length" filter now returns string length when applied to an object that does
   not implement \Countable but provides __toString()
 * "empty" test will now consider the return value of the __toString() method for
   objects implement __toString() but not \Countable
 * fixed JS escaping for unicode characters with higher code points
 * added error message when calling `parent()` in a block that doesn't exist in the parent template

* 2.2.0 (2017-02-26)

 * added a PSR-11 compatible runtime loader
 * added `side` argument to `trim` to allow left or right trimming only.

* 2.1.0 (2017-01-11)

 * fixed twig_get_attribute()
 * added Twig_NodeCaptureInterface for nodes that capture all output

* 2.0.0 (2017-01-05)

 * removed the C extension
 * moved Twig_Environment::getAttribute() to twig_get_attribute()
 * removed Twig_Environment::getLexer(), Twig_Environment::getParser(), Twig_Environment::getCompiler()
 * removed Twig_Compiler::getFilename()
 * added hasser support in Twig_Template::getAttribute()
 * sped up the json_encode filter
 * removed reserved macro names; all names can be used as macro
 * removed Twig_Template::getEnvironment()
 * changed _self variable to return the current template name
 * made the loader a required argument of Twig_Environment constructor
 * removed Twig_Environment::clearTemplateCache()
 * removed Twig_Autoloader (use Composer instead)
 * removed `true` as an equivalent to `html` for the auto-escaping strategy
 * removed pre-1.8 autoescape tag syntax
 * dropped support for PHP 5.x
 * removed the ability to register a global variable after the runtime or the extensions have been initialized
 * improved the performance of the filesystem loader
 * removed features that were deprecated in 1.x

* 1.41.0 (2019-XX-XX)
=======
* 1.41.1 (2019-XX-XX)

 * fixed wrong error message on "import" and "from"

* 1.41.0 (2019-05-14)
>>>>>>> 0747f226

 * fixed support for PHP 7.4
 * added "filter", "map", and "reduce" filters (and support for arrow functions)
 * fixed partial output leak when a PHP fatal error occurs
 * optimized context access on PHP 7.4

* 1.40.1 (2019-04-29)

* fixed regression in NodeTraverser

* 1.40.0 (2019-04-28)

 * allowed Twig\NodeVisitor\NodeVisitorInterface::leaveNode() to return "null" instead of "false" (same meaning)
 * added the "apply" tag as a replacement for the "filter" tag
 * allowed Twig\Loader\FilesystemLoader::findTemplate() to return "null" instead of "false" (same meaning)
 * added support for "Twig\Markup" instances in the "in" test
 * fixed Lexer when using custom options containing the # char
 * fixed "import" when macros are stored in a template string

* 1.39.1 (2019-04-16)

 * fixed EscaperNodeVisitor

* 1.39.0 (2019-04-16)

 * added Traversable support for the length filter
 * fixed some wrong location in error messages
 * made exception creation faster
 * made escaping on ternary expressions (?: and ??) more fine-grained
 * added the possibility to give a nice name to string templates (template_from_string function)
 * fixed the "with" behavior to always include the globals (for consistency with the "include" and "embed" tags)
 * fixed "include" with "ignore missing" when an error loading occurs in the included template
 * added support for a new whitespace trimming option ({%~ ~%}, {{~ ~}}, {#~ ~#})

* 1.38.4 (2019-03-23)

 * fixed CheckToStringNode implementation (broken when a function/filter is variadic)

* 1.38.3 (2019-03-21)

 * fixed the spaceless filter so that it behaves like the spaceless tag
 * fixed BC break on Environment::resolveTemplate()
 * fixed the bundled Autoloader to also load namespaced classes
 * allowed Traversable objects to be used in the "with" tag
 * allowed Traversable objects to be used in the "with" argument of the "include" and "embed" tags

* 1.38.2 (2019-03-12)

 * added TemplateWrapper::getTemplateName()

* 1.38.1 (2019-03-12)

 * fixed class aliases

* 1.38.0 (2019-03-12)

 * fixed sandbox security issue (under some circumstances, calling the
   __toString() method on an object was possible even if not allowed by the
   security policy)
 * fixed batch filter clobbers array keys when fill parameter is used
 * added preserveKeys support for the batch filter
 * fixed "embed" support when used from "template_from_string"
 * added the possibility to pass a TemplateWrapper to Twig\Environment::load()
 * improved the performance of the sandbox
 * added a spaceless filter
 * added max value to the "random" function
 * made namespace classes the default classes (PSR-0 ones are aliases now)
 * removed duplicated directory separator in FilesystemLoader
 * added Twig\Loader\ChainLoader::getLoaders()
 * changed internal code to use the namespaced classes as much as possible

* 1.37.1 (2019-01-14)

 * fixed regression (key exists check for non ArrayObject objects)
 * fixed logic in TemplateWrapper

* 1.37.0 (2019-01-14)

 * fixed ArrayObject access with a null value
 * fixed embedded templates starting with a BOM
 * fixed using a Twig_TemplateWrapper instance as an argument to extends
 * switched generated code to use the PHP short array notation
 * dropped PHP 5.3 support
 * fixed float representation in compiled templates
 * added a second argument to the join filter (last separator configuration)

* 1.36.0 (2018-12-16)

 * made sure twig_include returns a string
 * fixed multi-byte UFT-8 in escape('html_attr')
 * added the "deprecated" tag
 * added support for dynamically named tests
 * fixed GlobalsInterface extended class
 * fixed filesystem loader throwing an exception instead of returning false

* 1.35.4 (2018-07-13)

 * ensured that syntax errors are triggered with the right line
 * added the Symfony ctype polyfill as a dependency
 * "js" filter now produces valid JSON

* 1.35.3 (2018-03-20)

 * fixed block names unicity
 * fixed counting children of SimpleXMLElement objects
 * added missing else clause to avoid infinite loops
 * fixed .. (range operator) in sandbox policy

* 1.35.2 (2018-03-03)

 * fixed a regression in the way the profiler is registered in templates

* 1.35.1 (2018-03-02)

 * added an exception when using "===" instead of "same as"
 * fixed possible array to string conversion concealing actual error
 * made variable names deterministic in compiled templates
 * fixed length filter when passing an instance of IteratorAggregate
 * fixed Environment::resolveTemplate to accept instances of TemplateWrapper

* 1.35.0 (2017-09-27)

 * added Twig_Profiler_Profile::reset()
 * fixed use TokenParser to return an empty Node
 * added RuntimeExtensionInterface
 * added circular reference detection when loading templates

* 1.34.4 (2017-07-04)

 * added support for runtime loaders in IntegrationTestCase
 * fixed deprecation when using Twig_Profiler_Dumper_Html

* 1.34.3 (2017-06-07)

 * fixed namespaces introduction

* 1.34.2 (2017-06-05)

 * fixed namespaces introduction

* 1.34.1 (2017-06-05)

 * fixed namespaces introduction

* 1.34.0 (2017-06-05)

 * added support for PHPUnit 6 when testing extensions
 * fixed PHP 7.2 compatibility
 * fixed template name generation in Twig_Environment::createTemplate()
 * removed final tag on Twig_TokenParser_Include
 * added namespaced aliases for all (non-deprecated) classes and interfaces
 * dropped HHVM support
 * dropped PHP 5.2 support

* 1.33.2 (2017-04-20)

 * fixed edge case in the method cache for Twig attributes

* 1.33.1 (2017-04-18)

 * fixed the empty() test

* 1.33.0 (2017-03-22)

 * fixed a race condition handling when writing cache files
 * "length" filter now returns string length when applied to an object that does
   not implement \Countable but provides __toString()
 * "empty" test will now consider the return value of the __toString() method for
   objects implement __toString() but not \Countable
 * fixed JS escaping for unicode characters with higher code points

* 1.32.0 (2017-02-26)

 * fixed deprecation notice in Twig_Util_DeprecationCollector
 * added a PSR-11 compatible runtime loader
 * added `side` argument to `trim` to allow left or right trimming only.

* 1.31.0 (2017-01-11)

 * added Twig_NodeCaptureInterface for nodes that capture all output
 * fixed marking the environment as initialized too early
 * fixed C89 compat for the C extension
 * turned fatal error into exception when a previously generated cache is corrupted
 * fixed offline cache warm-ups for embedded templates

* 1.30.0 (2016-12-23)

 * added Twig_FactoryRuntimeLoader
 * deprecated function/test/filter/tag overriding
 * deprecated the "disable_c_ext" attribute on Twig_Node_Expression_GetAttr

* 1.29.0 (2016-12-13)

 * fixed sandbox being left enabled if an exception is thrown while rendering
 * marked some classes as being final (via @final)
 * made Twig_Error report real source path when possible
 * added support for {{ _self }} to provide an upgrade path from 1.x to 2.0 (replaces {{ _self.templateName }})
 * deprecated silent display of undefined blocks
 * deprecated support for mbstring.func_overload != 0

* 1.28.2 (2016-11-23)

 * fixed precedence between getFoo() and isFoo() in Twig_Template::getAttribute()
 * improved a deprecation message

* 1.28.1 (2016-11-18)

 * fixed block() function when used with a template argument

* 1.28.0 (2016-11-17)

 * added support for the PHP 7 null coalescing operator for the ?? Twig implementation
 * exposed a way to access template data and methods in a portable way
 * changed context access to use the PHP 7 null coalescing operator when available
 * added the "with" tag
 * added support for a custom template on the block() function
 * added "is defined" support for block() and constant()
 * optimized the way attributes are fetched

* 1.27.0 (2016-10-25)

 * deprecated Twig_Parser::getEnvironment()
 * deprecated Twig_Parser::addHandler() and Twig_Parser::addNodeVisitor()
 * deprecated Twig_Compiler::addIndentation()
 * fixed regression when registering two extensions having the same class name
 * deprecated Twig_LoaderInterface::getSource() (implement Twig_SourceContextLoaderInterface instead)
 * fixed the filesystem loader with relative paths
 * deprecated Twig_Node::getLine() in favor of Twig_Node::getTemplateLine()
 * deprecated Twig_Template::getSource() in favor of Twig_Template::getSourceContext()
 * deprecated Twig_Node::getFilename() in favor of Twig_Node::getTemplateName()
 * deprecated the "filename" escaping strategy (use "name" instead)
 * added Twig_Source to hold information about the original template
 * deprecated Twig_Error::getTemplateFile() and Twig_Error::setTemplateFile() in favor of Twig_Error::getTemplateName() and Twig_Error::setTemplateName()
 * deprecated Parser::getFilename()
 * fixed template paths when a template name contains a protocol like vfs://
 * improved debugging with Twig_Sandbox_SecurityError exceptions for disallowed methods and properties

* 1.26.1 (2016-10-05)

 * removed template source code from generated template classes when debug is disabled
 * fixed default implementation of Twig_Template::getDebugInfo() for better BC
 * fixed regression on static calls for functions/filters/tests

* 1.26.0 (2016-10-02)

 * added template cache invalidation based on more environment options
 * added a missing deprecation notice
 * fixed template paths when a template is stored in a PHAR file
 * allowed filters/functions/tests implementation to use a different class than the extension they belong to
 * deprecated Twig_ExtensionInterface::getName()

* 1.25.0 (2016-09-21)

 * changed the way we store template source in template classes
 * removed usage of realpath in cache keys
 * fixed Twig cache sharing when used with different versions of PHP
 * removed embed parent workaround for simple use cases
 * deprecated the ability to store non Node instances in Node::$nodes
 * deprecated Twig_Environment::getLexer(), Twig_Environment::getParser(), Twig_Environment::getCompiler()
 * deprecated Twig_Compiler::getFilename()

* 1.24.2 (2016-09-01)

 * fixed static callables
 * fixed a potential PHP warning when loading the cache
 * fixed a case where the autoescaping does not work as expected

* 1.24.1 (2016-05-30)

 * fixed reserved keywords (forbids true, false, null and none keywords for variables names)
 * fixed support for PHP7 (Throwable support)
 * marked the following methods as being internals on Twig_Environment:
   getFunctions(), getFilters(), getTests(), getFunction(), getFilter(), getTest(),
   getTokenParsers(), getTags(), getNodeVisitors(), getUnaryOperators(), getBinaryOperators(),
   getFunctions(), getFilters(), getGlobals(), initGlobals(), initExtensions(), and initExtension()

* 1.24.0 (2016-01-25)

 * adding support for the ?? operator
 * fixed the defined test when used on a constant, a map, or a sequence
 * undeprecated _self (should only be used to get the template name, not the template instance)
 * fixed parsing on PHP7

* 1.23.3 (2016-01-11)

 * fixed typo

* 1.23.2 (2015-01-11)

 * added versions in deprecated messages
 * made file cache tolerant for trailing (back)slashes on directory configuration
 * deprecated unused Twig_Node_Expression_ExtensionReference class

* 1.23.1 (2015-11-05)

 * fixed some exception messages which triggered PHP warnings
 * fixed BC on Twig_Test_NodeTestCase

* 1.23.0 (2015-10-29)

 * deprecated the possibility to override an extension by registering another one with the same name
 * deprecated Twig_ExtensionInterface::getGlobals() (added Twig_Extension_GlobalsInterface for BC)
 * deprecated Twig_ExtensionInterface::initRuntime() (added Twig_Extension_InitRuntimeInterface for BC)
 * deprecated Twig_Environment::computeAlternatives()

* 1.22.3 (2015-10-13)

 * fixed regression when using null as a cache strategy
 * improved performance when checking template freshness
 * fixed warnings when loaded templates do not exist
 * fixed template class name generation to prevent possible collisions
 * fixed logic for custom escapers to call them even on integers and null values
 * changed template cache names to take into account the Twig C extension

* 1.22.2 (2015-09-22)

 * fixed a race condition in template loading

* 1.22.1 (2015-09-15)

 * fixed regression in template_from_string

* 1.22.0 (2015-09-13)

 * made Twig_Test_IntegrationTestCase more flexible
 * added an option to force PHP bytecode invalidation when writing a compiled template into the cache
 * fixed the profiler duration for the root node
 * changed template cache names to take into account enabled extensions
 * deprecated Twig_Environment::clearCacheFiles(), Twig_Environment::getCacheFilename(),
   Twig_Environment::writeCacheFile(), and Twig_Environment::getTemplateClassPrefix()
 * added a way to override the filesystem template cache system
 * added a way to get the original template source from Twig_Template

* 1.21.2 (2015-09-09)

 * fixed variable names for the deprecation triggering code
 * fixed escaping strategy detection based on filename
 * added Traversable support for replace, merge, and sort
 * deprecated support for character by character replacement for the "replace" filter

* 1.21.1 (2015-08-26)

 * fixed regression when using the deprecated Twig_Test_* classes

* 1.21.0 (2015-08-24)

 * added deprecation notices for deprecated features
 * added a deprecation "framework" for filters/functions/tests and test fixtures

* 1.20.0 (2015-08-12)

 * forbid access to the Twig environment from templates and internal parts of Twig_Template
 * fixed limited RCEs when in sandbox mode
 * deprecated Twig_Template::getEnvironment()
 * deprecated the _self variable for usage outside of the from and import tags
 * added Twig_BaseNodeVisitor to ease the compatibility of node visitors
   between 1.x and 2.x

* 1.19.0 (2015-07-31)

 * fixed wrong error message when including an undefined template in a child template
 * added support for variadic filters, functions, and tests
 * added support for extra positional arguments in macros
 * added ignore_missing flag to the source function
 * fixed batch filter with zero items
 * deprecated Twig_Environment::clearTemplateCache()
 * fixed sandbox disabling when using the include function

* 1.18.2 (2015-06-06)

 * fixed template/line guessing in exceptions for nested templates
 * optimized the number of inodes and the size of realpath cache when using the cache

* 1.18.1 (2015-04-19)

 * fixed memory leaks in the C extension
 * deprecated Twig_Loader_String
 * fixed the slice filter when used with a SimpleXMLElement object
 * fixed filesystem loader when trying to load non-files (like directories)

* 1.18.0 (2015-01-25)

 * fixed some error messages where the line was wrong (unknown variables or argument names)
 * added a new way to customize the main Module node (via empty nodes)
 * added Twig_Environment::createTemplate() to create a template from a string
 * added a profiler
 * fixed filesystem loader cache when different file paths are used for the same template

* 1.17.0 (2015-01-14)

 * added a 'filename' autoescaping strategy, which dynamically chooses the
   autoescaping strategy for a template based on template file extension.

* 1.16.3 (2014-12-25)

 * fixed regression for dynamic parent templates
 * fixed cache management with statcache
 * fixed a regression in the slice filter

* 1.16.2 (2014-10-17)

 * fixed timezone on dates as strings
 * fixed 2-words test names when a custom node class is not used
 * fixed macros when using an argument named like a PHP super global (like GET or POST)
 * fixed date_modify when working with DateTimeImmutable
 * optimized for loops
 * fixed multi-byte characters handling in the split filter
 * fixed a regression in the in operator
 * fixed a regression in the slice filter

* 1.16.1 (2014-10-10)

 * improved error reporting in a sandboxed template
 * fixed missing error file/line information under certain circumstances
 * fixed wrong error line number in some error messages
 * fixed the in operator to use strict comparisons
 * sped up the slice filter
 * fixed for mb function overload mb_substr acting different
 * fixed the attribute() function when passing a variable for the arguments

* 1.16.0 (2014-07-05)

 * changed url_encode to always encode according to RFC 3986
 * fixed inheritance in a 'use'-hierarchy
 * removed the __toString policy check when the sandbox is disabled
 * fixed recursively calling blocks in templates with inheritance

* 1.15.1 (2014-02-13)

 * fixed the conversion of the special '0000-00-00 00:00' date
 * added an error message when trying to import an undefined block from a trait
 * fixed a C extension crash when accessing defined but uninitialized property.

* 1.15.0 (2013-12-06)

 * made ignoreStrictCheck in Template::getAttribute() works with __call() methods throwing BadMethodCallException
 * added min and max functions
 * added the round filter
 * fixed a bug that prevented the optimizers to be enabled/disabled selectively
 * fixed first and last filters for UTF-8 strings
 * added a source function to include the content of a template without rendering it
 * fixed the C extension sandbox behavior when get or set is prepend to method name

* 1.14.2 (2013-10-30)

 * fixed error filename/line when an error occurs in an included file
 * allowed operators that contain whitespaces to have more than one whitespace
 * allowed tests to be made of 1 or 2 words (like "same as" or "divisible by")

* 1.14.1 (2013-10-15)

 * made it possible to use named operators as variables
 * fixed the possibility to have a variable named 'matches'
 * added support for PHP 5.5 DateTimeInterface

* 1.14.0 (2013-10-03)

 * fixed usage of the html_attr escaping strategy to avoid double-escaping with the html strategy
 * added new operators: ends with, starts with, and matches
 * fixed some compatibility issues with HHVM
 * added a way to add custom escaping strategies
 * fixed the C extension compilation on Windows
 * fixed the batch filter when using a fill argument with an exact match of elements to batch
 * fixed the filesystem loader cache when a template name exists in several namespaces
 * fixed template_from_string when the template includes or extends other ones
 * fixed a crash of the C extension on an edge case

* 1.13.2 (2013-08-03)

 * fixed the error line number for an error occurs in and embedded template
 * fixed crashes of the C extension on some edge cases

* 1.13.1 (2013-06-06)

 * added the possibility to ignore the filesystem constructor argument in Twig_Loader_Filesystem
 * fixed Twig_Loader_Chain::exists() for a loader which implements Twig_ExistsLoaderInterface
 * adjusted backtrace call to reduce memory usage when an error occurs
 * added support for object instances as the second argument of the constant test
 * fixed the include function when used in an assignment

* 1.13.0 (2013-05-10)

 * fixed getting a numeric-like item on a variable ('09' for instance)
 * fixed getting a boolean or float key on an array, so it is consistent with PHP's array access:
   `{{ array[false] }}` behaves the same as `echo $array[false];` (equals `$array[0]`)
 * made the escape filter 20% faster for happy path (escaping string for html with UTF-8)
 * changed ☃ to § in tests
 * enforced usage of named arguments after positional ones

* 1.12.3 (2013-04-08)

 * fixed a security issue in the filesystem loader where it was possible to include a template one
   level above the configured path
 * fixed fatal error that should be an exception when adding a filter/function/test too late
 * added a batch filter
 * added support for encoding an array as query string in the url_encode filter

* 1.12.2 (2013-02-09)

 * fixed the timezone used by the date filter and function when the given date contains a timezone (like 2010-01-28T15:00:00+02:00)
 * fixed globals when getGlobals is called early on
 * added the first and last filter

* 1.12.1 (2013-01-15)

 * added support for object instances as the second argument of the constant function
 * relaxed globals management to avoid a BC break
 * added support for {{ some_string[:2] }}

* 1.12.0 (2013-01-08)

 * added verbatim as an alias for the raw tag to avoid confusion with the raw filter
 * fixed registration of tests and functions as anonymous functions
 * fixed globals management

* 1.12.0-RC1 (2012-12-29)

 * added an include function (does the same as the include tag but in a more flexible way)
 * added the ability to use any PHP callable to define filters, functions, and tests
 * added a syntax error when using a loop variable that is not defined
 * added the ability to set default values for macro arguments
 * added support for named arguments for filters, tests, and functions
 * moved filters/functions/tests syntax errors to the parser
 * added support for extended ternary operator syntaxes

* 1.11.1 (2012-11-11)

 * fixed debug info line numbering (was off by 2)
 * fixed escaping when calling a macro inside another one (regression introduced in 1.9.1)
 * optimized variable access on PHP 5.4
 * fixed a crash of the C extension when an exception was thrown from a macro called without being imported (using _self.XXX)

* 1.11.0 (2012-11-07)

 * fixed macro compilation when a variable name is a PHP reserved keyword
 * changed the date filter behavior to always apply the default timezone, except if false is passed as the timezone
 * fixed bitwise operator precedences
 * added the template_from_string function
 * fixed default timezone usage for the date function
 * optimized the way Twig exceptions are managed (to make them faster)
 * added Twig_ExistsLoaderInterface (implementing this interface in your loader make the chain loader much faster)

* 1.10.3 (2012-10-19)

 * fixed wrong template location in some error messages
 * reverted a BC break introduced in 1.10.2
 * added a split filter

* 1.10.2 (2012-10-15)

 * fixed macro calls on PHP 5.4

* 1.10.1 (2012-10-15)

 * made a speed optimization to macro calls when imported via the "import" tag
 * fixed C extension compilation on Windows
 * fixed a segfault in the C extension when using DateTime objects

* 1.10.0 (2012-09-28)

 * extracted functional tests framework to make it reusable for third-party extensions
 * added namespaced templates support in Twig_Loader_Filesystem
 * added Twig_Loader_Filesystem::prependPath()
 * fixed an error when a token parser pass a closure as a test to the subparse() method

* 1.9.2 (2012-08-25)

 * fixed the in operator for objects that contain circular references
 * fixed the C extension when accessing a public property of an object implementing the \ArrayAccess interface

* 1.9.1 (2012-07-22)

 * optimized macro calls when auto-escaping is on
 * fixed wrong parent class for Twig_Function_Node
 * made Twig_Loader_Chain more explicit about problems

* 1.9.0 (2012-07-13)

 * made the parsing independent of the template loaders
 * fixed exception trace when an error occurs when rendering a child template
 * added escaping strategies for CSS, URL, and HTML attributes
 * fixed nested embed tag calls
 * added the date_modify filter

* 1.8.3 (2012-06-17)

 * fixed paths in the filesystem loader when passing a path that ends with a slash or a backslash
 * fixed escaping when a project defines a function named html or js
 * fixed chmod mode to apply the umask correctly

* 1.8.2 (2012-05-30)

 * added the abs filter
 * fixed a regression when using a number in template attributes
 * fixed compiler when mbstring.func_overload is set to 2
 * fixed DateTimeZone support in date filter

* 1.8.1 (2012-05-17)

 * fixed a regression when dealing with SimpleXMLElement instances in templates
 * fixed "is_safe" value for the "dump" function when "html_errors" is not defined in php.ini
 * switched to use mbstring whenever possible instead of iconv (you might need to update your encoding as mbstring and iconv encoding names sometimes differ)

* 1.8.0 (2012-05-08)

 * enforced interface when adding tests, filters, functions, and node visitors from extensions
 * fixed a side-effect of the date filter where the timezone might be changed
 * simplified usage of the autoescape tag; the only (optional) argument is now the escaping strategy or false (with a BC layer)
 * added a way to dynamically change the auto-escaping strategy according to the template "filename"
 * changed the autoescape option to also accept a supported escaping strategy (for BC, true is equivalent to html)
 * added an embed tag

* 1.7.0 (2012-04-24)

 * fixed a PHP warning when using CIFS
 * fixed template line number in some exceptions
 * added an iterable test
 * added an error when defining two blocks with the same name in a template
 * added the preserves_safety option for filters
 * fixed a PHP notice when trying to access a key on a non-object/array variable
 * enhanced error reporting when the template file is an instance of SplFileInfo
 * added Twig_Environment::mergeGlobals()
 * added compilation checks to avoid misuses of the sandbox tag
 * fixed filesystem loader freshness logic for high traffic websites
 * fixed random function when charset is null

* 1.6.5 (2012-04-11)

 * fixed a regression when a template only extends another one without defining any blocks

* 1.6.4 (2012-04-02)

 * fixed PHP notice in Twig_Error::guessTemplateLine() introduced in 1.6.3
 * fixed performance when compiling large files
 * optimized parent template creation when the template does not use dynamic inheritance

* 1.6.3 (2012-03-22)

 * fixed usage of Z_ADDREF_P for PHP 5.2 in the C extension
 * fixed compilation of numeric values used in templates when using a locale where the decimal separator is not a dot
 * made the strategy used to guess the real template file name and line number in exception messages much faster and more accurate

* 1.6.2 (2012-03-18)

 * fixed sandbox mode when used with inheritance
 * added preserveKeys support for the slice filter
 * fixed the date filter when a DateTime instance is passed with a specific timezone
 * added a trim filter

* 1.6.1 (2012-02-29)

 * fixed Twig C extension
 * removed the creation of Twig_Markup instances when not needed
 * added a way to set the default global timezone for dates
 * fixed the slice filter on strings when the length is not specified
 * fixed the creation of the cache directory in case of a race condition

* 1.6.0 (2012-02-04)

 * fixed raw blocks when used with the whitespace trim option
 * made a speed optimization to macro calls when imported via the "from" tag
 * fixed globals, parsers, visitors, filters, tests, and functions management in Twig_Environment when a new one or new extension is added
 * fixed the attribute function when passing arguments
 * added slice notation support for the [] operator (syntactic sugar for the slice operator)
 * added a slice filter
 * added string support for the reverse filter
 * fixed the empty test and the length filter for Twig_Markup instances
 * added a date function to ease date comparison
 * fixed unary operators precedence
 * added recursive parsing support in the parser
 * added string and integer handling for the random function

* 1.5.1 (2012-01-05)

 * fixed a regression when parsing strings

* 1.5.0 (2012-01-04)

 * added Traversable objects support for the join filter

* 1.5.0-RC2 (2011-12-30)

 * added a way to set the default global date interval format
 * fixed the date filter for DateInterval instances (setTimezone() does not exist for them)
 * refactored Twig_Template::display() to ease its extension
 * added a number_format filter

* 1.5.0-RC1 (2011-12-26)

 * removed the need to quote hash keys
 * allowed hash keys to be any expression
 * added a do tag
 * added a flush tag
 * added support for dynamically named filters and functions
 * added a dump function to help debugging templates
 * added a nl2br filter
 * added a random function
 * added a way to change the default format for the date filter
 * fixed the lexer when an operator ending with a letter ends a line
 * added string interpolation support
 * enhanced exceptions for unknown filters, functions, tests, and tags

* 1.4.0 (2011-12-07)

 * fixed lexer when using big numbers (> PHP_INT_MAX)
 * added missing preserveKeys argument to the reverse filter
 * fixed macros containing filter tag calls

* 1.4.0-RC2 (2011-11-27)

 * removed usage of Reflection in Twig_Template::getAttribute()
 * added a C extension that can optionally replace Twig_Template::getAttribute()
 * added negative timestamp support to the date filter

* 1.4.0-RC1 (2011-11-20)

 * optimized variable access when using PHP 5.4
 * changed the precedence of the .. operator to be more consistent with languages that implements such a feature like Ruby
 * added an Exception to Twig_Loader_Array::isFresh() method when the template does not exist to be consistent with other loaders
 * added Twig_Function_Node to allow more complex functions to have their own Node class
 * added Twig_Filter_Node to allow more complex filters to have their own Node class
 * added Twig_Test_Node to allow more complex tests to have their own Node class
 * added a better error message when a template is empty but contain a BOM
 * fixed "in" operator for empty strings
 * fixed the "defined" test and the "default" filter (now works with more than one call (foo.bar.foo) and for both values of the strict_variables option)
 * changed the way extensions are loaded (addFilter/addFunction/addGlobal/addTest/addNodeVisitor/addTokenParser/addExtension can now be called in any order)
 * added Twig_Environment::display()
 * made the escape filter smarter when the encoding is not supported by PHP
 * added a convert_encoding filter
 * moved all node manipulations outside the compile() Node method
 * made several speed optimizations

* 1.3.0 (2011-10-08)

no changes

* 1.3.0-RC1 (2011-10-04)

 * added an optimization for the parent() function
 * added cache reloading when auto_reload is true and an extension has been modified
 * added the possibility to force the escaping of a string already marked as safe (instance of Twig_Markup)
 * allowed empty templates to be used as traits
 * added traits support for the "parent" function

* 1.2.0 (2011-09-13)

no changes

* 1.2.0-RC1 (2011-09-10)

 * enhanced the exception when a tag remains unclosed
 * added support for empty Countable objects for the "empty" test
 * fixed algorithm that determines if a template using inheritance is valid (no output between block definitions)
 * added better support for encoding problems when escaping a string (available as of PHP 5.4)
 * added a way to ignore a missing template when using the "include" tag ({% include "foo" ignore missing %})
 * added support for an array of templates to the "include" and "extends" tags ({% include ['foo', 'bar'] %})
 * added support for bitwise operators in expressions
 * added the "attribute" function to allow getting dynamic attributes on variables
 * added Twig_Loader_Chain
 * added Twig_Loader_Array::setTemplate()
 * added an optimization for the set tag when used to capture a large chunk of static text
 * changed name regex to match PHP one "[a-zA-Z_\x7f-\xff][a-zA-Z0-9_\x7f-\xff]*" (works for blocks, tags, functions, filters, and macros)
 * removed the possibility to use the "extends" tag from a block
 * added "if" modifier support to "for" loops

* 1.1.2 (2011-07-30)

 * fixed json_encode filter on PHP 5.2
 * fixed regression introduced in 1.1.1 ({{ block(foo|lower) }})
 * fixed inheritance when using conditional parents
 * fixed compilation of templates when the body of a child template is not empty
 * fixed output when a macro throws an exception
 * fixed a parsing problem when a large chunk of text is enclosed in a comment tag
 * added PHPDoc for all Token parsers and Core extension functions

* 1.1.1 (2011-07-17)

 * added a performance optimization in the Optimizer (also helps to lower the number of nested level calls)
 * made some performance improvement for some edge cases

* 1.1.0 (2011-06-28)

 * fixed json_encode filter

* 1.1.0-RC3 (2011-06-24)

 * fixed method case-sensitivity when using the sandbox mode
 * added timezone support for the date filter
 * fixed possible security problems with NUL bytes

* 1.1.0-RC2 (2011-06-16)

 * added an exception when the template passed to "use" is not a string
 * made 'a.b is defined' not throw an exception if a is not defined (in strict mode)
 * added {% line \d+ %} directive

* 1.1.0-RC1 (2011-05-28)

Flush your cache after upgrading.

 * fixed date filter when using a timestamp
 * fixed the defined test for some cases
 * fixed a parsing problem when a large chunk of text is enclosed in a raw tag
 * added support for horizontal reuse of template blocks (see docs for more information)
 * added whitespace control modifier to all tags (see docs for more information)
 * added null as an alias for none (the null test is also an alias for the none test now)
 * made TRUE, FALSE, NONE equivalent to their lowercase counterparts
 * wrapped all compilation and runtime exceptions with Twig_Error_Runtime and added logic to guess the template name and line
 * moved display() method to Twig_Template (generated templates should now use doDisplay() instead)

* 1.0.0 (2011-03-27)

 * fixed output when using mbstring
 * fixed duplicate call of methods when using the sandbox
 * made the charset configurable for the escape filter

* 1.0.0-RC2 (2011-02-21)

 * changed the way {% set %} works when capturing (the content is now marked as safe)
 * added support for macro name in the endmacro tag
 * make Twig_Error compatible with PHP 5.3.0 >
 * fixed an infinite loop on some Windows configurations
 * fixed the "length" filter for numbers
 * fixed Template::getAttribute() as properties in PHP are case sensitive
 * removed coupling between Twig_Node and Twig_Template
 * fixed the ternary operator precedence rule

* 1.0.0-RC1 (2011-01-09)

Backward incompatibilities:

 * the "items" filter, which has been deprecated for quite a long time now, has been removed
 * the "range" filter has been converted to a function: 0|range(10) -> range(0, 10)
 * the "constant" filter has been converted to a function: {{ some_date|date('DATE_W3C'|constant) }} -> {{ some_date|date(constant('DATE_W3C')) }}
 * the "cycle" filter has been converted to a function: {{ ['odd', 'even']|cycle(i) }} -> {{ cycle(['odd', 'even'], i) }}
 * the "for" tag does not support "joined by" anymore
 * the "autoescape" first argument is now "true"/"false" (instead of "on"/"off")
 * the "parent" tag has been replaced by a "parent" function ({{ parent() }} instead of {% parent %})
 * the "display" tag has been replaced by a "block" function ({{ block('title') }} instead of {% display title %})
 * removed the grammar and simple token parser (moved to the Twig Extensions repository)

Changes:

 * added "needs_context" option for filters and functions (the context is then passed as a first argument)
 * added global variables support
 * made macros return their value instead of echoing directly (fixes calling a macro in sandbox mode)
 * added the "from" tag to import macros as functions
 * added support for functions (a function is just syntactic sugar for a getAttribute() call)
 * made macros callable when sandbox mode is enabled
 * added an exception when a macro uses a reserved name
 * the "default" filter now uses the "empty" test instead of just checking for null
 * added the "empty" test

* 0.9.10 (2010-12-16)

Backward incompatibilities:

 * The Escaper extension is enabled by default, which means that all displayed
   variables are now automatically escaped. You can revert to the previous
   behavior by removing the extension via $env->removeExtension('escaper')
   or just set the 'autoescape' option to 'false'.
 * removed the "without loop" attribute for the "for" tag (not needed anymore
   as the Optimizer take care of that for most cases)
 * arrays and hashes have now a different syntax
     * arrays keep the same syntax with square brackets: [1, 2]
     * hashes now use curly braces (["a": "b"] should now be written as {"a": "b"})
     * support for "arrays with keys" and "hashes without keys" is not supported anymore ([1, "foo": "bar"] or {"foo": "bar", 1})
 * the i18n extension is now part of the Twig Extensions repository

Changes:

 * added the merge filter
 * removed 'is_escaper' option for filters (a left over from the previous version) -- you must use 'is_safe' now instead
 * fixed usage of operators as method names (like is, in, and not)
 * changed the order of execution for node visitors
 * fixed default() filter behavior when used with strict_variables set to on
 * fixed filesystem loader compatibility with PHAR files
 * enhanced error messages when an unexpected token is parsed in an expression
 * fixed filename not being added to syntax error messages
 * added the autoescape option to enable/disable autoescaping
 * removed the newline after a comment (mimics PHP behavior)
 * added a syntax error exception when parent block is used on a template that does not extend another one
 * made the Escaper extension enabled by default
 * fixed sandbox extension when used with auto output escaping
 * fixed escaper when wrapping a Twig_Node_Print (the original class must be preserved)
 * added an Optimizer extension (enabled by default; optimizes "for" loops and "raw" filters)
 * added priority to node visitors

* 0.9.9 (2010-11-28)

Backward incompatibilities:
 * the self special variable has been renamed to _self
 * the odd and even filters are now tests:
     {{ foo|odd }} must now be written {{ foo is odd }}
 * the "safe" filter has been renamed to "raw"
 * in Node classes,
        sub-nodes are now accessed via getNode() (instead of property access)
        attributes via getAttribute() (instead of array access)
 * the urlencode filter had been renamed to url_encode
 * the include tag now merges the passed variables with the current context by default
   (the old behavior is still possible by adding the "only" keyword)
 * moved Exceptions to Twig_Error_* (Twig_SyntaxError/Twig_RuntimeError are now Twig_Error_Syntax/Twig_Error_Runtime)
 * removed support for {{ 1 < i < 3 }} (use {{ i > 1 and i < 3 }} instead)
 * the "in" filter has been removed ({{ a|in(b) }} should now be written {{ a in b }})

Changes:
 * added file and line to Twig_Error_Runtime exceptions thrown from Twig_Template
 * changed trans tag to accept any variable for the plural count
 * fixed sandbox mode (__toString() method check was not enforced if called implicitly from complex statements)
 * added the ** (power) operator
 * changed the algorithm used for parsing expressions
 * added the spaceless tag
 * removed trim_blocks option
 * added support for is*() methods for attributes (foo.bar now looks for foo->getBar() or foo->isBar())
 * changed all exceptions to extend Twig_Error
 * fixed unary expressions ({{ not(1 or 0) }})
 * fixed child templates (with an extend tag) that uses one or more imports
 * added support for {{ 1 not in [2, 3] }} (more readable than the current {{ not (1 in [2, 3]) }})
 * escaping has been rewritten
 * the implementation of template inheritance has been rewritten
   (blocks can now be called individually and still work with inheritance)
 * fixed error handling for if tag when a syntax error occurs within a subparse process
 * added a way to implement custom logic for resolving token parsers given a tag name
 * fixed js escaper to be stricter (now uses a whilelist-based js escaper)
 * added the following filers: "constant", "trans", "replace", "json_encode"
 * added a "constant" test
 * fixed objects with __toString() not being autoescaped
 * fixed subscript expressions when calling __call() (methods now keep the case)
 * added "test" feature (accessible via the "is" operator)
 * removed the debug tag (should be done in an extension)
 * fixed trans tag when no vars are used in plural form
 * fixed race condition when writing template cache
 * added the special _charset variable to reference the current charset
 * added the special _context variable to reference the current context
 * renamed self to _self (to avoid conflict)
 * fixed Twig_Template::getAttribute() for protected properties

* 0.9.8 (2010-06-28)

Backward incompatibilities:
 * the trans tag plural count is now attached to the plural tag:
    old: `{% trans count %}...{% plural %}...{% endtrans %}`
    new: `{% trans %}...{% plural count %}...{% endtrans %}`

 * added a way to translate strings coming from a variable ({% trans var %})
 * fixed trans tag when used with the Escaper extension
 * fixed default cache umask
 * removed Twig_Template instances from the debug tag output
 * fixed objects with __isset() defined
 * fixed set tag when used with a capture
 * fixed type hinting for Twig_Environment::addFilter() method

* 0.9.7 (2010-06-12)

Backward incompatibilities:
 * changed 'as' to '=' for the set tag ({% set title as "Title" %} must now be {% set title = "Title" %})
 * removed the sandboxed attribute of the include tag (use the new sandbox tag instead)
 * refactored the Node system (if you have custom nodes, you will have to update them to use the new API)

 * added self as a special variable that refers to the current template (useful for importing macros from the current template)
 * added Twig_Template instance support to the include tag
 * added support for dynamic and conditional inheritance ({% extends some_var %} and {% extends standalone ? "minimum" : "base" %})
 * added a grammar sub-framework to ease the creation of custom tags
 * fixed the for tag for large arrays (some loop variables are now only available for arrays and objects that implement the Countable interface)
 * removed the Twig_Resource::resolveMissingFilter() method
 * fixed the filter tag which did not apply filtering to included files
 * added a bunch of unit tests
 * added a bunch of phpdoc
 * added a sandbox tag in the sandbox extension
 * changed the date filter to support any date format supported by DateTime
 * added strict_variable setting to throw an exception when an invalid variable is used in a template (disabled by default)
 * added the lexer, parser, and compiler as arguments to the Twig_Environment constructor
 * changed the cache option to only accepts an explicit path to a cache directory or false
 * added a way to add token parsers, filters, and visitors without creating an extension
 * added three interfaces: Twig_NodeInterface, Twig_TokenParserInterface, and Twig_FilterInterface
 * changed the generated code to match the new coding standards
 * fixed sandbox mode (__toString() method check was not enforced if called implicitly from a simple statement like {{ article }})
 * added an exception when a child template has a non-empty body (as it is always ignored when rendering)

* 0.9.6 (2010-05-12)

 * fixed variables defined outside a loop and for which the value changes in a for loop
 * fixed the test suite for PHP 5.2 and older versions of PHPUnit
 * added support for __call() in expression resolution
 * fixed node visiting for macros (macros are now visited by visitors as any other node)
 * fixed nested block definitions with a parent call (rarely useful but nonetheless supported now)
 * added the cycle filter
 * fixed the Lexer when mbstring.func_overload is used with an mbstring.internal_encoding different from ASCII
 * added a long-syntax for the set tag ({% set foo %}...{% endset %})
 * unit tests are now powered by PHPUnit
 * added support for gettext via the `i18n` extension
 * fixed twig_capitalize_string_filter() and fixed twig_length_filter() when used with UTF-8 values
 * added a more useful exception if an if tag is not closed properly
 * added support for escaping strategy in the autoescape tag
 * fixed lexer when a template has a big chunk of text between/in a block

* 0.9.5 (2010-01-20)

As for any new release, don't forget to remove all cached templates after
upgrading.

If you have defined custom filters, you MUST upgrade them for this release. To
upgrade, replace "array" with "new Twig_Filter_Function", and replace the
environment constant by the "needs_environment" option:

  // before
  'even'   => array('twig_is_even_filter', false),
  'escape' => array('twig_escape_filter', true),

  // after
  'even'   => new Twig_Filter_Function('twig_is_even_filter'),
  'escape' => new Twig_Filter_Function('twig_escape_filter', array('needs_environment' => true)),

If you have created NodeTransformer classes, you will need to upgrade them to
the new interface (please note that the interface is not yet considered
stable).

 * fixed list nodes that did not extend the Twig_NodeListInterface
 * added the "without loop" option to the for tag (it disables the generation of the loop variable)
 * refactored node transformers to node visitors
 * fixed automatic-escaping for blocks
 * added a way to specify variables to pass to an included template
 * changed the automatic-escaping rules to be more sensible and more configurable in custom filters (the documentation lists all the rules)
 * improved the filter system to allow object methods to be used as filters
 * changed the Array and String loaders to actually make use of the cache mechanism
 * included the default filter function definitions in the extension class files directly (Core, Escaper)
 * added the // operator (like the floor() PHP function)
 * added the .. operator (as a syntactic sugar for the range filter when the step is 1)
 * added the in operator (as a syntactic sugar for the in filter)
 * added the following filters in the Core extension: in, range
 * added support for arrays (same behavior as in PHP, a mix between lists and dictionaries, arrays and hashes)
 * enhanced some error messages to provide better feedback in case of parsing errors

* 0.9.4 (2009-12-02)

If you have custom loaders, you MUST upgrade them for this release: The
Twig_Loader base class has been removed, and the Twig_LoaderInterface has also
been changed (see the source code for more information or the documentation).

 * added support for DateTime instances for the date filter
 * fixed loop.last when the array only has one item
 * made it possible to insert newlines in tag and variable blocks
 * fixed a bug when a literal '\n' were present in a template text
 * fixed bug when the filename of a template contains */
 * refactored loaders

* 0.9.3 (2009-11-11)

This release is NOT backward compatible with the previous releases.

  The loaders do not take the cache and autoReload arguments anymore. Instead,
  the Twig_Environment class has two new options: cache and auto_reload.
  Upgrading your code means changing this kind of code:

      $loader = new Twig_Loader_Filesystem('/path/to/templates', '/path/to/compilation_cache', true);
      $twig = new Twig_Environment($loader);

  to something like this:

      $loader = new Twig_Loader_Filesystem('/path/to/templates');
      $twig = new Twig_Environment($loader, array(
        'cache' => '/path/to/compilation_cache',
        'auto_reload' => true,
      ));

 * deprecated the "items" filter as it is not needed anymore
 * made cache and auto_reload options of Twig_Environment instead of arguments of Twig_Loader
 * optimized template loading speed
 * removed output when an error occurs in a template and render() is used
 * made major speed improvements for loops (up to 300% on even the smallest loops)
 * added properties as part of the sandbox mode
 * added public properties support (obj.item can now be the item property on the obj object)
 * extended set tag to support expression as value ({% set foo as 'foo' ~ 'bar' %} )
 * fixed bug when \ was used in HTML

* 0.9.2 (2009-10-29)

 * made some speed optimizations
 * changed the cache extension to .php
 * added a js escaping strategy
 * added support for short block tag
 * changed the filter tag to allow chained filters
 * made lexer more flexible as you can now change the default delimiters
 * added set tag
 * changed default directory permission when cache dir does not exist (more secure)
 * added macro support
 * changed filters first optional argument to be a Twig_Environment instance instead of a Twig_Template instance
 * made Twig_Autoloader::autoload() a static method
 * avoid writing template file if an error occurs
 * added $ escaping when outputting raw strings
 * enhanced some error messages to ease debugging
 * fixed empty cache files when the template contains an error

* 0.9.1 (2009-10-14)

  * fixed a bug in PHP 5.2.6
  * fixed numbers with one than one decimal
  * added support for method calls with arguments ({{ foo.bar('a', 43) }})
  * made small speed optimizations
  * made minor tweaks to allow better extensibility and flexibility

* 0.9.0 (2009-10-12)

 * Initial release<|MERGE_RESOLUTION|>--- conflicted
+++ resolved
@@ -1,4 +1,3 @@
-<<<<<<< HEAD
 * 2.10.1 (2019-XX-XX)
 
  * n/a
@@ -230,14 +229,11 @@
  * improved the performance of the filesystem loader
  * removed features that were deprecated in 1.x
 
-* 1.41.0 (2019-XX-XX)
-=======
 * 1.41.1 (2019-XX-XX)
 
  * fixed wrong error message on "import" and "from"
 
 * 1.41.0 (2019-05-14)
->>>>>>> 0747f226
 
  * fixed support for PHP 7.4
  * added "filter", "map", and "reduce" filters (and support for arrow functions)
