<<<<<<< HEAD
# 3.4.3 (2022-XX-XX)
=======
# 2.15.3 (2022-09-28)
>>>>>>> ab402673

 * Fix a security issue on filesystem loader (possibility to load a template outside a configured directory)

# 3.4.2 (2022-08-12)

 * Allow inherited magic method to still run with calling class
 * Fix CallExpression::reflectCallable() throwing TypeError
 * Fix typo in naming (currency_code)

# 3.4.1 (2022-05-17)

* Fix optimizing non-public named closures

# 3.4.0 (2022-05-22)

 * Add support for named closures

# 3.3.10 (2022-04-06)

 * Enable bytecode invalidation when auto_reload is enabled

# 3.3.9 (2022-03-25)

 * Fix custom escapers when using multiple Twig environments
 * Add support for "constant('class', object)"
 * Do not reuse internally generated variable names during parsing

# 3.3.8 (2022-02-04)

 * Fix a security issue when in a sandbox: the `sort` filter must require a Closure for the `arrow` parameter
 * Fix deprecation notice on `round`
 * Fix call to deprecated `convertToHtml` method

# 3.3.7 (2022-01-03)

* Allow more null support when Twig expects a string (for better 8.1 support)
* Only use Commonmark extensions if markdown enabled

# 3.3.6 (2022-01-03)

* Only use Commonmark extensions if markdown enabled

# 3.3.5 (2022-01-03)

* Allow CommonMark extensions to easily be added
* Allow null when Twig expects a string (for better 8.1 support)
* Make some performance optimizations
* Allow Symfony translation contract v3+

# 3.3.4 (2021-11-25)

 * Bump minimum supported Symfony component versions
 * Fix a deprecated message

# 3.3.3 (2021-09-17)

 * Allow Symfony 6
 * Improve compatibility with PHP 8.1
 * Explicitly specify the encoding for mb_ord in JS escaper

# 3.3.2 (2021-05-16)

 * Revert "Throw a proper exception when a template name is an absolute path (as it has never been supported)"

# 3.3.1 (2021-05-12)

 * Fix PHP 8.1 compatibility
 * Throw a proper exception when a template name is an absolute path (as it has never been supported)

# 3.3.0 (2021-02-08)

 * Fix macro calls in a "cache" tag
 * Add the slug filter
 * Allow extra bundle to be compatible with Twig 2

# 3.2.1 (2021-01-05)

 * Fix extra bundle compat with older versions of Symfony

# 3.2.0 (2021-01-05)

 * Add the Cache extension in the "extra" repositories: "cache" tag
 * Add "registerUndefinedTokenParserCallback"
 * Mark built-in node visitors as @internal
 * Fix "odd" not working for negative numbers

# 3.1.1 (2020-10-27)

 * Fix "include(template_from_string())"

# 3.1.0 (2020-10-21)

 * Fix sandbox support when using "include(template_from_string())"
 * Make round brackets optional for one argument tests like "same as" or "divisible by"
 * Add support for ES2015 style object initialisation shortcut { a } is the same as { 'a': a }

# 3.0.5 (2020-08-05)

 * Fix twig_compare w.r.t. whitespace trimming
 * Fix sandbox not disabled if syntax error occurs within {% sandbox %} tag
 * Fix a regression when not using a space before an operator
 * Restrict callables to closures in filters
 * Allow trailing commas in argument lists (in calls as well as definitions)

# 3.0.4 (2020-07-05)

 * Fix comparison operators
 * Fix options not taken into account when using "Michelf\MarkdownExtra"
 * Fix "Twig\Extra\Intl\IntlExtension::getCountryName()" to accept "null" as a first argument
 * Throw exception in case non-Traversable data is passed to "filter"
 * Fix context optimization on PHP 7.4
 * Fix PHP 8 compatibility
 * Fix ambiguous syntax parsing

# 3.0.3 (2020-02-11)

 * Add a check to ensure that iconv() is defined

# 3.0.2 (2020-02-11)

 * Avoid exceptions when an intl resource is not found
 * Fix implementation of case-insensitivity for method names

# 3.0.1 (2019-12-28)

 * fixed Symfony 5.0 support for the HTML extra extension

# 3.0.0 (2019-11-15)

 * fixed number formatter in Intl extra extension when using a formatter prototype

# 3.0.0-BETA1 (2019-11-11)

 * removed the "if" condition support on the "for" tag
 * made the in, <, >, <=, >=, ==, and != operators more strict when comparing strings and integers/floats
 * removed the "filter" tag
 * added type hints everywhere
 * changed Environment::resolveTemplate() to always return a TemplateWrapper instance
 * removed Template::__toString()
 * removed Parser::isReservedMacroName()
 * removed SanboxedPrintNode
 * removed Node::setTemplateName()
 * made classes maked as "@final" final
 * removed InitRuntimeInterface, ExistsLoaderInterface, and SourceContextLoaderInterface
 * removed the "spaceless" tag
 * removed Twig\Environment::getBaseTemplateClass() and Twig\Environment::setBaseTemplateClass()
 * removed the "base_template_class" option on Twig\Environment
 * bumped minimum PHP version to 7.2
 * removed PSR-0 classes<|MERGE_RESOLUTION|>--- conflicted
+++ resolved
@@ -1,8 +1,4 @@
-<<<<<<< HEAD
 # 3.4.3 (2022-XX-XX)
-=======
-# 2.15.3 (2022-09-28)
->>>>>>> ab402673
 
  * Fix a security issue on filesystem loader (possibility to load a template outside a configured directory)
 
