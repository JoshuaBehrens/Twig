--- conflicted
+++ resolved
@@ -1,7 +1,6 @@
-<<<<<<< HEAD
 * 2.6.1 (2018-XX-XX)
 
- * n/a
+ * switched generated code to use the PHP short array notation
 
 * 2.6.0 (2018-12-16)
 
@@ -130,10 +129,7 @@
  * improved the performance of the filesystem loader
  * removed features that were deprecated in 1.x
 
-* 1.36.1 (2018-XX-XX)
-=======
 * 1.37.0 (2019-XX-XX)
->>>>>>> beedb3ac
 
  * switched generated code to use the PHP short array notation
  * dropped PHP 5.3 support
