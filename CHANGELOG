--- conflicted
+++ resolved
@@ -1,4 +1,3 @@
-<<<<<<< HEAD
 * 2.0.1 (2017-XX-XX)
 
  * n/a
@@ -24,10 +23,7 @@
  * improved the performance of the filesystem loader
  * removed features that were deprecated in 1.x
 
-* 1.30.1 (2017-XX-XX)
-=======
 * 1.31.0 (2017-XX-XX)
->>>>>>> 0f9f76a1
 
  * added Twig_NodeCaptureInterface for nodes that capture all output
  * fixed marking the environment as initialized too early
