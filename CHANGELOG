<<<<<<< HEAD
* 2.6.3 (2019-XX-XX)

 * n/a

* 2.6.2 (2019-01-14)

 * fixed regression (key exists check for non ArrayObject objects)

* 2.6.1 (2019-01-14)

 * fixed ArrayObject access with a null value
 * fixed embedded templates starting with a BOM
 * fixed using a Twig_TemplateWrapper instance as an argument to extends
 * fixed error location when calling an undefined block
 * deprecated passing a string as a source on Twig_Error
 * switched generated code to use the PHP short array notation
 * fixed float representation in compiled templates
 * added a second argument to the join filter (last separator configuration)

* 2.6.0 (2018-12-16)

 * made sure twig_include returns a string
 * fixed multi-byte UFT-8 in escape('html_attr')
 * added the "deprecated" tag
 * added support for dynamically named tests
 * fixed GlobalsInterface extended class
 * fixed filesystem loader throwing an exception instead of returning false

* 2.5.0 (2018-07-13)

 * deprecated using the spaceless tag at the root level of a child template (noop anyway)
 * deprecated the possibility to define a block in a non-capturing block in a child template
 * added the Symfony ctype polyfill as a dependency
 * fixed reporting the proper location for errors compiled in templates
 * fixed the error handling for the optimized extension-based function calls
 * ensured that syntax errors are triggered with the right line
 * "js" filter now produces valid JSON

* 2.4.8 (2018-04-02)

 * fixed a regression when using the "default" filter or the "defined" test on non-existing arrays

* 2.4.7 (2018-03-20)

 * optimized runtime performance
 * optimized parser performance by inlining the constant values
 * fixed block names unicity
 * fixed counting children of SimpleXMLElement objects
 * added missing else clause to avoid infinite loops
 * fixed .. (range operator) in sandbox policy

* 2.4.6 (2018-03-03)

 * fixed a regression in the way the profiler is registered in templates

* 2.4.5 (2018-03-02)

 * optimized the performance of calling an extension method at runtime
 * optimized the performance of the dot operator for array and method calls
 * added an exception when using "===" instead of "same as"
 * fixed possible array to string conversion concealing actual error
 * made variable names deterministic in compiled templates
 * fixed length filter when passing an instance of IteratorAggregate
 * fixed Environment::resolveTemplate to accept instances of TemplateWrapper

* 2.4.4 (2017-09-27)

 * added Twig_Profiler_Profile::reset()
 * fixed use TokenParser to return an empty Node
 * added RuntimeExtensionInterface
 * added circular reference detection when loading templates
 * added support for runtime loaders in IntegrationTestCase
 * fixed deprecation when using Twig_Profiler_Dumper_Html
 * removed @final from Twig_Profiler_Dumper_Text

* 2.4.3 (2017-06-07)

 * fixed namespaces introduction

* 2.4.2 (2017-06-05)

 * fixed namespaces introduction

* 2.4.1 (2017-06-05)

 * fixed namespaces introduction

* 2.4.0 (2017-06-05)

 * added support for PHPUnit 6 when testing extensions
 * fixed PHP 7.2 compatibility
 * fixed template name generation in Twig_Environment::createTemplate()
 * removed final tag on Twig_TokenParser_Include
 * dropped HHVM support
 * added namespaced aliases for all (non-deprecated) classes and interfaces
 * marked Twig_Filter, Twig_Function, Twig_Test, Twig_Node_Module and Twig_Profiler_Profile as final via the @final annotation

* 2.3.2 (2017-04-20)

 * fixed edge case in the method cache for Twig attributes

* 2.3.1 (2017-04-18)

 * fixed the empty() test

* 2.3.0 (2017-03-22)

 * fixed a race condition handling when writing cache files
 * "length" filter now returns string length when applied to an object that does
   not implement \Countable but provides __toString()
 * "empty" test will now consider the return value of the __toString() method for
   objects implement __toString() but not \Countable
 * fixed JS escaping for unicode characters with higher code points
 * added error message when calling `parent()` in a block that doesn't exist in the parent template

* 2.2.0 (2017-02-26)

 * added a PSR-11 compatible runtime loader
 * added `side` argument to `trim` to allow left or right trimming only.

* 2.1.0 (2017-01-11)

 * fixed twig_get_attribute()
 * added Twig_NodeCaptureInterface for nodes that capture all output

* 2.0.0 (2017-01-05)

 * removed the C extension
 * moved Twig_Environment::getAttribute() to twig_get_attribute()
 * removed Twig_Environment::getLexer(), Twig_Environment::getParser(), Twig_Environment::getCompiler()
 * removed Twig_Compiler::getFilename()
 * added hasser support in Twig_Template::getAttribute()
 * sped up the json_encode filter
 * removed reserved macro names; all names can be used as macro
 * removed Twig_Template::getEnvironment()
 * changed _self variable to return the current template name
 * made the loader a required argument of Twig_Environment constructor
 * removed Twig_Environment::clearTemplateCache()
 * removed Twig_Autoloader (use Composer instead)
 * removed `true` as an equivalent to `html` for the auto-escaping strategy
 * removed pre-1.8 autoescape tag syntax
 * dropped support for PHP 5.x
 * removed the ability to register a global variable after the runtime or the extensions have been initialized
 * improved the performance of the filesystem loader
 * removed features that were deprecated in 1.x

* 1.37.1 (2019-XX-XX)
=======
* 1.37.2 (2019-XX-XX)

 * n/a

* 1.37.1 (2019-01-14)
>>>>>>> c88e9449

 * fixed regression (key exists check for non ArrayObject objects)
 * fixed logic in TemplateWrapper

* 1.37.0 (2019-01-14)

 * fixed ArrayObject access with a null value
 * fixed embedded templates starting with a BOM
 * fixed using a Twig_TemplateWrapper instance as an argument to extends
 * switched generated code to use the PHP short array notation
 * dropped PHP 5.3 support
 * fixed float representation in compiled templates
 * added a second argument to the join filter (last separator configuration)

* 1.36.0 (2018-12-16)

 * made sure twig_include returns a string
 * fixed multi-byte UFT-8 in escape('html_attr')
 * added the "deprecated" tag
 * added support for dynamically named tests
 * fixed GlobalsInterface extended class
 * fixed filesystem loader throwing an exception instead of returning false

* 1.35.4 (2018-07-13)

 * ensured that syntax errors are triggered with the right line
 * added the Symfony ctype polyfill as a dependency
 * "js" filter now produces valid JSON

* 1.35.3 (2018-03-20)

 * fixed block names unicity
 * fixed counting children of SimpleXMLElement objects
 * added missing else clause to avoid infinite loops
 * fixed .. (range operator) in sandbox policy

* 1.35.2 (2018-03-03)

 * fixed a regression in the way the profiler is registered in templates

* 1.35.1 (2018-03-02)

 * added an exception when using "===" instead of "same as"
 * fixed possible array to string conversion concealing actual error
 * made variable names deterministic in compiled templates
 * fixed length filter when passing an instance of IteratorAggregate
 * fixed Environment::resolveTemplate to accept instances of TemplateWrapper

* 1.35.0 (2017-09-27)

 * added Twig_Profiler_Profile::reset()
 * fixed use TokenParser to return an empty Node
 * added RuntimeExtensionInterface
 * added circular reference detection when loading templates

* 1.34.4 (2017-07-04)

 * added support for runtime loaders in IntegrationTestCase
 * fixed deprecation when using Twig_Profiler_Dumper_Html

* 1.34.3 (2017-06-07)

 * fixed namespaces introduction

* 1.34.2 (2017-06-05)

 * fixed namespaces introduction

* 1.34.1 (2017-06-05)

 * fixed namespaces introduction

* 1.34.0 (2017-06-05)

 * added support for PHPUnit 6 when testing extensions
 * fixed PHP 7.2 compatibility
 * fixed template name generation in Twig_Environment::createTemplate()
 * removed final tag on Twig_TokenParser_Include
 * added namespaced aliases for all (non-deprecated) classes and interfaces
 * dropped HHVM support
 * dropped PHP 5.2 support

* 1.33.2 (2017-04-20)

 * fixed edge case in the method cache for Twig attributes

* 1.33.1 (2017-04-18)

 * fixed the empty() test

* 1.33.0 (2017-03-22)

 * fixed a race condition handling when writing cache files
 * "length" filter now returns string length when applied to an object that does
   not implement \Countable but provides __toString()
 * "empty" test will now consider the return value of the __toString() method for
   objects implement __toString() but not \Countable
 * fixed JS escaping for unicode characters with higher code points

* 1.32.0 (2017-02-26)

 * fixed deprecation notice in Twig_Util_DeprecationCollector
 * added a PSR-11 compatible runtime loader
 * added `side` argument to `trim` to allow left or right trimming only.

* 1.31.0 (2017-01-11)

 * added Twig_NodeCaptureInterface for nodes that capture all output
 * fixed marking the environment as initialized too early
 * fixed C89 compat for the C extension
 * turned fatal error into exception when a previously generated cache is corrupted
 * fixed offline cache warm-ups for embedded templates

* 1.30.0 (2016-12-23)

 * added Twig_FactoryRuntimeLoader
 * deprecated function/test/filter/tag overriding
 * deprecated the "disable_c_ext" attribute on Twig_Node_Expression_GetAttr

* 1.29.0 (2016-12-13)

 * fixed sandbox being left enabled if an exception is thrown while rendering
 * marked some classes as being final (via @final)
 * made Twig_Error report real source path when possible
 * added support for {{ _self }} to provide an upgrade path from 1.x to 2.0 (replaces {{ _self.templateName }})
 * deprecated silent display of undefined blocks
 * deprecated support for mbstring.func_overload != 0

* 1.28.2 (2016-11-23)

 * fixed precedence between getFoo() and isFoo() in Twig_Template::getAttribute()
 * improved a deprecation message

* 1.28.1 (2016-11-18)

 * fixed block() function when used with a template argument

* 1.28.0 (2016-11-17)

 * added support for the PHP 7 null coalescing operator for the ?? Twig implementation
 * exposed a way to access template data and methods in a portable way
 * changed context access to use the PHP 7 null coalescing operator when available
 * added the "with" tag
 * added support for a custom template on the block() function
 * added "is defined" support for block() and constant()
 * optimized the way attributes are fetched

* 1.27.0 (2016-10-25)

 * deprecated Twig_Parser::getEnvironment()
 * deprecated Twig_Parser::addHandler() and Twig_Parser::addNodeVisitor()
 * deprecated Twig_Compiler::addIndentation()
 * fixed regression when registering two extensions having the same class name
 * deprecated Twig_LoaderInterface::getSource() (implement Twig_SourceContextLoaderInterface instead)
 * fixed the filesystem loader with relative paths
 * deprecated Twig_Node::getLine() in favor of Twig_Node::getTemplateLine()
 * deprecated Twig_Template::getSource() in favor of Twig_Template::getSourceContext()
 * deprecated Twig_Node::getFilename() in favor of Twig_Node::getTemplateName()
 * deprecated the "filename" escaping strategy (use "name" instead)
 * added Twig_Source to hold information about the original template
 * deprecated Twig_Error::getTemplateFile() and Twig_Error::setTemplateFile() in favor of Twig_Error::getTemplateName() and Twig_Error::setTemplateName()
 * deprecated Parser::getFilename()
 * fixed template paths when a template name contains a protocol like vfs://
 * improved debugging with Twig_Sandbox_SecurityError exceptions for disallowed methods and properties

* 1.26.1 (2016-10-05)

 * removed template source code from generated template classes when debug is disabled
 * fixed default implementation of Twig_Template::getDebugInfo() for better BC
 * fixed regression on static calls for functions/filters/tests

* 1.26.0 (2016-10-02)

 * added template cache invalidation based on more environment options
 * added a missing deprecation notice
 * fixed template paths when a template is stored in a PHAR file
 * allowed filters/functions/tests implementation to use a different class than the extension they belong to
 * deprecated Twig_ExtensionInterface::getName()

* 1.25.0 (2016-09-21)

 * changed the way we store template source in template classes
 * removed usage of realpath in cache keys
 * fixed Twig cache sharing when used with different versions of PHP
 * removed embed parent workaround for simple use cases
 * deprecated the ability to store non Node instances in Node::$nodes
 * deprecated Twig_Environment::getLexer(), Twig_Environment::getParser(), Twig_Environment::getCompiler()
 * deprecated Twig_Compiler::getFilename()

* 1.24.2 (2016-09-01)

 * fixed static callables
 * fixed a potential PHP warning when loading the cache
 * fixed a case where the autoescaping does not work as expected

* 1.24.1 (2016-05-30)

 * fixed reserved keywords (forbids true, false, null and none keywords for variables names)
 * fixed support for PHP7 (Throwable support)
 * marked the following methods as being internals on Twig_Environment:
   getFunctions(), getFilters(), getTests(), getFunction(), getFilter(), getTest(),
   getTokenParsers(), getTags(), getNodeVisitors(), getUnaryOperators(), getBinaryOperators(),
   getFunctions(), getFilters(), getGlobals(), initGlobals(), initExtensions(), and initExtension()

* 1.24.0 (2016-01-25)

 * adding support for the ?? operator
 * fixed the defined test when used on a constant, a map, or a sequence
 * undeprecated _self (should only be used to get the template name, not the template instance)
 * fixed parsing on PHP7

* 1.23.3 (2016-01-11)

 * fixed typo

* 1.23.2 (2015-01-11)

 * added versions in deprecated messages
 * made file cache tolerant for trailing (back)slashes on directory configuration
 * deprecated unused Twig_Node_Expression_ExtensionReference class

* 1.23.1 (2015-11-05)

 * fixed some exception messages which triggered PHP warnings
 * fixed BC on Twig_Test_NodeTestCase

* 1.23.0 (2015-10-29)

 * deprecated the possibility to override an extension by registering another one with the same name
 * deprecated Twig_ExtensionInterface::getGlobals() (added Twig_Extension_GlobalsInterface for BC)
 * deprecated Twig_ExtensionInterface::initRuntime() (added Twig_Extension_InitRuntimeInterface for BC)
 * deprecated Twig_Environment::computeAlternatives()

* 1.22.3 (2015-10-13)

 * fixed regression when using null as a cache strategy
 * improved performance when checking template freshness
 * fixed warnings when loaded templates do not exist
 * fixed template class name generation to prevent possible collisions
 * fixed logic for custom escapers to call them even on integers and null values
 * changed template cache names to take into account the Twig C extension

* 1.22.2 (2015-09-22)

 * fixed a race condition in template loading

* 1.22.1 (2015-09-15)

 * fixed regression in template_from_string

* 1.22.0 (2015-09-13)

 * made Twig_Test_IntegrationTestCase more flexible
 * added an option to force PHP bytecode invalidation when writing a compiled template into the cache
 * fixed the profiler duration for the root node
 * changed template cache names to take into account enabled extensions
 * deprecated Twig_Environment::clearCacheFiles(), Twig_Environment::getCacheFilename(),
   Twig_Environment::writeCacheFile(), and Twig_Environment::getTemplateClassPrefix()
 * added a way to override the filesystem template cache system
 * added a way to get the original template source from Twig_Template

* 1.21.2 (2015-09-09)

 * fixed variable names for the deprecation triggering code
 * fixed escaping strategy detection based on filename
 * added Traversable support for replace, merge, and sort
 * deprecated support for character by character replacement for the "replace" filter

* 1.21.1 (2015-08-26)

 * fixed regression when using the deprecated Twig_Test_* classes

* 1.21.0 (2015-08-24)

 * added deprecation notices for deprecated features
 * added a deprecation "framework" for filters/functions/tests and test fixtures

* 1.20.0 (2015-08-12)

 * forbid access to the Twig environment from templates and internal parts of Twig_Template
 * fixed limited RCEs when in sandbox mode
 * deprecated Twig_Template::getEnvironment()
 * deprecated the _self variable for usage outside of the from and import tags
 * added Twig_BaseNodeVisitor to ease the compatibility of node visitors
   between 1.x and 2.x

* 1.19.0 (2015-07-31)

 * fixed wrong error message when including an undefined template in a child template
 * added support for variadic filters, functions, and tests
 * added support for extra positional arguments in macros
 * added ignore_missing flag to the source function
 * fixed batch filter with zero items
 * deprecated Twig_Environment::clearTemplateCache()
 * fixed sandbox disabling when using the include function

* 1.18.2 (2015-06-06)

 * fixed template/line guessing in exceptions for nested templates
 * optimized the number of inodes and the size of realpath cache when using the cache

* 1.18.1 (2015-04-19)

 * fixed memory leaks in the C extension
 * deprecated Twig_Loader_String
 * fixed the slice filter when used with a SimpleXMLElement object
 * fixed filesystem loader when trying to load non-files (like directories)

* 1.18.0 (2015-01-25)

 * fixed some error messages where the line was wrong (unknown variables or argument names)
 * added a new way to customize the main Module node (via empty nodes)
 * added Twig_Environment::createTemplate() to create a template from a string
 * added a profiler
 * fixed filesystem loader cache when different file paths are used for the same template

* 1.17.0 (2015-01-14)

 * added a 'filename' autoescaping strategy, which dynamically chooses the
   autoescaping strategy for a template based on template file extension.

* 1.16.3 (2014-12-25)

 * fixed regression for dynamic parent templates
 * fixed cache management with statcache
 * fixed a regression in the slice filter

* 1.16.2 (2014-10-17)

 * fixed timezone on dates as strings
 * fixed 2-words test names when a custom node class is not used
 * fixed macros when using an argument named like a PHP super global (like GET or POST)
 * fixed date_modify when working with DateTimeImmutable
 * optimized for loops
 * fixed multi-byte characters handling in the split filter
 * fixed a regression in the in operator
 * fixed a regression in the slice filter

* 1.16.1 (2014-10-10)

 * improved error reporting in a sandboxed template
 * fixed missing error file/line information under certain circumstances
 * fixed wrong error line number in some error messages
 * fixed the in operator to use strict comparisons
 * sped up the slice filter
 * fixed for mb function overload mb_substr acting different
 * fixed the attribute() function when passing a variable for the arguments

* 1.16.0 (2014-07-05)

 * changed url_encode to always encode according to RFC 3986
 * fixed inheritance in a 'use'-hierarchy
 * removed the __toString policy check when the sandbox is disabled
 * fixed recursively calling blocks in templates with inheritance

* 1.15.1 (2014-02-13)

 * fixed the conversion of the special '0000-00-00 00:00' date
 * added an error message when trying to import an undefined block from a trait
 * fixed a C extension crash when accessing defined but uninitialized property.

* 1.15.0 (2013-12-06)

 * made ignoreStrictCheck in Template::getAttribute() works with __call() methods throwing BadMethodCallException
 * added min and max functions
 * added the round filter
 * fixed a bug that prevented the optimizers to be enabled/disabled selectively
 * fixed first and last filters for UTF-8 strings
 * added a source function to include the content of a template without rendering it
 * fixed the C extension sandbox behavior when get or set is prepend to method name

* 1.14.2 (2013-10-30)

 * fixed error filename/line when an error occurs in an included file
 * allowed operators that contain whitespaces to have more than one whitespace
 * allowed tests to be made of 1 or 2 words (like "same as" or "divisible by")

* 1.14.1 (2013-10-15)

 * made it possible to use named operators as variables
 * fixed the possibility to have a variable named 'matches'
 * added support for PHP 5.5 DateTimeInterface

* 1.14.0 (2013-10-03)

 * fixed usage of the html_attr escaping strategy to avoid double-escaping with the html strategy
 * added new operators: ends with, starts with, and matches
 * fixed some compatibility issues with HHVM
 * added a way to add custom escaping strategies
 * fixed the C extension compilation on Windows
 * fixed the batch filter when using a fill argument with an exact match of elements to batch
 * fixed the filesystem loader cache when a template name exists in several namespaces
 * fixed template_from_string when the template includes or extends other ones
 * fixed a crash of the C extension on an edge case

* 1.13.2 (2013-08-03)

 * fixed the error line number for an error occurs in and embedded template
 * fixed crashes of the C extension on some edge cases

* 1.13.1 (2013-06-06)

 * added the possibility to ignore the filesystem constructor argument in Twig_Loader_Filesystem
 * fixed Twig_Loader_Chain::exists() for a loader which implements Twig_ExistsLoaderInterface
 * adjusted backtrace call to reduce memory usage when an error occurs
 * added support for object instances as the second argument of the constant test
 * fixed the include function when used in an assignment

* 1.13.0 (2013-05-10)

 * fixed getting a numeric-like item on a variable ('09' for instance)
 * fixed getting a boolean or float key on an array, so it is consistent with PHP's array access:
   `{{ array[false] }}` behaves the same as `echo $array[false];` (equals `$array[0]`)
 * made the escape filter 20% faster for happy path (escaping string for html with UTF-8)
 * changed ☃ to § in tests
 * enforced usage of named arguments after positional ones

* 1.12.3 (2013-04-08)

 * fixed a security issue in the filesystem loader where it was possible to include a template one
   level above the configured path
 * fixed fatal error that should be an exception when adding a filter/function/test too late
 * added a batch filter
 * added support for encoding an array as query string in the url_encode filter

* 1.12.2 (2013-02-09)

 * fixed the timezone used by the date filter and function when the given date contains a timezone (like 2010-01-28T15:00:00+02:00)
 * fixed globals when getGlobals is called early on
 * added the first and last filter

* 1.12.1 (2013-01-15)

 * added support for object instances as the second argument of the constant function
 * relaxed globals management to avoid a BC break
 * added support for {{ some_string[:2] }}

* 1.12.0 (2013-01-08)

 * added verbatim as an alias for the raw tag to avoid confusion with the raw filter
 * fixed registration of tests and functions as anonymous functions
 * fixed globals management

* 1.12.0-RC1 (2012-12-29)

 * added an include function (does the same as the include tag but in a more flexible way)
 * added the ability to use any PHP callable to define filters, functions, and tests
 * added a syntax error when using a loop variable that is not defined
 * added the ability to set default values for macro arguments
 * added support for named arguments for filters, tests, and functions
 * moved filters/functions/tests syntax errors to the parser
 * added support for extended ternary operator syntaxes

* 1.11.1 (2012-11-11)

 * fixed debug info line numbering (was off by 2)
 * fixed escaping when calling a macro inside another one (regression introduced in 1.9.1)
 * optimized variable access on PHP 5.4
 * fixed a crash of the C extension when an exception was thrown from a macro called without being imported (using _self.XXX)

* 1.11.0 (2012-11-07)

 * fixed macro compilation when a variable name is a PHP reserved keyword
 * changed the date filter behavior to always apply the default timezone, except if false is passed as the timezone
 * fixed bitwise operator precedences
 * added the template_from_string function
 * fixed default timezone usage for the date function
 * optimized the way Twig exceptions are managed (to make them faster)
 * added Twig_ExistsLoaderInterface (implementing this interface in your loader make the chain loader much faster)

* 1.10.3 (2012-10-19)

 * fixed wrong template location in some error messages
 * reverted a BC break introduced in 1.10.2
 * added a split filter

* 1.10.2 (2012-10-15)

 * fixed macro calls on PHP 5.4

* 1.10.1 (2012-10-15)

 * made a speed optimization to macro calls when imported via the "import" tag
 * fixed C extension compilation on Windows
 * fixed a segfault in the C extension when using DateTime objects

* 1.10.0 (2012-09-28)

 * extracted functional tests framework to make it reusable for third-party extensions
 * added namespaced templates support in Twig_Loader_Filesystem
 * added Twig_Loader_Filesystem::prependPath()
 * fixed an error when a token parser pass a closure as a test to the subparse() method

* 1.9.2 (2012-08-25)

 * fixed the in operator for objects that contain circular references
 * fixed the C extension when accessing a public property of an object implementing the \ArrayAccess interface

* 1.9.1 (2012-07-22)

 * optimized macro calls when auto-escaping is on
 * fixed wrong parent class for Twig_Function_Node
 * made Twig_Loader_Chain more explicit about problems

* 1.9.0 (2012-07-13)

 * made the parsing independent of the template loaders
 * fixed exception trace when an error occurs when rendering a child template
 * added escaping strategies for CSS, URL, and HTML attributes
 * fixed nested embed tag calls
 * added the date_modify filter

* 1.8.3 (2012-06-17)

 * fixed paths in the filesystem loader when passing a path that ends with a slash or a backslash
 * fixed escaping when a project defines a function named html or js
 * fixed chmod mode to apply the umask correctly

* 1.8.2 (2012-05-30)

 * added the abs filter
 * fixed a regression when using a number in template attributes
 * fixed compiler when mbstring.func_overload is set to 2
 * fixed DateTimeZone support in date filter

* 1.8.1 (2012-05-17)

 * fixed a regression when dealing with SimpleXMLElement instances in templates
 * fixed "is_safe" value for the "dump" function when "html_errors" is not defined in php.ini
 * switched to use mbstring whenever possible instead of iconv (you might need to update your encoding as mbstring and iconv encoding names sometimes differ)

* 1.8.0 (2012-05-08)

 * enforced interface when adding tests, filters, functions, and node visitors from extensions
 * fixed a side-effect of the date filter where the timezone might be changed
 * simplified usage of the autoescape tag; the only (optional) argument is now the escaping strategy or false (with a BC layer)
 * added a way to dynamically change the auto-escaping strategy according to the template "filename"
 * changed the autoescape option to also accept a supported escaping strategy (for BC, true is equivalent to html)
 * added an embed tag

* 1.7.0 (2012-04-24)

 * fixed a PHP warning when using CIFS
 * fixed template line number in some exceptions
 * added an iterable test
 * added an error when defining two blocks with the same name in a template
 * added the preserves_safety option for filters
 * fixed a PHP notice when trying to access a key on a non-object/array variable
 * enhanced error reporting when the template file is an instance of SplFileInfo
 * added Twig_Environment::mergeGlobals()
 * added compilation checks to avoid misuses of the sandbox tag
 * fixed filesystem loader freshness logic for high traffic websites
 * fixed random function when charset is null

* 1.6.5 (2012-04-11)

 * fixed a regression when a template only extends another one without defining any blocks

* 1.6.4 (2012-04-02)

 * fixed PHP notice in Twig_Error::guessTemplateLine() introduced in 1.6.3
 * fixed performance when compiling large files
 * optimized parent template creation when the template does not use dynamic inheritance

* 1.6.3 (2012-03-22)

 * fixed usage of Z_ADDREF_P for PHP 5.2 in the C extension
 * fixed compilation of numeric values used in templates when using a locale where the decimal separator is not a dot
 * made the strategy used to guess the real template file name and line number in exception messages much faster and more accurate

* 1.6.2 (2012-03-18)

 * fixed sandbox mode when used with inheritance
 * added preserveKeys support for the slice filter
 * fixed the date filter when a DateTime instance is passed with a specific timezone
 * added a trim filter

* 1.6.1 (2012-02-29)

 * fixed Twig C extension
 * removed the creation of Twig_Markup instances when not needed
 * added a way to set the default global timezone for dates
 * fixed the slice filter on strings when the length is not specified
 * fixed the creation of the cache directory in case of a race condition

* 1.6.0 (2012-02-04)

 * fixed raw blocks when used with the whitespace trim option
 * made a speed optimization to macro calls when imported via the "from" tag
 * fixed globals, parsers, visitors, filters, tests, and functions management in Twig_Environment when a new one or new extension is added
 * fixed the attribute function when passing arguments
 * added slice notation support for the [] operator (syntactic sugar for the slice operator)
 * added a slice filter
 * added string support for the reverse filter
 * fixed the empty test and the length filter for Twig_Markup instances
 * added a date function to ease date comparison
 * fixed unary operators precedence
 * added recursive parsing support in the parser
 * added string and integer handling for the random function

* 1.5.1 (2012-01-05)

 * fixed a regression when parsing strings

* 1.5.0 (2012-01-04)

 * added Traversable objects support for the join filter

* 1.5.0-RC2 (2011-12-30)

 * added a way to set the default global date interval format
 * fixed the date filter for DateInterval instances (setTimezone() does not exist for them)
 * refactored Twig_Template::display() to ease its extension
 * added a number_format filter

* 1.5.0-RC1 (2011-12-26)

 * removed the need to quote hash keys
 * allowed hash keys to be any expression
 * added a do tag
 * added a flush tag
 * added support for dynamically named filters and functions
 * added a dump function to help debugging templates
 * added a nl2br filter
 * added a random function
 * added a way to change the default format for the date filter
 * fixed the lexer when an operator ending with a letter ends a line
 * added string interpolation support
 * enhanced exceptions for unknown filters, functions, tests, and tags

* 1.4.0 (2011-12-07)

 * fixed lexer when using big numbers (> PHP_INT_MAX)
 * added missing preserveKeys argument to the reverse filter
 * fixed macros containing filter tag calls

* 1.4.0-RC2 (2011-11-27)

 * removed usage of Reflection in Twig_Template::getAttribute()
 * added a C extension that can optionally replace Twig_Template::getAttribute()
 * added negative timestamp support to the date filter

* 1.4.0-RC1 (2011-11-20)

 * optimized variable access when using PHP 5.4
 * changed the precedence of the .. operator to be more consistent with languages that implements such a feature like Ruby
 * added an Exception to Twig_Loader_Array::isFresh() method when the template does not exist to be consistent with other loaders
 * added Twig_Function_Node to allow more complex functions to have their own Node class
 * added Twig_Filter_Node to allow more complex filters to have their own Node class
 * added Twig_Test_Node to allow more complex tests to have their own Node class
 * added a better error message when a template is empty but contain a BOM
 * fixed "in" operator for empty strings
 * fixed the "defined" test and the "default" filter (now works with more than one call (foo.bar.foo) and for both values of the strict_variables option)
 * changed the way extensions are loaded (addFilter/addFunction/addGlobal/addTest/addNodeVisitor/addTokenParser/addExtension can now be called in any order)
 * added Twig_Environment::display()
 * made the escape filter smarter when the encoding is not supported by PHP
 * added a convert_encoding filter
 * moved all node manipulations outside the compile() Node method
 * made several speed optimizations

* 1.3.0 (2011-10-08)

no changes

* 1.3.0-RC1 (2011-10-04)

 * added an optimization for the parent() function
 * added cache reloading when auto_reload is true and an extension has been modified
 * added the possibility to force the escaping of a string already marked as safe (instance of Twig_Markup)
 * allowed empty templates to be used as traits
 * added traits support for the "parent" function

* 1.2.0 (2011-09-13)

no changes

* 1.2.0-RC1 (2011-09-10)

 * enhanced the exception when a tag remains unclosed
 * added support for empty Countable objects for the "empty" test
 * fixed algorithm that determines if a template using inheritance is valid (no output between block definitions)
 * added better support for encoding problems when escaping a string (available as of PHP 5.4)
 * added a way to ignore a missing template when using the "include" tag ({% include "foo" ignore missing %})
 * added support for an array of templates to the "include" and "extends" tags ({% include ['foo', 'bar'] %})
 * added support for bitwise operators in expressions
 * added the "attribute" function to allow getting dynamic attributes on variables
 * added Twig_Loader_Chain
 * added Twig_Loader_Array::setTemplate()
 * added an optimization for the set tag when used to capture a large chunk of static text
 * changed name regex to match PHP one "[a-zA-Z_\x7f-\xff][a-zA-Z0-9_\x7f-\xff]*" (works for blocks, tags, functions, filters, and macros)
 * removed the possibility to use the "extends" tag from a block
 * added "if" modifier support to "for" loops

* 1.1.2 (2011-07-30)

 * fixed json_encode filter on PHP 5.2
 * fixed regression introduced in 1.1.1 ({{ block(foo|lower) }})
 * fixed inheritance when using conditional parents
 * fixed compilation of templates when the body of a child template is not empty
 * fixed output when a macro throws an exception
 * fixed a parsing problem when a large chunk of text is enclosed in a comment tag
 * added PHPDoc for all Token parsers and Core extension functions

* 1.1.1 (2011-07-17)

 * added a performance optimization in the Optimizer (also helps to lower the number of nested level calls)
 * made some performance improvement for some edge cases

* 1.1.0 (2011-06-28)

 * fixed json_encode filter

* 1.1.0-RC3 (2011-06-24)

 * fixed method case-sensitivity when using the sandbox mode
 * added timezone support for the date filter
 * fixed possible security problems with NUL bytes

* 1.1.0-RC2 (2011-06-16)

 * added an exception when the template passed to "use" is not a string
 * made 'a.b is defined' not throw an exception if a is not defined (in strict mode)
 * added {% line \d+ %} directive

* 1.1.0-RC1 (2011-05-28)

Flush your cache after upgrading.

 * fixed date filter when using a timestamp
 * fixed the defined test for some cases
 * fixed a parsing problem when a large chunk of text is enclosed in a raw tag
 * added support for horizontal reuse of template blocks (see docs for more information)
 * added whitespace control modifier to all tags (see docs for more information)
 * added null as an alias for none (the null test is also an alias for the none test now)
 * made TRUE, FALSE, NONE equivalent to their lowercase counterparts
 * wrapped all compilation and runtime exceptions with Twig_Error_Runtime and added logic to guess the template name and line
 * moved display() method to Twig_Template (generated templates should now use doDisplay() instead)

* 1.0.0 (2011-03-27)

 * fixed output when using mbstring
 * fixed duplicate call of methods when using the sandbox
 * made the charset configurable for the escape filter

* 1.0.0-RC2 (2011-02-21)

 * changed the way {% set %} works when capturing (the content is now marked as safe)
 * added support for macro name in the endmacro tag
 * make Twig_Error compatible with PHP 5.3.0 >
 * fixed an infinite loop on some Windows configurations
 * fixed the "length" filter for numbers
 * fixed Template::getAttribute() as properties in PHP are case sensitive
 * removed coupling between Twig_Node and Twig_Template
 * fixed the ternary operator precedence rule

* 1.0.0-RC1 (2011-01-09)

Backward incompatibilities:

 * the "items" filter, which has been deprecated for quite a long time now, has been removed
 * the "range" filter has been converted to a function: 0|range(10) -> range(0, 10)
 * the "constant" filter has been converted to a function: {{ some_date|date('DATE_W3C'|constant) }} -> {{ some_date|date(constant('DATE_W3C')) }}
 * the "cycle" filter has been converted to a function: {{ ['odd', 'even']|cycle(i) }} -> {{ cycle(['odd', 'even'], i) }}
 * the "for" tag does not support "joined by" anymore
 * the "autoescape" first argument is now "true"/"false" (instead of "on"/"off")
 * the "parent" tag has been replaced by a "parent" function ({{ parent() }} instead of {% parent %})
 * the "display" tag has been replaced by a "block" function ({{ block('title') }} instead of {% display title %})
 * removed the grammar and simple token parser (moved to the Twig Extensions repository)

Changes:

 * added "needs_context" option for filters and functions (the context is then passed as a first argument)
 * added global variables support
 * made macros return their value instead of echoing directly (fixes calling a macro in sandbox mode)
 * added the "from" tag to import macros as functions
 * added support for functions (a function is just syntactic sugar for a getAttribute() call)
 * made macros callable when sandbox mode is enabled
 * added an exception when a macro uses a reserved name
 * the "default" filter now uses the "empty" test instead of just checking for null
 * added the "empty" test

* 0.9.10 (2010-12-16)

Backward incompatibilities:

 * The Escaper extension is enabled by default, which means that all displayed
   variables are now automatically escaped. You can revert to the previous
   behavior by removing the extension via $env->removeExtension('escaper')
   or just set the 'autoescape' option to 'false'.
 * removed the "without loop" attribute for the "for" tag (not needed anymore
   as the Optimizer take care of that for most cases)
 * arrays and hashes have now a different syntax
     * arrays keep the same syntax with square brackets: [1, 2]
     * hashes now use curly braces (["a": "b"] should now be written as {"a": "b"})
     * support for "arrays with keys" and "hashes without keys" is not supported anymore ([1, "foo": "bar"] or {"foo": "bar", 1})
 * the i18n extension is now part of the Twig Extensions repository

Changes:

 * added the merge filter
 * removed 'is_escaper' option for filters (a left over from the previous version) -- you must use 'is_safe' now instead
 * fixed usage of operators as method names (like is, in, and not)
 * changed the order of execution for node visitors
 * fixed default() filter behavior when used with strict_variables set to on
 * fixed filesystem loader compatibility with PHAR files
 * enhanced error messages when an unexpected token is parsed in an expression
 * fixed filename not being added to syntax error messages
 * added the autoescape option to enable/disable autoescaping
 * removed the newline after a comment (mimics PHP behavior)
 * added a syntax error exception when parent block is used on a template that does not extend another one
 * made the Escaper extension enabled by default
 * fixed sandbox extension when used with auto output escaping
 * fixed escaper when wrapping a Twig_Node_Print (the original class must be preserved)
 * added an Optimizer extension (enabled by default; optimizes "for" loops and "raw" filters)
 * added priority to node visitors

* 0.9.9 (2010-11-28)

Backward incompatibilities:
 * the self special variable has been renamed to _self
 * the odd and even filters are now tests:
     {{ foo|odd }} must now be written {{ foo is odd }}
 * the "safe" filter has been renamed to "raw"
 * in Node classes,
        sub-nodes are now accessed via getNode() (instead of property access)
        attributes via getAttribute() (instead of array access)
 * the urlencode filter had been renamed to url_encode
 * the include tag now merges the passed variables with the current context by default
   (the old behavior is still possible by adding the "only" keyword)
 * moved Exceptions to Twig_Error_* (Twig_SyntaxError/Twig_RuntimeError are now Twig_Error_Syntax/Twig_Error_Runtime)
 * removed support for {{ 1 < i < 3 }} (use {{ i > 1 and i < 3 }} instead)
 * the "in" filter has been removed ({{ a|in(b) }} should now be written {{ a in b }})

Changes:
 * added file and line to Twig_Error_Runtime exceptions thrown from Twig_Template
 * changed trans tag to accept any variable for the plural count
 * fixed sandbox mode (__toString() method check was not enforced if called implicitly from complex statements)
 * added the ** (power) operator
 * changed the algorithm used for parsing expressions
 * added the spaceless tag
 * removed trim_blocks option
 * added support for is*() methods for attributes (foo.bar now looks for foo->getBar() or foo->isBar())
 * changed all exceptions to extend Twig_Error
 * fixed unary expressions ({{ not(1 or 0) }})
 * fixed child templates (with an extend tag) that uses one or more imports
 * added support for {{ 1 not in [2, 3] }} (more readable than the current {{ not (1 in [2, 3]) }})
 * escaping has been rewritten
 * the implementation of template inheritance has been rewritten
   (blocks can now be called individually and still work with inheritance)
 * fixed error handling for if tag when a syntax error occurs within a subparse process
 * added a way to implement custom logic for resolving token parsers given a tag name
 * fixed js escaper to be stricter (now uses a whilelist-based js escaper)
 * added the following filers: "constant", "trans", "replace", "json_encode"
 * added a "constant" test
 * fixed objects with __toString() not being autoescaped
 * fixed subscript expressions when calling __call() (methods now keep the case)
 * added "test" feature (accessible via the "is" operator)
 * removed the debug tag (should be done in an extension)
 * fixed trans tag when no vars are used in plural form
 * fixed race condition when writing template cache
 * added the special _charset variable to reference the current charset
 * added the special _context variable to reference the current context
 * renamed self to _self (to avoid conflict)
 * fixed Twig_Template::getAttribute() for protected properties

* 0.9.8 (2010-06-28)

Backward incompatibilities:
 * the trans tag plural count is now attached to the plural tag:
    old: `{% trans count %}...{% plural %}...{% endtrans %}`
    new: `{% trans %}...{% plural count %}...{% endtrans %}`

 * added a way to translate strings coming from a variable ({% trans var %})
 * fixed trans tag when used with the Escaper extension
 * fixed default cache umask
 * removed Twig_Template instances from the debug tag output
 * fixed objects with __isset() defined
 * fixed set tag when used with a capture
 * fixed type hinting for Twig_Environment::addFilter() method

* 0.9.7 (2010-06-12)

Backward incompatibilities:
 * changed 'as' to '=' for the set tag ({% set title as "Title" %} must now be {% set title = "Title" %})
 * removed the sandboxed attribute of the include tag (use the new sandbox tag instead)
 * refactored the Node system (if you have custom nodes, you will have to update them to use the new API)

 * added self as a special variable that refers to the current template (useful for importing macros from the current template)
 * added Twig_Template instance support to the include tag
 * added support for dynamic and conditional inheritance ({% extends some_var %} and {% extends standalone ? "minimum" : "base" %})
 * added a grammar sub-framework to ease the creation of custom tags
 * fixed the for tag for large arrays (some loop variables are now only available for arrays and objects that implement the Countable interface)
 * removed the Twig_Resource::resolveMissingFilter() method
 * fixed the filter tag which did not apply filtering to included files
 * added a bunch of unit tests
 * added a bunch of phpdoc
 * added a sandbox tag in the sandbox extension
 * changed the date filter to support any date format supported by DateTime
 * added strict_variable setting to throw an exception when an invalid variable is used in a template (disabled by default)
 * added the lexer, parser, and compiler as arguments to the Twig_Environment constructor
 * changed the cache option to only accepts an explicit path to a cache directory or false
 * added a way to add token parsers, filters, and visitors without creating an extension
 * added three interfaces: Twig_NodeInterface, Twig_TokenParserInterface, and Twig_FilterInterface
 * changed the generated code to match the new coding standards
 * fixed sandbox mode (__toString() method check was not enforced if called implicitly from a simple statement like {{ article }})
 * added an exception when a child template has a non-empty body (as it is always ignored when rendering)

* 0.9.6 (2010-05-12)

 * fixed variables defined outside a loop and for which the value changes in a for loop
 * fixed the test suite for PHP 5.2 and older versions of PHPUnit
 * added support for __call() in expression resolution
 * fixed node visiting for macros (macros are now visited by visitors as any other node)
 * fixed nested block definitions with a parent call (rarely useful but nonetheless supported now)
 * added the cycle filter
 * fixed the Lexer when mbstring.func_overload is used with an mbstring.internal_encoding different from ASCII
 * added a long-syntax for the set tag ({% set foo %}...{% endset %})
 * unit tests are now powered by PHPUnit
 * added support for gettext via the `i18n` extension
 * fixed twig_capitalize_string_filter() and fixed twig_length_filter() when used with UTF-8 values
 * added a more useful exception if an if tag is not closed properly
 * added support for escaping strategy in the autoescape tag
 * fixed lexer when a template has a big chunk of text between/in a block

* 0.9.5 (2010-01-20)

As for any new release, don't forget to remove all cached templates after
upgrading.

If you have defined custom filters, you MUST upgrade them for this release. To
upgrade, replace "array" with "new Twig_Filter_Function", and replace the
environment constant by the "needs_environment" option:

  // before
  'even'   => array('twig_is_even_filter', false),
  'escape' => array('twig_escape_filter', true),

  // after
  'even'   => new Twig_Filter_Function('twig_is_even_filter'),
  'escape' => new Twig_Filter_Function('twig_escape_filter', array('needs_environment' => true)),

If you have created NodeTransformer classes, you will need to upgrade them to
the new interface (please note that the interface is not yet considered
stable).

 * fixed list nodes that did not extend the Twig_NodeListInterface
 * added the "without loop" option to the for tag (it disables the generation of the loop variable)
 * refactored node transformers to node visitors
 * fixed automatic-escaping for blocks
 * added a way to specify variables to pass to an included template
 * changed the automatic-escaping rules to be more sensible and more configurable in custom filters (the documentation lists all the rules)
 * improved the filter system to allow object methods to be used as filters
 * changed the Array and String loaders to actually make use of the cache mechanism
 * included the default filter function definitions in the extension class files directly (Core, Escaper)
 * added the // operator (like the floor() PHP function)
 * added the .. operator (as a syntactic sugar for the range filter when the step is 1)
 * added the in operator (as a syntactic sugar for the in filter)
 * added the following filters in the Core extension: in, range
 * added support for arrays (same behavior as in PHP, a mix between lists and dictionaries, arrays and hashes)
 * enhanced some error messages to provide better feedback in case of parsing errors

* 0.9.4 (2009-12-02)

If you have custom loaders, you MUST upgrade them for this release: The
Twig_Loader base class has been removed, and the Twig_LoaderInterface has also
been changed (see the source code for more information or the documentation).

 * added support for DateTime instances for the date filter
 * fixed loop.last when the array only has one item
 * made it possible to insert newlines in tag and variable blocks
 * fixed a bug when a literal '\n' were present in a template text
 * fixed bug when the filename of a template contains */
 * refactored loaders

* 0.9.3 (2009-11-11)

This release is NOT backward compatible with the previous releases.

  The loaders do not take the cache and autoReload arguments anymore. Instead,
  the Twig_Environment class has two new options: cache and auto_reload.
  Upgrading your code means changing this kind of code:

      $loader = new Twig_Loader_Filesystem('/path/to/templates', '/path/to/compilation_cache', true);
      $twig = new Twig_Environment($loader);

  to something like this:

      $loader = new Twig_Loader_Filesystem('/path/to/templates');
      $twig = new Twig_Environment($loader, array(
        'cache' => '/path/to/compilation_cache',
        'auto_reload' => true,
      ));

 * deprecated the "items" filter as it is not needed anymore
 * made cache and auto_reload options of Twig_Environment instead of arguments of Twig_Loader
 * optimized template loading speed
 * removed output when an error occurs in a template and render() is used
 * made major speed improvements for loops (up to 300% on even the smallest loops)
 * added properties as part of the sandbox mode
 * added public properties support (obj.item can now be the item property on the obj object)
 * extended set tag to support expression as value ({% set foo as 'foo' ~ 'bar' %} )
 * fixed bug when \ was used in HTML

* 0.9.2 (2009-10-29)

 * made some speed optimizations
 * changed the cache extension to .php
 * added a js escaping strategy
 * added support for short block tag
 * changed the filter tag to allow chained filters
 * made lexer more flexible as you can now change the default delimiters
 * added set tag
 * changed default directory permission when cache dir does not exist (more secure)
 * added macro support
 * changed filters first optional argument to be a Twig_Environment instance instead of a Twig_Template instance
 * made Twig_Autoloader::autoload() a static method
 * avoid writing template file if an error occurs
 * added $ escaping when outputting raw strings
 * enhanced some error messages to ease debugging
 * fixed empty cache files when the template contains an error

* 0.9.1 (2009-10-14)

  * fixed a bug in PHP 5.2.6
  * fixed numbers with one than one decimal
  * added support for method calls with arguments ({{ foo.bar('a', 43) }})
  * made small speed optimizations
  * made minor tweaks to allow better extensibility and flexibility

* 0.9.0 (2009-10-12)

 * Initial release<|MERGE_RESOLUTION|>--- conflicted
+++ resolved
@@ -1,4 +1,3 @@
-<<<<<<< HEAD
 * 2.6.3 (2019-XX-XX)
 
  * n/a
@@ -145,14 +144,11 @@
  * improved the performance of the filesystem loader
  * removed features that were deprecated in 1.x
 
-* 1.37.1 (2019-XX-XX)
-=======
 * 1.37.2 (2019-XX-XX)
 
  * n/a
 
 * 1.37.1 (2019-01-14)
->>>>>>> c88e9449
 
  * fixed regression (key exists check for non ArrayObject objects)
  * fixed logic in TemplateWrapper
