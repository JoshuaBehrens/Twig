* 1.22.0 (2015-XX-XX)

<<<<<<< HEAD
 * changed template cache names to take into account enabled extensions
=======
 * fixed the profiler duration for the root node
>>>>>>> f1e963c2
 * deprecated Twig_Environment::clearCacheFiles(), Twig_Environment::getCacheFilename(),
   Twig_Environment::writeCacheFile(), and Twig_Environment::getTemplateClassPrefix()
 * added a way to override the filesystem template cache system
 * added a way to get the original template source from Twig_Template

* 1.21.2 (2015-09-09)

 * fixed variable names for the deprecation triggering code
 * fixed escaping strategy detection based on filename
 * added Traversable support for replace, merge, and sort
 * deprecated support for character by character replacement for the "replace" filter

* 1.21.1 (2015-08-26)

 * fixed regression when using the deprecated Twig_Test_* classes

* 1.21.0 (2015-08-24)

 * added deprecation notices for deprecated features
 * added a deprecation "framework" for filters/functions/tests and test fixtures

* 1.20.0 (2015-08-12)

 * forbid access to the Twig environment from templates and internal parts of Twig_Template
 * fixed limited RCEs when in sandbox mode
 * deprecated Twig_Template::getEnvironment()
 * deprecated the _self variable for usage outside of the from and import tags
 * added Twig_BaseNodeVisitor to ease the compatibility of node visitors 
   between 1.x and 2.x

* 1.19.0 (2015-07-31)

 * fixed wrong error message when including an undefined template in a child template
 * added support for variadic filters, functions, and tests
 * added support for extra positional arguments in macros
 * added ignore_missing flag to the source function
 * fixed batch filter with zero items
 * deprecated Twig_Environment::clearTemplateCache()
 * fixed sandbox disabling when using the include function

* 1.18.2 (2015-06-06)

 * fixed template/line guessing in exceptions for nested templates
 * optimized the number of inodes and the size of realpath cache when using the cache

* 1.18.1 (2015-04-19)

 * fixed memory leaks in the C extension
 * deprecated Twig_Loader_String
 * fixed the slice filter when used with a SimpleXMLElement object
 * fixed filesystem loader when trying to load non-files (like directories)

* 1.18.0 (2015-01-25)

 * fixed some error messages where the line was wrong (unknown variables or argument names)
 * added a new way to customize the main Module node (via empty nodes)
 * added Twig_Environment::createTemplate() to create a template from a string
 * added a profiler
 * fixed filesystem loader cache when different file paths are used for the same template

* 1.17.0 (2015-01-14)

 * added a 'filename' autoescaping strategy, which dynamically chooses the
   autoescaping strategy for a template based on template file extension.

* 1.16.3 (2014-12-25)

 * fixed regression for dynamic parent templates
 * fixed cache management with statcache
 * fixed a regression in the slice filter

* 1.16.2 (2014-10-17)

 * fixed timezone on dates as strings
 * fixed 2-words test names when a custom node class is not used
 * fixed macros when using an argument named like a PHP super global (like GET or POST)
 * fixed date_modify when working with DateTimeImmutable
 * optimized for loops
 * fixed multi-byte characters handling in the split filter
 * fixed a regression in the in operator
 * fixed a regression in the slice filter

* 1.16.1 (2014-10-10)

 * improved error reporting in a sandboxed template
 * fixed missing error file/line information under certain circumstances
 * fixed wrong error line number in some error messages
 * fixed the in operator to use strict comparisons
 * sped up the slice filter
 * fixed for mb function overload mb_substr acting different
 * fixed the attribute() function when passing a variable for the arguments

* 1.16.0 (2014-07-05)

 * changed url_encode to always encode according to RFC 3986
 * fixed inheritance in a 'use'-hierarchy
 * removed the __toString policy check when the sandbox is disabled
 * fixed recursively calling blocks in templates with inheritance

* 1.15.1 (2014-02-13)

 * fixed the conversion of the special '0000-00-00 00:00' date
 * added an error message when trying to import an undefined block from a trait
 * fixed a C extension crash when accessing defined but uninitialized property.

* 1.15.0 (2013-12-06)

 * made ignoreStrictCheck in Template::getAttribute() works with __call() methods throwing BadMethodCallException
 * added min and max functions
 * added the round filter
 * fixed a bug that prevented the optimizers to be enabled/disabled selectively
 * fixed first and last filters for UTF-8 strings
 * added a source function to include the content of a template without rendering it
 * fixed the C extension sandbox behavior when get or set is prepend to method name

* 1.14.2 (2013-10-30)

 * fixed error filename/line when an error occurs in an included file
 * allowed operators that contain whitespaces to have more than one whitespace
 * allowed tests to be made of 1 or 2 words (like "same as" or "divisible by")

* 1.14.1 (2013-10-15)

 * made it possible to use named operators as variables
 * fixed the possibility to have a variable named 'matches'
 * added support for PHP 5.5 DateTimeInterface

* 1.14.0 (2013-10-03)

 * fixed usage of the html_attr escaping strategy to avoid double-escaping with the html strategy
 * added new operators: ends with, starts with, and matches
 * fixed some compatibility issues with HHVM
 * added a way to add custom escaping strategies
 * fixed the C extension compilation on Windows
 * fixed the batch filter when using a fill argument with an exact match of elements to batch
 * fixed the filesystem loader cache when a template name exists in several namespaces
 * fixed template_from_string when the template includes or extends other ones
 * fixed a crash of the C extension on an edge case

* 1.13.2 (2013-08-03)

 * fixed the error line number for an error occurs in and embedded template
 * fixed crashes of the C extension on some edge cases

* 1.13.1 (2013-06-06)

 * added the possibility to ignore the filesystem constructor argument in Twig_Loader_Filesystem
 * fixed Twig_Loader_Chain::exists() for a loader which implements Twig_ExistsLoaderInterface
 * adjusted backtrace call to reduce memory usage when an error occurs
 * added support for object instances as the second argument of the constant test
 * fixed the include function when used in an assignment

* 1.13.0 (2013-05-10)

 * fixed getting a numeric-like item on a variable ('09' for instance)
 * fixed getting a boolean or float key on an array, so it is consistent with PHP's array access:
   `{{ array[false] }}` behaves the same as `echo $array[false];` (equals `$array[0]`)
 * made the escape filter 20% faster for happy path (escaping string for html with UTF-8)
 * changed ☃ to § in tests
 * enforced usage of named arguments after positional ones

* 1.12.3 (2013-04-08)

 * fixed a security issue in the filesystem loader where it was possible to include a template one
   level above the configured path
 * fixed fatal error that should be an exception when adding a filter/function/test too late
 * added a batch filter
 * added support for encoding an array as query string in the url_encode filter

* 1.12.2 (2013-02-09)

 * fixed the timezone used by the date filter and function when the given date contains a timezone (like 2010-01-28T15:00:00+02:00)
 * fixed globals when getGlobals is called early on
 * added the first and last filter

* 1.12.1 (2013-01-15)

 * added support for object instances as the second argument of the constant function
 * relaxed globals management to avoid a BC break
 * added support for {{ some_string[:2] }}

* 1.12.0 (2013-01-08)

 * added verbatim as an alias for the raw tag to avoid confusion with the raw filter
 * fixed registration of tests and functions as anonymous functions
 * fixed globals management

* 1.12.0-RC1 (2012-12-29)

 * added an include function (does the same as the include tag but in a more flexible way)
 * added the ability to use any PHP callable to define filters, functions, and tests
 * added a syntax error when using a loop variable that is not defined
 * added the ability to set default values for macro arguments
 * added support for named arguments for filters, tests, and functions
 * moved filters/functions/tests syntax errors to the parser
 * added support for extended ternary operator syntaxes

* 1.11.1 (2012-11-11)

 * fixed debug info line numbering (was off by 2)
 * fixed escaping when calling a macro inside another one (regression introduced in 1.9.1)
 * optimized variable access on PHP 5.4
 * fixed a crash of the C extension when an exception was thrown from a macro called without being imported (using _self.XXX)

* 1.11.0 (2012-11-07)

 * fixed macro compilation when a variable name is a PHP reserved keyword
 * changed the date filter behavior to always apply the default timezone, except if false is passed as the timezone
 * fixed bitwise operator precedences
 * added the template_from_string function
 * fixed default timezone usage for the date function
 * optimized the way Twig exceptions are managed (to make them faster)
 * added Twig_ExistsLoaderInterface (implementing this interface in your loader make the chain loader much faster)

* 1.10.3 (2012-10-19)

 * fixed wrong template location in some error messages
 * reverted a BC break introduced in 1.10.2
 * added a split filter

* 1.10.2 (2012-10-15)

 * fixed macro calls on PHP 5.4

* 1.10.1 (2012-10-15)

 * made a speed optimization to macro calls when imported via the "import" tag
 * fixed C extension compilation on Windows
 * fixed a segfault in the C extension when using DateTime objects

* 1.10.0 (2012-09-28)

 * extracted functional tests framework to make it reusable for third-party extensions
 * added namespaced templates support in Twig_Loader_Filesystem
 * added Twig_Loader_Filesystem::prependPath()
 * fixed an error when a token parser pass a closure as a test to the subparse() method

* 1.9.2 (2012-08-25)

 * fixed the in operator for objects that contain circular references
 * fixed the C extension when accessing a public property of an object implementing the \ArrayAccess interface

* 1.9.1 (2012-07-22)

 * optimized macro calls when auto-escaping is on
 * fixed wrong parent class for Twig_Function_Node
 * made Twig_Loader_Chain more explicit about problems

* 1.9.0 (2012-07-13)

 * made the parsing independent of the template loaders
 * fixed exception trace when an error occurs when rendering a child template
 * added escaping strategies for CSS, URL, and HTML attributes
 * fixed nested embed tag calls
 * added the date_modify filter

* 1.8.3 (2012-06-17)

 * fixed paths in the filesystem loader when passing a path that ends with a slash or a backslash
 * fixed escaping when a project defines a function named html or js
 * fixed chmod mode to apply the umask correctly

* 1.8.2 (2012-05-30)

 * added the abs filter
 * fixed a regression when using a number in template attributes
 * fixed compiler when mbstring.func_overload is set to 2
 * fixed DateTimeZone support in date filter

* 1.8.1 (2012-05-17)

 * fixed a regression when dealing with SimpleXMLElement instances in templates
 * fixed "is_safe" value for the "dump" function when "html_errors" is not defined in php.ini
 * switched to use mbstring whenever possible instead of iconv (you might need to update your encoding as mbstring and iconv encoding names sometimes differ)

* 1.8.0 (2012-05-08)

 * enforced interface when adding tests, filters, functions, and node visitors from extensions
 * fixed a side-effect of the date filter where the timezone might be changed
 * simplified usage of the autoescape tag; the only (optional) argument is now the escaping strategy or false (with a BC layer)
 * added a way to dynamically change the auto-escaping strategy according to the template "filename"
 * changed the autoescape option to also accept a supported escaping strategy (for BC, true is equivalent to html)
 * added an embed tag

* 1.7.0 (2012-04-24)

 * fixed a PHP warning when using CIFS
 * fixed template line number in some exceptions
 * added an iterable test
 * added an error when defining two blocks with the same name in a template
 * added the preserves_safety option for filters
 * fixed a PHP notice when trying to access a key on a non-object/array variable
 * enhanced error reporting when the template file is an instance of SplFileInfo
 * added Twig_Environment::mergeGlobals()
 * added compilation checks to avoid misuses of the sandbox tag
 * fixed filesystem loader freshness logic for high traffic websites
 * fixed random function when charset is null

* 1.6.5 (2012-04-11)

 * fixed a regression when a template only extends another one without defining any blocks

* 1.6.4 (2012-04-02)

 * fixed PHP notice in Twig_Error::guessTemplateLine() introduced in 1.6.3
 * fixed performance when compiling large files
 * optimized parent template creation when the template does not use dynamic inheritance

* 1.6.3 (2012-03-22)

 * fixed usage of Z_ADDREF_P for PHP 5.2 in the C extension
 * fixed compilation of numeric values used in templates when using a locale where the decimal separator is not a dot
 * made the strategy used to guess the real template file name and line number in exception messages much faster and more accurate

* 1.6.2 (2012-03-18)

 * fixed sandbox mode when used with inheritance
 * added preserveKeys support for the slice filter
 * fixed the date filter when a DateTime instance is passed with a specific timezone
 * added a trim filter

* 1.6.1 (2012-02-29)

 * fixed Twig C extension
 * removed the creation of Twig_Markup instances when not needed
 * added a way to set the default global timezone for dates
 * fixed the slice filter on strings when the length is not specified
 * fixed the creation of the cache directory in case of a race condition

* 1.6.0 (2012-02-04)

 * fixed raw blocks when used with the whitespace trim option
 * made a speed optimization to macro calls when imported via the "from" tag
 * fixed globals, parsers, visitors, filters, tests, and functions management in Twig_Environment when a new one or new extension is added
 * fixed the attribute function when passing arguments
 * added slice notation support for the [] operator (syntactic sugar for the slice operator)
 * added a slice filter
 * added string support for the reverse filter
 * fixed the empty test and the length filter for Twig_Markup instances
 * added a date function to ease date comparison
 * fixed unary operators precedence
 * added recursive parsing support in the parser
 * added string and integer handling for the random function

* 1.5.1 (2012-01-05)

 * fixed a regression when parsing strings

* 1.5.0 (2012-01-04)

 * added Traversable objects support for the join filter

* 1.5.0-RC2 (2011-12-30)

 * added a way to set the default global date interval format
 * fixed the date filter for DateInterval instances (setTimezone() does not exist for them)
 * refactored Twig_Template::display() to ease its extension
 * added a number_format filter

* 1.5.0-RC1 (2011-12-26)

 * removed the need to quote hash keys
 * allowed hash keys to be any expression
 * added a do tag
 * added a flush tag
 * added support for dynamically named filters and functions
 * added a dump function to help debugging templates
 * added a nl2br filter
 * added a random function
 * added a way to change the default format for the date filter
 * fixed the lexer when an operator ending with a letter ends a line
 * added string interpolation support
 * enhanced exceptions for unknown filters, functions, tests, and tags

* 1.4.0 (2011-12-07)

 * fixed lexer when using big numbers (> PHP_INT_MAX)
 * added missing preserveKeys argument to the reverse filter
 * fixed macros containing filter tag calls

* 1.4.0-RC2 (2011-11-27)

 * removed usage of Reflection in Twig_Template::getAttribute()
 * added a C extension that can optionally replace Twig_Template::getAttribute()
 * added negative timestamp support to the date filter

* 1.4.0-RC1 (2011-11-20)

 * optimized variable access when using PHP 5.4
 * changed the precedence of the .. operator to be more consistent with languages that implements such a feature like Ruby
 * added an Exception to Twig_Loader_Array::isFresh() method when the template does not exist to be consistent with other loaders
 * added Twig_Function_Node to allow more complex functions to have their own Node class
 * added Twig_Filter_Node to allow more complex filters to have their own Node class
 * added Twig_Test_Node to allow more complex tests to have their own Node class
 * added a better error message when a template is empty but contain a BOM
 * fixed "in" operator for empty strings
 * fixed the "defined" test and the "default" filter (now works with more than one call (foo.bar.foo) and for both values of the strict_variables option)
 * changed the way extensions are loaded (addFilter/addFunction/addGlobal/addTest/addNodeVisitor/addTokenParser/addExtension can now be called in any order)
 * added Twig_Environment::display()
 * made the escape filter smarter when the encoding is not supported by PHP
 * added a convert_encoding filter
 * moved all node manipulations outside the compile() Node method
 * made several speed optimizations

* 1.3.0 (2011-10-08)

no changes

* 1.3.0-RC1 (2011-10-04)

 * added an optimization for the parent() function
 * added cache reloading when auto_reload is true and an extension has been modified
 * added the possibility to force the escaping of a string already marked as safe (instance of Twig_Markup)
 * allowed empty templates to be used as traits
 * added traits support for the "parent" function

* 1.2.0 (2011-09-13)

no changes

* 1.2.0-RC1 (2011-09-10)

 * enhanced the exception when a tag remains unclosed
 * added support for empty Countable objects for the "empty" test
 * fixed algorithm that determines if a template using inheritance is valid (no output between block definitions)
 * added better support for encoding problems when escaping a string (available as of PHP 5.4)
 * added a way to ignore a missing template when using the "include" tag ({% include "foo" ignore missing %})
 * added support for an array of templates to the "include" and "extends" tags ({% include ['foo', 'bar'] %})
 * added support for bitwise operators in expressions
 * added the "attribute" function to allow getting dynamic attributes on variables
 * added Twig_Loader_Chain
 * added Twig_Loader_Array::setTemplate()
 * added an optimization for the set tag when used to capture a large chunk of static text
 * changed name regex to match PHP one "[a-zA-Z_\x7f-\xff][a-zA-Z0-9_\x7f-\xff]*" (works for blocks, tags, functions, filters, and macros)
 * removed the possibility to use the "extends" tag from a block
 * added "if" modifier support to "for" loops

* 1.1.2 (2011-07-30)

 * fixed json_encode filter on PHP 5.2
 * fixed regression introduced in 1.1.1 ({{ block(foo|lower) }})
 * fixed inheritance when using conditional parents
 * fixed compilation of templates when the body of a child template is not empty
 * fixed output when a macro throws an exception
 * fixed a parsing problem when a large chunk of text is enclosed in a comment tag
 * added PHPDoc for all Token parsers and Core extension functions

* 1.1.1 (2011-07-17)

 * added a performance optimization in the Optimizer (also helps to lower the number of nested level calls)
 * made some performance improvement for some edge cases

* 1.1.0 (2011-06-28)

 * fixed json_encode filter

* 1.1.0-RC3 (2011-06-24)

 * fixed method case-sensitivity when using the sandbox mode
 * added timezone support for the date filter
 * fixed possible security problems with NUL bytes

* 1.1.0-RC2 (2011-06-16)

 * added an exception when the template passed to "use" is not a string
 * made 'a.b is defined' not throw an exception if a is not defined (in strict mode)
 * added {% line \d+ %} directive

* 1.1.0-RC1 (2011-05-28)

Flush your cache after upgrading.

 * fixed date filter when using a timestamp
 * fixed the defined test for some cases
 * fixed a parsing problem when a large chunk of text is enclosed in a raw tag
 * added support for horizontal reuse of template blocks (see docs for more information)
 * added whitespace control modifier to all tags (see docs for more information)
 * added null as an alias for none (the null test is also an alias for the none test now)
 * made TRUE, FALSE, NONE equivalent to their lowercase counterparts
 * wrapped all compilation and runtime exceptions with Twig_Error_Runtime and added logic to guess the template name and line
 * moved display() method to Twig_Template (generated templates should now use doDisplay() instead)

* 1.0.0 (2011-03-27)

 * fixed output when using mbstring
 * fixed duplicate call of methods when using the sandbox
 * made the charset configurable for the escape filter

* 1.0.0-RC2 (2011-02-21)

 * changed the way {% set %} works when capturing (the content is now marked as safe)
 * added support for macro name in the endmacro tag
 * make Twig_Error compatible with PHP 5.3.0 >
 * fixed an infinite loop on some Windows configurations
 * fixed the "length" filter for numbers
 * fixed Template::getAttribute() as properties in PHP are case sensitive
 * removed coupling between Twig_Node and Twig_Template
 * fixed the ternary operator precedence rule

* 1.0.0-RC1 (2011-01-09)

Backward incompatibilities:

 * the "items" filter, which has been deprecated for quite a long time now, has been removed
 * the "range" filter has been converted to a function: 0|range(10) -> range(0, 10)
 * the "constant" filter has been converted to a function: {{ some_date|date('DATE_W3C'|constant) }} -> {{ some_date|date(constant('DATE_W3C')) }}
 * the "cycle" filter has been converted to a function: {{ ['odd', 'even']|cycle(i) }} -> {{ cycle(['odd', 'even'], i) }}
 * the "for" tag does not support "joined by" anymore
 * the "autoescape" first argument is now "true"/"false" (instead of "on"/"off")
 * the "parent" tag has been replaced by a "parent" function ({{ parent() }} instead of {% parent %})
 * the "display" tag has been replaced by a "block" function ({{ block('title') }} instead of {% display title %})
 * removed the grammar and simple token parser (moved to the Twig Extensions repository)

Changes:

 * added "needs_context" option for filters and functions (the context is then passed as a first argument)
 * added global variables support
 * made macros return their value instead of echoing directly (fixes calling a macro in sandbox mode)
 * added the "from" tag to import macros as functions
 * added support for functions (a function is just syntactic sugar for a getAttribute() call)
 * made macros callable when sandbox mode is enabled
 * added an exception when a macro uses a reserved name
 * the "default" filter now uses the "empty" test instead of just checking for null
 * added the "empty" test

* 0.9.10 (2010-12-16)

Backward incompatibilities:

 * The Escaper extension is enabled by default, which means that all displayed
   variables are now automatically escaped. You can revert to the previous
   behavior by removing the extension via $env->removeExtension('escaper')
   or just set the 'autoescape' option to 'false'.
 * removed the "without loop" attribute for the "for" tag (not needed anymore
   as the Optimizer take care of that for most cases)
 * arrays and hashes have now a different syntax
     * arrays keep the same syntax with square brackets: [1, 2]
     * hashes now use curly braces (["a": "b"] should now be written as {"a": "b"})
     * support for "arrays with keys" and "hashes without keys" is not supported anymore ([1, "foo": "bar"] or {"foo": "bar", 1})
 * the i18n extension is now part of the Twig Extensions repository

Changes:

 * added the merge filter
 * removed 'is_escaper' option for filters (a left over from the previous version) -- you must use 'is_safe' now instead
 * fixed usage of operators as method names (like is, in, and not)
 * changed the order of execution for node visitors
 * fixed default() filter behavior when used with strict_variables set to on
 * fixed filesystem loader compatibility with PHAR files
 * enhanced error messages when an unexpected token is parsed in an expression
 * fixed filename not being added to syntax error messages
 * added the autoescape option to enable/disable autoescaping
 * removed the newline after a comment (mimics PHP behavior)
 * added a syntax error exception when parent block is used on a template that does not extend another one
 * made the Escaper extension enabled by default
 * fixed sandbox extension when used with auto output escaping
 * fixed escaper when wrapping a Twig_Node_Print (the original class must be preserved)
 * added an Optimizer extension (enabled by default; optimizes "for" loops and "raw" filters)
 * added priority to node visitors

* 0.9.9 (2010-11-28)

Backward incompatibilities:
 * the self special variable has been renamed to _self
 * the odd and even filters are now tests:
     {{ foo|odd }} must now be written {{ foo is odd }}
 * the "safe" filter has been renamed to "raw"
 * in Node classes,
        sub-nodes are now accessed via getNode() (instead of property access)
        attributes via getAttribute() (instead of array access)
 * the urlencode filter had been renamed to url_encode
 * the include tag now merges the passed variables with the current context by default
   (the old behavior is still possible by adding the "only" keyword)
 * moved Exceptions to Twig_Error_* (Twig_SyntaxError/Twig_RuntimeError are now Twig_Error_Syntax/Twig_Error_Runtime)
 * removed support for {{ 1 < i < 3 }} (use {{ i > 1 and i < 3 }} instead)
 * the "in" filter has been removed ({{ a|in(b) }} should now be written {{ a in b }})

Changes:
 * added file and line to Twig_Error_Runtime exceptions thrown from Twig_Template
 * changed trans tag to accept any variable for the plural count
 * fixed sandbox mode (__toString() method check was not enforced if called implicitly from complex statements)
 * added the ** (power) operator
 * changed the algorithm used for parsing expressions
 * added the spaceless tag
 * removed trim_blocks option
 * added support for is*() methods for attributes (foo.bar now looks for foo->getBar() or foo->isBar())
 * changed all exceptions to extend Twig_Error
 * fixed unary expressions ({{ not(1 or 0) }})
 * fixed child templates (with an extend tag) that uses one or more imports
 * added support for {{ 1 not in [2, 3] }} (more readable than the current {{ not (1 in [2, 3]) }})
 * escaping has been rewritten
 * the implementation of template inheritance has been rewritten
   (blocks can now be called individually and still work with inheritance)
 * fixed error handling for if tag when a syntax error occurs within a subparse process
 * added a way to implement custom logic for resolving token parsers given a tag name
 * fixed js escaper to be stricter (now uses a whilelist-based js escaper)
 * added the following filers: "constant", "trans", "replace", "json_encode"
 * added a "constant" test
 * fixed objects with __toString() not being autoescaped
 * fixed subscript expressions when calling __call() (methods now keep the case)
 * added "test" feature (accessible via the "is" operator)
 * removed the debug tag (should be done in an extension)
 * fixed trans tag when no vars are used in plural form
 * fixed race condition when writing template cache
 * added the special _charset variable to reference the current charset
 * added the special _context variable to reference the current context
 * renamed self to _self (to avoid conflict)
 * fixed Twig_Template::getAttribute() for protected properties

* 0.9.8 (2010-06-28)

Backward incompatibilities:
 * the trans tag plural count is now attached to the plural tag:
    old: `{% trans count %}...{% plural %}...{% endtrans %}`
    new: `{% trans %}...{% plural count %}...{% endtrans %}`

 * added a way to translate strings coming from a variable ({% trans var %})
 * fixed trans tag when used with the Escaper extension
 * fixed default cache umask
 * removed Twig_Template instances from the debug tag output
 * fixed objects with __isset() defined
 * fixed set tag when used with a capture
 * fixed type hinting for Twig_Environment::addFilter() method

* 0.9.7 (2010-06-12)

Backward incompatibilities:
 * changed 'as' to '=' for the set tag ({% set title as "Title" %} must now be {% set title = "Title" %})
 * removed the sandboxed attribute of the include tag (use the new sandbox tag instead)
 * refactored the Node system (if you have custom nodes, you will have to update them to use the new API)

 * added self as a special variable that refers to the current template (useful for importing macros from the current template)
 * added Twig_Template instance support to the include tag
 * added support for dynamic and conditional inheritance ({% extends some_var %} and {% extends standalone ? "minimum" : "base" %})
 * added a grammar sub-framework to ease the creation of custom tags
 * fixed the for tag for large arrays (some loop variables are now only available for arrays and objects that implement the Countable interface)
 * removed the Twig_Resource::resolveMissingFilter() method
 * fixed the filter tag which did not apply filtering to included files
 * added a bunch of unit tests
 * added a bunch of phpdoc
 * added a sandbox tag in the sandbox extension
 * changed the date filter to support any date format supported by DateTime
 * added strict_variable setting to throw an exception when an invalid variable is used in a template (disabled by default)
 * added the lexer, parser, and compiler as arguments to the Twig_Environment constructor
 * changed the cache option to only accepts an explicit path to a cache directory or false
 * added a way to add token parsers, filters, and visitors without creating an extension
 * added three interfaces: Twig_NodeInterface, Twig_TokenParserInterface, and Twig_FilterInterface
 * changed the generated code to match the new coding standards
 * fixed sandbox mode (__toString() method check was not enforced if called implicitly from a simple statement like {{ article }})
 * added an exception when a child template has a non-empty body (as it is always ignored when rendering)

* 0.9.6 (2010-05-12)

 * fixed variables defined outside a loop and for which the value changes in a for loop
 * fixed the test suite for PHP 5.2 and older versions of PHPUnit
 * added support for __call() in expression resolution
 * fixed node visiting for macros (macros are now visited by visitors as any other node)
 * fixed nested block definitions with a parent call (rarely useful but nonetheless supported now)
 * added the cycle filter
 * fixed the Lexer when mbstring.func_overload is used with an mbstring.internal_encoding different from ASCII
 * added a long-syntax for the set tag ({% set foo %}...{% endset %})
 * unit tests are now powered by PHPUnit
 * added support for gettext via the `i18n` extension
 * fixed twig_capitalize_string_filter() and fixed twig_length_filter() when used with UTF-8 values
 * added a more useful exception if an if tag is not closed properly
 * added support for escaping strategy in the autoescape tag
 * fixed lexer when a template has a big chunk of text between/in a block

* 0.9.5 (2010-01-20)

As for any new release, don't forget to remove all cached templates after
upgrading.

If you have defined custom filters, you MUST upgrade them for this release. To
upgrade, replace "array" with "new Twig_Filter_Function", and replace the
environment constant by the "needs_environment" option:

  // before
  'even'   => array('twig_is_even_filter', false),
  'escape' => array('twig_escape_filter', true),

  // after
  'even'   => new Twig_Filter_Function('twig_is_even_filter'),
  'escape' => new Twig_Filter_Function('twig_escape_filter', array('needs_environment' => true)),

If you have created NodeTransformer classes, you will need to upgrade them to
the new interface (please note that the interface is not yet considered
stable).

 * fixed list nodes that did not extend the Twig_NodeListInterface
 * added the "without loop" option to the for tag (it disables the generation of the loop variable)
 * refactored node transformers to node visitors
 * fixed automatic-escaping for blocks
 * added a way to specify variables to pass to an included template
 * changed the automatic-escaping rules to be more sensible and more configurable in custom filters (the documentation lists all the rules)
 * improved the filter system to allow object methods to be used as filters
 * changed the Array and String loaders to actually make use of the cache mechanism
 * included the default filter function definitions in the extension class files directly (Core, Escaper)
 * added the // operator (like the floor() PHP function)
 * added the .. operator (as a syntactic sugar for the range filter when the step is 1)
 * added the in operator (as a syntactic sugar for the in filter)
 * added the following filters in the Core extension: in, range
 * added support for arrays (same behavior as in PHP, a mix between lists and dictionaries, arrays and hashes)
 * enhanced some error messages to provide better feedback in case of parsing errors

* 0.9.4 (2009-12-02)

If you have custom loaders, you MUST upgrade them for this release: The
Twig_Loader base class has been removed, and the Twig_LoaderInterface has also
been changed (see the source code for more information or the documentation).

 * added support for DateTime instances for the date filter
 * fixed loop.last when the array only has one item
 * made it possible to insert newlines in tag and variable blocks
 * fixed a bug when a literal '\n' were present in a template text
 * fixed bug when the filename of a template contains */
 * refactored loaders

* 0.9.3 (2009-11-11)

This release is NOT backward compatible with the previous releases.

  The loaders do not take the cache and autoReload arguments anymore. Instead,
  the Twig_Environment class has two new options: cache and auto_reload.
  Upgrading your code means changing this kind of code:

      $loader = new Twig_Loader_Filesystem('/path/to/templates', '/path/to/compilation_cache', true);
      $twig = new Twig_Environment($loader);

  to something like this:

      $loader = new Twig_Loader_Filesystem('/path/to/templates');
      $twig = new Twig_Environment($loader, array(
        'cache' => '/path/to/compilation_cache',
        'auto_reload' => true,
      ));

 * deprecated the "items" filter as it is not needed anymore
 * made cache and auto_reload options of Twig_Environment instead of arguments of Twig_Loader
 * optimized template loading speed
 * removed output when an error occurs in a template and render() is used
 * made major speed improvements for loops (up to 300% on even the smallest loops)
 * added properties as part of the sandbox mode
 * added public properties support (obj.item can now be the item property on the obj object)
 * extended set tag to support expression as value ({% set foo as 'foo' ~ 'bar' %} )
 * fixed bug when \ was used in HTML

* 0.9.2 (2009-10-29)

 * made some speed optimizations
 * changed the cache extension to .php
 * added a js escaping strategy
 * added support for short block tag
 * changed the filter tag to allow chained filters
 * made lexer more flexible as you can now change the default delimiters
 * added set tag
 * changed default directory permission when cache dir does not exist (more secure)
 * added macro support
 * changed filters first optional argument to be a Twig_Environment instance instead of a Twig_Template instance
 * made Twig_Autoloader::autoload() a static method
 * avoid writing template file if an error occurs
 * added $ escaping when outputting raw strings
 * enhanced some error messages to ease debugging
 * fixed empty cache files when the template contains an error

* 0.9.1 (2009-10-14)

  * fixed a bug in PHP 5.2.6
  * fixed numbers with one than one decimal
  * added support for method calls with arguments ({{ foo.bar('a', 43) }})
  * made small speed optimizations
  * made minor tweaks to allow better extensibility and flexibility

* 0.9.0 (2009-10-12)

 * Initial release<|MERGE_RESOLUTION|>--- conflicted
+++ resolved
@@ -1,10 +1,7 @@
 * 1.22.0 (2015-XX-XX)
 
-<<<<<<< HEAD
+ * fixed the profiler duration for the root node
  * changed template cache names to take into account enabled extensions
-=======
- * fixed the profiler duration for the root node
->>>>>>> f1e963c2
  * deprecated Twig_Environment::clearCacheFiles(), Twig_Environment::getCacheFilename(),
    Twig_Environment::writeCacheFile(), and Twig_Environment::getTemplateClassPrefix()
  * added a way to override the filesystem template cache system
