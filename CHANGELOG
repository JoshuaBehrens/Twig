<<<<<<< HEAD
* 2.12.0 (2019-XX-XX)

 * added the spaceship operator ("<=>"), useful when using an arrow function in the "sort" filter
 * added support for an "arrow" function on the "sort" filter
 * added the CssInliner extension in the "extra" repositories: "inline_css"
   filter
 * added the Inky extension  in the "extra" repositories: "inky_to_html" filter
 * added Intl extension in the "extra" repositories: "country_name",
   "currency_name", "currency_symbol", "language_name", "locale_name",
   "timezone_name", "format_currency", "format_number",
   "format_*_number", "format_datetime", "format_date", and "format_time"
   filters, and the "country_timezones" function
 * added the Markdown extension in the "extra" repositories: "markdown_to_html",
   and "html_to_markdown" filters
 * added the HtmlExtension extension in the "extra" repositories: "date_uri"
   filter, and "html_classes" function
 * fixed cache when opcache is installed but disabled
 * fixed using macros in arrow functions

* 2.11.3 (2019-06-18)

 * display partial output (PHP buffer) when an error occurs in debug mode
 * fixed the filter filter (allow the result to be used several times)
 * fixed macro auto-import when a template contains only macros

* 2.11.2 (2019-06-05)

 * fixed macro auto-import

* 2.11.1 (2019-06-04)

 * added support for "Twig\Markup" instances in the "in" test (again)
 * allowed string operators as variables names in assignments
 * fixed support for macros defined in parent templates

* 2.11.0 (2019-05-31)

 * added the possibility to register classes/interfaces as being safe for the escaper ("EscaperExtension::addSafeClass()")
 * deprecated CoreExtension::setEscaper() and CoreExtension::getEscapers() in favor of the same methods on EscaperExtension
 * macros are now auto-imported in the template they are defined (under the ``_self`` variable)
 * added support for macros on "is defined" tests
 * fixed macros "import" when using the same name in the parent and child templates
 * fixed recursive macros
 * macros imported "globally" in a template are now available in macros without re-importing them
 * fixed the "filter" filter when the argument is \Traversable but does not implement \Iterator (\SimpleXmlElement for instance)
 * fixed a PHP fatal error when calling a macro imported in a block in a nested block
 * fixed a PHP fatal error when calling a macro imported in the template in another macro
 * fixed wrong error message on "import" and "from"

* 2.10.0 (2019-05-14)

 * deprecated "if" conditions on "for" tags
 * added "filter", "map", and "reduce" filters (and support for arrow functions)
 * fixed partial output leak when a PHP fatal error occurs
 * optimized context access on PHP 7.4

* 2.9.0 (2019-04-28)

 * deprecated returning "false" to remove a Node from NodeVisitorInterface::leaveNode()
 * allowed Twig\NodeVisitor\NodeVisitorInterface::leaveNode() to return "null" instead of "false" (same meaning)
 * deprecated the "filter" tag (use the "apply" tag instead)
 * added the "apply" tag as a replacement for the "filter" tag
 * allowed Twig\Loader\FilesystemLoader::findTemplate() to return "null" instead of "false" (same meaning)
 * added support for "Twig\Markup" instances in the "in" test
 * fixed "import" when macros are stored in a template string
 * fixed Lexer when using custom options containing the # char
 * added template line number to twig_get_attribute()

* 2.8.1 (2019-04-16)

 * fixed EscaperNodeVisitor
 * deprecated passing a 3rd, 4th, and 5th arguments to the Sandbox exception classes
 * deprecated Node::setTemplateName() in favor of Node::setSourceContext()

* 2.8.0 (2019-04-16)

 * added Traversable support for the length filter
 * fixed some wrong location in error messages
 * made exception creation faster
 * made escaping on ternary expressions (?: and ??) more fine-grained
 * added the possibility to give a nice name to string templates (template_from_string function)
 * fixed the "with" behavior to always include the globals (for consistency with the "include" and "embed" tags)
 * fixed "include" with "ignore missing" when an error loading occurs in the included template
 * added support for a new whitespace trimming option ({%~ ~%}, {{~ ~}}, {#~ ~#})
 * added the "column" filter

* 2.7.4 (2019-03-23)

 * fixed variadic support
 * fixed CheckToStringNode implementation (broken when a function/filter is variadic)

* 2.7.3 (2019-03-21)

 * fixed the spaceless filter so that it behaves like the spaceless tag
 * fixed BC break on Environment::resolveTemplate()
 * allowed Traversable objects to be used in the "with" tag
 * allowed Traversable objects to be used in the "with" tag
 * allowed Traversable objects to be used in the "with" argument of the "include" and "embed" tags

* 2.7.2 (2019-03-12)

 * added TemplateWrapper::getTemplateName()

* 2.7.1 (2019-03-12)

 * fixed class aliases

* 2.7.0 (2019-03-12)

 * fixed sandbox security issue (under some circumstances, calling the
   __toString() method on an object was possible even if not allowed by the
   security policy)
 * fixed batch filter clobbers array keys when fill parameter is used
 * added preserveKeys support for the batch filter
 * fixed "embed" support when used from "template_from_string"
 * deprecated passing a Twig\Template to Twig\Environment::load()/Twig\Environment::resolveTemplate()
 * added the possibility to pass a TemplateWrapper to Twig\Environment::load()
 * marked Twig\Environment::getTemplateClass() as internal (implementation detail)
 * improved the performance of the sandbox
 * deprecated the spaceless tag
 * added a spaceless filter
 * added max value to the "random" function
 * deprecated Twig\Extension\InitRuntimeInterface
 * deprecated Twig\Loader\ExistsLoaderInterface
 * deprecated PSR-0 classes in favor of namespaced ones
 * made namespace classes the default classes (PSR-0 ones are aliases now)
 * added Twig\Loader\ChainLoader::getLoaders()
 * removed duplicated directory separator in FilesystemLoader
 * deprecated the "base_template_class" option on Twig\Environment
 * deprecated the Twig\Environment::getBaseTemplateClass() and
   Twig\Environment::setBaseTemplateClass() methods
 * changed internal code to use the namespaced classes as much as possible
 * deprecated Twig_Parser::isReservedMacroName()

* 2.6.2 (2019-01-14)

 * fixed regression (key exists check for non ArrayObject objects)

* 2.6.1 (2019-01-14)

 * fixed ArrayObject access with a null value
 * fixed embedded templates starting with a BOM
 * fixed using a Twig_TemplateWrapper instance as an argument to extends
 * fixed error location when calling an undefined block
 * deprecated passing a string as a source on Twig_Error
 * switched generated code to use the PHP short array notation
 * fixed float representation in compiled templates
 * added a second argument to the join filter (last separator configuration)

* 2.6.0 (2018-12-16)

 * made sure twig_include returns a string
 * fixed multi-byte UFT-8 in escape('html_attr')
 * added the "deprecated" tag
 * added support for dynamically named tests
 * fixed GlobalsInterface extended class
 * fixed filesystem loader throwing an exception instead of returning false

* 2.5.0 (2018-07-13)

 * deprecated using the spaceless tag at the root level of a child template (noop anyway)
 * deprecated the possibility to define a block in a non-capturing block in a child template
 * added the Symfony ctype polyfill as a dependency
 * fixed reporting the proper location for errors compiled in templates
 * fixed the error handling for the optimized extension-based function calls
 * ensured that syntax errors are triggered with the right line
 * "js" filter now produces valid JSON

* 2.4.8 (2018-04-02)

 * fixed a regression when using the "default" filter or the "defined" test on non-existing arrays

* 2.4.7 (2018-03-20)

 * optimized runtime performance
 * optimized parser performance by inlining the constant values
 * fixed block names unicity
 * fixed counting children of SimpleXMLElement objects
 * added missing else clause to avoid infinite loops
 * fixed .. (range operator) in sandbox policy

* 2.4.6 (2018-03-03)

 * fixed a regression in the way the profiler is registered in templates

* 2.4.5 (2018-03-02)

 * optimized the performance of calling an extension method at runtime
 * optimized the performance of the dot operator for array and method calls
 * added an exception when using "===" instead of "same as"
 * fixed possible array to string conversion concealing actual error
 * made variable names deterministic in compiled templates
 * fixed length filter when passing an instance of IteratorAggregate
 * fixed Environment::resolveTemplate to accept instances of TemplateWrapper

* 2.4.4 (2017-09-27)

 * added Twig_Profiler_Profile::reset()
 * fixed use TokenParser to return an empty Node
 * added RuntimeExtensionInterface
 * added circular reference detection when loading templates
 * added support for runtime loaders in IntegrationTestCase
 * fixed deprecation when using Twig_Profiler_Dumper_Html
 * removed @final from Twig_Profiler_Dumper_Text

* 2.4.3 (2017-06-07)

 * fixed namespaces introduction

* 2.4.2 (2017-06-05)

 * fixed namespaces introduction

* 2.4.1 (2017-06-05)

 * fixed namespaces introduction

* 2.4.0 (2017-06-05)

 * added support for PHPUnit 6 when testing extensions
 * fixed PHP 7.2 compatibility
 * fixed template name generation in Twig_Environment::createTemplate()
 * removed final tag on Twig_TokenParser_Include
 * dropped HHVM support
 * added namespaced aliases for all (non-deprecated) classes and interfaces
 * marked Twig_Filter, Twig_Function, Twig_Test, Twig_Node_Module and Twig_Profiler_Profile as final via the @final annotation

* 2.3.2 (2017-04-20)

 * fixed edge case in the method cache for Twig attributes

* 2.3.1 (2017-04-18)

 * fixed the empty() test

* 2.3.0 (2017-03-22)

 * fixed a race condition handling when writing cache files
 * "length" filter now returns string length when applied to an object that does
   not implement \Countable but provides __toString()
 * "empty" test will now consider the return value of the __toString() method for
   objects implement __toString() but not \Countable
 * fixed JS escaping for unicode characters with higher code points
 * added error message when calling `parent()` in a block that doesn't exist in the parent template

* 2.2.0 (2017-02-26)

 * added a PSR-11 compatible runtime loader
 * added `side` argument to `trim` to allow left or right trimming only.

* 2.1.0 (2017-01-11)

 * fixed twig_get_attribute()
 * added Twig_NodeCaptureInterface for nodes that capture all output

* 2.0.0 (2017-01-05)

 * removed the C extension
 * moved Twig_Environment::getAttribute() to twig_get_attribute()
 * removed Twig_Environment::getLexer(), Twig_Environment::getParser(), Twig_Environment::getCompiler()
 * removed Twig_Compiler::getFilename()
 * added hasser support in Twig_Template::getAttribute()
 * sped up the json_encode filter
 * removed reserved macro names; all names can be used as macro
 * removed Twig_Template::getEnvironment()
 * changed _self variable to return the current template name
 * made the loader a required argument of Twig_Environment constructor
 * removed Twig_Environment::clearTemplateCache()
 * removed Twig_Autoloader (use Composer instead)
 * removed `true` as an equivalent to `html` for the auto-escaping strategy
 * removed pre-1.8 autoescape tag syntax
 * dropped support for PHP 5.x
 * removed the ability to register a global variable after the runtime or the extensions have been initialized
 * improved the performance of the filesystem loader
 * removed features that were deprecated in 1.x

* 1.42.3 (2019-XX-XX)
=======
* 1.42.4 (2019-XX-XX)
>>>>>>> 4d766ec1

 * n/a

* 1.42.3 (2019-08-24)

 * fixed the "split" filter when the delimiter is "0"
 * fixed the "empty" test on Traversable instances
 * fixed cache when opcache is installed but disabled
 * fixed PHP 7.4 compatibility
 * bumped the minimal PHP version to 5.5

* 1.42.2 (2019-06-18)

 * Display partial output (PHP buffer) when an error occurs in debug mode

* 1.42.1 (2019-06-04)

 * added support for "Twig\Markup" instances in the "in" test (again)
 * allowed string operators as variables names in assignments

* 1.42.0 (2019-05-31)

 * fixed the "filter" filter when the argument is \Traversable but does not implement \Iterator (\SimpleXmlElement for instance)
 * fixed a PHP fatal error when calling a macro imported in a block in a nested block
 * fixed a PHP fatal error when calling a macro imported in the template in another macro
 * fixed wrong error message on "import" and "from"

* 1.41.0 (2019-05-14)

 * fixed support for PHP 7.4
 * added "filter", "map", and "reduce" filters (and support for arrow functions)
 * fixed partial output leak when a PHP fatal error occurs
 * optimized context access on PHP 7.4

* 1.40.1 (2019-04-29)

* fixed regression in NodeTraverser

* 1.40.0 (2019-04-28)

 * allowed Twig\NodeVisitor\NodeVisitorInterface::leaveNode() to return "null" instead of "false" (same meaning)
 * added the "apply" tag as a replacement for the "filter" tag
 * allowed Twig\Loader\FilesystemLoader::findTemplate() to return "null" instead of "false" (same meaning)
 * added support for "Twig\Markup" instances in the "in" test
 * fixed Lexer when using custom options containing the # char
 * fixed "import" when macros are stored in a template string

* 1.39.1 (2019-04-16)

 * fixed EscaperNodeVisitor

* 1.39.0 (2019-04-16)

 * added Traversable support for the length filter
 * fixed some wrong location in error messages
 * made exception creation faster
 * made escaping on ternary expressions (?: and ??) more fine-grained
 * added the possibility to give a nice name to string templates (template_from_string function)
 * fixed the "with" behavior to always include the globals (for consistency with the "include" and "embed" tags)
 * fixed "include" with "ignore missing" when an error loading occurs in the included template
 * added support for a new whitespace trimming option ({%~ ~%}, {{~ ~}}, {#~ ~#})

* 1.38.4 (2019-03-23)

 * fixed CheckToStringNode implementation (broken when a function/filter is variadic)

* 1.38.3 (2019-03-21)

 * fixed the spaceless filter so that it behaves like the spaceless tag
 * fixed BC break on Environment::resolveTemplate()
 * fixed the bundled Autoloader to also load namespaced classes
 * allowed Traversable objects to be used in the "with" tag
 * allowed Traversable objects to be used in the "with" argument of the "include" and "embed" tags

* 1.38.2 (2019-03-12)

 * added TemplateWrapper::getTemplateName()

* 1.38.1 (2019-03-12)

 * fixed class aliases

* 1.38.0 (2019-03-12)

 * fixed sandbox security issue (under some circumstances, calling the
   __toString() method on an object was possible even if not allowed by the
   security policy)
 * fixed batch filter clobbers array keys when fill parameter is used
 * added preserveKeys support for the batch filter
 * fixed "embed" support when used from "template_from_string"
 * added the possibility to pass a TemplateWrapper to Twig\Environment::load()
 * improved the performance of the sandbox
 * added a spaceless filter
 * added max value to the "random" function
 * made namespace classes the default classes (PSR-0 ones are aliases now)
 * removed duplicated directory separator in FilesystemLoader
 * added Twig\Loader\ChainLoader::getLoaders()
 * changed internal code to use the namespaced classes as much as possible

* 1.37.1 (2019-01-14)

 * fixed regression (key exists check for non ArrayObject objects)
 * fixed logic in TemplateWrapper

* 1.37.0 (2019-01-14)

 * fixed ArrayObject access with a null value
 * fixed embedded templates starting with a BOM
 * fixed using a Twig_TemplateWrapper instance as an argument to extends
 * switched generated code to use the PHP short array notation
 * dropped PHP 5.3 support
 * fixed float representation in compiled templates
 * added a second argument to the join filter (last separator configuration)

* 1.36.0 (2018-12-16)

 * made sure twig_include returns a string
 * fixed multi-byte UFT-8 in escape('html_attr')
 * added the "deprecated" tag
 * added support for dynamically named tests
 * fixed GlobalsInterface extended class
 * fixed filesystem loader throwing an exception instead of returning false

* 1.35.4 (2018-07-13)

 * ensured that syntax errors are triggered with the right line
 * added the Symfony ctype polyfill as a dependency
 * "js" filter now produces valid JSON

* 1.35.3 (2018-03-20)

 * fixed block names unicity
 * fixed counting children of SimpleXMLElement objects
 * added missing else clause to avoid infinite loops
 * fixed .. (range operator) in sandbox policy

* 1.35.2 (2018-03-03)

 * fixed a regression in the way the profiler is registered in templates

* 1.35.1 (2018-03-02)

 * added an exception when using "===" instead of "same as"
 * fixed possible array to string conversion concealing actual error
 * made variable names deterministic in compiled templates
 * fixed length filter when passing an instance of IteratorAggregate
 * fixed Environment::resolveTemplate to accept instances of TemplateWrapper

* 1.35.0 (2017-09-27)

 * added Twig_Profiler_Profile::reset()
 * fixed use TokenParser to return an empty Node
 * added RuntimeExtensionInterface
 * added circular reference detection when loading templates

* 1.34.4 (2017-07-04)

 * added support for runtime loaders in IntegrationTestCase
 * fixed deprecation when using Twig_Profiler_Dumper_Html

* 1.34.3 (2017-06-07)

 * fixed namespaces introduction

* 1.34.2 (2017-06-05)

 * fixed namespaces introduction

* 1.34.1 (2017-06-05)

 * fixed namespaces introduction

* 1.34.0 (2017-06-05)

 * added support for PHPUnit 6 when testing extensions
 * fixed PHP 7.2 compatibility
 * fixed template name generation in Twig_Environment::createTemplate()
 * removed final tag on Twig_TokenParser_Include
 * added namespaced aliases for all (non-deprecated) classes and interfaces
 * dropped HHVM support
 * dropped PHP 5.2 support

* 1.33.2 (2017-04-20)

 * fixed edge case in the method cache for Twig attributes

* 1.33.1 (2017-04-18)

 * fixed the empty() test

* 1.33.0 (2017-03-22)

 * fixed a race condition handling when writing cache files
 * "length" filter now returns string length when applied to an object that does
   not implement \Countable but provides __toString()
 * "empty" test will now consider the return value of the __toString() method for
   objects implement __toString() but not \Countable
 * fixed JS escaping for unicode characters with higher code points

* 1.32.0 (2017-02-26)

 * fixed deprecation notice in Twig_Util_DeprecationCollector
 * added a PSR-11 compatible runtime loader
 * added `side` argument to `trim` to allow left or right trimming only.

* 1.31.0 (2017-01-11)

 * added Twig_NodeCaptureInterface for nodes that capture all output
 * fixed marking the environment as initialized too early
 * fixed C89 compat for the C extension
 * turned fatal error into exception when a previously generated cache is corrupted
 * fixed offline cache warm-ups for embedded templates

* 1.30.0 (2016-12-23)

 * added Twig_FactoryRuntimeLoader
 * deprecated function/test/filter/tag overriding
 * deprecated the "disable_c_ext" attribute on Twig_Node_Expression_GetAttr

* 1.29.0 (2016-12-13)

 * fixed sandbox being left enabled if an exception is thrown while rendering
 * marked some classes as being final (via @final)
 * made Twig_Error report real source path when possible
 * added support for {{ _self }} to provide an upgrade path from 1.x to 2.0 (replaces {{ _self.templateName }})
 * deprecated silent display of undefined blocks
 * deprecated support for mbstring.func_overload != 0

* 1.28.2 (2016-11-23)

 * fixed precedence between getFoo() and isFoo() in Twig_Template::getAttribute()
 * improved a deprecation message

* 1.28.1 (2016-11-18)

 * fixed block() function when used with a template argument

* 1.28.0 (2016-11-17)

 * added support for the PHP 7 null coalescing operator for the ?? Twig implementation
 * exposed a way to access template data and methods in a portable way
 * changed context access to use the PHP 7 null coalescing operator when available
 * added the "with" tag
 * added support for a custom template on the block() function
 * added "is defined" support for block() and constant()
 * optimized the way attributes are fetched

* 1.27.0 (2016-10-25)

 * deprecated Twig_Parser::getEnvironment()
 * deprecated Twig_Parser::addHandler() and Twig_Parser::addNodeVisitor()
 * deprecated Twig_Compiler::addIndentation()
 * fixed regression when registering two extensions having the same class name
 * deprecated Twig_LoaderInterface::getSource() (implement Twig_SourceContextLoaderInterface instead)
 * fixed the filesystem loader with relative paths
 * deprecated Twig_Node::getLine() in favor of Twig_Node::getTemplateLine()
 * deprecated Twig_Template::getSource() in favor of Twig_Template::getSourceContext()
 * deprecated Twig_Node::getFilename() in favor of Twig_Node::getTemplateName()
 * deprecated the "filename" escaping strategy (use "name" instead)
 * added Twig_Source to hold information about the original template
 * deprecated Twig_Error::getTemplateFile() and Twig_Error::setTemplateFile() in favor of Twig_Error::getTemplateName() and Twig_Error::setTemplateName()
 * deprecated Parser::getFilename()
 * fixed template paths when a template name contains a protocol like vfs://
 * improved debugging with Twig_Sandbox_SecurityError exceptions for disallowed methods and properties

* 1.26.1 (2016-10-05)

 * removed template source code from generated template classes when debug is disabled
 * fixed default implementation of Twig_Template::getDebugInfo() for better BC
 * fixed regression on static calls for functions/filters/tests

* 1.26.0 (2016-10-02)

 * added template cache invalidation based on more environment options
 * added a missing deprecation notice
 * fixed template paths when a template is stored in a PHAR file
 * allowed filters/functions/tests implementation to use a different class than the extension they belong to
 * deprecated Twig_ExtensionInterface::getName()

* 1.25.0 (2016-09-21)

 * changed the way we store template source in template classes
 * removed usage of realpath in cache keys
 * fixed Twig cache sharing when used with different versions of PHP
 * removed embed parent workaround for simple use cases
 * deprecated the ability to store non Node instances in Node::$nodes
 * deprecated Twig_Environment::getLexer(), Twig_Environment::getParser(), Twig_Environment::getCompiler()
 * deprecated Twig_Compiler::getFilename()

* 1.24.2 (2016-09-01)

 * fixed static callables
 * fixed a potential PHP warning when loading the cache
 * fixed a case where the autoescaping does not work as expected

* 1.24.1 (2016-05-30)

 * fixed reserved keywords (forbids true, false, null and none keywords for variables names)
 * fixed support for PHP7 (Throwable support)
 * marked the following methods as being internals on Twig_Environment:
   getFunctions(), getFilters(), getTests(), getFunction(), getFilter(), getTest(),
   getTokenParsers(), getTags(), getNodeVisitors(), getUnaryOperators(), getBinaryOperators(),
   getFunctions(), getFilters(), getGlobals(), initGlobals(), initExtensions(), and initExtension()

* 1.24.0 (2016-01-25)

 * adding support for the ?? operator
 * fixed the defined test when used on a constant, a map, or a sequence
 * undeprecated _self (should only be used to get the template name, not the template instance)
 * fixed parsing on PHP7

* 1.23.3 (2016-01-11)

 * fixed typo

* 1.23.2 (2015-01-11)

 * added versions in deprecated messages
 * made file cache tolerant for trailing (back)slashes on directory configuration
 * deprecated unused Twig_Node_Expression_ExtensionReference class

* 1.23.1 (2015-11-05)

 * fixed some exception messages which triggered PHP warnings
 * fixed BC on Twig_Test_NodeTestCase

* 1.23.0 (2015-10-29)

 * deprecated the possibility to override an extension by registering another one with the same name
 * deprecated Twig_ExtensionInterface::getGlobals() (added Twig_Extension_GlobalsInterface for BC)
 * deprecated Twig_ExtensionInterface::initRuntime() (added Twig_Extension_InitRuntimeInterface for BC)
 * deprecated Twig_Environment::computeAlternatives()

* 1.22.3 (2015-10-13)

 * fixed regression when using null as a cache strategy
 * improved performance when checking template freshness
 * fixed warnings when loaded templates do not exist
 * fixed template class name generation to prevent possible collisions
 * fixed logic for custom escapers to call them even on integers and null values
 * changed template cache names to take into account the Twig C extension

* 1.22.2 (2015-09-22)

 * fixed a race condition in template loading

* 1.22.1 (2015-09-15)

 * fixed regression in template_from_string

* 1.22.0 (2015-09-13)

 * made Twig_Test_IntegrationTestCase more flexible
 * added an option to force PHP bytecode invalidation when writing a compiled template into the cache
 * fixed the profiler duration for the root node
 * changed template cache names to take into account enabled extensions
 * deprecated Twig_Environment::clearCacheFiles(), Twig_Environment::getCacheFilename(),
   Twig_Environment::writeCacheFile(), and Twig_Environment::getTemplateClassPrefix()
 * added a way to override the filesystem template cache system
 * added a way to get the original template source from Twig_Template

* 1.21.2 (2015-09-09)

 * fixed variable names for the deprecation triggering code
 * fixed escaping strategy detection based on filename
 * added Traversable support for replace, merge, and sort
 * deprecated support for character by character replacement for the "replace" filter

* 1.21.1 (2015-08-26)

 * fixed regression when using the deprecated Twig_Test_* classes

* 1.21.0 (2015-08-24)

 * added deprecation notices for deprecated features
 * added a deprecation "framework" for filters/functions/tests and test fixtures

* 1.20.0 (2015-08-12)

 * forbid access to the Twig environment from templates and internal parts of Twig_Template
 * fixed limited RCEs when in sandbox mode
 * deprecated Twig_Template::getEnvironment()
 * deprecated the _self variable for usage outside of the from and import tags
 * added Twig_BaseNodeVisitor to ease the compatibility of node visitors
   between 1.x and 2.x

* 1.19.0 (2015-07-31)

 * fixed wrong error message when including an undefined template in a child template
 * added support for variadic filters, functions, and tests
 * added support for extra positional arguments in macros
 * added ignore_missing flag to the source function
 * fixed batch filter with zero items
 * deprecated Twig_Environment::clearTemplateCache()
 * fixed sandbox disabling when using the include function

* 1.18.2 (2015-06-06)

 * fixed template/line guessing in exceptions for nested templates
 * optimized the number of inodes and the size of realpath cache when using the cache

* 1.18.1 (2015-04-19)

 * fixed memory leaks in the C extension
 * deprecated Twig_Loader_String
 * fixed the slice filter when used with a SimpleXMLElement object
 * fixed filesystem loader when trying to load non-files (like directories)

* 1.18.0 (2015-01-25)

 * fixed some error messages where the line was wrong (unknown variables or argument names)
 * added a new way to customize the main Module node (via empty nodes)
 * added Twig_Environment::createTemplate() to create a template from a string
 * added a profiler
 * fixed filesystem loader cache when different file paths are used for the same template

* 1.17.0 (2015-01-14)

 * added a 'filename' autoescaping strategy, which dynamically chooses the
   autoescaping strategy for a template based on template file extension.

* 1.16.3 (2014-12-25)

 * fixed regression for dynamic parent templates
 * fixed cache management with statcache
 * fixed a regression in the slice filter

* 1.16.2 (2014-10-17)

 * fixed timezone on dates as strings
 * fixed 2-words test names when a custom node class is not used
 * fixed macros when using an argument named like a PHP super global (like GET or POST)
 * fixed date_modify when working with DateTimeImmutable
 * optimized for loops
 * fixed multi-byte characters handling in the split filter
 * fixed a regression in the in operator
 * fixed a regression in the slice filter

* 1.16.1 (2014-10-10)

 * improved error reporting in a sandboxed template
 * fixed missing error file/line information under certain circumstances
 * fixed wrong error line number in some error messages
 * fixed the in operator to use strict comparisons
 * sped up the slice filter
 * fixed for mb function overload mb_substr acting different
 * fixed the attribute() function when passing a variable for the arguments

* 1.16.0 (2014-07-05)

 * changed url_encode to always encode according to RFC 3986
 * fixed inheritance in a 'use'-hierarchy
 * removed the __toString policy check when the sandbox is disabled
 * fixed recursively calling blocks in templates with inheritance

* 1.15.1 (2014-02-13)

 * fixed the conversion of the special '0000-00-00 00:00' date
 * added an error message when trying to import an undefined block from a trait
 * fixed a C extension crash when accessing defined but uninitialized property.

* 1.15.0 (2013-12-06)

 * made ignoreStrictCheck in Template::getAttribute() works with __call() methods throwing BadMethodCallException
 * added min and max functions
 * added the round filter
 * fixed a bug that prevented the optimizers to be enabled/disabled selectively
 * fixed first and last filters for UTF-8 strings
 * added a source function to include the content of a template without rendering it
 * fixed the C extension sandbox behavior when get or set is prepend to method name

* 1.14.2 (2013-10-30)

 * fixed error filename/line when an error occurs in an included file
 * allowed operators that contain whitespaces to have more than one whitespace
 * allowed tests to be made of 1 or 2 words (like "same as" or "divisible by")

* 1.14.1 (2013-10-15)

 * made it possible to use named operators as variables
 * fixed the possibility to have a variable named 'matches'
 * added support for PHP 5.5 DateTimeInterface

* 1.14.0 (2013-10-03)

 * fixed usage of the html_attr escaping strategy to avoid double-escaping with the html strategy
 * added new operators: ends with, starts with, and matches
 * fixed some compatibility issues with HHVM
 * added a way to add custom escaping strategies
 * fixed the C extension compilation on Windows
 * fixed the batch filter when using a fill argument with an exact match of elements to batch
 * fixed the filesystem loader cache when a template name exists in several namespaces
 * fixed template_from_string when the template includes or extends other ones
 * fixed a crash of the C extension on an edge case

* 1.13.2 (2013-08-03)

 * fixed the error line number for an error occurs in and embedded template
 * fixed crashes of the C extension on some edge cases

* 1.13.1 (2013-06-06)

 * added the possibility to ignore the filesystem constructor argument in Twig_Loader_Filesystem
 * fixed Twig_Loader_Chain::exists() for a loader which implements Twig_ExistsLoaderInterface
 * adjusted backtrace call to reduce memory usage when an error occurs
 * added support for object instances as the second argument of the constant test
 * fixed the include function when used in an assignment

* 1.13.0 (2013-05-10)

 * fixed getting a numeric-like item on a variable ('09' for instance)
 * fixed getting a boolean or float key on an array, so it is consistent with PHP's array access:
   `{{ array[false] }}` behaves the same as `echo $array[false];` (equals `$array[0]`)
 * made the escape filter 20% faster for happy path (escaping string for html with UTF-8)
 * changed ☃ to § in tests
 * enforced usage of named arguments after positional ones

* 1.12.3 (2013-04-08)

 * fixed a security issue in the filesystem loader where it was possible to include a template one
   level above the configured path
 * fixed fatal error that should be an exception when adding a filter/function/test too late
 * added a batch filter
 * added support for encoding an array as query string in the url_encode filter

* 1.12.2 (2013-02-09)

 * fixed the timezone used by the date filter and function when the given date contains a timezone (like 2010-01-28T15:00:00+02:00)
 * fixed globals when getGlobals is called early on
 * added the first and last filter

* 1.12.1 (2013-01-15)

 * added support for object instances as the second argument of the constant function
 * relaxed globals management to avoid a BC break
 * added support for {{ some_string[:2] }}

* 1.12.0 (2013-01-08)

 * added verbatim as an alias for the raw tag to avoid confusion with the raw filter
 * fixed registration of tests and functions as anonymous functions
 * fixed globals management

* 1.12.0-RC1 (2012-12-29)

 * added an include function (does the same as the include tag but in a more flexible way)
 * added the ability to use any PHP callable to define filters, functions, and tests
 * added a syntax error when using a loop variable that is not defined
 * added the ability to set default values for macro arguments
 * added support for named arguments for filters, tests, and functions
 * moved filters/functions/tests syntax errors to the parser
 * added support for extended ternary operator syntaxes

* 1.11.1 (2012-11-11)

 * fixed debug info line numbering (was off by 2)
 * fixed escaping when calling a macro inside another one (regression introduced in 1.9.1)
 * optimized variable access on PHP 5.4
 * fixed a crash of the C extension when an exception was thrown from a macro called without being imported (using _self.XXX)

* 1.11.0 (2012-11-07)

 * fixed macro compilation when a variable name is a PHP reserved keyword
 * changed the date filter behavior to always apply the default timezone, except if false is passed as the timezone
 * fixed bitwise operator precedences
 * added the template_from_string function
 * fixed default timezone usage for the date function
 * optimized the way Twig exceptions are managed (to make them faster)
 * added Twig_ExistsLoaderInterface (implementing this interface in your loader make the chain loader much faster)

* 1.10.3 (2012-10-19)

 * fixed wrong template location in some error messages
 * reverted a BC break introduced in 1.10.2
 * added a split filter

* 1.10.2 (2012-10-15)

 * fixed macro calls on PHP 5.4

* 1.10.1 (2012-10-15)

 * made a speed optimization to macro calls when imported via the "import" tag
 * fixed C extension compilation on Windows
 * fixed a segfault in the C extension when using DateTime objects

* 1.10.0 (2012-09-28)

 * extracted functional tests framework to make it reusable for third-party extensions
 * added namespaced templates support in Twig_Loader_Filesystem
 * added Twig_Loader_Filesystem::prependPath()
 * fixed an error when a token parser pass a closure as a test to the subparse() method

* 1.9.2 (2012-08-25)

 * fixed the in operator for objects that contain circular references
 * fixed the C extension when accessing a public property of an object implementing the \ArrayAccess interface

* 1.9.1 (2012-07-22)

 * optimized macro calls when auto-escaping is on
 * fixed wrong parent class for Twig_Function_Node
 * made Twig_Loader_Chain more explicit about problems

* 1.9.0 (2012-07-13)

 * made the parsing independent of the template loaders
 * fixed exception trace when an error occurs when rendering a child template
 * added escaping strategies for CSS, URL, and HTML attributes
 * fixed nested embed tag calls
 * added the date_modify filter

* 1.8.3 (2012-06-17)

 * fixed paths in the filesystem loader when passing a path that ends with a slash or a backslash
 * fixed escaping when a project defines a function named html or js
 * fixed chmod mode to apply the umask correctly

* 1.8.2 (2012-05-30)

 * added the abs filter
 * fixed a regression when using a number in template attributes
 * fixed compiler when mbstring.func_overload is set to 2
 * fixed DateTimeZone support in date filter

* 1.8.1 (2012-05-17)

 * fixed a regression when dealing with SimpleXMLElement instances in templates
 * fixed "is_safe" value for the "dump" function when "html_errors" is not defined in php.ini
 * switched to use mbstring whenever possible instead of iconv (you might need to update your encoding as mbstring and iconv encoding names sometimes differ)

* 1.8.0 (2012-05-08)

 * enforced interface when adding tests, filters, functions, and node visitors from extensions
 * fixed a side-effect of the date filter where the timezone might be changed
 * simplified usage of the autoescape tag; the only (optional) argument is now the escaping strategy or false (with a BC layer)
 * added a way to dynamically change the auto-escaping strategy according to the template "filename"
 * changed the autoescape option to also accept a supported escaping strategy (for BC, true is equivalent to html)
 * added an embed tag

* 1.7.0 (2012-04-24)

 * fixed a PHP warning when using CIFS
 * fixed template line number in some exceptions
 * added an iterable test
 * added an error when defining two blocks with the same name in a template
 * added the preserves_safety option for filters
 * fixed a PHP notice when trying to access a key on a non-object/array variable
 * enhanced error reporting when the template file is an instance of SplFileInfo
 * added Twig_Environment::mergeGlobals()
 * added compilation checks to avoid misuses of the sandbox tag
 * fixed filesystem loader freshness logic for high traffic websites
 * fixed random function when charset is null

* 1.6.5 (2012-04-11)

 * fixed a regression when a template only extends another one without defining any blocks

* 1.6.4 (2012-04-02)

 * fixed PHP notice in Twig_Error::guessTemplateLine() introduced in 1.6.3
 * fixed performance when compiling large files
 * optimized parent template creation when the template does not use dynamic inheritance

* 1.6.3 (2012-03-22)

 * fixed usage of Z_ADDREF_P for PHP 5.2 in the C extension
 * fixed compilation of numeric values used in templates when using a locale where the decimal separator is not a dot
 * made the strategy used to guess the real template file name and line number in exception messages much faster and more accurate

* 1.6.2 (2012-03-18)

 * fixed sandbox mode when used with inheritance
 * added preserveKeys support for the slice filter
 * fixed the date filter when a DateTime instance is passed with a specific timezone
 * added a trim filter

* 1.6.1 (2012-02-29)

 * fixed Twig C extension
 * removed the creation of Twig_Markup instances when not needed
 * added a way to set the default global timezone for dates
 * fixed the slice filter on strings when the length is not specified
 * fixed the creation of the cache directory in case of a race condition

* 1.6.0 (2012-02-04)

 * fixed raw blocks when used with the whitespace trim option
 * made a speed optimization to macro calls when imported via the "from" tag
 * fixed globals, parsers, visitors, filters, tests, and functions management in Twig_Environment when a new one or new extension is added
 * fixed the attribute function when passing arguments
 * added slice notation support for the [] operator (syntactic sugar for the slice operator)
 * added a slice filter
 * added string support for the reverse filter
 * fixed the empty test and the length filter for Twig_Markup instances
 * added a date function to ease date comparison
 * fixed unary operators precedence
 * added recursive parsing support in the parser
 * added string and integer handling for the random function

* 1.5.1 (2012-01-05)

 * fixed a regression when parsing strings

* 1.5.0 (2012-01-04)

 * added Traversable objects support for the join filter

* 1.5.0-RC2 (2011-12-30)

 * added a way to set the default global date interval format
 * fixed the date filter for DateInterval instances (setTimezone() does not exist for them)
 * refactored Twig_Template::display() to ease its extension
 * added a number_format filter

* 1.5.0-RC1 (2011-12-26)

 * removed the need to quote hash keys
 * allowed hash keys to be any expression
 * added a do tag
 * added a flush tag
 * added support for dynamically named filters and functions
 * added a dump function to help debugging templates
 * added a nl2br filter
 * added a random function
 * added a way to change the default format for the date filter
 * fixed the lexer when an operator ending with a letter ends a line
 * added string interpolation support
 * enhanced exceptions for unknown filters, functions, tests, and tags

* 1.4.0 (2011-12-07)

 * fixed lexer when using big numbers (> PHP_INT_MAX)
 * added missing preserveKeys argument to the reverse filter
 * fixed macros containing filter tag calls

* 1.4.0-RC2 (2011-11-27)

 * removed usage of Reflection in Twig_Template::getAttribute()
 * added a C extension that can optionally replace Twig_Template::getAttribute()
 * added negative timestamp support to the date filter

* 1.4.0-RC1 (2011-11-20)

 * optimized variable access when using PHP 5.4
 * changed the precedence of the .. operator to be more consistent with languages that implements such a feature like Ruby
 * added an Exception to Twig_Loader_Array::isFresh() method when the template does not exist to be consistent with other loaders
 * added Twig_Function_Node to allow more complex functions to have their own Node class
 * added Twig_Filter_Node to allow more complex filters to have their own Node class
 * added Twig_Test_Node to allow more complex tests to have their own Node class
 * added a better error message when a template is empty but contain a BOM
 * fixed "in" operator for empty strings
 * fixed the "defined" test and the "default" filter (now works with more than one call (foo.bar.foo) and for both values of the strict_variables option)
 * changed the way extensions are loaded (addFilter/addFunction/addGlobal/addTest/addNodeVisitor/addTokenParser/addExtension can now be called in any order)
 * added Twig_Environment::display()
 * made the escape filter smarter when the encoding is not supported by PHP
 * added a convert_encoding filter
 * moved all node manipulations outside the compile() Node method
 * made several speed optimizations

* 1.3.0 (2011-10-08)

no changes

* 1.3.0-RC1 (2011-10-04)

 * added an optimization for the parent() function
 * added cache reloading when auto_reload is true and an extension has been modified
 * added the possibility to force the escaping of a string already marked as safe (instance of Twig_Markup)
 * allowed empty templates to be used as traits
 * added traits support for the "parent" function

* 1.2.0 (2011-09-13)

no changes

* 1.2.0-RC1 (2011-09-10)

 * enhanced the exception when a tag remains unclosed
 * added support for empty Countable objects for the "empty" test
 * fixed algorithm that determines if a template using inheritance is valid (no output between block definitions)
 * added better support for encoding problems when escaping a string (available as of PHP 5.4)
 * added a way to ignore a missing template when using the "include" tag ({% include "foo" ignore missing %})
 * added support for an array of templates to the "include" and "extends" tags ({% include ['foo', 'bar'] %})
 * added support for bitwise operators in expressions
 * added the "attribute" function to allow getting dynamic attributes on variables
 * added Twig_Loader_Chain
 * added Twig_Loader_Array::setTemplate()
 * added an optimization for the set tag when used to capture a large chunk of static text
 * changed name regex to match PHP one "[a-zA-Z_\x7f-\xff][a-zA-Z0-9_\x7f-\xff]*" (works for blocks, tags, functions, filters, and macros)
 * removed the possibility to use the "extends" tag from a block
 * added "if" modifier support to "for" loops

* 1.1.2 (2011-07-30)

 * fixed json_encode filter on PHP 5.2
 * fixed regression introduced in 1.1.1 ({{ block(foo|lower) }})
 * fixed inheritance when using conditional parents
 * fixed compilation of templates when the body of a child template is not empty
 * fixed output when a macro throws an exception
 * fixed a parsing problem when a large chunk of text is enclosed in a comment tag
 * added PHPDoc for all Token parsers and Core extension functions

* 1.1.1 (2011-07-17)

 * added a performance optimization in the Optimizer (also helps to lower the number of nested level calls)
 * made some performance improvement for some edge cases

* 1.1.0 (2011-06-28)

 * fixed json_encode filter

* 1.1.0-RC3 (2011-06-24)

 * fixed method case-sensitivity when using the sandbox mode
 * added timezone support for the date filter
 * fixed possible security problems with NUL bytes

* 1.1.0-RC2 (2011-06-16)

 * added an exception when the template passed to "use" is not a string
 * made 'a.b is defined' not throw an exception if a is not defined (in strict mode)
 * added {% line \d+ %} directive

* 1.1.0-RC1 (2011-05-28)

Flush your cache after upgrading.

 * fixed date filter when using a timestamp
 * fixed the defined test for some cases
 * fixed a parsing problem when a large chunk of text is enclosed in a raw tag
 * added support for horizontal reuse of template blocks (see docs for more information)
 * added whitespace control modifier to all tags (see docs for more information)
 * added null as an alias for none (the null test is also an alias for the none test now)
 * made TRUE, FALSE, NONE equivalent to their lowercase counterparts
 * wrapped all compilation and runtime exceptions with Twig_Error_Runtime and added logic to guess the template name and line
 * moved display() method to Twig_Template (generated templates should now use doDisplay() instead)

* 1.0.0 (2011-03-27)

 * fixed output when using mbstring
 * fixed duplicate call of methods when using the sandbox
 * made the charset configurable for the escape filter

* 1.0.0-RC2 (2011-02-21)

 * changed the way {% set %} works when capturing (the content is now marked as safe)
 * added support for macro name in the endmacro tag
 * make Twig_Error compatible with PHP 5.3.0 >
 * fixed an infinite loop on some Windows configurations
 * fixed the "length" filter for numbers
 * fixed Template::getAttribute() as properties in PHP are case sensitive
 * removed coupling between Twig_Node and Twig_Template
 * fixed the ternary operator precedence rule

* 1.0.0-RC1 (2011-01-09)

Backward incompatibilities:

 * the "items" filter, which has been deprecated for quite a long time now, has been removed
 * the "range" filter has been converted to a function: 0|range(10) -> range(0, 10)
 * the "constant" filter has been converted to a function: {{ some_date|date('DATE_W3C'|constant) }} -> {{ some_date|date(constant('DATE_W3C')) }}
 * the "cycle" filter has been converted to a function: {{ ['odd', 'even']|cycle(i) }} -> {{ cycle(['odd', 'even'], i) }}
 * the "for" tag does not support "joined by" anymore
 * the "autoescape" first argument is now "true"/"false" (instead of "on"/"off")
 * the "parent" tag has been replaced by a "parent" function ({{ parent() }} instead of {% parent %})
 * the "display" tag has been replaced by a "block" function ({{ block('title') }} instead of {% display title %})
 * removed the grammar and simple token parser (moved to the Twig Extensions repository)

Changes:

 * added "needs_context" option for filters and functions (the context is then passed as a first argument)
 * added global variables support
 * made macros return their value instead of echoing directly (fixes calling a macro in sandbox mode)
 * added the "from" tag to import macros as functions
 * added support for functions (a function is just syntactic sugar for a getAttribute() call)
 * made macros callable when sandbox mode is enabled
 * added an exception when a macro uses a reserved name
 * the "default" filter now uses the "empty" test instead of just checking for null
 * added the "empty" test

* 0.9.10 (2010-12-16)

Backward incompatibilities:

 * The Escaper extension is enabled by default, which means that all displayed
   variables are now automatically escaped. You can revert to the previous
   behavior by removing the extension via $env->removeExtension('escaper')
   or just set the 'autoescape' option to 'false'.
 * removed the "without loop" attribute for the "for" tag (not needed anymore
   as the Optimizer take care of that for most cases)
 * arrays and hashes have now a different syntax
     * arrays keep the same syntax with square brackets: [1, 2]
     * hashes now use curly braces (["a": "b"] should now be written as {"a": "b"})
     * support for "arrays with keys" and "hashes without keys" is not supported anymore ([1, "foo": "bar"] or {"foo": "bar", 1})
 * the i18n extension is now part of the Twig Extensions repository

Changes:

 * added the merge filter
 * removed 'is_escaper' option for filters (a left over from the previous version) -- you must use 'is_safe' now instead
 * fixed usage of operators as method names (like is, in, and not)
 * changed the order of execution for node visitors
 * fixed default() filter behavior when used with strict_variables set to on
 * fixed filesystem loader compatibility with PHAR files
 * enhanced error messages when an unexpected token is parsed in an expression
 * fixed filename not being added to syntax error messages
 * added the autoescape option to enable/disable autoescaping
 * removed the newline after a comment (mimics PHP behavior)
 * added a syntax error exception when parent block is used on a template that does not extend another one
 * made the Escaper extension enabled by default
 * fixed sandbox extension when used with auto output escaping
 * fixed escaper when wrapping a Twig_Node_Print (the original class must be preserved)
 * added an Optimizer extension (enabled by default; optimizes "for" loops and "raw" filters)
 * added priority to node visitors

* 0.9.9 (2010-11-28)

Backward incompatibilities:
 * the self special variable has been renamed to _self
 * the odd and even filters are now tests:
     {{ foo|odd }} must now be written {{ foo is odd }}
 * the "safe" filter has been renamed to "raw"
 * in Node classes,
        sub-nodes are now accessed via getNode() (instead of property access)
        attributes via getAttribute() (instead of array access)
 * the urlencode filter had been renamed to url_encode
 * the include tag now merges the passed variables with the current context by default
   (the old behavior is still possible by adding the "only" keyword)
 * moved Exceptions to Twig_Error_* (Twig_SyntaxError/Twig_RuntimeError are now Twig_Error_Syntax/Twig_Error_Runtime)
 * removed support for {{ 1 < i < 3 }} (use {{ i > 1 and i < 3 }} instead)
 * the "in" filter has been removed ({{ a|in(b) }} should now be written {{ a in b }})

Changes:
 * added file and line to Twig_Error_Runtime exceptions thrown from Twig_Template
 * changed trans tag to accept any variable for the plural count
 * fixed sandbox mode (__toString() method check was not enforced if called implicitly from complex statements)
 * added the ** (power) operator
 * changed the algorithm used for parsing expressions
 * added the spaceless tag
 * removed trim_blocks option
 * added support for is*() methods for attributes (foo.bar now looks for foo->getBar() or foo->isBar())
 * changed all exceptions to extend Twig_Error
 * fixed unary expressions ({{ not(1 or 0) }})
 * fixed child templates (with an extend tag) that uses one or more imports
 * added support for {{ 1 not in [2, 3] }} (more readable than the current {{ not (1 in [2, 3]) }})
 * escaping has been rewritten
 * the implementation of template inheritance has been rewritten
   (blocks can now be called individually and still work with inheritance)
 * fixed error handling for if tag when a syntax error occurs within a subparse process
 * added a way to implement custom logic for resolving token parsers given a tag name
 * fixed js escaper to be stricter (now uses a whilelist-based js escaper)
 * added the following filers: "constant", "trans", "replace", "json_encode"
 * added a "constant" test
 * fixed objects with __toString() not being autoescaped
 * fixed subscript expressions when calling __call() (methods now keep the case)
 * added "test" feature (accessible via the "is" operator)
 * removed the debug tag (should be done in an extension)
 * fixed trans tag when no vars are used in plural form
 * fixed race condition when writing template cache
 * added the special _charset variable to reference the current charset
 * added the special _context variable to reference the current context
 * renamed self to _self (to avoid conflict)
 * fixed Twig_Template::getAttribute() for protected properties

* 0.9.8 (2010-06-28)

Backward incompatibilities:
 * the trans tag plural count is now attached to the plural tag:
    old: `{% trans count %}...{% plural %}...{% endtrans %}`
    new: `{% trans %}...{% plural count %}...{% endtrans %}`

 * added a way to translate strings coming from a variable ({% trans var %})
 * fixed trans tag when used with the Escaper extension
 * fixed default cache umask
 * removed Twig_Template instances from the debug tag output
 * fixed objects with __isset() defined
 * fixed set tag when used with a capture
 * fixed type hinting for Twig_Environment::addFilter() method

* 0.9.7 (2010-06-12)

Backward incompatibilities:
 * changed 'as' to '=' for the set tag ({% set title as "Title" %} must now be {% set title = "Title" %})
 * removed the sandboxed attribute of the include tag (use the new sandbox tag instead)
 * refactored the Node system (if you have custom nodes, you will have to update them to use the new API)

 * added self as a special variable that refers to the current template (useful for importing macros from the current template)
 * added Twig_Template instance support to the include tag
 * added support for dynamic and conditional inheritance ({% extends some_var %} and {% extends standalone ? "minimum" : "base" %})
 * added a grammar sub-framework to ease the creation of custom tags
 * fixed the for tag for large arrays (some loop variables are now only available for arrays and objects that implement the Countable interface)
 * removed the Twig_Resource::resolveMissingFilter() method
 * fixed the filter tag which did not apply filtering to included files
 * added a bunch of unit tests
 * added a bunch of phpdoc
 * added a sandbox tag in the sandbox extension
 * changed the date filter to support any date format supported by DateTime
 * added strict_variable setting to throw an exception when an invalid variable is used in a template (disabled by default)
 * added the lexer, parser, and compiler as arguments to the Twig_Environment constructor
 * changed the cache option to only accepts an explicit path to a cache directory or false
 * added a way to add token parsers, filters, and visitors without creating an extension
 * added three interfaces: Twig_NodeInterface, Twig_TokenParserInterface, and Twig_FilterInterface
 * changed the generated code to match the new coding standards
 * fixed sandbox mode (__toString() method check was not enforced if called implicitly from a simple statement like {{ article }})
 * added an exception when a child template has a non-empty body (as it is always ignored when rendering)

* 0.9.6 (2010-05-12)

 * fixed variables defined outside a loop and for which the value changes in a for loop
 * fixed the test suite for PHP 5.2 and older versions of PHPUnit
 * added support for __call() in expression resolution
 * fixed node visiting for macros (macros are now visited by visitors as any other node)
 * fixed nested block definitions with a parent call (rarely useful but nonetheless supported now)
 * added the cycle filter
 * fixed the Lexer when mbstring.func_overload is used with an mbstring.internal_encoding different from ASCII
 * added a long-syntax for the set tag ({% set foo %}...{% endset %})
 * unit tests are now powered by PHPUnit
 * added support for gettext via the `i18n` extension
 * fixed twig_capitalize_string_filter() and fixed twig_length_filter() when used with UTF-8 values
 * added a more useful exception if an if tag is not closed properly
 * added support for escaping strategy in the autoescape tag
 * fixed lexer when a template has a big chunk of text between/in a block

* 0.9.5 (2010-01-20)

As for any new release, don't forget to remove all cached templates after
upgrading.

If you have defined custom filters, you MUST upgrade them for this release. To
upgrade, replace "array" with "new Twig_Filter_Function", and replace the
environment constant by the "needs_environment" option:

  // before
  'even'   => array('twig_is_even_filter', false),
  'escape' => array('twig_escape_filter', true),

  // after
  'even'   => new Twig_Filter_Function('twig_is_even_filter'),
  'escape' => new Twig_Filter_Function('twig_escape_filter', array('needs_environment' => true)),

If you have created NodeTransformer classes, you will need to upgrade them to
the new interface (please note that the interface is not yet considered
stable).

 * fixed list nodes that did not extend the Twig_NodeListInterface
 * added the "without loop" option to the for tag (it disables the generation of the loop variable)
 * refactored node transformers to node visitors
 * fixed automatic-escaping for blocks
 * added a way to specify variables to pass to an included template
 * changed the automatic-escaping rules to be more sensible and more configurable in custom filters (the documentation lists all the rules)
 * improved the filter system to allow object methods to be used as filters
 * changed the Array and String loaders to actually make use of the cache mechanism
 * included the default filter function definitions in the extension class files directly (Core, Escaper)
 * added the // operator (like the floor() PHP function)
 * added the .. operator (as a syntactic sugar for the range filter when the step is 1)
 * added the in operator (as a syntactic sugar for the in filter)
 * added the following filters in the Core extension: in, range
 * added support for arrays (same behavior as in PHP, a mix between lists and dictionaries, arrays and hashes)
 * enhanced some error messages to provide better feedback in case of parsing errors

* 0.9.4 (2009-12-02)

If you have custom loaders, you MUST upgrade them for this release: The
Twig_Loader base class has been removed, and the Twig_LoaderInterface has also
been changed (see the source code for more information or the documentation).

 * added support for DateTime instances for the date filter
 * fixed loop.last when the array only has one item
 * made it possible to insert newlines in tag and variable blocks
 * fixed a bug when a literal '\n' were present in a template text
 * fixed bug when the filename of a template contains */
 * refactored loaders

* 0.9.3 (2009-11-11)

This release is NOT backward compatible with the previous releases.

  The loaders do not take the cache and autoReload arguments anymore. Instead,
  the Twig_Environment class has two new options: cache and auto_reload.
  Upgrading your code means changing this kind of code:

      $loader = new Twig_Loader_Filesystem('/path/to/templates', '/path/to/compilation_cache', true);
      $twig = new Twig_Environment($loader);

  to something like this:

      $loader = new Twig_Loader_Filesystem('/path/to/templates');
      $twig = new Twig_Environment($loader, array(
        'cache' => '/path/to/compilation_cache',
        'auto_reload' => true,
      ));

 * deprecated the "items" filter as it is not needed anymore
 * made cache and auto_reload options of Twig_Environment instead of arguments of Twig_Loader
 * optimized template loading speed
 * removed output when an error occurs in a template and render() is used
 * made major speed improvements for loops (up to 300% on even the smallest loops)
 * added properties as part of the sandbox mode
 * added public properties support (obj.item can now be the item property on the obj object)
 * extended set tag to support expression as value ({% set foo as 'foo' ~ 'bar' %} )
 * fixed bug when \ was used in HTML

* 0.9.2 (2009-10-29)

 * made some speed optimizations
 * changed the cache extension to .php
 * added a js escaping strategy
 * added support for short block tag
 * changed the filter tag to allow chained filters
 * made lexer more flexible as you can now change the default delimiters
 * added set tag
 * changed default directory permission when cache dir does not exist (more secure)
 * added macro support
 * changed filters first optional argument to be a Twig_Environment instance instead of a Twig_Template instance
 * made Twig_Autoloader::autoload() a static method
 * avoid writing template file if an error occurs
 * added $ escaping when outputting raw strings
 * enhanced some error messages to ease debugging
 * fixed empty cache files when the template contains an error

* 0.9.1 (2009-10-14)

  * fixed a bug in PHP 5.2.6
  * fixed numbers with one than one decimal
  * added support for method calls with arguments ({{ foo.bar('a', 43) }})
  * made small speed optimizations
  * made minor tweaks to allow better extensibility and flexibility

* 0.9.0 (2009-10-12)

 * Initial release<|MERGE_RESOLUTION|>--- conflicted
+++ resolved
@@ -1,4 +1,3 @@
-<<<<<<< HEAD
 * 2.12.0 (2019-XX-XX)
 
  * added the spaceship operator ("<=>"), useful when using an arrow function in the "sort" filter
@@ -275,10 +274,7 @@
  * improved the performance of the filesystem loader
  * removed features that were deprecated in 1.x
 
-* 1.42.3 (2019-XX-XX)
-=======
 * 1.42.4 (2019-XX-XX)
->>>>>>> 4d766ec1
 
  * n/a
 
