--- conflicted
+++ resolved
@@ -1,4 +1,3 @@
-<<<<<<< HEAD
 * 2.9.1 (2019-XX-XX)
 
  * n/a
@@ -223,10 +222,7 @@
  * improved the performance of the filesystem loader
  * removed features that were deprecated in 1.x
 
-* 1.40.2 (2019-XX-XX)
-=======
 * 1.41.0 (2019-XX-XX)
->>>>>>> a795acd1
 
  * optimized context access on PHP 7.4
 
