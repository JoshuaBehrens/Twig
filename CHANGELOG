--- conflicted
+++ resolved
@@ -1,4 +1,3 @@
-<<<<<<< HEAD
 * 2.7.3 (2019-XX-XX)
 
  * fixed the spaceless filter so that it behaves like the spaceless tag
@@ -184,14 +183,11 @@
  * improved the performance of the filesystem loader
  * removed features that were deprecated in 1.x
 
-* 1.38.3 (2019-XX-XX)
-=======
 * 1.38.4 (2019-XX-XX)
 
  * n/a
 
 * 1.38.3 (2019-03-21)
->>>>>>> deab8a77
 
  * fixed the spaceless filter so that it behaves like the spaceless tag
  * fixed BC break on Environment::resolveTemplate()
