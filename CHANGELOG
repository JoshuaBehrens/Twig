--- conflicted
+++ resolved
@@ -1,4 +1,3 @@
-<<<<<<< HEAD
 * 2.0.0 (201X-XX-XX)
 
  * removed reserved macro names; all names can be used as macro
@@ -14,8 +13,6 @@
  * improved the performance of the filesystem loader
  * removed features that were deprecated in 1.x
 
-* 1.23.0 (2015-XX-XX)
-=======
 * 1.23.2 (2015-XX-XX)
 
  * n/a
@@ -26,7 +23,6 @@
  * fixed BC on Twig_Test_NodeTestCase
 
 * 1.23.0 (2015-10-29)
->>>>>>> 0190f940
 
  * deprecated the possibility to override an extension by registering another one with the same name
  * deprecated Twig_ExtensionInterface::getGlobals() (added Twig_Extension_GlobalsInterface for BC)
