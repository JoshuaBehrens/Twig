<<<<<<< HEAD
* 2.3.2 (2017-XX-XX)

 * n/a

* 2.3.1 (2017-04-18)

 * fixed the empty() test

* 2.3.0 (2017-03-22)

 * fixed a race condition handling when writing cache files
 * "length" filter now returns string length when applied to an object that does
   not implement \Countable but provides __toString()
 * "empty" test will now consider the return value of the __toString() method for
   objects implement __toString() but not \Countable
 * fixed JS escaping for unicode characters with higher code points
 * added error message when calling `parent()` in a block that doesn't exist in the parent template

* 2.2.0 (2017-02-26)

 * added a PSR-11 compatible runtime loader
 * added `side` argument to `trim` to allow left or right trimming only.

* 2.1.0 (2017-01-11)

 * fixed twig_get_attribute()
 * added Twig_NodeCaptureInterface for nodes that capture all output

* 2.0.0 (2017-01-05)

 * removed the C extension
 * moved Twig_Environment::getAttribute() to twig_get_attribute()
 * removed Twig_Environment::getLexer(), Twig_Environment::getParser(), Twig_Environment::getCompiler()
 * removed Twig_Compiler::getFilename()
 * added hasser support in Twig_Template::getAttribute()
 * sped up the json_encode filter
 * removed reserved macro names; all names can be used as macro
 * removed Twig_Template::getEnvironment()
 * changed _self variable to return the current template name
 * made the loader a required argument of Twig_Environment constructor
 * removed Twig_Environment::clearTemplateCache()
 * removed Twig_Autoloader (use Composer instead)
 * removed `true` as an equivalent to `html` for the auto-escaping strategy
 * removed pre-1.8 autoescape tag syntax
 * dropped support for PHP 5.x
 * removed the ability to register a global variable after the runtime or the extensions have been initialized
 * improved the performance of the filesystem loader
 * removed features that were deprecated in 1.x

* 1.33.2 (2017-XX-XX)
=======
* 1.33.3 (2017-XX-XX)
>>>>>>> ef680be8

 * n/a

* 1.33.2 (2017-04-20)

 * fixed edge case in the method cache for Twig attributes

* 1.33.1 (2017-04-18)

 * fixed the empty() test

* 1.33.0 (2017-03-22)

 * fixed a race condition handling when writing cache files
 * "length" filter now returns string length when applied to an object that does
   not implement \Countable but provides __toString()
 * "empty" test will now consider the return value of the __toString() method for
   objects implement __toString() but not \Countable
 * fixed JS escaping for unicode characters with higher code points

* 1.32.0 (2017-02-26)

 * fixed deprecation notice in Twig_Util_DeprecationCollector
 * added a PSR-11 compatible runtime loader
 * added `side` argument to `trim` to allow left or right trimming only.

* 1.31.0 (2017-01-11)

 * added Twig_NodeCaptureInterface for nodes that capture all output
 * fixed marking the environment as initialized too early
 * fixed C89 compat for the C extension
 * turned fatal error into exception when a previously generated cache is corrupted
 * fixed offline cache warm-ups for embedded templates

* 1.30.0 (2016-12-23)

 * added Twig_FactoryRuntimeLoader
 * deprecated function/test/filter/tag overriding
 * deprecated the "disable_c_ext" attribute on Twig_Node_Expression_GetAttr

* 1.29.0 (2016-12-13)

 * fixed sandbox being left enabled if an exception is thrown while rendering
 * marked some classes as being final (via @final)
 * made Twig_Error report real source path when possible
 * added support for {{ _self }} to provide an upgrade path from 1.x to 2.0 (replaces {{ _self.templateName }})
 * deprecated silent display of undefined blocks
 * deprecated support for mbstring.func_overload != 0

* 1.28.2 (2016-11-23)

 * fixed precedence between getFoo() and isFoo() in Twig_Template::getAttribute()
 * improved a deprecation message

* 1.28.1 (2016-11-18)

 * fixed block() function when used with a template argument

* 1.28.0 (2016-11-17)

 * added support for the PHP 7 null coalescing operator for the ?? Twig implementation
 * exposed a way to access template data and methods in a portable way
 * changed context access to use the PHP 7 null coalescing operator when available
 * added the "with" tag
 * added support for a custom template on the block() function
 * added "is defined" support for block() and constant()
 * optimized the way attributes are fetched

* 1.27.0 (2016-10-25)

 * deprecated Twig_Parser::getEnvironment()
 * deprecated Twig_Parser::addHandler() and Twig_Parser::addNodeVisitor()
 * deprecated Twig_Compiler::addIndentation()
 * fixed regression when registering two extensions having the same class name
 * deprecated Twig_LoaderInterface::getSource() (implement Twig_SourceContextLoaderInterface instead)
 * fixed the filesystem loader with relative paths
 * deprecated Twig_Node::getLine() in favor of Twig_Node::getTemplateLine()
 * deprecated Twig_Template::getSource() in favor of Twig_Template::getSourceContext()
 * deprecated Twig_Node::getFilename() in favor of Twig_Node::getTemplateName()
 * deprecated the "filename" escaping strategy (use "name" instead)
 * added Twig_Source to hold information about the original template
 * deprecated Twig_Error::getTemplateFile() and Twig_Error::setTemplateFile() in favor of Twig_Error::getTemplateName() and Twig_Error::setTemplateName()
 * deprecated Parser::getFilename()
 * fixed template paths when a template name contains a protocol like vfs://
 * improved debugging with Twig_Sandbox_SecurityError exceptions for disallowed methods and properties

* 1.26.1 (2016-10-05)

 * removed template source code from generated template classes when debug is disabled
 * fixed default implementation of Twig_Template::getDebugInfo() for better BC
 * fixed regression on static calls for functions/filters/tests

* 1.26.0 (2016-10-02)

 * added template cache invalidation based on more environment options
 * added a missing deprecation notice
 * fixed template paths when a template is stored in a PHAR file
 * allowed filters/functions/tests implementation to use a different class than the extension they belong to
 * deprecated Twig_ExtensionInterface::getName()

* 1.25.0 (2016-09-21)

 * changed the way we store template source in template classes
 * removed usage of realpath in cache keys
 * fixed Twig cache sharing when used with different versions of PHP
 * removed embed parent workaround for simple use cases
 * deprecated the ability to store non Node instances in Node::$nodes
 * deprecated Twig_Environment::getLexer(), Twig_Environment::getParser(), Twig_Environment::getCompiler()
 * deprecated Twig_Compiler::getFilename()

* 1.24.2 (2016-09-01)

 * fixed static callables
 * fixed a potential PHP warning when loading the cache
 * fixed a case where the autoescaping does not work as expected

* 1.24.1 (2016-05-30)

 * fixed reserved keywords (forbids true, false, null and none keywords for variables names)
 * fixed support for PHP7 (Throwable support)
 * marked the following methods as being internals on Twig_Environment: 
   getFunctions(), getFilters(), getTests(), getFunction(), getFilter(), getTest(),
   getTokenParsers(), getTags(), getNodeVisitors(), getUnaryOperators(), getBinaryOperators(),
   getFunctions(), getFilters(), getGlobals(), initGlobals(), initExtensions(), and initExtension()

* 1.24.0 (2016-01-25)

 * adding support for the ?? operator
 * fixed the defined test when used on a constant, a map, or a sequence
 * undeprecated _self (should only be used to get the template name, not the template instance)
 * fixed parsing on PHP7

* 1.23.3 (2016-01-11)

 * fixed typo

* 1.23.2 (2015-01-11)

 * added versions in deprecated messages
 * made file cache tolerant for trailing (back)slashes on directory configuration
 * deprecated unused Twig_Node_Expression_ExtensionReference class

* 1.23.1 (2015-11-05)

 * fixed some exception messages which triggered PHP warnings
 * fixed BC on Twig_Test_NodeTestCase

* 1.23.0 (2015-10-29)

 * deprecated the possibility to override an extension by registering another one with the same name
 * deprecated Twig_ExtensionInterface::getGlobals() (added Twig_Extension_GlobalsInterface for BC)
 * deprecated Twig_ExtensionInterface::initRuntime() (added Twig_Extension_InitRuntimeInterface for BC)
 * deprecated Twig_Environment::computeAlternatives()

* 1.22.3 (2015-10-13)

 * fixed regression when using null as a cache strategy
 * improved performance when checking template freshness
 * fixed warnings when loaded templates do not exist
 * fixed template class name generation to prevent possible collisions
 * fixed logic for custom escapers to call them even on integers and null values
 * changed template cache names to take into account the Twig C extension

* 1.22.2 (2015-09-22)

 * fixed a race condition in template loading

* 1.22.1 (2015-09-15)

 * fixed regression in template_from_string

* 1.22.0 (2015-09-13)

 * made Twig_Test_IntegrationTestCase more flexible
 * added an option to force PHP bytecode invalidation when writing a compiled template into the cache
 * fixed the profiler duration for the root node
 * changed template cache names to take into account enabled extensions
 * deprecated Twig_Environment::clearCacheFiles(), Twig_Environment::getCacheFilename(),
   Twig_Environment::writeCacheFile(), and Twig_Environment::getTemplateClassPrefix()
 * added a way to override the filesystem template cache system
 * added a way to get the original template source from Twig_Template

* 1.21.2 (2015-09-09)

 * fixed variable names for the deprecation triggering code
 * fixed escaping strategy detection based on filename
 * added Traversable support for replace, merge, and sort
 * deprecated support for character by character replacement for the "replace" filter

* 1.21.1 (2015-08-26)

 * fixed regression when using the deprecated Twig_Test_* classes

* 1.21.0 (2015-08-24)

 * added deprecation notices for deprecated features
 * added a deprecation "framework" for filters/functions/tests and test fixtures

* 1.20.0 (2015-08-12)

 * forbid access to the Twig environment from templates and internal parts of Twig_Template
 * fixed limited RCEs when in sandbox mode
 * deprecated Twig_Template::getEnvironment()
 * deprecated the _self variable for usage outside of the from and import tags
 * added Twig_BaseNodeVisitor to ease the compatibility of node visitors
   between 1.x and 2.x

* 1.19.0 (2015-07-31)

 * fixed wrong error message when including an undefined template in a child template
 * added support for variadic filters, functions, and tests
 * added support for extra positional arguments in macros
 * added ignore_missing flag to the source function
 * fixed batch filter with zero items
 * deprecated Twig_Environment::clearTemplateCache()
 * fixed sandbox disabling when using the include function

* 1.18.2 (2015-06-06)

 * fixed template/line guessing in exceptions for nested templates
 * optimized the number of inodes and the size of realpath cache when using the cache

* 1.18.1 (2015-04-19)

 * fixed memory leaks in the C extension
 * deprecated Twig_Loader_String
 * fixed the slice filter when used with a SimpleXMLElement object
 * fixed filesystem loader when trying to load non-files (like directories)

* 1.18.0 (2015-01-25)

 * fixed some error messages where the line was wrong (unknown variables or argument names)
 * added a new way to customize the main Module node (via empty nodes)
 * added Twig_Environment::createTemplate() to create a template from a string
 * added a profiler
 * fixed filesystem loader cache when different file paths are used for the same template

* 1.17.0 (2015-01-14)

 * added a 'filename' autoescaping strategy, which dynamically chooses the
   autoescaping strategy for a template based on template file extension.

* 1.16.3 (2014-12-25)

 * fixed regression for dynamic parent templates
 * fixed cache management with statcache
 * fixed a regression in the slice filter

* 1.16.2 (2014-10-17)

 * fixed timezone on dates as strings
 * fixed 2-words test names when a custom node class is not used
 * fixed macros when using an argument named like a PHP super global (like GET or POST)
 * fixed date_modify when working with DateTimeImmutable
 * optimized for loops
 * fixed multi-byte characters handling in the split filter
 * fixed a regression in the in operator
 * fixed a regression in the slice filter

* 1.16.1 (2014-10-10)

 * improved error reporting in a sandboxed template
 * fixed missing error file/line information under certain circumstances
 * fixed wrong error line number in some error messages
 * fixed the in operator to use strict comparisons
 * sped up the slice filter
 * fixed for mb function overload mb_substr acting different
 * fixed the attribute() function when passing a variable for the arguments

* 1.16.0 (2014-07-05)

 * changed url_encode to always encode according to RFC 3986
 * fixed inheritance in a 'use'-hierarchy
 * removed the __toString policy check when the sandbox is disabled
 * fixed recursively calling blocks in templates with inheritance

* 1.15.1 (2014-02-13)

 * fixed the conversion of the special '0000-00-00 00:00' date
 * added an error message when trying to import an undefined block from a trait
 * fixed a C extension crash when accessing defined but uninitialized property.

* 1.15.0 (2013-12-06)

 * made ignoreStrictCheck in Template::getAttribute() works with __call() methods throwing BadMethodCallException
 * added min and max functions
 * added the round filter
 * fixed a bug that prevented the optimizers to be enabled/disabled selectively
 * fixed first and last filters for UTF-8 strings
 * added a source function to include the content of a template without rendering it
 * fixed the C extension sandbox behavior when get or set is prepend to method name

* 1.14.2 (2013-10-30)

 * fixed error filename/line when an error occurs in an included file
 * allowed operators that contain whitespaces to have more than one whitespace
 * allowed tests to be made of 1 or 2 words (like "same as" or "divisible by")

* 1.14.1 (2013-10-15)

 * made it possible to use named operators as variables
 * fixed the possibility to have a variable named 'matches'
 * added support for PHP 5.5 DateTimeInterface

* 1.14.0 (2013-10-03)

 * fixed usage of the html_attr escaping strategy to avoid double-escaping with the html strategy
 * added new operators: ends with, starts with, and matches
 * fixed some compatibility issues with HHVM
 * added a way to add custom escaping strategies
 * fixed the C extension compilation on Windows
 * fixed the batch filter when using a fill argument with an exact match of elements to batch
 * fixed the filesystem loader cache when a template name exists in several namespaces
 * fixed template_from_string when the template includes or extends other ones
 * fixed a crash of the C extension on an edge case

* 1.13.2 (2013-08-03)

 * fixed the error line number for an error occurs in and embedded template
 * fixed crashes of the C extension on some edge cases

* 1.13.1 (2013-06-06)

 * added the possibility to ignore the filesystem constructor argument in Twig_Loader_Filesystem
 * fixed Twig_Loader_Chain::exists() for a loader which implements Twig_ExistsLoaderInterface
 * adjusted backtrace call to reduce memory usage when an error occurs
 * added support for object instances as the second argument of the constant test
 * fixed the include function when used in an assignment

* 1.13.0 (2013-05-10)

 * fixed getting a numeric-like item on a variable ('09' for instance)
 * fixed getting a boolean or float key on an array, so it is consistent with PHP's array access:
   `{{ array[false] }}` behaves the same as `echo $array[false];` (equals `$array[0]`)
 * made the escape filter 20% faster for happy path (escaping string for html with UTF-8)
 * changed ☃ to § in tests
 * enforced usage of named arguments after positional ones

* 1.12.3 (2013-04-08)

 * fixed a security issue in the filesystem loader where it was possible to include a template one
   level above the configured path
 * fixed fatal error that should be an exception when adding a filter/function/test too late
 * added a batch filter
 * added support for encoding an array as query string in the url_encode filter

* 1.12.2 (2013-02-09)

 * fixed the timezone used by the date filter and function when the given date contains a timezone (like 2010-01-28T15:00:00+02:00)
 * fixed globals when getGlobals is called early on
 * added the first and last filter

* 1.12.1 (2013-01-15)

 * added support for object instances as the second argument of the constant function
 * relaxed globals management to avoid a BC break
 * added support for {{ some_string[:2] }}

* 1.12.0 (2013-01-08)

 * added verbatim as an alias for the raw tag to avoid confusion with the raw filter
 * fixed registration of tests and functions as anonymous functions
 * fixed globals management

* 1.12.0-RC1 (2012-12-29)

 * added an include function (does the same as the include tag but in a more flexible way)
 * added the ability to use any PHP callable to define filters, functions, and tests
 * added a syntax error when using a loop variable that is not defined
 * added the ability to set default values for macro arguments
 * added support for named arguments for filters, tests, and functions
 * moved filters/functions/tests syntax errors to the parser
 * added support for extended ternary operator syntaxes

* 1.11.1 (2012-11-11)

 * fixed debug info line numbering (was off by 2)
 * fixed escaping when calling a macro inside another one (regression introduced in 1.9.1)
 * optimized variable access on PHP 5.4
 * fixed a crash of the C extension when an exception was thrown from a macro called without being imported (using _self.XXX)

* 1.11.0 (2012-11-07)

 * fixed macro compilation when a variable name is a PHP reserved keyword
 * changed the date filter behavior to always apply the default timezone, except if false is passed as the timezone
 * fixed bitwise operator precedences
 * added the template_from_string function
 * fixed default timezone usage for the date function
 * optimized the way Twig exceptions are managed (to make them faster)
 * added Twig_ExistsLoaderInterface (implementing this interface in your loader make the chain loader much faster)

* 1.10.3 (2012-10-19)

 * fixed wrong template location in some error messages
 * reverted a BC break introduced in 1.10.2
 * added a split filter

* 1.10.2 (2012-10-15)

 * fixed macro calls on PHP 5.4

* 1.10.1 (2012-10-15)

 * made a speed optimization to macro calls when imported via the "import" tag
 * fixed C extension compilation on Windows
 * fixed a segfault in the C extension when using DateTime objects

* 1.10.0 (2012-09-28)

 * extracted functional tests framework to make it reusable for third-party extensions
 * added namespaced templates support in Twig_Loader_Filesystem
 * added Twig_Loader_Filesystem::prependPath()
 * fixed an error when a token parser pass a closure as a test to the subparse() method

* 1.9.2 (2012-08-25)

 * fixed the in operator for objects that contain circular references
 * fixed the C extension when accessing a public property of an object implementing the \ArrayAccess interface

* 1.9.1 (2012-07-22)

 * optimized macro calls when auto-escaping is on
 * fixed wrong parent class for Twig_Function_Node
 * made Twig_Loader_Chain more explicit about problems

* 1.9.0 (2012-07-13)

 * made the parsing independent of the template loaders
 * fixed exception trace when an error occurs when rendering a child template
 * added escaping strategies for CSS, URL, and HTML attributes
 * fixed nested embed tag calls
 * added the date_modify filter

* 1.8.3 (2012-06-17)

 * fixed paths in the filesystem loader when passing a path that ends with a slash or a backslash
 * fixed escaping when a project defines a function named html or js
 * fixed chmod mode to apply the umask correctly

* 1.8.2 (2012-05-30)

 * added the abs filter
 * fixed a regression when using a number in template attributes
 * fixed compiler when mbstring.func_overload is set to 2
 * fixed DateTimeZone support in date filter

* 1.8.1 (2012-05-17)

 * fixed a regression when dealing with SimpleXMLElement instances in templates
 * fixed "is_safe" value for the "dump" function when "html_errors" is not defined in php.ini
 * switched to use mbstring whenever possible instead of iconv (you might need to update your encoding as mbstring and iconv encoding names sometimes differ)

* 1.8.0 (2012-05-08)

 * enforced interface when adding tests, filters, functions, and node visitors from extensions
 * fixed a side-effect of the date filter where the timezone might be changed
 * simplified usage of the autoescape tag; the only (optional) argument is now the escaping strategy or false (with a BC layer)
 * added a way to dynamically change the auto-escaping strategy according to the template "filename"
 * changed the autoescape option to also accept a supported escaping strategy (for BC, true is equivalent to html)
 * added an embed tag

* 1.7.0 (2012-04-24)

 * fixed a PHP warning when using CIFS
 * fixed template line number in some exceptions
 * added an iterable test
 * added an error when defining two blocks with the same name in a template
 * added the preserves_safety option for filters
 * fixed a PHP notice when trying to access a key on a non-object/array variable
 * enhanced error reporting when the template file is an instance of SplFileInfo
 * added Twig_Environment::mergeGlobals()
 * added compilation checks to avoid misuses of the sandbox tag
 * fixed filesystem loader freshness logic for high traffic websites
 * fixed random function when charset is null

* 1.6.5 (2012-04-11)

 * fixed a regression when a template only extends another one without defining any blocks

* 1.6.4 (2012-04-02)

 * fixed PHP notice in Twig_Error::guessTemplateLine() introduced in 1.6.3
 * fixed performance when compiling large files
 * optimized parent template creation when the template does not use dynamic inheritance

* 1.6.3 (2012-03-22)

 * fixed usage of Z_ADDREF_P for PHP 5.2 in the C extension
 * fixed compilation of numeric values used in templates when using a locale where the decimal separator is not a dot
 * made the strategy used to guess the real template file name and line number in exception messages much faster and more accurate

* 1.6.2 (2012-03-18)

 * fixed sandbox mode when used with inheritance
 * added preserveKeys support for the slice filter
 * fixed the date filter when a DateTime instance is passed with a specific timezone
 * added a trim filter

* 1.6.1 (2012-02-29)

 * fixed Twig C extension
 * removed the creation of Twig_Markup instances when not needed
 * added a way to set the default global timezone for dates
 * fixed the slice filter on strings when the length is not specified
 * fixed the creation of the cache directory in case of a race condition

* 1.6.0 (2012-02-04)

 * fixed raw blocks when used with the whitespace trim option
 * made a speed optimization to macro calls when imported via the "from" tag
 * fixed globals, parsers, visitors, filters, tests, and functions management in Twig_Environment when a new one or new extension is added
 * fixed the attribute function when passing arguments
 * added slice notation support for the [] operator (syntactic sugar for the slice operator)
 * added a slice filter
 * added string support for the reverse filter
 * fixed the empty test and the length filter for Twig_Markup instances
 * added a date function to ease date comparison
 * fixed unary operators precedence
 * added recursive parsing support in the parser
 * added string and integer handling for the random function

* 1.5.1 (2012-01-05)

 * fixed a regression when parsing strings

* 1.5.0 (2012-01-04)

 * added Traversable objects support for the join filter

* 1.5.0-RC2 (2011-12-30)

 * added a way to set the default global date interval format
 * fixed the date filter for DateInterval instances (setTimezone() does not exist for them)
 * refactored Twig_Template::display() to ease its extension
 * added a number_format filter

* 1.5.0-RC1 (2011-12-26)

 * removed the need to quote hash keys
 * allowed hash keys to be any expression
 * added a do tag
 * added a flush tag
 * added support for dynamically named filters and functions
 * added a dump function to help debugging templates
 * added a nl2br filter
 * added a random function
 * added a way to change the default format for the date filter
 * fixed the lexer when an operator ending with a letter ends a line
 * added string interpolation support
 * enhanced exceptions for unknown filters, functions, tests, and tags

* 1.4.0 (2011-12-07)

 * fixed lexer when using big numbers (> PHP_INT_MAX)
 * added missing preserveKeys argument to the reverse filter
 * fixed macros containing filter tag calls

* 1.4.0-RC2 (2011-11-27)

 * removed usage of Reflection in Twig_Template::getAttribute()
 * added a C extension that can optionally replace Twig_Template::getAttribute()
 * added negative timestamp support to the date filter

* 1.4.0-RC1 (2011-11-20)

 * optimized variable access when using PHP 5.4
 * changed the precedence of the .. operator to be more consistent with languages that implements such a feature like Ruby
 * added an Exception to Twig_Loader_Array::isFresh() method when the template does not exist to be consistent with other loaders
 * added Twig_Function_Node to allow more complex functions to have their own Node class
 * added Twig_Filter_Node to allow more complex filters to have their own Node class
 * added Twig_Test_Node to allow more complex tests to have their own Node class
 * added a better error message when a template is empty but contain a BOM
 * fixed "in" operator for empty strings
 * fixed the "defined" test and the "default" filter (now works with more than one call (foo.bar.foo) and for both values of the strict_variables option)
 * changed the way extensions are loaded (addFilter/addFunction/addGlobal/addTest/addNodeVisitor/addTokenParser/addExtension can now be called in any order)
 * added Twig_Environment::display()
 * made the escape filter smarter when the encoding is not supported by PHP
 * added a convert_encoding filter
 * moved all node manipulations outside the compile() Node method
 * made several speed optimizations

* 1.3.0 (2011-10-08)

no changes

* 1.3.0-RC1 (2011-10-04)

 * added an optimization for the parent() function
 * added cache reloading when auto_reload is true and an extension has been modified
 * added the possibility to force the escaping of a string already marked as safe (instance of Twig_Markup)
 * allowed empty templates to be used as traits
 * added traits support for the "parent" function

* 1.2.0 (2011-09-13)

no changes

* 1.2.0-RC1 (2011-09-10)

 * enhanced the exception when a tag remains unclosed
 * added support for empty Countable objects for the "empty" test
 * fixed algorithm that determines if a template using inheritance is valid (no output between block definitions)
 * added better support for encoding problems when escaping a string (available as of PHP 5.4)
 * added a way to ignore a missing template when using the "include" tag ({% include "foo" ignore missing %})
 * added support for an array of templates to the "include" and "extends" tags ({% include ['foo', 'bar'] %})
 * added support for bitwise operators in expressions
 * added the "attribute" function to allow getting dynamic attributes on variables
 * added Twig_Loader_Chain
 * added Twig_Loader_Array::setTemplate()
 * added an optimization for the set tag when used to capture a large chunk of static text
 * changed name regex to match PHP one "[a-zA-Z_\x7f-\xff][a-zA-Z0-9_\x7f-\xff]*" (works for blocks, tags, functions, filters, and macros)
 * removed the possibility to use the "extends" tag from a block
 * added "if" modifier support to "for" loops

* 1.1.2 (2011-07-30)

 * fixed json_encode filter on PHP 5.2
 * fixed regression introduced in 1.1.1 ({{ block(foo|lower) }})
 * fixed inheritance when using conditional parents
 * fixed compilation of templates when the body of a child template is not empty
 * fixed output when a macro throws an exception
 * fixed a parsing problem when a large chunk of text is enclosed in a comment tag
 * added PHPDoc for all Token parsers and Core extension functions

* 1.1.1 (2011-07-17)

 * added a performance optimization in the Optimizer (also helps to lower the number of nested level calls)
 * made some performance improvement for some edge cases

* 1.1.0 (2011-06-28)

 * fixed json_encode filter

* 1.1.0-RC3 (2011-06-24)

 * fixed method case-sensitivity when using the sandbox mode
 * added timezone support for the date filter
 * fixed possible security problems with NUL bytes

* 1.1.0-RC2 (2011-06-16)

 * added an exception when the template passed to "use" is not a string
 * made 'a.b is defined' not throw an exception if a is not defined (in strict mode)
 * added {% line \d+ %} directive

* 1.1.0-RC1 (2011-05-28)

Flush your cache after upgrading.

 * fixed date filter when using a timestamp
 * fixed the defined test for some cases
 * fixed a parsing problem when a large chunk of text is enclosed in a raw tag
 * added support for horizontal reuse of template blocks (see docs for more information)
 * added whitespace control modifier to all tags (see docs for more information)
 * added null as an alias for none (the null test is also an alias for the none test now)
 * made TRUE, FALSE, NONE equivalent to their lowercase counterparts
 * wrapped all compilation and runtime exceptions with Twig_Error_Runtime and added logic to guess the template name and line
 * moved display() method to Twig_Template (generated templates should now use doDisplay() instead)

* 1.0.0 (2011-03-27)

 * fixed output when using mbstring
 * fixed duplicate call of methods when using the sandbox
 * made the charset configurable for the escape filter

* 1.0.0-RC2 (2011-02-21)

 * changed the way {% set %} works when capturing (the content is now marked as safe)
 * added support for macro name in the endmacro tag
 * make Twig_Error compatible with PHP 5.3.0 >
 * fixed an infinite loop on some Windows configurations
 * fixed the "length" filter for numbers
 * fixed Template::getAttribute() as properties in PHP are case sensitive
 * removed coupling between Twig_Node and Twig_Template
 * fixed the ternary operator precedence rule

* 1.0.0-RC1 (2011-01-09)

Backward incompatibilities:

 * the "items" filter, which has been deprecated for quite a long time now, has been removed
 * the "range" filter has been converted to a function: 0|range(10) -> range(0, 10)
 * the "constant" filter has been converted to a function: {{ some_date|date('DATE_W3C'|constant) }} -> {{ some_date|date(constant('DATE_W3C')) }}
 * the "cycle" filter has been converted to a function: {{ ['odd', 'even']|cycle(i) }} -> {{ cycle(['odd', 'even'], i) }}
 * the "for" tag does not support "joined by" anymore
 * the "autoescape" first argument is now "true"/"false" (instead of "on"/"off")
 * the "parent" tag has been replaced by a "parent" function ({{ parent() }} instead of {% parent %})
 * the "display" tag has been replaced by a "block" function ({{ block('title') }} instead of {% display title %})
 * removed the grammar and simple token parser (moved to the Twig Extensions repository)

Changes:

 * added "needs_context" option for filters and functions (the context is then passed as a first argument)
 * added global variables support
 * made macros return their value instead of echoing directly (fixes calling a macro in sandbox mode)
 * added the "from" tag to import macros as functions
 * added support for functions (a function is just syntactic sugar for a getAttribute() call)
 * made macros callable when sandbox mode is enabled
 * added an exception when a macro uses a reserved name
 * the "default" filter now uses the "empty" test instead of just checking for null
 * added the "empty" test

* 0.9.10 (2010-12-16)

Backward incompatibilities:

 * The Escaper extension is enabled by default, which means that all displayed
   variables are now automatically escaped. You can revert to the previous
   behavior by removing the extension via $env->removeExtension('escaper')
   or just set the 'autoescape' option to 'false'.
 * removed the "without loop" attribute for the "for" tag (not needed anymore
   as the Optimizer take care of that for most cases)
 * arrays and hashes have now a different syntax
     * arrays keep the same syntax with square brackets: [1, 2]
     * hashes now use curly braces (["a": "b"] should now be written as {"a": "b"})
     * support for "arrays with keys" and "hashes without keys" is not supported anymore ([1, "foo": "bar"] or {"foo": "bar", 1})
 * the i18n extension is now part of the Twig Extensions repository

Changes:

 * added the merge filter
 * removed 'is_escaper' option for filters (a left over from the previous version) -- you must use 'is_safe' now instead
 * fixed usage of operators as method names (like is, in, and not)
 * changed the order of execution for node visitors
 * fixed default() filter behavior when used with strict_variables set to on
 * fixed filesystem loader compatibility with PHAR files
 * enhanced error messages when an unexpected token is parsed in an expression
 * fixed filename not being added to syntax error messages
 * added the autoescape option to enable/disable autoescaping
 * removed the newline after a comment (mimics PHP behavior)
 * added a syntax error exception when parent block is used on a template that does not extend another one
 * made the Escaper extension enabled by default
 * fixed sandbox extension when used with auto output escaping
 * fixed escaper when wrapping a Twig_Node_Print (the original class must be preserved)
 * added an Optimizer extension (enabled by default; optimizes "for" loops and "raw" filters)
 * added priority to node visitors

* 0.9.9 (2010-11-28)

Backward incompatibilities:
 * the self special variable has been renamed to _self
 * the odd and even filters are now tests:
     {{ foo|odd }} must now be written {{ foo is odd }}
 * the "safe" filter has been renamed to "raw"
 * in Node classes,
        sub-nodes are now accessed via getNode() (instead of property access)
        attributes via getAttribute() (instead of array access)
 * the urlencode filter had been renamed to url_encode
 * the include tag now merges the passed variables with the current context by default
   (the old behavior is still possible by adding the "only" keyword)
 * moved Exceptions to Twig_Error_* (Twig_SyntaxError/Twig_RuntimeError are now Twig_Error_Syntax/Twig_Error_Runtime)
 * removed support for {{ 1 < i < 3 }} (use {{ i > 1 and i < 3 }} instead)
 * the "in" filter has been removed ({{ a|in(b) }} should now be written {{ a in b }})

Changes:
 * added file and line to Twig_Error_Runtime exceptions thrown from Twig_Template
 * changed trans tag to accept any variable for the plural count
 * fixed sandbox mode (__toString() method check was not enforced if called implicitly from complex statements)
 * added the ** (power) operator
 * changed the algorithm used for parsing expressions
 * added the spaceless tag
 * removed trim_blocks option
 * added support for is*() methods for attributes (foo.bar now looks for foo->getBar() or foo->isBar())
 * changed all exceptions to extend Twig_Error
 * fixed unary expressions ({{ not(1 or 0) }})
 * fixed child templates (with an extend tag) that uses one or more imports
 * added support for {{ 1 not in [2, 3] }} (more readable than the current {{ not (1 in [2, 3]) }})
 * escaping has been rewritten
 * the implementation of template inheritance has been rewritten
   (blocks can now be called individually and still work with inheritance)
 * fixed error handling for if tag when a syntax error occurs within a subparse process
 * added a way to implement custom logic for resolving token parsers given a tag name
 * fixed js escaper to be stricter (now uses a whilelist-based js escaper)
 * added the following filers: "constant", "trans", "replace", "json_encode"
 * added a "constant" test
 * fixed objects with __toString() not being autoescaped
 * fixed subscript expressions when calling __call() (methods now keep the case)
 * added "test" feature (accessible via the "is" operator)
 * removed the debug tag (should be done in an extension)
 * fixed trans tag when no vars are used in plural form
 * fixed race condition when writing template cache
 * added the special _charset variable to reference the current charset
 * added the special _context variable to reference the current context
 * renamed self to _self (to avoid conflict)
 * fixed Twig_Template::getAttribute() for protected properties

* 0.9.8 (2010-06-28)

Backward incompatibilities:
 * the trans tag plural count is now attached to the plural tag:
    old: `{% trans count %}...{% plural %}...{% endtrans %}`
    new: `{% trans %}...{% plural count %}...{% endtrans %}`

 * added a way to translate strings coming from a variable ({% trans var %})
 * fixed trans tag when used with the Escaper extension
 * fixed default cache umask
 * removed Twig_Template instances from the debug tag output
 * fixed objects with __isset() defined
 * fixed set tag when used with a capture
 * fixed type hinting for Twig_Environment::addFilter() method

* 0.9.7 (2010-06-12)

Backward incompatibilities:
 * changed 'as' to '=' for the set tag ({% set title as "Title" %} must now be {% set title = "Title" %})
 * removed the sandboxed attribute of the include tag (use the new sandbox tag instead)
 * refactored the Node system (if you have custom nodes, you will have to update them to use the new API)

 * added self as a special variable that refers to the current template (useful for importing macros from the current template)
 * added Twig_Template instance support to the include tag
 * added support for dynamic and conditional inheritance ({% extends some_var %} and {% extends standalone ? "minimum" : "base" %})
 * added a grammar sub-framework to ease the creation of custom tags
 * fixed the for tag for large arrays (some loop variables are now only available for arrays and objects that implement the Countable interface)
 * removed the Twig_Resource::resolveMissingFilter() method
 * fixed the filter tag which did not apply filtering to included files
 * added a bunch of unit tests
 * added a bunch of phpdoc
 * added a sandbox tag in the sandbox extension
 * changed the date filter to support any date format supported by DateTime
 * added strict_variable setting to throw an exception when an invalid variable is used in a template (disabled by default)
 * added the lexer, parser, and compiler as arguments to the Twig_Environment constructor
 * changed the cache option to only accepts an explicit path to a cache directory or false
 * added a way to add token parsers, filters, and visitors without creating an extension
 * added three interfaces: Twig_NodeInterface, Twig_TokenParserInterface, and Twig_FilterInterface
 * changed the generated code to match the new coding standards
 * fixed sandbox mode (__toString() method check was not enforced if called implicitly from a simple statement like {{ article }})
 * added an exception when a child template has a non-empty body (as it is always ignored when rendering)

* 0.9.6 (2010-05-12)

 * fixed variables defined outside a loop and for which the value changes in a for loop
 * fixed the test suite for PHP 5.2 and older versions of PHPUnit
 * added support for __call() in expression resolution
 * fixed node visiting for macros (macros are now visited by visitors as any other node)
 * fixed nested block definitions with a parent call (rarely useful but nonetheless supported now)
 * added the cycle filter
 * fixed the Lexer when mbstring.func_overload is used with an mbstring.internal_encoding different from ASCII
 * added a long-syntax for the set tag ({% set foo %}...{% endset %})
 * unit tests are now powered by PHPUnit
 * added support for gettext via the `i18n` extension
 * fixed twig_capitalize_string_filter() and fixed twig_length_filter() when used with UTF-8 values
 * added a more useful exception if an if tag is not closed properly
 * added support for escaping strategy in the autoescape tag
 * fixed lexer when a template has a big chunk of text between/in a block

* 0.9.5 (2010-01-20)

As for any new release, don't forget to remove all cached templates after
upgrading.

If you have defined custom filters, you MUST upgrade them for this release. To
upgrade, replace "array" with "new Twig_Filter_Function", and replace the
environment constant by the "needs_environment" option:

  // before
  'even'   => array('twig_is_even_filter', false),
  'escape' => array('twig_escape_filter', true),

  // after
  'even'   => new Twig_Filter_Function('twig_is_even_filter'),
  'escape' => new Twig_Filter_Function('twig_escape_filter', array('needs_environment' => true)),

If you have created NodeTransformer classes, you will need to upgrade them to
the new interface (please note that the interface is not yet considered
stable).

 * fixed list nodes that did not extend the Twig_NodeListInterface
 * added the "without loop" option to the for tag (it disables the generation of the loop variable)
 * refactored node transformers to node visitors
 * fixed automatic-escaping for blocks
 * added a way to specify variables to pass to an included template
 * changed the automatic-escaping rules to be more sensible and more configurable in custom filters (the documentation lists all the rules)
 * improved the filter system to allow object methods to be used as filters
 * changed the Array and String loaders to actually make use of the cache mechanism
 * included the default filter function definitions in the extension class files directly (Core, Escaper)
 * added the // operator (like the floor() PHP function)
 * added the .. operator (as a syntactic sugar for the range filter when the step is 1)
 * added the in operator (as a syntactic sugar for the in filter)
 * added the following filters in the Core extension: in, range
 * added support for arrays (same behavior as in PHP, a mix between lists and dictionaries, arrays and hashes)
 * enhanced some error messages to provide better feedback in case of parsing errors

* 0.9.4 (2009-12-02)

If you have custom loaders, you MUST upgrade them for this release: The
Twig_Loader base class has been removed, and the Twig_LoaderInterface has also
been changed (see the source code for more information or the documentation).

 * added support for DateTime instances for the date filter
 * fixed loop.last when the array only has one item
 * made it possible to insert newlines in tag and variable blocks
 * fixed a bug when a literal '\n' were present in a template text
 * fixed bug when the filename of a template contains */
 * refactored loaders

* 0.9.3 (2009-11-11)

This release is NOT backward compatible with the previous releases.

  The loaders do not take the cache and autoReload arguments anymore. Instead,
  the Twig_Environment class has two new options: cache and auto_reload.
  Upgrading your code means changing this kind of code:

      $loader = new Twig_Loader_Filesystem('/path/to/templates', '/path/to/compilation_cache', true);
      $twig = new Twig_Environment($loader);

  to something like this:

      $loader = new Twig_Loader_Filesystem('/path/to/templates');
      $twig = new Twig_Environment($loader, array(
        'cache' => '/path/to/compilation_cache',
        'auto_reload' => true,
      ));

 * deprecated the "items" filter as it is not needed anymore
 * made cache and auto_reload options of Twig_Environment instead of arguments of Twig_Loader
 * optimized template loading speed
 * removed output when an error occurs in a template and render() is used
 * made major speed improvements for loops (up to 300% on even the smallest loops)
 * added properties as part of the sandbox mode
 * added public properties support (obj.item can now be the item property on the obj object)
 * extended set tag to support expression as value ({% set foo as 'foo' ~ 'bar' %} )
 * fixed bug when \ was used in HTML

* 0.9.2 (2009-10-29)

 * made some speed optimizations
 * changed the cache extension to .php
 * added a js escaping strategy
 * added support for short block tag
 * changed the filter tag to allow chained filters
 * made lexer more flexible as you can now change the default delimiters
 * added set tag
 * changed default directory permission when cache dir does not exist (more secure)
 * added macro support
 * changed filters first optional argument to be a Twig_Environment instance instead of a Twig_Template instance
 * made Twig_Autoloader::autoload() a static method
 * avoid writing template file if an error occurs
 * added $ escaping when outputting raw strings
 * enhanced some error messages to ease debugging
 * fixed empty cache files when the template contains an error

* 0.9.1 (2009-10-14)

  * fixed a bug in PHP 5.2.6
  * fixed numbers with one than one decimal
  * added support for method calls with arguments ({{ foo.bar('a', 43) }})
  * made small speed optimizations
  * made minor tweaks to allow better extensibility and flexibility

* 0.9.0 (2009-10-12)

 * Initial release<|MERGE_RESOLUTION|>--- conflicted
+++ resolved
@@ -1,7 +1,6 @@
-<<<<<<< HEAD
 * 2.3.2 (2017-XX-XX)
 
- * n/a
+ * fixed edge case in the method cache for Twig attributes
 
 * 2.3.1 (2017-04-18)
 
@@ -48,10 +47,7 @@
  * improved the performance of the filesystem loader
  * removed features that were deprecated in 1.x
 
-* 1.33.2 (2017-XX-XX)
-=======
 * 1.33.3 (2017-XX-XX)
->>>>>>> ef680be8
 
  * n/a
 
