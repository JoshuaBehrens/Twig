--- conflicted
+++ resolved
@@ -1,4 +1,3 @@
-<<<<<<< HEAD
 # 3.3.4 (2021-XX-XX)
 
  * n/a
@@ -99,10 +98,7 @@
  * bumped minimum PHP version to 7.2
  * removed PSR-0 classes
 
-# 2.14.8 (2021-XX-XX)
-=======
 # 2.14.9 (2021-XX-XX)
->>>>>>> 527c9e05
 
 * n/a
 
@@ -466,1198 +462,4 @@
  * dropped support for PHP 5.x
  * removed the ability to register a global variable after the runtime or the extensions have been initialized
  * improved the performance of the filesystem loader
-<<<<<<< HEAD
- * removed features that were deprecated in 1.x
-
-# 1.44.6 (2021-XX-XX)
-
- * n/a
-
-# 1.44.5 (2021-09-17)
-
- * Improve compatibility with PHP 8.1
- * Explicitly specify the encoding for mb_ord in JS escaper
-
-# 1.44.4 (2021-05-16)
-
- * Revert "Throw a proper exception when a template name is an absolute path (as it has never been supported)"
-
-# 1.44.3 (2021-05-12)
-
- * Fix PHP 8.1 compatibility
- * Throw a proper exception when a template name is an absolute path (as it has never been supported)
-
-# 1.44.2 (2021-01-05)
-
- * Fix "odd" not working for negative numbers
-
-# 1.44.1 (2020-10-27)
-
- * Fix "include(template_from_string())"
-
-# 1.44.0 (2020-10-21)
-
- * Remove implicit dependency on ext/iconv in JS escaper
- * Fix sandbox support when using "include(template_from_string())"
- * Make round brackets optional for one argument tests like "same as" or "divisible by"
- * Add support for ES2015 style object initialisation shortcut { a } is the same as { 'a': a }
- * Fix filter(), map(), and reduce() to throw a RuntimeError instead of a PHP TypeError
- * Drop PHP 7.1 support
-
-# 1.43.1 (2020-08-05)
-
- * Fix sandbox not disabled if syntax error occurs within {% sandbox %} tag
- * Fix a regression when not using a space before an operator
- * Restrict callables to closures in filters
- * Allow trailing commas in argument lists (in calls as well as definitions)
-
-# 1.43.0 (2020-07-05)
-
- * Throw exception in case non-Traversable data is passed to "filter"
- * Fix context optimization on PHP 7.4
- * Fix PHP 8 compatibility
- * Drop PHP 5.5 5.6, and 7.0 support
- * Fix ambiguous syntax parsing
- * In sandbox, the `filter`, `map` and `reduce` filters require Closures in `arrow` parameter
-
-# 1.42.5 (2020-02-11)
-
- * Fix implementation of case-insensitivity for method names
-
-# 1.42.4 (2019-11-11)
-
- * optimized "block('foo') ?? 'bar"
- * added supported for exponential numbers
-
-# 1.42.3 (2019-08-24)
-
- * fixed the "split" filter when the delimiter is "0"
- * fixed the "empty" test on Traversable instances
- * fixed cache when opcache is installed but disabled
- * fixed PHP 7.4 compatibility
- * bumped the minimal PHP version to 5.5
-
-# 1.42.2 (2019-06-18)
-
- * Display partial output (PHP buffer) when an error occurs in debug mode
-
-# 1.42.1 (2019-06-04)
-
- * added support for "Twig\Markup" instances in the "in" test (again)
- * allowed string operators as variables names in assignments
-
-# 1.42.0 (2019-05-31)
-
- * fixed the "filter" filter when the argument is \Traversable but does not implement \Iterator (\SimpleXmlElement for instance)
- * fixed a PHP fatal error when calling a macro imported in a block in a nested block
- * fixed a PHP fatal error when calling a macro imported in the template in another macro
- * fixed wrong error message on "import" and "from"
-
-# 1.41.0 (2019-05-14)
-
- * fixed support for PHP 7.4
- * added "filter", "map", and "reduce" filters (and support for arrow functions)
- * fixed partial output leak when a PHP fatal error occurs
- * optimized context access on PHP 7.4
-
-# 1.40.1 (2019-04-29)
-
-# fixed regression in NodeTraverser
-
-# 1.40.0 (2019-04-28)
-
- * allowed Twig\NodeVisitor\NodeVisitorInterface::leaveNode() to return "null" instead of "false" (same meaning)
- * added the "apply" tag as a replacement for the "filter" tag
- * allowed Twig\Loader\FilesystemLoader::findTemplate() to return "null" instead of "false" (same meaning)
- * added support for "Twig\Markup" instances in the "in" test
- * fixed Lexer when using custom options containing the # char
- * fixed "import" when macros are stored in a template string
-
-# 1.39.1 (2019-04-16)
-
- * fixed EscaperNodeVisitor
-
-# 1.39.0 (2019-04-16)
-
- * added Traversable support for the length filter
- * fixed some wrong location in error messages
- * made exception creation faster
- * made escaping on ternary expressions (?: and ??) more fine-grained
- * added the possibility to give a nice name to string templates (template_from_string function)
- * fixed the "with" behavior to always include the globals (for consistency with the "include" and "embed" tags)
- * fixed "include" with "ignore missing" when an error loading occurs in the included template
- * added support for a new whitespace trimming option ({%~ ~%}, {{~ ~}}, {#~ ~#})
-
-# 1.38.4 (2019-03-23)
-
- * fixed CheckToStringNode implementation (broken when a function/filter is variadic)
-
-# 1.38.3 (2019-03-21)
-
- * fixed the spaceless filter so that it behaves like the spaceless tag
- * fixed BC break on Environment::resolveTemplate()
- * fixed the bundled Autoloader to also load namespaced classes
- * allowed Traversable objects to be used in the "with" tag
- * allowed Traversable objects to be used in the "with" argument of the "include" and "embed" tags
-
-# 1.38.2 (2019-03-12)
-
- * added TemplateWrapper::getTemplateName()
-
-# 1.38.1 (2019-03-12)
-
- * fixed class aliases
-
-# 1.38.0 (2019-03-12)
-
- * fixed sandbox security issue (under some circumstances, calling the
-   __toString() method on an object was possible even if not allowed by the
-   security policy)
- * fixed batch filter clobbers array keys when fill parameter is used
- * added preserveKeys support for the batch filter
- * fixed "embed" support when used from "template_from_string"
- * added the possibility to pass a TemplateWrapper to Twig\Environment::load()
- * improved the performance of the sandbox
- * added a spaceless filter
- * added max value to the "random" function
- * made namespace classes the default classes (PSR-0 ones are aliases now)
- * removed duplicated directory separator in FilesystemLoader
- * added Twig\Loader\ChainLoader::getLoaders()
- * changed internal code to use the namespaced classes as much as possible
-
-# 1.37.1 (2019-01-14)
-
- * fixed regression (key exists check for non ArrayObject objects)
- * fixed logic in TemplateWrapper
-
-# 1.37.0 (2019-01-14)
-
- * fixed ArrayObject access with a null value
- * fixed embedded templates starting with a BOM
- * fixed using a Twig_TemplateWrapper instance as an argument to extends
- * switched generated code to use the PHP short array notation
- * dropped PHP 5.3 support
- * fixed float representation in compiled templates
- * added a second argument to the join filter (last separator configuration)
-
-# 1.36.0 (2018-12-16)
-
- * made sure twig_include returns a string
- * fixed multi-byte UFT-8 in escape('html_attr')
- * added the "deprecated" tag
- * added support for dynamically named tests
- * fixed GlobalsInterface extended class
- * fixed filesystem loader throwing an exception instead of returning false
-
-# 1.35.4 (2018-07-13)
-
- * ensured that syntax errors are triggered with the right line
- * added the Symfony ctype polyfill as a dependency
- * "js" filter now produces valid JSON
-
-# 1.35.3 (2018-03-20)
-
- * fixed block names unicity
- * fixed counting children of SimpleXMLElement objects
- * added missing else clause to avoid infinite loops
- * fixed .. (range operator) in sandbox policy
-
-# 1.35.2 (2018-03-03)
-
- * fixed a regression in the way the profiler is registered in templates
-
-# 1.35.1 (2018-03-02)
-
- * added an exception when using "===" instead of "same as"
- * fixed possible array to string conversion concealing actual error
- * made variable names deterministic in compiled templates
- * fixed length filter when passing an instance of IteratorAggregate
- * fixed Environment::resolveTemplate to accept instances of TemplateWrapper
-
-# 1.35.0 (2017-09-27)
-
- * added Twig_Profiler_Profile::reset()
- * fixed use TokenParser to return an empty Node
- * added RuntimeExtensionInterface
- * added circular reference detection when loading templates
-
-# 1.34.4 (2017-07-04)
-
- * added support for runtime loaders in IntegrationTestCase
- * fixed deprecation when using Twig_Profiler_Dumper_Html
-
-# 1.34.3 (2017-06-07)
-
- * fixed namespaces introduction
-
-# 1.34.2 (2017-06-05)
-
- * fixed namespaces introduction
-
-# 1.34.1 (2017-06-05)
-
- * fixed namespaces introduction
-
-# 1.34.0 (2017-06-05)
-
- * added support for PHPUnit 6 when testing extensions
- * fixed PHP 7.2 compatibility
- * fixed template name generation in Twig_Environment::createTemplate()
- * removed final tag on Twig_TokenParser_Include
- * added namespaced aliases for all (non-deprecated) classes and interfaces
- * dropped HHVM support
- * dropped PHP 5.2 support
-
-# 1.33.2 (2017-04-20)
-
- * fixed edge case in the method cache for Twig attributes
-
-# 1.33.1 (2017-04-18)
-
- * fixed the empty() test
-
-# 1.33.0 (2017-03-22)
-
- * fixed a race condition handling when writing cache files
- * "length" filter now returns string length when applied to an object that does
-   not implement \Countable but provides __toString()
- * "empty" test will now consider the return value of the __toString() method for
-   objects implement __toString() but not \Countable
- * fixed JS escaping for unicode characters with higher code points
-
-# 1.32.0 (2017-02-26)
-
- * fixed deprecation notice in Twig_Util_DeprecationCollector
- * added a PSR-11 compatible runtime loader
- * added `side` argument to `trim` to allow left or right trimming only.
-
-# 1.31.0 (2017-01-11)
-
- * added Twig_NodeCaptureInterface for nodes that capture all output
- * fixed marking the environment as initialized too early
- * fixed C89 compat for the C extension
- * turned fatal error into exception when a previously generated cache is corrupted
- * fixed offline cache warm-ups for embedded templates
-
-# 1.30.0 (2016-12-23)
-
- * added Twig_FactoryRuntimeLoader
- * deprecated function/test/filter/tag overriding
- * deprecated the "disable_c_ext" attribute on Twig_Node_Expression_GetAttr
-
-# 1.29.0 (2016-12-13)
-
- * fixed sandbox being left enabled if an exception is thrown while rendering
- * marked some classes as being final (via @final)
- * made Twig_Error report real source path when possible
- * added support for {{ _self }} to provide an upgrade path from 1.x to 2.0 (replaces {{ _self.templateName }})
- * deprecated silent display of undefined blocks
- * deprecated support for mbstring.func_overload != 0
-
-# 1.28.2 (2016-11-23)
-
- * fixed precedence between getFoo() and isFoo() in Twig_Template::getAttribute()
- * improved a deprecation message
-
-# 1.28.1 (2016-11-18)
-
- * fixed block() function when used with a template argument
-
-# 1.28.0 (2016-11-17)
-
- * added support for the PHP 7 null coalescing operator for the ?? Twig implementation
- * exposed a way to access template data and methods in a portable way
- * changed context access to use the PHP 7 null coalescing operator when available
- * added the "with" tag
- * added support for a custom template on the block() function
- * added "is defined" support for block() and constant()
- * optimized the way attributes are fetched
-
-# 1.27.0 (2016-10-25)
-
- * deprecated Twig_Parser::getEnvironment()
- * deprecated Twig_Parser::addHandler() and Twig_Parser::addNodeVisitor()
- * deprecated Twig_Compiler::addIndentation()
- * fixed regression when registering two extensions having the same class name
- * deprecated Twig_LoaderInterface::getSource() (implement Twig_SourceContextLoaderInterface instead)
- * fixed the filesystem loader with relative paths
- * deprecated Twig_Node::getLine() in favor of Twig_Node::getTemplateLine()
- * deprecated Twig_Template::getSource() in favor of Twig_Template::getSourceContext()
- * deprecated Twig_Node::getFilename() in favor of Twig_Node::getTemplateName()
- * deprecated the "filename" escaping strategy (use "name" instead)
- * added Twig_Source to hold information about the original template
- * deprecated Twig_Error::getTemplateFile() and Twig_Error::setTemplateFile() in favor of Twig_Error::getTemplateName() and Twig_Error::setTemplateName()
- * deprecated Parser::getFilename()
- * fixed template paths when a template name contains a protocol like vfs://
- * improved debugging with Twig_Sandbox_SecurityError exceptions for disallowed methods and properties
-
-# 1.26.1 (2016-10-05)
-
- * removed template source code from generated template classes when debug is disabled
- * fixed default implementation of Twig_Template::getDebugInfo() for better BC
- * fixed regression on static calls for functions/filters/tests
-
-# 1.26.0 (2016-10-02)
-
- * added template cache invalidation based on more environment options
- * added a missing deprecation notice
- * fixed template paths when a template is stored in a PHAR file
- * allowed filters/functions/tests implementation to use a different class than the extension they belong to
- * deprecated Twig_ExtensionInterface::getName()
-
-# 1.25.0 (2016-09-21)
-
- * changed the way we store template source in template classes
- * removed usage of realpath in cache keys
- * fixed Twig cache sharing when used with different versions of PHP
- * removed embed parent workaround for simple use cases
- * deprecated the ability to store non Node instances in Node::$nodes
- * deprecated Twig_Environment::getLexer(), Twig_Environment::getParser(), Twig_Environment::getCompiler()
- * deprecated Twig_Compiler::getFilename()
-
-# 1.24.2 (2016-09-01)
-
- * fixed static callables
- * fixed a potential PHP warning when loading the cache
- * fixed a case where the autoescaping does not work as expected
-
-# 1.24.1 (2016-05-30)
-
- * fixed reserved keywords (forbids true, false, null and none keywords for variables names)
- * fixed support for PHP7 (Throwable support)
- * marked the following methods as being internals on Twig_Environment:
-   getFunctions(), getFilters(), getTests(), getFunction(), getFilter(), getTest(),
-   getTokenParsers(), getTags(), getNodeVisitors(), getUnaryOperators(), getBinaryOperators(),
-   getFunctions(), getFilters(), getGlobals(), initGlobals(), initExtensions(), and initExtension()
-
-# 1.24.0 (2016-01-25)
-
- * adding support for the ?? operator
- * fixed the defined test when used on a constant, a map, or a sequence
- * undeprecated _self (should only be used to get the template name, not the template instance)
- * fixed parsing on PHP7
-
-# 1.23.3 (2016-01-11)
-
- * fixed typo
-
-# 1.23.2 (2015-01-11)
-
- * added versions in deprecated messages
- * made file cache tolerant for trailing (back)slashes on directory configuration
- * deprecated unused Twig_Node_Expression_ExtensionReference class
-
-# 1.23.1 (2015-11-05)
-
- * fixed some exception messages which triggered PHP warnings
- * fixed BC on Twig_Test_NodeTestCase
-
-# 1.23.0 (2015-10-29)
-
- * deprecated the possibility to override an extension by registering another one with the same name
- * deprecated Twig_ExtensionInterface::getGlobals() (added Twig_Extension_GlobalsInterface for BC)
- * deprecated Twig_ExtensionInterface::initRuntime() (added Twig_Extension_InitRuntimeInterface for BC)
- * deprecated Twig_Environment::computeAlternatives()
-
-# 1.22.3 (2015-10-13)
-
- * fixed regression when using null as a cache strategy
- * improved performance when checking template freshness
- * fixed warnings when loaded templates do not exist
- * fixed template class name generation to prevent possible collisions
- * fixed logic for custom escapers to call them even on integers and null values
- * changed template cache names to take into account the Twig C extension
-
-# 1.22.2 (2015-09-22)
-
- * fixed a race condition in template loading
-
-# 1.22.1 (2015-09-15)
-
- * fixed regression in template_from_string
-
-# 1.22.0 (2015-09-13)
-
- * made Twig_Test_IntegrationTestCase more flexible
- * added an option to force PHP bytecode invalidation when writing a compiled template into the cache
- * fixed the profiler duration for the root node
- * changed template cache names to take into account enabled extensions
- * deprecated Twig_Environment::clearCacheFiles(), Twig_Environment::getCacheFilename(),
-   Twig_Environment::writeCacheFile(), and Twig_Environment::getTemplateClassPrefix()
- * added a way to override the filesystem template cache system
- * added a way to get the original template source from Twig_Template
-
-# 1.21.2 (2015-09-09)
-
- * fixed variable names for the deprecation triggering code
- * fixed escaping strategy detection based on filename
- * added Traversable support for replace, merge, and sort
- * deprecated support for character by character replacement for the "replace" filter
-
-# 1.21.1 (2015-08-26)
-
- * fixed regression when using the deprecated Twig_Test_* classes
-
-# 1.21.0 (2015-08-24)
-
- * added deprecation notices for deprecated features
- * added a deprecation "framework" for filters/functions/tests and test fixtures
-
-# 1.20.0 (2015-08-12)
-
- * forbid access to the Twig environment from templates and internal parts of Twig_Template
- * fixed limited RCEs when in sandbox mode
- * deprecated Twig_Template::getEnvironment()
- * deprecated the _self variable for usage outside of the from and import tags
- * added Twig_BaseNodeVisitor to ease the compatibility of node visitors
-   between 1.x and 2.x
-
-# 1.19.0 (2015-07-31)
-
- * fixed wrong error message when including an undefined template in a child template
- * added support for variadic filters, functions, and tests
- * added support for extra positional arguments in macros
- * added ignore_missing flag to the source function
- * fixed batch filter with zero items
- * deprecated Twig_Environment::clearTemplateCache()
- * fixed sandbox disabling when using the include function
-
-# 1.18.2 (2015-06-06)
-
- * fixed template/line guessing in exceptions for nested templates
- * optimized the number of inodes and the size of realpath cache when using the cache
-
-# 1.18.1 (2015-04-19)
-
- * fixed memory leaks in the C extension
- * deprecated Twig_Loader_String
- * fixed the slice filter when used with a SimpleXMLElement object
- * fixed filesystem loader when trying to load non-files (like directories)
-
-# 1.18.0 (2015-01-25)
-
- * fixed some error messages where the line was wrong (unknown variables or argument names)
- * added a new way to customize the main Module node (via empty nodes)
- * added Twig_Environment::createTemplate() to create a template from a string
- * added a profiler
- * fixed filesystem loader cache when different file paths are used for the same template
-
-# 1.17.0 (2015-01-14)
-
- * added a 'filename' autoescaping strategy, which dynamically chooses the
-   autoescaping strategy for a template based on template file extension.
-
-# 1.16.3 (2014-12-25)
-
- * fixed regression for dynamic parent templates
- * fixed cache management with statcache
- * fixed a regression in the slice filter
-
-# 1.16.2 (2014-10-17)
-
- * fixed timezone on dates as strings
- * fixed 2-words test names when a custom node class is not used
- * fixed macros when using an argument named like a PHP super global (like GET or POST)
- * fixed date_modify when working with DateTimeImmutable
- * optimized for loops
- * fixed multi-byte characters handling in the split filter
- * fixed a regression in the in operator
- * fixed a regression in the slice filter
-
-# 1.16.1 (2014-10-10)
-
- * improved error reporting in a sandboxed template
- * fixed missing error file/line information under certain circumstances
- * fixed wrong error line number in some error messages
- * fixed the in operator to use strict comparisons
- * sped up the slice filter
- * fixed for mb function overload mb_substr acting different
- * fixed the attribute() function when passing a variable for the arguments
-
-# 1.16.0 (2014-07-05)
-
- * changed url_encode to always encode according to RFC 3986
- * fixed inheritance in a 'use'-hierarchy
- * removed the __toString policy check when the sandbox is disabled
- * fixed recursively calling blocks in templates with inheritance
-
-# 1.15.1 (2014-02-13)
-
- * fixed the conversion of the special '0000-00-00 00:00' date
- * added an error message when trying to import an undefined block from a trait
- * fixed a C extension crash when accessing defined but uninitialized property.
-
-# 1.15.0 (2013-12-06)
-
- * made ignoreStrictCheck in Template::getAttribute() works with __call() methods throwing BadMethodCallException
- * added min and max functions
- * added the round filter
- * fixed a bug that prevented the optimizers to be enabled/disabled selectively
- * fixed first and last filters for UTF-8 strings
- * added a source function to include the content of a template without rendering it
- * fixed the C extension sandbox behavior when get or set is prepend to method name
-
-# 1.14.2 (2013-10-30)
-
- * fixed error filename/line when an error occurs in an included file
- * allowed operators that contain whitespaces to have more than one whitespace
- * allowed tests to be made of 1 or 2 words (like "same as" or "divisible by")
-
-# 1.14.1 (2013-10-15)
-
- * made it possible to use named operators as variables
- * fixed the possibility to have a variable named 'matches'
- * added support for PHP 5.5 DateTimeInterface
-
-# 1.14.0 (2013-10-03)
-
- * fixed usage of the html_attr escaping strategy to avoid double-escaping with the html strategy
- * added new operators: ends with, starts with, and matches
- * fixed some compatibility issues with HHVM
- * added a way to add custom escaping strategies
- * fixed the C extension compilation on Windows
- * fixed the batch filter when using a fill argument with an exact match of elements to batch
- * fixed the filesystem loader cache when a template name exists in several namespaces
- * fixed template_from_string when the template includes or extends other ones
- * fixed a crash of the C extension on an edge case
-
-# 1.13.2 (2013-08-03)
-
- * fixed the error line number for an error occurs in and embedded template
- * fixed crashes of the C extension on some edge cases
-
-# 1.13.1 (2013-06-06)
-
- * added the possibility to ignore the filesystem constructor argument in Twig_Loader_Filesystem
- * fixed Twig_Loader_Chain::exists() for a loader which implements Twig_ExistsLoaderInterface
- * adjusted backtrace call to reduce memory usage when an error occurs
- * added support for object instances as the second argument of the constant test
- * fixed the include function when used in an assignment
-
-# 1.13.0 (2013-05-10)
-
- * fixed getting a numeric-like item on a variable ('09' for instance)
- * fixed getting a boolean or float key on an array, so it is consistent with PHP's array access:
-   `{{ array[false] }}` behaves the same as `echo $array[false];` (equals `$array[0]`)
- * made the escape filter 20% faster for happy path (escaping string for html with UTF-8)
- * changed ☃ to § in tests
- * enforced usage of named arguments after positional ones
-
-# 1.12.3 (2013-04-08)
-
- * fixed a security issue in the filesystem loader where it was possible to include a template one
-   level above the configured path
- * fixed fatal error that should be an exception when adding a filter/function/test too late
- * added a batch filter
- * added support for encoding an array as query string in the url_encode filter
-
-# 1.12.2 (2013-02-09)
-
- * fixed the timezone used by the date filter and function when the given date contains a timezone (like 2010-01-28T15:00:00+02:00)
- * fixed globals when getGlobals is called early on
- * added the first and last filter
-
-# 1.12.1 (2013-01-15)
-
- * added support for object instances as the second argument of the constant function
- * relaxed globals management to avoid a BC break
- * added support for {{ some_string[:2] }}
-
-# 1.12.0 (2013-01-08)
-
- * added verbatim as an alias for the raw tag to avoid confusion with the raw filter
- * fixed registration of tests and functions as anonymous functions
- * fixed globals management
-
-# 1.12.0-RC1 (2012-12-29)
-
- * added an include function (does the same as the include tag but in a more flexible way)
- * added the ability to use any PHP callable to define filters, functions, and tests
- * added a syntax error when using a loop variable that is not defined
- * added the ability to set default values for macro arguments
- * added support for named arguments for filters, tests, and functions
- * moved filters/functions/tests syntax errors to the parser
- * added support for extended ternary operator syntaxes
-
-# 1.11.1 (2012-11-11)
-
- * fixed debug info line numbering (was off by 2)
- * fixed escaping when calling a macro inside another one (regression introduced in 1.9.1)
- * optimized variable access on PHP 5.4
- * fixed a crash of the C extension when an exception was thrown from a macro called without being imported (using _self.XXX)
-
-# 1.11.0 (2012-11-07)
-
- * fixed macro compilation when a variable name is a PHP reserved keyword
- * changed the date filter behavior to always apply the default timezone, except if false is passed as the timezone
- * fixed bitwise operator precedences
- * added the template_from_string function
- * fixed default timezone usage for the date function
- * optimized the way Twig exceptions are managed (to make them faster)
- * added Twig_ExistsLoaderInterface (implementing this interface in your loader make the chain loader much faster)
-
-# 1.10.3 (2012-10-19)
-
- * fixed wrong template location in some error messages
- * reverted a BC break introduced in 1.10.2
- * added a split filter
-
-# 1.10.2 (2012-10-15)
-
- * fixed macro calls on PHP 5.4
-
-# 1.10.1 (2012-10-15)
-
- * made a speed optimization to macro calls when imported via the "import" tag
- * fixed C extension compilation on Windows
- * fixed a segfault in the C extension when using DateTime objects
-
-# 1.10.0 (2012-09-28)
-
- * extracted functional tests framework to make it reusable for third-party extensions
- * added namespaced templates support in Twig_Loader_Filesystem
- * added Twig_Loader_Filesystem::prependPath()
- * fixed an error when a token parser pass a closure as a test to the subparse() method
-
-# 1.9.2 (2012-08-25)
-
- * fixed the in operator for objects that contain circular references
- * fixed the C extension when accessing a public property of an object implementing the \ArrayAccess interface
-
-# 1.9.1 (2012-07-22)
-
- * optimized macro calls when auto-escaping is on
- * fixed wrong parent class for Twig_Function_Node
- * made Twig_Loader_Chain more explicit about problems
-
-# 1.9.0 (2012-07-13)
-
- * made the parsing independent of the template loaders
- * fixed exception trace when an error occurs when rendering a child template
- * added escaping strategies for CSS, URL, and HTML attributes
- * fixed nested embed tag calls
- * added the date_modify filter
-
-# 1.8.3 (2012-06-17)
-
- * fixed paths in the filesystem loader when passing a path that ends with a slash or a backslash
- * fixed escaping when a project defines a function named html or js
- * fixed chmod mode to apply the umask correctly
-
-# 1.8.2 (2012-05-30)
-
- * added the abs filter
- * fixed a regression when using a number in template attributes
- * fixed compiler when mbstring.func_overload is set to 2
- * fixed DateTimeZone support in date filter
-
-# 1.8.1 (2012-05-17)
-
- * fixed a regression when dealing with SimpleXMLElement instances in templates
- * fixed "is_safe" value for the "dump" function when "html_errors" is not defined in php.ini
- * switched to use mbstring whenever possible instead of iconv (you might need to update your encoding as mbstring and iconv encoding names sometimes differ)
-
-# 1.8.0 (2012-05-08)
-
- * enforced interface when adding tests, filters, functions, and node visitors from extensions
- * fixed a side-effect of the date filter where the timezone might be changed
- * simplified usage of the autoescape tag; the only (optional) argument is now the escaping strategy or false (with a BC layer)
- * added a way to dynamically change the auto-escaping strategy according to the template "filename"
- * changed the autoescape option to also accept a supported escaping strategy (for BC, true is equivalent to html)
- * added an embed tag
-
-# 1.7.0 (2012-04-24)
-
- * fixed a PHP warning when using CIFS
- * fixed template line number in some exceptions
- * added an iterable test
- * added an error when defining two blocks with the same name in a template
- * added the preserves_safety option for filters
- * fixed a PHP notice when trying to access a key on a non-object/array variable
- * enhanced error reporting when the template file is an instance of SplFileInfo
- * added Twig_Environment::mergeGlobals()
- * added compilation checks to avoid misuses of the sandbox tag
- * fixed filesystem loader freshness logic for high traffic websites
- * fixed random function when charset is null
-
-# 1.6.5 (2012-04-11)
-
- * fixed a regression when a template only extends another one without defining any blocks
-
-# 1.6.4 (2012-04-02)
-
- * fixed PHP notice in Twig_Error::guessTemplateLine() introduced in 1.6.3
- * fixed performance when compiling large files
- * optimized parent template creation when the template does not use dynamic inheritance
-
-# 1.6.3 (2012-03-22)
-
- * fixed usage of Z_ADDREF_P for PHP 5.2 in the C extension
- * fixed compilation of numeric values used in templates when using a locale where the decimal separator is not a dot
- * made the strategy used to guess the real template file name and line number in exception messages much faster and more accurate
-
-# 1.6.2 (2012-03-18)
-
- * fixed sandbox mode when used with inheritance
- * added preserveKeys support for the slice filter
- * fixed the date filter when a DateTime instance is passed with a specific timezone
- * added a trim filter
-
-# 1.6.1 (2012-02-29)
-
- * fixed Twig C extension
- * removed the creation of Twig_Markup instances when not needed
- * added a way to set the default global timezone for dates
- * fixed the slice filter on strings when the length is not specified
- * fixed the creation of the cache directory in case of a race condition
-
-# 1.6.0 (2012-02-04)
-
- * fixed raw blocks when used with the whitespace trim option
- * made a speed optimization to macro calls when imported via the "from" tag
- * fixed globals, parsers, visitors, filters, tests, and functions management in Twig_Environment when a new one or new extension is added
- * fixed the attribute function when passing arguments
- * added slice notation support for the [] operator (syntactic sugar for the slice operator)
- * added a slice filter
- * added string support for the reverse filter
- * fixed the empty test and the length filter for Twig_Markup instances
- * added a date function to ease date comparison
- * fixed unary operators precedence
- * added recursive parsing support in the parser
- * added string and integer handling for the random function
-
-# 1.5.1 (2012-01-05)
-
- * fixed a regression when parsing strings
-
-# 1.5.0 (2012-01-04)
-
- * added Traversable objects support for the join filter
-
-# 1.5.0-RC2 (2011-12-30)
-
- * added a way to set the default global date interval format
- * fixed the date filter for DateInterval instances (setTimezone() does not exist for them)
- * refactored Twig_Template::display() to ease its extension
- * added a number_format filter
-
-# 1.5.0-RC1 (2011-12-26)
-
- * removed the need to quote hash keys
- * allowed hash keys to be any expression
- * added a do tag
- * added a flush tag
- * added support for dynamically named filters and functions
- * added a dump function to help debugging templates
- * added a nl2br filter
- * added a random function
- * added a way to change the default format for the date filter
- * fixed the lexer when an operator ending with a letter ends a line
- * added string interpolation support
- * enhanced exceptions for unknown filters, functions, tests, and tags
-
-# 1.4.0 (2011-12-07)
-
- * fixed lexer when using big numbers (> PHP_INT_MAX)
- * added missing preserveKeys argument to the reverse filter
- * fixed macros containing filter tag calls
-
-# 1.4.0-RC2 (2011-11-27)
-
- * removed usage of Reflection in Twig_Template::getAttribute()
- * added a C extension that can optionally replace Twig_Template::getAttribute()
- * added negative timestamp support to the date filter
-
-# 1.4.0-RC1 (2011-11-20)
-
- * optimized variable access when using PHP 5.4
- * changed the precedence of the .. operator to be more consistent with languages that implements such a feature like Ruby
- * added an Exception to Twig_Loader_Array::isFresh() method when the template does not exist to be consistent with other loaders
- * added Twig_Function_Node to allow more complex functions to have their own Node class
- * added Twig_Filter_Node to allow more complex filters to have their own Node class
- * added Twig_Test_Node to allow more complex tests to have their own Node class
- * added a better error message when a template is empty but contain a BOM
- * fixed "in" operator for empty strings
- * fixed the "defined" test and the "default" filter (now works with more than one call (foo.bar.foo) and for both values of the strict_variables option)
- * changed the way extensions are loaded (addFilter/addFunction/addGlobal/addTest/addNodeVisitor/addTokenParser/addExtension can now be called in any order)
- * added Twig_Environment::display()
- * made the escape filter smarter when the encoding is not supported by PHP
- * added a convert_encoding filter
- * moved all node manipulations outside the compile() Node method
- * made several speed optimizations
-
-# 1.3.0 (2011-10-08)
-
-no changes
-
-# 1.3.0-RC1 (2011-10-04)
-
- * added an optimization for the parent() function
- * added cache reloading when auto_reload is true and an extension has been modified
- * added the possibility to force the escaping of a string already marked as safe (instance of Twig_Markup)
- * allowed empty templates to be used as traits
- * added traits support for the "parent" function
-
-# 1.2.0 (2011-09-13)
-
-no changes
-
-# 1.2.0-RC1 (2011-09-10)
-
- * enhanced the exception when a tag remains unclosed
- * added support for empty Countable objects for the "empty" test
- * fixed algorithm that determines if a template using inheritance is valid (no output between block definitions)
- * added better support for encoding problems when escaping a string (available as of PHP 5.4)
- * added a way to ignore a missing template when using the "include" tag ({% include "foo" ignore missing %})
- * added support for an array of templates to the "include" and "extends" tags ({% include ['foo', 'bar'] %})
- * added support for bitwise operators in expressions
- * added the "attribute" function to allow getting dynamic attributes on variables
- * added Twig_Loader_Chain
- * added Twig_Loader_Array::setTemplate()
- * added an optimization for the set tag when used to capture a large chunk of static text
- * changed name regex to match PHP one "[a-zA-Z_\x7f-\xff][a-zA-Z0-9_\x7f-\xff]*" (works for blocks, tags, functions, filters, and macros)
- * removed the possibility to use the "extends" tag from a block
- * added "if" modifier support to "for" loops
-
-# 1.1.2 (2011-07-30)
-
- * fixed json_encode filter on PHP 5.2
- * fixed regression introduced in 1.1.1 ({{ block(foo|lower) }})
- * fixed inheritance when using conditional parents
- * fixed compilation of templates when the body of a child template is not empty
- * fixed output when a macro throws an exception
- * fixed a parsing problem when a large chunk of text is enclosed in a comment tag
- * added PHPDoc for all Token parsers and Core extension functions
-
-# 1.1.1 (2011-07-17)
-
- * added a performance optimization in the Optimizer (also helps to lower the number of nested level calls)
- * made some performance improvement for some edge cases
-
-# 1.1.0 (2011-06-28)
-
- * fixed json_encode filter
-
-# 1.1.0-RC3 (2011-06-24)
-
- * fixed method case-sensitivity when using the sandbox mode
- * added timezone support for the date filter
- * fixed possible security problems with NUL bytes
-
-# 1.1.0-RC2 (2011-06-16)
-
- * added an exception when the template passed to "use" is not a string
- * made 'a.b is defined' not throw an exception if a is not defined (in strict mode)
- * added {% line \d+ %} directive
-
-# 1.1.0-RC1 (2011-05-28)
-
-Flush your cache after upgrading.
-
- * fixed date filter when using a timestamp
- * fixed the defined test for some cases
- * fixed a parsing problem when a large chunk of text is enclosed in a raw tag
- * added support for horizontal reuse of template blocks (see docs for more information)
- * added whitespace control modifier to all tags (see docs for more information)
- * added null as an alias for none (the null test is also an alias for the none test now)
- * made TRUE, FALSE, NONE equivalent to their lowercase counterparts
- * wrapped all compilation and runtime exceptions with Twig_Error_Runtime and added logic to guess the template name and line
- * moved display() method to Twig_Template (generated templates should now use doDisplay() instead)
-
-# 1.0.0 (2011-03-27)
-
- * fixed output when using mbstring
- * fixed duplicate call of methods when using the sandbox
- * made the charset configurable for the escape filter
-
-# 1.0.0-RC2 (2011-02-21)
-
- * changed the way {% set %} works when capturing (the content is now marked as safe)
- * added support for macro name in the endmacro tag
- * make Twig_Error compatible with PHP 5.3.0 >
- * fixed an infinite loop on some Windows configurations
- * fixed the "length" filter for numbers
- * fixed Template::getAttribute() as properties in PHP are case sensitive
- * removed coupling between Twig_Node and Twig_Template
- * fixed the ternary operator precedence rule
-
-# 1.0.0-RC1 (2011-01-09)
-
-Backward incompatibilities:
-
- * the "items" filter, which has been deprecated for quite a long time now, has been removed
- * the "range" filter has been converted to a function: 0|range(10) -> range(0, 10)
- * the "constant" filter has been converted to a function: {{ some_date|date('DATE_W3C'|constant) }} -> {{ some_date|date(constant('DATE_W3C')) }}
- * the "cycle" filter has been converted to a function: {{ ['odd', 'even']|cycle(i) }} -> {{ cycle(['odd', 'even'], i) }}
- * the "for" tag does not support "joined by" anymore
- * the "autoescape" first argument is now "true"/"false" (instead of "on"/"off")
- * the "parent" tag has been replaced by a "parent" function ({{ parent() }} instead of {% parent %})
- * the "display" tag has been replaced by a "block" function ({{ block('title') }} instead of {% display title %})
- * removed the grammar and simple token parser (moved to the Twig Extensions repository)
-
-Changes:
-
- * added "needs_context" option for filters and functions (the context is then passed as a first argument)
- * added global variables support
- * made macros return their value instead of echoing directly (fixes calling a macro in sandbox mode)
- * added the "from" tag to import macros as functions
- * added support for functions (a function is just syntactic sugar for a getAttribute() call)
- * made macros callable when sandbox mode is enabled
- * added an exception when a macro uses a reserved name
- * the "default" filter now uses the "empty" test instead of just checking for null
- * added the "empty" test
-
-# 0.9.10 (2010-12-16)
-
-Backward incompatibilities:
-
- * The Escaper extension is enabled by default, which means that all displayed
-   variables are now automatically escaped. You can revert to the previous
-   behavior by removing the extension via $env->removeExtension('escaper')
-   or just set the 'autoescape' option to 'false'.
- * removed the "without loop" attribute for the "for" tag (not needed anymore
-   as the Optimizer take care of that for most cases)
- * arrays and hashes have now a different syntax
-     * arrays keep the same syntax with square brackets: [1, 2]
-     * hashes now use curly braces (["a": "b"] should now be written as {"a": "b"})
-     * support for "arrays with keys" and "hashes without keys" is not supported anymore ([1, "foo": "bar"] or {"foo": "bar", 1})
- * the i18n extension is now part of the Twig Extensions repository
-
-Changes:
-
- * added the merge filter
- * removed 'is_escaper' option for filters (a left over from the previous version) -- you must use 'is_safe' now instead
- * fixed usage of operators as method names (like is, in, and not)
- * changed the order of execution for node visitors
- * fixed default() filter behavior when used with strict_variables set to on
- * fixed filesystem loader compatibility with PHAR files
- * enhanced error messages when an unexpected token is parsed in an expression
- * fixed filename not being added to syntax error messages
- * added the autoescape option to enable/disable autoescaping
- * removed the newline after a comment (mimics PHP behavior)
- * added a syntax error exception when parent block is used on a template that does not extend another one
- * made the Escaper extension enabled by default
- * fixed sandbox extension when used with auto output escaping
- * fixed escaper when wrapping a Twig_Node_Print (the original class must be preserved)
- * added an Optimizer extension (enabled by default; optimizes "for" loops and "raw" filters)
- * added priority to node visitors
-
-# 0.9.9 (2010-11-28)
-
-Backward incompatibilities:
- * the self special variable has been renamed to _self
- * the odd and even filters are now tests:
-     {{ foo|odd }} must now be written {{ foo is odd }}
- * the "safe" filter has been renamed to "raw"
- * in Node classes,
-        sub-nodes are now accessed via getNode() (instead of property access)
-        attributes via getAttribute() (instead of array access)
- * the urlencode filter had been renamed to url_encode
- * the include tag now merges the passed variables with the current context by default
-   (the old behavior is still possible by adding the "only" keyword)
- * moved Exceptions to Twig_Error_* (Twig_SyntaxError/Twig_RuntimeError are now Twig_Error_Syntax/Twig_Error_Runtime)
- * removed support for {{ 1 < i < 3 }} (use {{ i > 1 and i < 3 }} instead)
- * the "in" filter has been removed ({{ a|in(b) }} should now be written {{ a in b }})
-
-Changes:
- * added file and line to Twig_Error_Runtime exceptions thrown from Twig_Template
- * changed trans tag to accept any variable for the plural count
- * fixed sandbox mode (__toString() method check was not enforced if called implicitly from complex statements)
- * added the ** (power) operator
- * changed the algorithm used for parsing expressions
- * added the spaceless tag
- * removed trim_blocks option
- * added support for is*() methods for attributes (foo.bar now looks for foo->getBar() or foo->isBar())
- * changed all exceptions to extend Twig_Error
- * fixed unary expressions ({{ not(1 or 0) }})
- * fixed child templates (with an extend tag) that uses one or more imports
- * added support for {{ 1 not in [2, 3] }} (more readable than the current {{ not (1 in [2, 3]) }})
- * escaping has been rewritten
- * the implementation of template inheritance has been rewritten
-   (blocks can now be called individually and still work with inheritance)
- * fixed error handling for if tag when a syntax error occurs within a subparse process
- * added a way to implement custom logic for resolving token parsers given a tag name
- * fixed js escaper to be stricter (now uses a whilelist-based js escaper)
- * added the following filers: "constant", "trans", "replace", "json_encode"
- * added a "constant" test
- * fixed objects with __toString() not being autoescaped
- * fixed subscript expressions when calling __call() (methods now keep the case)
- * added "test" feature (accessible via the "is" operator)
- * removed the debug tag (should be done in an extension)
- * fixed trans tag when no vars are used in plural form
- * fixed race condition when writing template cache
- * added the special _charset variable to reference the current charset
- * added the special _context variable to reference the current context
- * renamed self to _self (to avoid conflict)
- * fixed Twig_Template::getAttribute() for protected properties
-
-# 0.9.8 (2010-06-28)
-
-Backward incompatibilities:
- * the trans tag plural count is now attached to the plural tag:
-    old: `{% trans count %}...{% plural %}...{% endtrans %}`
-    new: `{% trans %}...{% plural count %}...{% endtrans %}`
-
- * added a way to translate strings coming from a variable ({% trans var %})
- * fixed trans tag when used with the Escaper extension
- * fixed default cache umask
- * removed Twig_Template instances from the debug tag output
- * fixed objects with __isset() defined
- * fixed set tag when used with a capture
- * fixed type hinting for Twig_Environment::addFilter() method
-
-# 0.9.7 (2010-06-12)
-
-Backward incompatibilities:
- * changed 'as' to '=' for the set tag ({% set title as "Title" %} must now be {% set title = "Title" %})
- * removed the sandboxed attribute of the include tag (use the new sandbox tag instead)
- * refactored the Node system (if you have custom nodes, you will have to update them to use the new API)
-
- * added self as a special variable that refers to the current template (useful for importing macros from the current template)
- * added Twig_Template instance support to the include tag
- * added support for dynamic and conditional inheritance ({% extends some_var %} and {% extends standalone ? "minimum" : "base" %})
- * added a grammar sub-framework to ease the creation of custom tags
- * fixed the for tag for large arrays (some loop variables are now only available for arrays and objects that implement the Countable interface)
- * removed the Twig_Resource::resolveMissingFilter() method
- * fixed the filter tag which did not apply filtering to included files
- * added a bunch of unit tests
- * added a bunch of phpdoc
- * added a sandbox tag in the sandbox extension
- * changed the date filter to support any date format supported by DateTime
- * added strict_variable setting to throw an exception when an invalid variable is used in a template (disabled by default)
- * added the lexer, parser, and compiler as arguments to the Twig_Environment constructor
- * changed the cache option to only accepts an explicit path to a cache directory or false
- * added a way to add token parsers, filters, and visitors without creating an extension
- * added three interfaces: Twig_NodeInterface, Twig_TokenParserInterface, and Twig_FilterInterface
- * changed the generated code to match the new coding standards
- * fixed sandbox mode (__toString() method check was not enforced if called implicitly from a simple statement like {{ article }})
- * added an exception when a child template has a non-empty body (as it is always ignored when rendering)
-
-# 0.9.6 (2010-05-12)
-
- * fixed variables defined outside a loop and for which the value changes in a for loop
- * fixed the test suite for PHP 5.2 and older versions of PHPUnit
- * added support for __call() in expression resolution
- * fixed node visiting for macros (macros are now visited by visitors as any other node)
- * fixed nested block definitions with a parent call (rarely useful but nonetheless supported now)
- * added the cycle filter
- * fixed the Lexer when mbstring.func_overload is used with an mbstring.internal_encoding different from ASCII
- * added a long-syntax for the set tag ({% set foo %}...{% endset %})
- * unit tests are now powered by PHPUnit
- * added support for gettext via the `i18n` extension
- * fixed twig_capitalize_string_filter() and fixed twig_length_filter() when used with UTF-8 values
- * added a more useful exception if an if tag is not closed properly
- * added support for escaping strategy in the autoescape tag
- * fixed lexer when a template has a big chunk of text between/in a block
-
-# 0.9.5 (2010-01-20)
-
-As for any new release, don't forget to remove all cached templates after
-upgrading.
-
-If you have defined custom filters, you MUST upgrade them for this release. To
-upgrade, replace "array" with "new Twig_Filter_Function", and replace the
-environment constant by the "needs_environment" option:
-
-  // before
-  'even'   => array('twig_is_even_filter', false),
-  'escape' => array('twig_escape_filter', true),
-
-  // after
-  'even'   => new Twig_Filter_Function('twig_is_even_filter'),
-  'escape' => new Twig_Filter_Function('twig_escape_filter', array('needs_environment' => true)),
-
-If you have created NodeTransformer classes, you will need to upgrade them to
-the new interface (please note that the interface is not yet considered
-stable).
-
- * fixed list nodes that did not extend the Twig_NodeListInterface
- * added the "without loop" option to the for tag (it disables the generation of the loop variable)
- * refactored node transformers to node visitors
- * fixed automatic-escaping for blocks
- * added a way to specify variables to pass to an included template
- * changed the automatic-escaping rules to be more sensible and more configurable in custom filters (the documentation lists all the rules)
- * improved the filter system to allow object methods to be used as filters
- * changed the Array and String loaders to actually make use of the cache mechanism
- * included the default filter function definitions in the extension class files directly (Core, Escaper)
- * added the // operator (like the floor() PHP function)
- * added the .. operator (as a syntactic sugar for the range filter when the step is 1)
- * added the in operator (as a syntactic sugar for the in filter)
- * added the following filters in the Core extension: in, range
- * added support for arrays (same behavior as in PHP, a mix between lists and dictionaries, arrays and hashes)
- * enhanced some error messages to provide better feedback in case of parsing errors
-
-# 0.9.4 (2009-12-02)
-
-If you have custom loaders, you MUST upgrade them for this release: The
-Twig_Loader base class has been removed, and the Twig_LoaderInterface has also
-been changed (see the source code for more information or the documentation).
-
- * added support for DateTime instances for the date filter
- * fixed loop.last when the array only has one item
- * made it possible to insert newlines in tag and variable blocks
- * fixed a bug when a literal '\n' were present in a template text
- * fixed bug when the filename of a template contains */
- * refactored loaders
-
-# 0.9.3 (2009-11-11)
-
-This release is NOT backward compatible with the previous releases.
-
-  The loaders do not take the cache and autoReload arguments anymore. Instead,
-  the Twig_Environment class has two new options: cache and auto_reload.
-  Upgrading your code means changing this kind of code:
-
-      $loader = new Twig_Loader_Filesystem('/path/to/templates', '/path/to/compilation_cache', true);
-      $twig = new Twig_Environment($loader);
-
-  to something like this:
-
-      $loader = new Twig_Loader_Filesystem('/path/to/templates');
-      $twig = new Twig_Environment($loader, array(
-        'cache' => '/path/to/compilation_cache',
-        'auto_reload' => true,
-      ));
-
- * deprecated the "items" filter as it is not needed anymore
- * made cache and auto_reload options of Twig_Environment instead of arguments of Twig_Loader
- * optimized template loading speed
- * removed output when an error occurs in a template and render() is used
- * made major speed improvements for loops (up to 300% on even the smallest loops)
- * added properties as part of the sandbox mode
- * added public properties support (obj.item can now be the item property on the obj object)
- * extended set tag to support expression as value ({% set foo as 'foo' ~ 'bar' %} )
- * fixed bug when \ was used in HTML
-
-# 0.9.2 (2009-10-29)
-
- * made some speed optimizations
- * changed the cache extension to .php
- * added a js escaping strategy
- * added support for short block tag
- * changed the filter tag to allow chained filters
- * made lexer more flexible as you can now change the default delimiters
- * added set tag
- * changed default directory permission when cache dir does not exist (more secure)
- * added macro support
- * changed filters first optional argument to be a Twig_Environment instance instead of a Twig_Template instance
- * made Twig_Autoloader::autoload() a static method
- * avoid writing template file if an error occurs
- * added $ escaping when outputting raw strings
- * enhanced some error messages to ease debugging
- * fixed empty cache files when the template contains an error
-
-# 0.9.1 (2009-10-14)
-
-  * fixed a bug in PHP 5.2.6
-  * fixed numbers with one than one decimal
-  * added support for method calls with arguments ({{ foo.bar('a', 43) }})
-  * made small speed optimizations
-  * made minor tweaks to allow better extensibility and flexibility
-
-# 0.9.0 (2009-10-12)
-
- * Initial release
-=======
- * removed features that were deprecated in 1.x
->>>>>>> 527c9e05
+ * removed features that were deprecated in 1.x