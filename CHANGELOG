--- conflicted
+++ resolved
@@ -1,7 +1,6 @@
-<<<<<<< HEAD
 * 2.7.2 (2019-XX-XX)
 
- * n/a
+ * added TemplateWrapper::getTemplateName()
 
 * 2.7.1 (2019-03-12)
 
@@ -176,14 +175,11 @@
  * improved the performance of the filesystem loader
  * removed features that were deprecated in 1.x
 
-* 1.38.1 (2019-XX-XX)
-=======
 * 1.38.2 (2019-XX-XX)
 
  * added TemplateWrapper::getTemplateName()
 
 * 1.38.1 (2019-03-12)
->>>>>>> c0d5991c
 
  * fixed class aliases
 
