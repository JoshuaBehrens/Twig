<<<<<<< HEAD
* 2.11.4 (2019-XX-XX)

 * n/a

* 2.11.3 (2019-06-18)

 * display partial output (PHP buffer) when an error occurs in debug mode
 * fixed the filter filter (allow the result to be used several times)
 * fixed macro auto-import when a template contains only macros

* 2.11.2 (2019-06-05)

 * fixed macro auto-import

* 2.11.1 (2019-06-04)

 * added support for "Twig\Markup" instances in the "in" test (again)
 * allowed string operators as variables names in assignments
 * fixed support for macros defined in parent templates

* 2.11.0 (2019-05-31)

 * added the possibility to register classes/interfaces as being safe for the escaper ("EscaperExtension::addSafeClass()")
 * deprecated CoreExtension::setEscaper() and CoreExtension::getEscapers() in favor of the same methods on EscaperExtension
 * macros are now auto-imported in the template they are defined (under the ``_self`` variable)
 * added support for macros on "is defined" tests
 * fixed macros "import" when using the same name in the parent and child templates
 * fixed recursive macros
 * macros imported "globally" in a template are now available in macros without re-importing them
 * fixed the "filter" filter when the argument is \Traversable but does not implement \Iterator (\SimpleXmlElement for instance)
 * fixed a PHP fatal error when calling a macro imported in a block in a nested block
 * fixed a PHP fatal error when calling a macro imported in the template in another macro
 * fixed wrong error message on "import" and "from"

* 2.10.0 (2019-05-14)

 * deprecated "if" conditions on "for" tags
 * added "filter", "map", and "reduce" filters (and support for arrow functions)
 * fixed partial output leak when a PHP fatal error occurs
 * optimized context access on PHP 7.4

* 2.9.0 (2019-04-28)

 * deprecated returning "false" to remove a Node from NodeVisitorInterface::leaveNode()
 * allowed Twig\NodeVisitor\NodeVisitorInterface::leaveNode() to return "null" instead of "false" (same meaning)
 * deprecated the "filter" tag (use the "apply" tag instead)
 * added the "apply" tag as a replacement for the "filter" tag
 * allowed Twig\Loader\FilesystemLoader::findTemplate() to return "null" instead of "false" (same meaning)
 * added support for "Twig\Markup" instances in the "in" test
 * fixed "import" when macros are stored in a template string
 * fixed Lexer when using custom options containing the # char
 * added template line number to twig_get_attribute()

* 2.8.1 (2019-04-16)

 * fixed EscaperNodeVisitor
 * deprecated passing a 3rd, 4th, and 5th arguments to the Sandbox exception classes
 * deprecated Node::setTemplateName() in favor of Node::setSourceContext()

* 2.8.0 (2019-04-16)

 * added Traversable support for the length filter
 * fixed some wrong location in error messages
 * made exception creation faster
 * made escaping on ternary expressions (?: and ??) more fine-grained
 * added the possibility to give a nice name to string templates (template_from_string function)
 * fixed the "with" behavior to always include the globals (for consistency with the "include" and "embed" tags)
 * fixed "include" with "ignore missing" when an error loading occurs in the included template
 * added support for a new whitespace trimming option ({%~ ~%}, {{~ ~}}, {#~ ~#})
 * added the "column" filter

* 2.7.4 (2019-03-23)

 * fixed variadic support
 * fixed CheckToStringNode implementation (broken when a function/filter is variadic)

* 2.7.3 (2019-03-21)

 * fixed the spaceless filter so that it behaves like the spaceless tag
 * fixed BC break on Environment::resolveTemplate()
 * allowed Traversable objects to be used in the "with" tag
 * allowed Traversable objects to be used in the "with" tag
 * allowed Traversable objects to be used in the "with" argument of the "include" and "embed" tags

* 2.7.2 (2019-03-12)

 * added TemplateWrapper::getTemplateName()

* 2.7.1 (2019-03-12)

 * fixed class aliases

* 2.7.0 (2019-03-12)

 * fixed sandbox security issue (under some circumstances, calling the
   __toString() method on an object was possible even if not allowed by the
   security policy)
 * fixed batch filter clobbers array keys when fill parameter is used
 * added preserveKeys support for the batch filter
 * fixed "embed" support when used from "template_from_string"
 * deprecated passing a Twig\Template to Twig\Environment::load()/Twig\Environment::resolveTemplate()
 * added the possibility to pass a TemplateWrapper to Twig\Environment::load()
 * marked Twig\Environment::getTemplateClass() as internal (implementation detail)
 * improved the performance of the sandbox
 * deprecated the spaceless tag
 * added a spaceless filter
 * added max value to the "random" function
 * deprecated Twig\Extension\InitRuntimeInterface
 * deprecated Twig\Loader\ExistsLoaderInterface
 * deprecated PSR-0 classes in favor of namespaced ones
 * made namespace classes the default classes (PSR-0 ones are aliases now)
 * added Twig\Loader\ChainLoader::getLoaders()
 * removed duplicated directory separator in FilesystemLoader
 * deprecated the "base_template_class" option on Twig\Environment
 * deprecated the Twig\Environment::getBaseTemplateClass() and
   Twig\Environment::setBaseTemplateClass() methods
 * changed internal code to use the namespaced classes as much as possible
 * deprecated Twig_Parser::isReservedMacroName()

* 2.6.2 (2019-01-14)

 * fixed regression (key exists check for non ArrayObject objects)

* 2.6.1 (2019-01-14)

 * fixed ArrayObject access with a null value
 * fixed embedded templates starting with a BOM
 * fixed using a Twig_TemplateWrapper instance as an argument to extends
 * fixed error location when calling an undefined block
 * deprecated passing a string as a source on Twig_Error
 * switched generated code to use the PHP short array notation
 * fixed float representation in compiled templates
 * added a second argument to the join filter (last separator configuration)

* 2.6.0 (2018-12-16)

 * made sure twig_include returns a string
 * fixed multi-byte UFT-8 in escape('html_attr')
 * added the "deprecated" tag
 * added support for dynamically named tests
 * fixed GlobalsInterface extended class
 * fixed filesystem loader throwing an exception instead of returning false

* 2.5.0 (2018-07-13)

 * deprecated using the spaceless tag at the root level of a child template (noop anyway)
 * deprecated the possibility to define a block in a non-capturing block in a child template
 * added the Symfony ctype polyfill as a dependency
 * fixed reporting the proper location for errors compiled in templates
 * fixed the error handling for the optimized extension-based function calls
 * ensured that syntax errors are triggered with the right line
 * "js" filter now produces valid JSON

* 2.4.8 (2018-04-02)

 * fixed a regression when using the "default" filter or the "defined" test on non-existing arrays

* 2.4.7 (2018-03-20)

 * optimized runtime performance
 * optimized parser performance by inlining the constant values
 * fixed block names unicity
 * fixed counting children of SimpleXMLElement objects
 * added missing else clause to avoid infinite loops
 * fixed .. (range operator) in sandbox policy

* 2.4.6 (2018-03-03)

 * fixed a regression in the way the profiler is registered in templates

* 2.4.5 (2018-03-02)

 * optimized the performance of calling an extension method at runtime
 * optimized the performance of the dot operator for array and method calls
 * added an exception when using "===" instead of "same as"
 * fixed possible array to string conversion concealing actual error
 * made variable names deterministic in compiled templates
 * fixed length filter when passing an instance of IteratorAggregate
 * fixed Environment::resolveTemplate to accept instances of TemplateWrapper

* 2.4.4 (2017-09-27)

 * added Twig_Profiler_Profile::reset()
 * fixed use TokenParser to return an empty Node
 * added RuntimeExtensionInterface
 * added circular reference detection when loading templates
 * added support for runtime loaders in IntegrationTestCase
 * fixed deprecation when using Twig_Profiler_Dumper_Html
 * removed @final from Twig_Profiler_Dumper_Text

* 2.4.3 (2017-06-07)

 * fixed namespaces introduction

* 2.4.2 (2017-06-05)

 * fixed namespaces introduction

* 2.4.1 (2017-06-05)

 * fixed namespaces introduction

* 2.4.0 (2017-06-05)

 * added support for PHPUnit 6 when testing extensions
 * fixed PHP 7.2 compatibility
 * fixed template name generation in Twig_Environment::createTemplate()
 * removed final tag on Twig_TokenParser_Include
 * dropped HHVM support
 * added namespaced aliases for all (non-deprecated) classes and interfaces
 * marked Twig_Filter, Twig_Function, Twig_Test, Twig_Node_Module and Twig_Profiler_Profile as final via the @final annotation

* 2.3.2 (2017-04-20)

 * fixed edge case in the method cache for Twig attributes

* 2.3.1 (2017-04-18)

 * fixed the empty() test

* 2.3.0 (2017-03-22)

 * fixed a race condition handling when writing cache files
 * "length" filter now returns string length when applied to an object that does
   not implement \Countable but provides __toString()
 * "empty" test will now consider the return value of the __toString() method for
   objects implement __toString() but not \Countable
 * fixed JS escaping for unicode characters with higher code points
 * added error message when calling `parent()` in a block that doesn't exist in the parent template

* 2.2.0 (2017-02-26)

 * added a PSR-11 compatible runtime loader
 * added `side` argument to `trim` to allow left or right trimming only.

* 2.1.0 (2017-01-11)

 * fixed twig_get_attribute()
 * added Twig_NodeCaptureInterface for nodes that capture all output

* 2.0.0 (2017-01-05)

 * removed the C extension
 * moved Twig_Environment::getAttribute() to twig_get_attribute()
 * removed Twig_Environment::getLexer(), Twig_Environment::getParser(), Twig_Environment::getCompiler()
 * removed Twig_Compiler::getFilename()
 * added hasser support in Twig_Template::getAttribute()
 * sped up the json_encode filter
 * removed reserved macro names; all names can be used as macro
 * removed Twig_Template::getEnvironment()
 * changed _self variable to return the current template name
 * made the loader a required argument of Twig_Environment constructor
 * removed Twig_Environment::clearTemplateCache()
 * removed Twig_Autoloader (use Composer instead)
 * removed `true` as an equivalent to `html` for the auto-escaping strategy
 * removed pre-1.8 autoescape tag syntax
 * dropped support for PHP 5.x
 * removed the ability to register a global variable after the runtime or the extensions have been initialized
 * improved the performance of the filesystem loader
 * removed features that were deprecated in 1.x

* 1.42.2 (2019-XX-XX)
=======
* 1.42.3 (2019-XX-XX)

 * n/a

* 1.42.2 (2019-06-18)
>>>>>>> 40f703ab

 * Display partial output (PHP buffer) when an error occurs in debug mode

* 1.42.1 (2019-06-04)

 * added support for "Twig\Markup" instances in the "in" test (again)
 * allowed string operators as variables names in assignments

* 1.42.0 (2019-05-31)

 * fixed the "filter" filter when the argument is \Traversable but does not implement \Iterator (\SimpleXmlElement for instance)
 * fixed a PHP fatal error when calling a macro imported in a block in a nested block
 * fixed a PHP fatal error when calling a macro imported in the template in another macro
 * fixed wrong error message on "import" and "from"

* 1.41.0 (2019-05-14)

 * fixed support for PHP 7.4
 * added "filter", "map", and "reduce" filters (and support for arrow functions)
 * fixed partial output leak when a PHP fatal error occurs
 * optimized context access on PHP 7.4

* 1.40.1 (2019-04-29)

* fixed regression in NodeTraverser

* 1.40.0 (2019-04-28)

 * allowed Twig\NodeVisitor\NodeVisitorInterface::leaveNode() to return "null" instead of "false" (same meaning)
 * added the "apply" tag as a replacement for the "filter" tag
 * allowed Twig\Loader\FilesystemLoader::findTemplate() to return "null" instead of "false" (same meaning)
 * added support for "Twig\Markup" instances in the "in" test
 * fixed Lexer when using custom options containing the # char
 * fixed "import" when macros are stored in a template string

* 1.39.1 (2019-04-16)

 * fixed EscaperNodeVisitor

* 1.39.0 (2019-04-16)

 * added Traversable support for the length filter
 * fixed some wrong location in error messages
 * made exception creation faster
 * made escaping on ternary expressions (?: and ??) more fine-grained
 * added the possibility to give a nice name to string templates (template_from_string function)
 * fixed the "with" behavior to always include the globals (for consistency with the "include" and "embed" tags)
 * fixed "include" with "ignore missing" when an error loading occurs in the included template
 * added support for a new whitespace trimming option ({%~ ~%}, {{~ ~}}, {#~ ~#})

* 1.38.4 (2019-03-23)

 * fixed CheckToStringNode implementation (broken when a function/filter is variadic)

* 1.38.3 (2019-03-21)

 * fixed the spaceless filter so that it behaves like the spaceless tag
 * fixed BC break on Environment::resolveTemplate()
 * fixed the bundled Autoloader to also load namespaced classes
 * allowed Traversable objects to be used in the "with" tag
 * allowed Traversable objects to be used in the "with" argument of the "include" and "embed" tags

* 1.38.2 (2019-03-12)

 * added TemplateWrapper::getTemplateName()

* 1.38.1 (2019-03-12)

 * fixed class aliases

* 1.38.0 (2019-03-12)

 * fixed sandbox security issue (under some circumstances, calling the
   __toString() method on an object was possible even if not allowed by the
   security policy)
 * fixed batch filter clobbers array keys when fill parameter is used
 * added preserveKeys support for the batch filter
 * fixed "embed" support when used from "template_from_string"
 * added the possibility to pass a TemplateWrapper to Twig\Environment::load()
 * improved the performance of the sandbox
 * added a spaceless filter
 * added max value to the "random" function
 * made namespace classes the default classes (PSR-0 ones are aliases now)
 * removed duplicated directory separator in FilesystemLoader
 * added Twig\Loader\ChainLoader::getLoaders()
 * changed internal code to use the namespaced classes as much as possible

* 1.37.1 (2019-01-14)

 * fixed regression (key exists check for non ArrayObject objects)
 * fixed logic in TemplateWrapper

* 1.37.0 (2019-01-14)

 * fixed ArrayObject access with a null value
 * fixed embedded templates starting with a BOM
 * fixed using a Twig_TemplateWrapper instance as an argument to extends
 * switched generated code to use the PHP short array notation
 * dropped PHP 5.3 support
 * fixed float representation in compiled templates
 * added a second argument to the join filter (last separator configuration)

* 1.36.0 (2018-12-16)

 * made sure twig_include returns a string
 * fixed multi-byte UFT-8 in escape('html_attr')
 * added the "deprecated" tag
 * added support for dynamically named tests
 * fixed GlobalsInterface extended class
 * fixed filesystem loader throwing an exception instead of returning false

* 1.35.4 (2018-07-13)

 * ensured that syntax errors are triggered with the right line
 * added the Symfony ctype polyfill as a dependency
 * "js" filter now produces valid JSON

* 1.35.3 (2018-03-20)

 * fixed block names unicity
 * fixed counting children of SimpleXMLElement objects
 * added missing else clause to avoid infinite loops
 * fixed .. (range operator) in sandbox policy

* 1.35.2 (2018-03-03)

 * fixed a regression in the way the profiler is registered in templates

* 1.35.1 (2018-03-02)

 * added an exception when using "===" instead of "same as"
 * fixed possible array to string conversion concealing actual error
 * made variable names deterministic in compiled templates
 * fixed length filter when passing an instance of IteratorAggregate
 * fixed Environment::resolveTemplate to accept instances of TemplateWrapper

* 1.35.0 (2017-09-27)

 * added Twig_Profiler_Profile::reset()
 * fixed use TokenParser to return an empty Node
 * added RuntimeExtensionInterface
 * added circular reference detection when loading templates

* 1.34.4 (2017-07-04)

 * added support for runtime loaders in IntegrationTestCase
 * fixed deprecation when using Twig_Profiler_Dumper_Html

* 1.34.3 (2017-06-07)

 * fixed namespaces introduction

* 1.34.2 (2017-06-05)

 * fixed namespaces introduction

* 1.34.1 (2017-06-05)

 * fixed namespaces introduction

* 1.34.0 (2017-06-05)

 * added support for PHPUnit 6 when testing extensions
 * fixed PHP 7.2 compatibility
 * fixed template name generation in Twig_Environment::createTemplate()
 * removed final tag on Twig_TokenParser_Include
 * added namespaced aliases for all (non-deprecated) classes and interfaces
 * dropped HHVM support
 * dropped PHP 5.2 support

* 1.33.2 (2017-04-20)

 * fixed edge case in the method cache for Twig attributes

* 1.33.1 (2017-04-18)

 * fixed the empty() test

* 1.33.0 (2017-03-22)

 * fixed a race condition handling when writing cache files
 * "length" filter now returns string length when applied to an object that does
   not implement \Countable but provides __toString()
 * "empty" test will now consider the return value of the __toString() method for
   objects implement __toString() but not \Countable
 * fixed JS escaping for unicode characters with higher code points

* 1.32.0 (2017-02-26)

 * fixed deprecation notice in Twig_Util_DeprecationCollector
 * added a PSR-11 compatible runtime loader
 * added `side` argument to `trim` to allow left or right trimming only.

* 1.31.0 (2017-01-11)

 * added Twig_NodeCaptureInterface for nodes that capture all output
 * fixed marking the environment as initialized too early
 * fixed C89 compat for the C extension
 * turned fatal error into exception when a previously generated cache is corrupted
 * fixed offline cache warm-ups for embedded templates

* 1.30.0 (2016-12-23)

 * added Twig_FactoryRuntimeLoader
 * deprecated function/test/filter/tag overriding
 * deprecated the "disable_c_ext" attribute on Twig_Node_Expression_GetAttr

* 1.29.0 (2016-12-13)

 * fixed sandbox being left enabled if an exception is thrown while rendering
 * marked some classes as being final (via @final)
 * made Twig_Error report real source path when possible
 * added support for {{ _self }} to provide an upgrade path from 1.x to 2.0 (replaces {{ _self.templateName }})
 * deprecated silent display of undefined blocks
 * deprecated support for mbstring.func_overload != 0

* 1.28.2 (2016-11-23)

 * fixed precedence between getFoo() and isFoo() in Twig_Template::getAttribute()
 * improved a deprecation message

* 1.28.1 (2016-11-18)

 * fixed block() function when used with a template argument

* 1.28.0 (2016-11-17)

 * added support for the PHP 7 null coalescing operator for the ?? Twig implementation
 * exposed a way to access template data and methods in a portable way
 * changed context access to use the PHP 7 null coalescing operator when available
 * added the "with" tag
 * added support for a custom template on the block() function
 * added "is defined" support for block() and constant()
 * optimized the way attributes are fetched

* 1.27.0 (2016-10-25)

 * deprecated Twig_Parser::getEnvironment()
 * deprecated Twig_Parser::addHandler() and Twig_Parser::addNodeVisitor()
 * deprecated Twig_Compiler::addIndentation()
 * fixed regression when registering two extensions having the same class name
 * deprecated Twig_LoaderInterface::getSource() (implement Twig_SourceContextLoaderInterface instead)
 * fixed the filesystem loader with relative paths
 * deprecated Twig_Node::getLine() in favor of Twig_Node::getTemplateLine()
 * deprecated Twig_Template::getSource() in favor of Twig_Template::getSourceContext()
 * deprecated Twig_Node::getFilename() in favor of Twig_Node::getTemplateName()
 * deprecated the "filename" escaping strategy (use "name" instead)
 * added Twig_Source to hold information about the original template
 * deprecated Twig_Error::getTemplateFile() and Twig_Error::setTemplateFile() in favor of Twig_Error::getTemplateName() and Twig_Error::setTemplateName()
 * deprecated Parser::getFilename()
 * fixed template paths when a template name contains a protocol like vfs://
 * improved debugging with Twig_Sandbox_SecurityError exceptions for disallowed methods and properties

* 1.26.1 (2016-10-05)

 * removed template source code from generated template classes when debug is disabled
 * fixed default implementation of Twig_Template::getDebugInfo() for better BC
 * fixed regression on static calls for functions/filters/tests

* 1.26.0 (2016-10-02)

 * added template cache invalidation based on more environment options
 * added a missing deprecation notice
 * fixed template paths when a template is stored in a PHAR file
 * allowed filters/functions/tests implementation to use a different class than the extension they belong to
 * deprecated Twig_ExtensionInterface::getName()

* 1.25.0 (2016-09-21)

 * changed the way we store template source in template classes
 * removed usage of realpath in cache keys
 * fixed Twig cache sharing when used with different versions of PHP
 * removed embed parent workaround for simple use cases
 * deprecated the ability to store non Node instances in Node::$nodes
 * deprecated Twig_Environment::getLexer(), Twig_Environment::getParser(), Twig_Environment::getCompiler()
 * deprecated Twig_Compiler::getFilename()

* 1.24.2 (2016-09-01)

 * fixed static callables
 * fixed a potential PHP warning when loading the cache
 * fixed a case where the autoescaping does not work as expected

* 1.24.1 (2016-05-30)

 * fixed reserved keywords (forbids true, false, null and none keywords for variables names)
 * fixed support for PHP7 (Throwable support)
 * marked the following methods as being internals on Twig_Environment:
   getFunctions(), getFilters(), getTests(), getFunction(), getFilter(), getTest(),
   getTokenParsers(), getTags(), getNodeVisitors(), getUnaryOperators(), getBinaryOperators(),
   getFunctions(), getFilters(), getGlobals(), initGlobals(), initExtensions(), and initExtension()

* 1.24.0 (2016-01-25)

 * adding support for the ?? operator
 * fixed the defined test when used on a constant, a map, or a sequence
 * undeprecated _self (should only be used to get the template name, not the template instance)
 * fixed parsing on PHP7

* 1.23.3 (2016-01-11)

 * fixed typo

* 1.23.2 (2015-01-11)

 * added versions in deprecated messages
 * made file cache tolerant for trailing (back)slashes on directory configuration
 * deprecated unused Twig_Node_Expression_ExtensionReference class

* 1.23.1 (2015-11-05)

 * fixed some exception messages which triggered PHP warnings
 * fixed BC on Twig_Test_NodeTestCase

* 1.23.0 (2015-10-29)

 * deprecated the possibility to override an extension by registering another one with the same name
 * deprecated Twig_ExtensionInterface::getGlobals() (added Twig_Extension_GlobalsInterface for BC)
 * deprecated Twig_ExtensionInterface::initRuntime() (added Twig_Extension_InitRuntimeInterface for BC)
 * deprecated Twig_Environment::computeAlternatives()

* 1.22.3 (2015-10-13)

 * fixed regression when using null as a cache strategy
 * improved performance when checking template freshness
 * fixed warnings when loaded templates do not exist
 * fixed template class name generation to prevent possible collisions
 * fixed logic for custom escapers to call them even on integers and null values
 * changed template cache names to take into account the Twig C extension

* 1.22.2 (2015-09-22)

 * fixed a race condition in template loading

* 1.22.1 (2015-09-15)

 * fixed regression in template_from_string

* 1.22.0 (2015-09-13)

 * made Twig_Test_IntegrationTestCase more flexible
 * added an option to force PHP bytecode invalidation when writing a compiled template into the cache
 * fixed the profiler duration for the root node
 * changed template cache names to take into account enabled extensions
 * deprecated Twig_Environment::clearCacheFiles(), Twig_Environment::getCacheFilename(),
   Twig_Environment::writeCacheFile(), and Twig_Environment::getTemplateClassPrefix()
 * added a way to override the filesystem template cache system
 * added a way to get the original template source from Twig_Template

* 1.21.2 (2015-09-09)

 * fixed variable names for the deprecation triggering code
 * fixed escaping strategy detection based on filename
 * added Traversable support for replace, merge, and sort
 * deprecated support for character by character replacement for the "replace" filter

* 1.21.1 (2015-08-26)

 * fixed regression when using the deprecated Twig_Test_* classes

* 1.21.0 (2015-08-24)

 * added deprecation notices for deprecated features
 * added a deprecation "framework" for filters/functions/tests and test fixtures

* 1.20.0 (2015-08-12)

 * forbid access to the Twig environment from templates and internal parts of Twig_Template
 * fixed limited RCEs when in sandbox mode
 * deprecated Twig_Template::getEnvironment()
 * deprecated the _self variable for usage outside of the from and import tags
 * added Twig_BaseNodeVisitor to ease the compatibility of node visitors
   between 1.x and 2.x

* 1.19.0 (2015-07-31)

 * fixed wrong error message when including an undefined template in a child template
 * added support for variadic filters, functions, and tests
 * added support for extra positional arguments in macros
 * added ignore_missing flag to the source function
 * fixed batch filter with zero items
 * deprecated Twig_Environment::clearTemplateCache()
 * fixed sandbox disabling when using the include function

* 1.18.2 (2015-06-06)

 * fixed template/line guessing in exceptions for nested templates
 * optimized the number of inodes and the size of realpath cache when using the cache

* 1.18.1 (2015-04-19)

 * fixed memory leaks in the C extension
 * deprecated Twig_Loader_String
 * fixed the slice filter when used with a SimpleXMLElement object
 * fixed filesystem loader when trying to load non-files (like directories)

* 1.18.0 (2015-01-25)

 * fixed some error messages where the line was wrong (unknown variables or argument names)
 * added a new way to customize the main Module node (via empty nodes)
 * added Twig_Environment::createTemplate() to create a template from a string
 * added a profiler
 * fixed filesystem loader cache when different file paths are used for the same template

* 1.17.0 (2015-01-14)

 * added a 'filename' autoescaping strategy, which dynamically chooses the
   autoescaping strategy for a template based on template file extension.

* 1.16.3 (2014-12-25)

 * fixed regression for dynamic parent templates
 * fixed cache management with statcache
 * fixed a regression in the slice filter

* 1.16.2 (2014-10-17)

 * fixed timezone on dates as strings
 * fixed 2-words test names when a custom node class is not used
 * fixed macros when using an argument named like a PHP super global (like GET or POST)
 * fixed date_modify when working with DateTimeImmutable
 * optimized for loops
 * fixed multi-byte characters handling in the split filter
 * fixed a regression in the in operator
 * fixed a regression in the slice filter

* 1.16.1 (2014-10-10)

 * improved error reporting in a sandboxed template
 * fixed missing error file/line information under certain circumstances
 * fixed wrong error line number in some error messages
 * fixed the in operator to use strict comparisons
 * sped up the slice filter
 * fixed for mb function overload mb_substr acting different
 * fixed the attribute() function when passing a variable for the arguments

* 1.16.0 (2014-07-05)

 * changed url_encode to always encode according to RFC 3986
 * fixed inheritance in a 'use'-hierarchy
 * removed the __toString policy check when the sandbox is disabled
 * fixed recursively calling blocks in templates with inheritance

* 1.15.1 (2014-02-13)

 * fixed the conversion of the special '0000-00-00 00:00' date
 * added an error message when trying to import an undefined block from a trait
 * fixed a C extension crash when accessing defined but uninitialized property.

* 1.15.0 (2013-12-06)

 * made ignoreStrictCheck in Template::getAttribute() works with __call() methods throwing BadMethodCallException
 * added min and max functions
 * added the round filter
 * fixed a bug that prevented the optimizers to be enabled/disabled selectively
 * fixed first and last filters for UTF-8 strings
 * added a source function to include the content of a template without rendering it
 * fixed the C extension sandbox behavior when get or set is prepend to method name

* 1.14.2 (2013-10-30)

 * fixed error filename/line when an error occurs in an included file
 * allowed operators that contain whitespaces to have more than one whitespace
 * allowed tests to be made of 1 or 2 words (like "same as" or "divisible by")

* 1.14.1 (2013-10-15)

 * made it possible to use named operators as variables
 * fixed the possibility to have a variable named 'matches'
 * added support for PHP 5.5 DateTimeInterface

* 1.14.0 (2013-10-03)

 * fixed usage of the html_attr escaping strategy to avoid double-escaping with the html strategy
 * added new operators: ends with, starts with, and matches
 * fixed some compatibility issues with HHVM
 * added a way to add custom escaping strategies
 * fixed the C extension compilation on Windows
 * fixed the batch filter when using a fill argument with an exact match of elements to batch
 * fixed the filesystem loader cache when a template name exists in several namespaces
 * fixed template_from_string when the template includes or extends other ones
 * fixed a crash of the C extension on an edge case

* 1.13.2 (2013-08-03)

 * fixed the error line number for an error occurs in and embedded template
 * fixed crashes of the C extension on some edge cases

* 1.13.1 (2013-06-06)

 * added the possibility to ignore the filesystem constructor argument in Twig_Loader_Filesystem
 * fixed Twig_Loader_Chain::exists() for a loader which implements Twig_ExistsLoaderInterface
 * adjusted backtrace call to reduce memory usage when an error occurs
 * added support for object instances as the second argument of the constant test
 * fixed the include function when used in an assignment

* 1.13.0 (2013-05-10)

 * fixed getting a numeric-like item on a variable ('09' for instance)
 * fixed getting a boolean or float key on an array, so it is consistent with PHP's array access:
   `{{ array[false] }}` behaves the same as `echo $array[false];` (equals `$array[0]`)
 * made the escape filter 20% faster for happy path (escaping string for html with UTF-8)
 * changed ☃ to § in tests
 * enforced usage of named arguments after positional ones

* 1.12.3 (2013-04-08)

 * fixed a security issue in the filesystem loader where it was possible to include a template one
   level above the configured path
 * fixed fatal error that should be an exception when adding a filter/function/test too late
 * added a batch filter
 * added support for encoding an array as query string in the url_encode filter

* 1.12.2 (2013-02-09)

 * fixed the timezone used by the date filter and function when the given date contains a timezone (like 2010-01-28T15:00:00+02:00)
 * fixed globals when getGlobals is called early on
 * added the first and last filter

* 1.12.1 (2013-01-15)

 * added support for object instances as the second argument of the constant function
 * relaxed globals management to avoid a BC break
 * added support for {{ some_string[:2] }}

* 1.12.0 (2013-01-08)

 * added verbatim as an alias for the raw tag to avoid confusion with the raw filter
 * fixed registration of tests and functions as anonymous functions
 * fixed globals management

* 1.12.0-RC1 (2012-12-29)

 * added an include function (does the same as the include tag but in a more flexible way)
 * added the ability to use any PHP callable to define filters, functions, and tests
 * added a syntax error when using a loop variable that is not defined
 * added the ability to set default values for macro arguments
 * added support for named arguments for filters, tests, and functions
 * moved filters/functions/tests syntax errors to the parser
 * added support for extended ternary operator syntaxes

* 1.11.1 (2012-11-11)

 * fixed debug info line numbering (was off by 2)
 * fixed escaping when calling a macro inside another one (regression introduced in 1.9.1)
 * optimized variable access on PHP 5.4
 * fixed a crash of the C extension when an exception was thrown from a macro called without being imported (using _self.XXX)

* 1.11.0 (2012-11-07)

 * fixed macro compilation when a variable name is a PHP reserved keyword
 * changed the date filter behavior to always apply the default timezone, except if false is passed as the timezone
 * fixed bitwise operator precedences
 * added the template_from_string function
 * fixed default timezone usage for the date function
 * optimized the way Twig exceptions are managed (to make them faster)
 * added Twig_ExistsLoaderInterface (implementing this interface in your loader make the chain loader much faster)

* 1.10.3 (2012-10-19)

 * fixed wrong template location in some error messages
 * reverted a BC break introduced in 1.10.2
 * added a split filter

* 1.10.2 (2012-10-15)

 * fixed macro calls on PHP 5.4

* 1.10.1 (2012-10-15)

 * made a speed optimization to macro calls when imported via the "import" tag
 * fixed C extension compilation on Windows
 * fixed a segfault in the C extension when using DateTime objects

* 1.10.0 (2012-09-28)

 * extracted functional tests framework to make it reusable for third-party extensions
 * added namespaced templates support in Twig_Loader_Filesystem
 * added Twig_Loader_Filesystem::prependPath()
 * fixed an error when a token parser pass a closure as a test to the subparse() method

* 1.9.2 (2012-08-25)

 * fixed the in operator for objects that contain circular references
 * fixed the C extension when accessing a public property of an object implementing the \ArrayAccess interface

* 1.9.1 (2012-07-22)

 * optimized macro calls when auto-escaping is on
 * fixed wrong parent class for Twig_Function_Node
 * made Twig_Loader_Chain more explicit about problems

* 1.9.0 (2012-07-13)

 * made the parsing independent of the template loaders
 * fixed exception trace when an error occurs when rendering a child template
 * added escaping strategies for CSS, URL, and HTML attributes
 * fixed nested embed tag calls
 * added the date_modify filter

* 1.8.3 (2012-06-17)

 * fixed paths in the filesystem loader when passing a path that ends with a slash or a backslash
 * fixed escaping when a project defines a function named html or js
 * fixed chmod mode to apply the umask correctly

* 1.8.2 (2012-05-30)

 * added the abs filter
 * fixed a regression when using a number in template attributes
 * fixed compiler when mbstring.func_overload is set to 2
 * fixed DateTimeZone support in date filter

* 1.8.1 (2012-05-17)

 * fixed a regression when dealing with SimpleXMLElement instances in templates
 * fixed "is_safe" value for the "dump" function when "html_errors" is not defined in php.ini
 * switched to use mbstring whenever possible instead of iconv (you might need to update your encoding as mbstring and iconv encoding names sometimes differ)

* 1.8.0 (2012-05-08)

 * enforced interface when adding tests, filters, functions, and node visitors from extensions
 * fixed a side-effect of the date filter where the timezone might be changed
 * simplified usage of the autoescape tag; the only (optional) argument is now the escaping strategy or false (with a BC layer)
 * added a way to dynamically change the auto-escaping strategy according to the template "filename"
 * changed the autoescape option to also accept a supported escaping strategy (for BC, true is equivalent to html)
 * added an embed tag

* 1.7.0 (2012-04-24)

 * fixed a PHP warning when using CIFS
 * fixed template line number in some exceptions
 * added an iterable test
 * added an error when defining two blocks with the same name in a template
 * added the preserves_safety option for filters
 * fixed a PHP notice when trying to access a key on a non-object/array variable
 * enhanced error reporting when the template file is an instance of SplFileInfo
 * added Twig_Environment::mergeGlobals()
 * added compilation checks to avoid misuses of the sandbox tag
 * fixed filesystem loader freshness logic for high traffic websites
 * fixed random function when charset is null

* 1.6.5 (2012-04-11)

 * fixed a regression when a template only extends another one without defining any blocks

* 1.6.4 (2012-04-02)

 * fixed PHP notice in Twig_Error::guessTemplateLine() introduced in 1.6.3
 * fixed performance when compiling large files
 * optimized parent template creation when the template does not use dynamic inheritance

* 1.6.3 (2012-03-22)

 * fixed usage of Z_ADDREF_P for PHP 5.2 in the C extension
 * fixed compilation of numeric values used in templates when using a locale where the decimal separator is not a dot
 * made the strategy used to guess the real template file name and line number in exception messages much faster and more accurate

* 1.6.2 (2012-03-18)

 * fixed sandbox mode when used with inheritance
 * added preserveKeys support for the slice filter
 * fixed the date filter when a DateTime instance is passed with a specific timezone
 * added a trim filter

* 1.6.1 (2012-02-29)

 * fixed Twig C extension
 * removed the creation of Twig_Markup instances when not needed
 * added a way to set the default global timezone for dates
 * fixed the slice filter on strings when the length is not specified
 * fixed the creation of the cache directory in case of a race condition

* 1.6.0 (2012-02-04)

 * fixed raw blocks when used with the whitespace trim option
 * made a speed optimization to macro calls when imported via the "from" tag
 * fixed globals, parsers, visitors, filters, tests, and functions management in Twig_Environment when a new one or new extension is added
 * fixed the attribute function when passing arguments
 * added slice notation support for the [] operator (syntactic sugar for the slice operator)
 * added a slice filter
 * added string support for the reverse filter
 * fixed the empty test and the length filter for Twig_Markup instances
 * added a date function to ease date comparison
 * fixed unary operators precedence
 * added recursive parsing support in the parser
 * added string and integer handling for the random function

* 1.5.1 (2012-01-05)

 * fixed a regression when parsing strings

* 1.5.0 (2012-01-04)

 * added Traversable objects support for the join filter

* 1.5.0-RC2 (2011-12-30)

 * added a way to set the default global date interval format
 * fixed the date filter for DateInterval instances (setTimezone() does not exist for them)
 * refactored Twig_Template::display() to ease its extension
 * added a number_format filter

* 1.5.0-RC1 (2011-12-26)

 * removed the need to quote hash keys
 * allowed hash keys to be any expression
 * added a do tag
 * added a flush tag
 * added support for dynamically named filters and functions
 * added a dump function to help debugging templates
 * added a nl2br filter
 * added a random function
 * added a way to change the default format for the date filter
 * fixed the lexer when an operator ending with a letter ends a line
 * added string interpolation support
 * enhanced exceptions for unknown filters, functions, tests, and tags

* 1.4.0 (2011-12-07)

 * fixed lexer when using big numbers (> PHP_INT_MAX)
 * added missing preserveKeys argument to the reverse filter
 * fixed macros containing filter tag calls

* 1.4.0-RC2 (2011-11-27)

 * removed usage of Reflection in Twig_Template::getAttribute()
 * added a C extension that can optionally replace Twig_Template::getAttribute()
 * added negative timestamp support to the date filter

* 1.4.0-RC1 (2011-11-20)

 * optimized variable access when using PHP 5.4
 * changed the precedence of the .. operator to be more consistent with languages that implements such a feature like Ruby
 * added an Exception to Twig_Loader_Array::isFresh() method when the template does not exist to be consistent with other loaders
 * added Twig_Function_Node to allow more complex functions to have their own Node class
 * added Twig_Filter_Node to allow more complex filters to have their own Node class
 * added Twig_Test_Node to allow more complex tests to have their own Node class
 * added a better error message when a template is empty but contain a BOM
 * fixed "in" operator for empty strings
 * fixed the "defined" test and the "default" filter (now works with more than one call (foo.bar.foo) and for both values of the strict_variables option)
 * changed the way extensions are loaded (addFilter/addFunction/addGlobal/addTest/addNodeVisitor/addTokenParser/addExtension can now be called in any order)
 * added Twig_Environment::display()
 * made the escape filter smarter when the encoding is not supported by PHP
 * added a convert_encoding filter
 * moved all node manipulations outside the compile() Node method
 * made several speed optimizations

* 1.3.0 (2011-10-08)

no changes

* 1.3.0-RC1 (2011-10-04)

 * added an optimization for the parent() function
 * added cache reloading when auto_reload is true and an extension has been modified
 * added the possibility to force the escaping of a string already marked as safe (instance of Twig_Markup)
 * allowed empty templates to be used as traits
 * added traits support for the "parent" function

* 1.2.0 (2011-09-13)

no changes

* 1.2.0-RC1 (2011-09-10)

 * enhanced the exception when a tag remains unclosed
 * added support for empty Countable objects for the "empty" test
 * fixed algorithm that determines if a template using inheritance is valid (no output between block definitions)
 * added better support for encoding problems when escaping a string (available as of PHP 5.4)
 * added a way to ignore a missing template when using the "include" tag ({% include "foo" ignore missing %})
 * added support for an array of templates to the "include" and "extends" tags ({% include ['foo', 'bar'] %})
 * added support for bitwise operators in expressions
 * added the "attribute" function to allow getting dynamic attributes on variables
 * added Twig_Loader_Chain
 * added Twig_Loader_Array::setTemplate()
 * added an optimization for the set tag when used to capture a large chunk of static text
 * changed name regex to match PHP one "[a-zA-Z_\x7f-\xff][a-zA-Z0-9_\x7f-\xff]*" (works for blocks, tags, functions, filters, and macros)
 * removed the possibility to use the "extends" tag from a block
 * added "if" modifier support to "for" loops

* 1.1.2 (2011-07-30)

 * fixed json_encode filter on PHP 5.2
 * fixed regression introduced in 1.1.1 ({{ block(foo|lower) }})
 * fixed inheritance when using conditional parents
 * fixed compilation of templates when the body of a child template is not empty
 * fixed output when a macro throws an exception
 * fixed a parsing problem when a large chunk of text is enclosed in a comment tag
 * added PHPDoc for all Token parsers and Core extension functions

* 1.1.1 (2011-07-17)

 * added a performance optimization in the Optimizer (also helps to lower the number of nested level calls)
 * made some performance improvement for some edge cases

* 1.1.0 (2011-06-28)

 * fixed json_encode filter

* 1.1.0-RC3 (2011-06-24)

 * fixed method case-sensitivity when using the sandbox mode
 * added timezone support for the date filter
 * fixed possible security problems with NUL bytes

* 1.1.0-RC2 (2011-06-16)

 * added an exception when the template passed to "use" is not a string
 * made 'a.b is defined' not throw an exception if a is not defined (in strict mode)
 * added {% line \d+ %} directive

* 1.1.0-RC1 (2011-05-28)

Flush your cache after upgrading.

 * fixed date filter when using a timestamp
 * fixed the defined test for some cases
 * fixed a parsing problem when a large chunk of text is enclosed in a raw tag
 * added support for horizontal reuse of template blocks (see docs for more information)
 * added whitespace control modifier to all tags (see docs for more information)
 * added null as an alias for none (the null test is also an alias for the none test now)
 * made TRUE, FALSE, NONE equivalent to their lowercase counterparts
 * wrapped all compilation and runtime exceptions with Twig_Error_Runtime and added logic to guess the template name and line
 * moved display() method to Twig_Template (generated templates should now use doDisplay() instead)

* 1.0.0 (2011-03-27)

 * fixed output when using mbstring
 * fixed duplicate call of methods when using the sandbox
 * made the charset configurable for the escape filter

* 1.0.0-RC2 (2011-02-21)

 * changed the way {% set %} works when capturing (the content is now marked as safe)
 * added support for macro name in the endmacro tag
 * make Twig_Error compatible with PHP 5.3.0 >
 * fixed an infinite loop on some Windows configurations
 * fixed the "length" filter for numbers
 * fixed Template::getAttribute() as properties in PHP are case sensitive
 * removed coupling between Twig_Node and Twig_Template
 * fixed the ternary operator precedence rule

* 1.0.0-RC1 (2011-01-09)

Backward incompatibilities:

 * the "items" filter, which has been deprecated for quite a long time now, has been removed
 * the "range" filter has been converted to a function: 0|range(10) -> range(0, 10)
 * the "constant" filter has been converted to a function: {{ some_date|date('DATE_W3C'|constant) }} -> {{ some_date|date(constant('DATE_W3C')) }}
 * the "cycle" filter has been converted to a function: {{ ['odd', 'even']|cycle(i) }} -> {{ cycle(['odd', 'even'], i) }}
 * the "for" tag does not support "joined by" anymore
 * the "autoescape" first argument is now "true"/"false" (instead of "on"/"off")
 * the "parent" tag has been replaced by a "parent" function ({{ parent() }} instead of {% parent %})
 * the "display" tag has been replaced by a "block" function ({{ block('title') }} instead of {% display title %})
 * removed the grammar and simple token parser (moved to the Twig Extensions repository)

Changes:

 * added "needs_context" option for filters and functions (the context is then passed as a first argument)
 * added global variables support
 * made macros return their value instead of echoing directly (fixes calling a macro in sandbox mode)
 * added the "from" tag to import macros as functions
 * added support for functions (a function is just syntactic sugar for a getAttribute() call)
 * made macros callable when sandbox mode is enabled
 * added an exception when a macro uses a reserved name
 * the "default" filter now uses the "empty" test instead of just checking for null
 * added the "empty" test

* 0.9.10 (2010-12-16)

Backward incompatibilities:

 * The Escaper extension is enabled by default, which means that all displayed
   variables are now automatically escaped. You can revert to the previous
   behavior by removing the extension via $env->removeExtension('escaper')
   or just set the 'autoescape' option to 'false'.
 * removed the "without loop" attribute for the "for" tag (not needed anymore
   as the Optimizer take care of that for most cases)
 * arrays and hashes have now a different syntax
     * arrays keep the same syntax with square brackets: [1, 2]
     * hashes now use curly braces (["a": "b"] should now be written as {"a": "b"})
     * support for "arrays with keys" and "hashes without keys" is not supported anymore ([1, "foo": "bar"] or {"foo": "bar", 1})
 * the i18n extension is now part of the Twig Extensions repository

Changes:

 * added the merge filter
 * removed 'is_escaper' option for filters (a left over from the previous version) -- you must use 'is_safe' now instead
 * fixed usage of operators as method names (like is, in, and not)
 * changed the order of execution for node visitors
 * fixed default() filter behavior when used with strict_variables set to on
 * fixed filesystem loader compatibility with PHAR files
 * enhanced error messages when an unexpected token is parsed in an expression
 * fixed filename not being added to syntax error messages
 * added the autoescape option to enable/disable autoescaping
 * removed the newline after a comment (mimics PHP behavior)
 * added a syntax error exception when parent block is used on a template that does not extend another one
 * made the Escaper extension enabled by default
 * fixed sandbox extension when used with auto output escaping
 * fixed escaper when wrapping a Twig_Node_Print (the original class must be preserved)
 * added an Optimizer extension (enabled by default; optimizes "for" loops and "raw" filters)
 * added priority to node visitors

* 0.9.9 (2010-11-28)

Backward incompatibilities:
 * the self special variable has been renamed to _self
 * the odd and even filters are now tests:
     {{ foo|odd }} must now be written {{ foo is odd }}
 * the "safe" filter has been renamed to "raw"
 * in Node classes,
        sub-nodes are now accessed via getNode() (instead of property access)
        attributes via getAttribute() (instead of array access)
 * the urlencode filter had been renamed to url_encode
 * the include tag now merges the passed variables with the current context by default
   (the old behavior is still possible by adding the "only" keyword)
 * moved Exceptions to Twig_Error_* (Twig_SyntaxError/Twig_RuntimeError are now Twig_Error_Syntax/Twig_Error_Runtime)
 * removed support for {{ 1 < i < 3 }} (use {{ i > 1 and i < 3 }} instead)
 * the "in" filter has been removed ({{ a|in(b) }} should now be written {{ a in b }})

Changes:
 * added file and line to Twig_Error_Runtime exceptions thrown from Twig_Template
 * changed trans tag to accept any variable for the plural count
 * fixed sandbox mode (__toString() method check was not enforced if called implicitly from complex statements)
 * added the ** (power) operator
 * changed the algorithm used for parsing expressions
 * added the spaceless tag
 * removed trim_blocks option
 * added support for is*() methods for attributes (foo.bar now looks for foo->getBar() or foo->isBar())
 * changed all exceptions to extend Twig_Error
 * fixed unary expressions ({{ not(1 or 0) }})
 * fixed child templates (with an extend tag) that uses one or more imports
 * added support for {{ 1 not in [2, 3] }} (more readable than the current {{ not (1 in [2, 3]) }})
 * escaping has been rewritten
 * the implementation of template inheritance has been rewritten
   (blocks can now be called individually and still work with inheritance)
 * fixed error handling for if tag when a syntax error occurs within a subparse process
 * added a way to implement custom logic for resolving token parsers given a tag name
 * fixed js escaper to be stricter (now uses a whilelist-based js escaper)
 * added the following filers: "constant", "trans", "replace", "json_encode"
 * added a "constant" test
 * fixed objects with __toString() not being autoescaped
 * fixed subscript expressions when calling __call() (methods now keep the case)
 * added "test" feature (accessible via the "is" operator)
 * removed the debug tag (should be done in an extension)
 * fixed trans tag when no vars are used in plural form
 * fixed race condition when writing template cache
 * added the special _charset variable to reference the current charset
 * added the special _context variable to reference the current context
 * renamed self to _self (to avoid conflict)
 * fixed Twig_Template::getAttribute() for protected properties

* 0.9.8 (2010-06-28)

Backward incompatibilities:
 * the trans tag plural count is now attached to the plural tag:
    old: `{% trans count %}...{% plural %}...{% endtrans %}`
    new: `{% trans %}...{% plural count %}...{% endtrans %}`

 * added a way to translate strings coming from a variable ({% trans var %})
 * fixed trans tag when used with the Escaper extension
 * fixed default cache umask
 * removed Twig_Template instances from the debug tag output
 * fixed objects with __isset() defined
 * fixed set tag when used with a capture
 * fixed type hinting for Twig_Environment::addFilter() method

* 0.9.7 (2010-06-12)

Backward incompatibilities:
 * changed 'as' to '=' for the set tag ({% set title as "Title" %} must now be {% set title = "Title" %})
 * removed the sandboxed attribute of the include tag (use the new sandbox tag instead)
 * refactored the Node system (if you have custom nodes, you will have to update them to use the new API)

 * added self as a special variable that refers to the current template (useful for importing macros from the current template)
 * added Twig_Template instance support to the include tag
 * added support for dynamic and conditional inheritance ({% extends some_var %} and {% extends standalone ? "minimum" : "base" %})
 * added a grammar sub-framework to ease the creation of custom tags
 * fixed the for tag for large arrays (some loop variables are now only available for arrays and objects that implement the Countable interface)
 * removed the Twig_Resource::resolveMissingFilter() method
 * fixed the filter tag which did not apply filtering to included files
 * added a bunch of unit tests
 * added a bunch of phpdoc
 * added a sandbox tag in the sandbox extension
 * changed the date filter to support any date format supported by DateTime
 * added strict_variable setting to throw an exception when an invalid variable is used in a template (disabled by default)
 * added the lexer, parser, and compiler as arguments to the Twig_Environment constructor
 * changed the cache option to only accepts an explicit path to a cache directory or false
 * added a way to add token parsers, filters, and visitors without creating an extension
 * added three interfaces: Twig_NodeInterface, Twig_TokenParserInterface, and Twig_FilterInterface
 * changed the generated code to match the new coding standards
 * fixed sandbox mode (__toString() method check was not enforced if called implicitly from a simple statement like {{ article }})
 * added an exception when a child template has a non-empty body (as it is always ignored when rendering)

* 0.9.6 (2010-05-12)

 * fixed variables defined outside a loop and for which the value changes in a for loop
 * fixed the test suite for PHP 5.2 and older versions of PHPUnit
 * added support for __call() in expression resolution
 * fixed node visiting for macros (macros are now visited by visitors as any other node)
 * fixed nested block definitions with a parent call (rarely useful but nonetheless supported now)
 * added the cycle filter
 * fixed the Lexer when mbstring.func_overload is used with an mbstring.internal_encoding different from ASCII
 * added a long-syntax for the set tag ({% set foo %}...{% endset %})
 * unit tests are now powered by PHPUnit
 * added support for gettext via the `i18n` extension
 * fixed twig_capitalize_string_filter() and fixed twig_length_filter() when used with UTF-8 values
 * added a more useful exception if an if tag is not closed properly
 * added support for escaping strategy in the autoescape tag
 * fixed lexer when a template has a big chunk of text between/in a block

* 0.9.5 (2010-01-20)

As for any new release, don't forget to remove all cached templates after
upgrading.

If you have defined custom filters, you MUST upgrade them for this release. To
upgrade, replace "array" with "new Twig_Filter_Function", and replace the
environment constant by the "needs_environment" option:

  // before
  'even'   => array('twig_is_even_filter', false),
  'escape' => array('twig_escape_filter', true),

  // after
  'even'   => new Twig_Filter_Function('twig_is_even_filter'),
  'escape' => new Twig_Filter_Function('twig_escape_filter', array('needs_environment' => true)),

If you have created NodeTransformer classes, you will need to upgrade them to
the new interface (please note that the interface is not yet considered
stable).

 * fixed list nodes that did not extend the Twig_NodeListInterface
 * added the "without loop" option to the for tag (it disables the generation of the loop variable)
 * refactored node transformers to node visitors
 * fixed automatic-escaping for blocks
 * added a way to specify variables to pass to an included template
 * changed the automatic-escaping rules to be more sensible and more configurable in custom filters (the documentation lists all the rules)
 * improved the filter system to allow object methods to be used as filters
 * changed the Array and String loaders to actually make use of the cache mechanism
 * included the default filter function definitions in the extension class files directly (Core, Escaper)
 * added the // operator (like the floor() PHP function)
 * added the .. operator (as a syntactic sugar for the range filter when the step is 1)
 * added the in operator (as a syntactic sugar for the in filter)
 * added the following filters in the Core extension: in, range
 * added support for arrays (same behavior as in PHP, a mix between lists and dictionaries, arrays and hashes)
 * enhanced some error messages to provide better feedback in case of parsing errors

* 0.9.4 (2009-12-02)

If you have custom loaders, you MUST upgrade them for this release: The
Twig_Loader base class has been removed, and the Twig_LoaderInterface has also
been changed (see the source code for more information or the documentation).

 * added support for DateTime instances for the date filter
 * fixed loop.last when the array only has one item
 * made it possible to insert newlines in tag and variable blocks
 * fixed a bug when a literal '\n' were present in a template text
 * fixed bug when the filename of a template contains */
 * refactored loaders

* 0.9.3 (2009-11-11)

This release is NOT backward compatible with the previous releases.

  The loaders do not take the cache and autoReload arguments anymore. Instead,
  the Twig_Environment class has two new options: cache and auto_reload.
  Upgrading your code means changing this kind of code:

      $loader = new Twig_Loader_Filesystem('/path/to/templates', '/path/to/compilation_cache', true);
      $twig = new Twig_Environment($loader);

  to something like this:

      $loader = new Twig_Loader_Filesystem('/path/to/templates');
      $twig = new Twig_Environment($loader, array(
        'cache' => '/path/to/compilation_cache',
        'auto_reload' => true,
      ));

 * deprecated the "items" filter as it is not needed anymore
 * made cache and auto_reload options of Twig_Environment instead of arguments of Twig_Loader
 * optimized template loading speed
 * removed output when an error occurs in a template and render() is used
 * made major speed improvements for loops (up to 300% on even the smallest loops)
 * added properties as part of the sandbox mode
 * added public properties support (obj.item can now be the item property on the obj object)
 * extended set tag to support expression as value ({% set foo as 'foo' ~ 'bar' %} )
 * fixed bug when \ was used in HTML

* 0.9.2 (2009-10-29)

 * made some speed optimizations
 * changed the cache extension to .php
 * added a js escaping strategy
 * added support for short block tag
 * changed the filter tag to allow chained filters
 * made lexer more flexible as you can now change the default delimiters
 * added set tag
 * changed default directory permission when cache dir does not exist (more secure)
 * added macro support
 * changed filters first optional argument to be a Twig_Environment instance instead of a Twig_Template instance
 * made Twig_Autoloader::autoload() a static method
 * avoid writing template file if an error occurs
 * added $ escaping when outputting raw strings
 * enhanced some error messages to ease debugging
 * fixed empty cache files when the template contains an error

* 0.9.1 (2009-10-14)

  * fixed a bug in PHP 5.2.6
  * fixed numbers with one than one decimal
  * added support for method calls with arguments ({{ foo.bar('a', 43) }})
  * made small speed optimizations
  * made minor tweaks to allow better extensibility and flexibility

* 0.9.0 (2009-10-12)

 * Initial release<|MERGE_RESOLUTION|>--- conflicted
+++ resolved
@@ -1,4 +1,3 @@
-<<<<<<< HEAD
 * 2.11.4 (2019-XX-XX)
 
  * n/a
@@ -260,14 +259,11 @@
  * improved the performance of the filesystem loader
  * removed features that were deprecated in 1.x
 
-* 1.42.2 (2019-XX-XX)
-=======
 * 1.42.3 (2019-XX-XX)
 
  * n/a
 
 * 1.42.2 (2019-06-18)
->>>>>>> 40f703ab
 
  * Display partial output (PHP buffer) when an error occurs in debug mode
 
