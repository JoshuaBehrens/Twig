<<<<<<< HEAD
# 3.3.1 (2021-XX-XX)

 * n/a

# 3.3.0 (2021-02-08)

 * Fix macro calls in a "cache" tag
 * Add the slug filter
 * Allow extra bundle to be compatible with Twig 2

# 3.2.1 (2021-01-05)

 * Fix extra bundle compat with older versions of Symfony

# 3.2.0 (2021-01-05)

 * Add the Cache extension in the "extra" repositories: "cache" tag
 * Add "registerUndefinedTokenParserCallback"
 * Mark built-in node visitors as @internal
 * Fix "odd" not working for negative numbers

# 3.1.1 (2020-10-27)

 * Fix "include(template_from_string())"

# 3.1.0 (2020-10-21)

 * Fix sandbox support when using "include(template_from_string())"
 * Make round brackets optional for one argument tests like "same as" or "divisible by"
 * Add support for ES2015 style object initialisation shortcut { a } is the same as { 'a': a }

# 3.0.5 (2020-08-05)

 * Fix twig_compare w.r.t. whitespace trimming
 * Fix sandbox not disabled if syntax error occurs within {% sandbox %} tag
 * Fix a regression when not using a space before an operator
 * Restrict callables to closures in filters
 * Allow trailing commas in argument lists (in calls as well as definitions)

# 3.0.4 (2020-07-05)

 * Fix comparison operators
 * Fix options not taken into account when using "Michelf\MarkdownExtra"
 * Fix "Twig\Extra\Intl\IntlExtension::getCountryName()" to accept "null" as a first argument
 * Throw exception in case non-Traversable data is passed to "filter"
 * Fix context optimization on PHP 7.4
 * Fix PHP 8 compatibility
 * Fix ambiguous syntax parsing

# 3.0.3 (2020-02-11)

 * Add a check to ensure that iconv() is defined

# 3.0.2 (2020-02-11)

 * Avoid exceptions when an intl resource is not found
 * Fix implementation of case-insensitivity for method names

# 3.0.1 (2019-12-28)

 * fixed Symfony 5.0 support for the HTML extra extension

# 3.0.0 (2019-11-15)

 * fixed number formatter in Intl extra extension when using a formatter prototype

# 3.0.0-BETA1 (2019-11-11)

 * removed the "if" condition support on the "for" tag
 * made the in, <, >, <=, >=, ==, and != operators more strict when comparing strings and integers/floats
 * removed the "filter" tag
 * added type hints everywhere
 * changed Environment::resolveTemplate() to always return a TemplateWrapper instance
 * removed Template::__toString()
 * removed Parser::isReservedMacroName()
 * removed SanboxedPrintNode
 * removed Node::setTemplateName()
 * made classes maked as "@final" final
 * removed InitRuntimeInterface, ExistsLoaderInterface, and SourceContextLoaderInterface
 * removed the "spaceless" tag
 * removed Twig\Environment::getBaseTemplateClass() and Twig\Environment::setBaseTemplateClass()
 * removed the "base_template_class" option on Twig\Environment
 * bumped minimum PHP version to 7.2
 * removed PSR-0 classes

# 2.14.4 (2021-XX-XX)
=======
# 2.14.5 (2021-XX-XX)

 * n/a

# 2.14.4 (2021-03-10)
>>>>>>> 37e48403

 * Add the slug filter

# 2.14.3 (2021-01-05)

 * Fix extra bundle compat with older versions of Symfony

# 2.14.2 (2021-01-05)

 * Fix "odd" not working for negative numbers

# 2.14.1 (2020-10-27)

* Fix "include(template_from_string())"

# 2.14.0 (2020-10-21)

 * Fix sandbox support when using "include(template_from_string())"
 * Make round brackets optional for one argument tests like "same as" or "divisible by"
 * Add support for ES2015 style object initialisation shortcut { a } is the same as { 'a': a }
 * Drop PHP 7.1 support

# 2.13.1 (2020-08-05)

 * Fix sandbox not disabled if syntax error occurs within {% sandbox %} tag
 * Fix a regression when not using a space before an operator
 * Restrict callables to closures in filters
 * Allow trailing commas in argument lists (in calls as well as definitions)

# 2.13.0 (2020-07-05)

 * Fix options not taken into account when using "Michelf\MarkdownExtra"
 * Fix "Twig\Extra\Intl\IntlExtension::getCountryName()" to accept "null" as a first argument
 * Drop support for PHP 7.0
 * Throw exception in case non-Traversable data is passed to "filter"
 * Fix context optimization on PHP 7.4
 * Fix PHP 8 compatibility
 * Fix ambiguous syntax parsing

# 2.12.5 (2020-02-11)

 * Add a check to ensure that iconv() is defined

# 2.12.4 (2020-02-11)

 * Avoid exceptions when an intl resource is not found
 * Fix implementation of case-insensitivity for method names

# 2.12.3 (2019-12-28)

 * fixed Symfony 5.0 support for the HTML extra extension
 * fixed number formatter in Intl extra extension when using a formatter prototype

# 2.12.2 (2019-11-11)

 * added supported for exponential numbers

# 2.12.1 (2019-10-17)

 * added the String extension in the "extra" repositories: "u" filter

# 2.12.0 (2019-10-05)

 * added the spaceship operator ("<=>"), useful when using an arrow function in the "sort" filter
 * added support for an "arrow" function on the "sort" filter
 * added the CssInliner extension in the "extra" repositories: "inline_css"
   filter
 * added the Inky extension in the "extra" repositories: "inky_to_html" filter
 * added Intl extension in the "extra" repositories: "country_name",
   "currency_name", "currency_symbol", "language_name", "locale_name",
   "timezone_name", "format_currency", "format_number",
   "format_*_number", "format_datetime", "format_date", and "format_time"
   filters, and the "country_timezones" function
 * added the Markdown extension in the "extra" repositories: "markdown_to_html",
   and "html_to_markdown" filters
 * added the HtmlExtension extension in the "extra" repositories: "date_uri"
   filter, and "html_classes" function
 * optimized "block('foo') ?? 'bar'"
 * fixed the empty test on Traversable instances
 * fixed array_key_exists() on objects
 * fixed cache when opcache is installed but disabled
 * fixed using macros in arrow functions
 * fixed split filter on edge case

# 2.11.3 (2019-06-18)

 * display partial output (PHP buffer) when an error occurs in debug mode
 * fixed the filter filter (allow the result to be used several times)
 * fixed macro auto-import when a template contains only macros

# 2.11.2 (2019-06-05)

 * fixed macro auto-import

# 2.11.1 (2019-06-04)

 * added support for "Twig\Markup" instances in the "in" test (again)
 * allowed string operators as variables names in assignments
 * fixed support for macros defined in parent templates

# 2.11.0 (2019-05-31)

 * added the possibility to register classes/interfaces as being safe for the escaper ("EscaperExtension::addSafeClass()")
 * deprecated CoreExtension::setEscaper() and CoreExtension::getEscapers() in favor of the same methods on EscaperExtension
 * macros are now auto-imported in the template they are defined (under the ``_self`` variable)
 * added support for macros on "is defined" tests
 * fixed macros "import" when using the same name in the parent and child templates
 * fixed recursive macros
 * macros imported "globally" in a template are now available in macros without re-importing them
 * fixed the "filter" filter when the argument is \Traversable but does not implement \Iterator (\SimpleXmlElement for instance)
 * fixed a PHP fatal error when calling a macro imported in a block in a nested block
 * fixed a PHP fatal error when calling a macro imported in the template in another macro
 * fixed wrong error message on "import" and "from"

# 2.10.0 (2019-05-14)

 * deprecated "if" conditions on "for" tags
 * added "filter", "map", and "reduce" filters (and support for arrow functions)
 * fixed partial output leak when a PHP fatal error occurs
 * optimized context access on PHP 7.4

# 2.9.0 (2019-04-28)

 * deprecated returning "false" to remove a Node from NodeVisitorInterface::leaveNode()
 * allowed Twig\NodeVisitor\NodeVisitorInterface::leaveNode() to return "null" instead of "false" (same meaning)
 * deprecated the "filter" tag (use the "apply" tag instead)
 * added the "apply" tag as a replacement for the "filter" tag
 * allowed Twig\Loader\FilesystemLoader::findTemplate() to return "null" instead of "false" (same meaning)
 * added support for "Twig\Markup" instances in the "in" test
 * fixed "import" when macros are stored in a template string
 * fixed Lexer when using custom options containing the # char
 * added template line number to twig_get_attribute()

# 2.8.1 (2019-04-16)

 * fixed EscaperNodeVisitor
 * deprecated passing a 3rd, 4th, and 5th arguments to the Sandbox exception classes
 * deprecated Node::setTemplateName() in favor of Node::setSourceContext()

# 2.8.0 (2019-04-16)

 * added Traversable support for the length filter
 * fixed some wrong location in error messages
 * made exception creation faster
 * made escaping on ternary expressions (?: and ??) more fine-grained
 * added the possibility to give a nice name to string templates (template_from_string function)
 * fixed the "with" behavior to always include the globals (for consistency with the "include" and "embed" tags)
 * fixed "include" with "ignore missing" when an error loading occurs in the included template
 * added support for a new whitespace trimming option ({%~ ~%}, {{~ ~}}, {#~ ~#})
 * added the "column" filter

# 2.7.4 (2019-03-23)

 * fixed variadic support
 * fixed CheckToStringNode implementation (broken when a function/filter is variadic)

# 2.7.3 (2019-03-21)

 * fixed the spaceless filter so that it behaves like the spaceless tag
 * fixed BC break on Environment::resolveTemplate()
 * allowed Traversable objects to be used in the "with" tag
 * allowed Traversable objects to be used in the "with" tag
 * allowed Traversable objects to be used in the "with" argument of the "include" and "embed" tags

# 2.7.2 (2019-03-12)

 * added TemplateWrapper::getTemplateName()

# 2.7.1 (2019-03-12)

 * fixed class aliases

# 2.7.0 (2019-03-12)

 * fixed sandbox security issue (under some circumstances, calling the
   __toString() method on an object was possible even if not allowed by the
   security policy)
 * fixed batch filter clobbers array keys when fill parameter is used
 * added preserveKeys support for the batch filter
 * fixed "embed" support when used from "template_from_string"
 * deprecated passing a Twig\Template to Twig\Environment::load()/Twig\Environment::resolveTemplate()
 * added the possibility to pass a TemplateWrapper to Twig\Environment::load()
 * marked Twig\Environment::getTemplateClass() as internal (implementation detail)
 * improved the performance of the sandbox
 * deprecated the spaceless tag
 * added a spaceless filter
 * added max value to the "random" function
 * deprecated Twig\Extension\InitRuntimeInterface
 * deprecated Twig\Loader\ExistsLoaderInterface
 * deprecated PSR-0 classes in favor of namespaced ones
 * made namespace classes the default classes (PSR-0 ones are aliases now)
 * added Twig\Loader\ChainLoader::getLoaders()
 * removed duplicated directory separator in FilesystemLoader
 * deprecated the "base_template_class" option on Twig\Environment
 * deprecated the Twig\Environment::getBaseTemplateClass() and
   Twig\Environment::setBaseTemplateClass() methods
 * changed internal code to use the namespaced classes as much as possible
 * deprecated Twig_Parser::isReservedMacroName()

# 2.6.2 (2019-01-14)

 * fixed regression (key exists check for non ArrayObject objects)

# 2.6.1 (2019-01-14)

 * fixed ArrayObject access with a null value
 * fixed embedded templates starting with a BOM
 * fixed using a Twig_TemplateWrapper instance as an argument to extends
 * fixed error location when calling an undefined block
 * deprecated passing a string as a source on Twig_Error
 * switched generated code to use the PHP short array notation
 * fixed float representation in compiled templates
 * added a second argument to the join filter (last separator configuration)

# 2.6.0 (2018-12-16)

 * made sure twig_include returns a string
 * fixed multi-byte UFT-8 in escape('html_attr')
 * added the "deprecated" tag
 * added support for dynamically named tests
 * fixed GlobalsInterface extended class
 * fixed filesystem loader throwing an exception instead of returning false

# 2.5.0 (2018-07-13)

 * deprecated using the spaceless tag at the root level of a child template (noop anyway)
 * deprecated the possibility to define a block in a non-capturing block in a child template
 * added the Symfony ctype polyfill as a dependency
 * fixed reporting the proper location for errors compiled in templates
 * fixed the error handling for the optimized extension-based function calls
 * ensured that syntax errors are triggered with the right line
 * "js" filter now produces valid JSON

# 2.4.8 (2018-04-02)

 * fixed a regression when using the "default" filter or the "defined" test on non-existing arrays

# 2.4.7 (2018-03-20)

 * optimized runtime performance
 * optimized parser performance by inlining the constant values
 * fixed block names unicity
 * fixed counting children of SimpleXMLElement objects
 * added missing else clause to avoid infinite loops
 * fixed .. (range operator) in sandbox policy

# 2.4.6 (2018-03-03)

 * fixed a regression in the way the profiler is registered in templates

# 2.4.5 (2018-03-02)

 * optimized the performance of calling an extension method at runtime
 * optimized the performance of the dot operator for array and method calls
 * added an exception when using "===" instead of "same as"
 * fixed possible array to string conversion concealing actual error
 * made variable names deterministic in compiled templates
 * fixed length filter when passing an instance of IteratorAggregate
 * fixed Environment::resolveTemplate to accept instances of TemplateWrapper

# 2.4.4 (2017-09-27)

 * added Twig_Profiler_Profile::reset()
 * fixed use TokenParser to return an empty Node
 * added RuntimeExtensionInterface
 * added circular reference detection when loading templates
 * added support for runtime loaders in IntegrationTestCase
 * fixed deprecation when using Twig_Profiler_Dumper_Html
 * removed @final from Twig_Profiler_Dumper_Text

# 2.4.3 (2017-06-07)

 * fixed namespaces introduction

# 2.4.2 (2017-06-05)

 * fixed namespaces introduction

# 2.4.1 (2017-06-05)

 * fixed namespaces introduction

# 2.4.0 (2017-06-05)

 * added support for PHPUnit 6 when testing extensions
 * fixed PHP 7.2 compatibility
 * fixed template name generation in Twig_Environment::createTemplate()
 * removed final tag on Twig_TokenParser_Include
 * dropped HHVM support
 * added namespaced aliases for all (non-deprecated) classes and interfaces
 * marked Twig_Filter, Twig_Function, Twig_Test, Twig_Node_Module and Twig_Profiler_Profile as final via the @final annotation

# 2.3.2 (2017-04-20)

 * fixed edge case in the method cache for Twig attributes

# 2.3.1 (2017-04-18)

 * fixed the empty() test

# 2.3.0 (2017-03-22)

 * fixed a race condition handling when writing cache files
 * "length" filter now returns string length when applied to an object that does
   not implement \Countable but provides __toString()
 * "empty" test will now consider the return value of the __toString() method for
   objects implement __toString() but not \Countable
 * fixed JS escaping for unicode characters with higher code points
 * added error message when calling `parent()` in a block that doesn't exist in the parent template

# 2.2.0 (2017-02-26)

 * added a PSR-11 compatible runtime loader
 * added `side` argument to `trim` to allow left or right trimming only.

# 2.1.0 (2017-01-11)

 * fixed twig_get_attribute()
 * added Twig_NodeCaptureInterface for nodes that capture all output

# 2.0.0 (2017-01-05)

 * removed the C extension
 * moved Twig_Environment::getAttribute() to twig_get_attribute()
 * removed Twig_Environment::getLexer(), Twig_Environment::getParser(), Twig_Environment::getCompiler()
 * removed Twig_Compiler::getFilename()
 * added hasser support in Twig_Template::getAttribute()
 * sped up the json_encode filter
 * removed reserved macro names; all names can be used as macro
 * removed Twig_Template::getEnvironment()
 * changed _self variable to return the current template name
 * made the loader a required argument of Twig_Environment constructor
 * removed Twig_Environment::clearTemplateCache()
 * removed Twig_Autoloader (use Composer instead)
 * removed `true` as an equivalent to `html` for the auto-escaping strategy
 * removed pre-1.8 autoescape tag syntax
 * dropped support for PHP 5.x
 * removed the ability to register a global variable after the runtime or the extensions have been initialized
 * improved the performance of the filesystem loader
 * removed features that were deprecated in 1.x

# 1.44.3 (2021-XX-XX)

 * n/a

# 1.44.2 (2021-01-05)

 * Fix "odd" not working for negative numbers

# 1.44.1 (2020-10-27)

 * Fix "include(template_from_string())"

# 1.44.0 (2020-10-21)

 * Remove implicit dependency on ext/iconv in JS escaper
 * Fix sandbox support when using "include(template_from_string())"
 * Make round brackets optional for one argument tests like "same as" or "divisible by"
 * Add support for ES2015 style object initialisation shortcut { a } is the same as { 'a': a }
 * Fix filter(), map(), and reduce() to throw a RuntimeError instead of a PHP TypeError
 * Drop PHP 7.1 support

# 1.43.1 (2020-08-05)

 * Fix sandbox not disabled if syntax error occurs within {% sandbox %} tag
 * Fix a regression when not using a space before an operator
 * Restrict callables to closures in filters
 * Allow trailing commas in argument lists (in calls as well as definitions)

# 1.43.0 (2020-07-05)

 * Throw exception in case non-Traversable data is passed to "filter"
 * Fix context optimization on PHP 7.4
 * Fix PHP 8 compatibility
 * Drop PHP 5.5 5.6, and 7.0 support
 * Fix ambiguous syntax parsing
 * In sandbox, the `filter`, `map` and `reduce` filters require Closures in `arrow` parameter

# 1.42.5 (2020-02-11)

 * Fix implementation of case-insensitivity for method names

# 1.42.4 (2019-11-11)

 * optimized "block('foo') ?? 'bar"
 * added supported for exponential numbers

# 1.42.3 (2019-08-24)

 * fixed the "split" filter when the delimiter is "0"
 * fixed the "empty" test on Traversable instances
 * fixed cache when opcache is installed but disabled
 * fixed PHP 7.4 compatibility
 * bumped the minimal PHP version to 5.5

# 1.42.2 (2019-06-18)

 * Display partial output (PHP buffer) when an error occurs in debug mode

# 1.42.1 (2019-06-04)

 * added support for "Twig\Markup" instances in the "in" test (again)
 * allowed string operators as variables names in assignments

# 1.42.0 (2019-05-31)

 * fixed the "filter" filter when the argument is \Traversable but does not implement \Iterator (\SimpleXmlElement for instance)
 * fixed a PHP fatal error when calling a macro imported in a block in a nested block
 * fixed a PHP fatal error when calling a macro imported in the template in another macro
 * fixed wrong error message on "import" and "from"

# 1.41.0 (2019-05-14)

 * fixed support for PHP 7.4
 * added "filter", "map", and "reduce" filters (and support for arrow functions)
 * fixed partial output leak when a PHP fatal error occurs
 * optimized context access on PHP 7.4

# 1.40.1 (2019-04-29)

# fixed regression in NodeTraverser

# 1.40.0 (2019-04-28)

 * allowed Twig\NodeVisitor\NodeVisitorInterface::leaveNode() to return "null" instead of "false" (same meaning)
 * added the "apply" tag as a replacement for the "filter" tag
 * allowed Twig\Loader\FilesystemLoader::findTemplate() to return "null" instead of "false" (same meaning)
 * added support for "Twig\Markup" instances in the "in" test
 * fixed Lexer when using custom options containing the # char
 * fixed "import" when macros are stored in a template string

# 1.39.1 (2019-04-16)

 * fixed EscaperNodeVisitor

# 1.39.0 (2019-04-16)

 * added Traversable support for the length filter
 * fixed some wrong location in error messages
 * made exception creation faster
 * made escaping on ternary expressions (?: and ??) more fine-grained
 * added the possibility to give a nice name to string templates (template_from_string function)
 * fixed the "with" behavior to always include the globals (for consistency with the "include" and "embed" tags)
 * fixed "include" with "ignore missing" when an error loading occurs in the included template
 * added support for a new whitespace trimming option ({%~ ~%}, {{~ ~}}, {#~ ~#})

# 1.38.4 (2019-03-23)

 * fixed CheckToStringNode implementation (broken when a function/filter is variadic)

# 1.38.3 (2019-03-21)

 * fixed the spaceless filter so that it behaves like the spaceless tag
 * fixed BC break on Environment::resolveTemplate()
 * fixed the bundled Autoloader to also load namespaced classes
 * allowed Traversable objects to be used in the "with" tag
 * allowed Traversable objects to be used in the "with" argument of the "include" and "embed" tags

# 1.38.2 (2019-03-12)

 * added TemplateWrapper::getTemplateName()

# 1.38.1 (2019-03-12)

 * fixed class aliases

# 1.38.0 (2019-03-12)

 * fixed sandbox security issue (under some circumstances, calling the
   __toString() method on an object was possible even if not allowed by the
   security policy)
 * fixed batch filter clobbers array keys when fill parameter is used
 * added preserveKeys support for the batch filter
 * fixed "embed" support when used from "template_from_string"
 * added the possibility to pass a TemplateWrapper to Twig\Environment::load()
 * improved the performance of the sandbox
 * added a spaceless filter
 * added max value to the "random" function
 * made namespace classes the default classes (PSR-0 ones are aliases now)
 * removed duplicated directory separator in FilesystemLoader
 * added Twig\Loader\ChainLoader::getLoaders()
 * changed internal code to use the namespaced classes as much as possible

# 1.37.1 (2019-01-14)

 * fixed regression (key exists check for non ArrayObject objects)
 * fixed logic in TemplateWrapper

# 1.37.0 (2019-01-14)

 * fixed ArrayObject access with a null value
 * fixed embedded templates starting with a BOM
 * fixed using a Twig_TemplateWrapper instance as an argument to extends
 * switched generated code to use the PHP short array notation
 * dropped PHP 5.3 support
 * fixed float representation in compiled templates
 * added a second argument to the join filter (last separator configuration)

# 1.36.0 (2018-12-16)

 * made sure twig_include returns a string
 * fixed multi-byte UFT-8 in escape('html_attr')
 * added the "deprecated" tag
 * added support for dynamically named tests
 * fixed GlobalsInterface extended class
 * fixed filesystem loader throwing an exception instead of returning false

# 1.35.4 (2018-07-13)

 * ensured that syntax errors are triggered with the right line
 * added the Symfony ctype polyfill as a dependency
 * "js" filter now produces valid JSON

# 1.35.3 (2018-03-20)

 * fixed block names unicity
 * fixed counting children of SimpleXMLElement objects
 * added missing else clause to avoid infinite loops
 * fixed .. (range operator) in sandbox policy

# 1.35.2 (2018-03-03)

 * fixed a regression in the way the profiler is registered in templates

# 1.35.1 (2018-03-02)

 * added an exception when using "===" instead of "same as"
 * fixed possible array to string conversion concealing actual error
 * made variable names deterministic in compiled templates
 * fixed length filter when passing an instance of IteratorAggregate
 * fixed Environment::resolveTemplate to accept instances of TemplateWrapper

# 1.35.0 (2017-09-27)

 * added Twig_Profiler_Profile::reset()
 * fixed use TokenParser to return an empty Node
 * added RuntimeExtensionInterface
 * added circular reference detection when loading templates

# 1.34.4 (2017-07-04)

 * added support for runtime loaders in IntegrationTestCase
 * fixed deprecation when using Twig_Profiler_Dumper_Html

# 1.34.3 (2017-06-07)

 * fixed namespaces introduction

# 1.34.2 (2017-06-05)

 * fixed namespaces introduction

# 1.34.1 (2017-06-05)

 * fixed namespaces introduction

# 1.34.0 (2017-06-05)

 * added support for PHPUnit 6 when testing extensions
 * fixed PHP 7.2 compatibility
 * fixed template name generation in Twig_Environment::createTemplate()
 * removed final tag on Twig_TokenParser_Include
 * added namespaced aliases for all (non-deprecated) classes and interfaces
 * dropped HHVM support
 * dropped PHP 5.2 support

# 1.33.2 (2017-04-20)

 * fixed edge case in the method cache for Twig attributes

# 1.33.1 (2017-04-18)

 * fixed the empty() test

# 1.33.0 (2017-03-22)

 * fixed a race condition handling when writing cache files
 * "length" filter now returns string length when applied to an object that does
   not implement \Countable but provides __toString()
 * "empty" test will now consider the return value of the __toString() method for
   objects implement __toString() but not \Countable
 * fixed JS escaping for unicode characters with higher code points

# 1.32.0 (2017-02-26)

 * fixed deprecation notice in Twig_Util_DeprecationCollector
 * added a PSR-11 compatible runtime loader
 * added `side` argument to `trim` to allow left or right trimming only.

# 1.31.0 (2017-01-11)

 * added Twig_NodeCaptureInterface for nodes that capture all output
 * fixed marking the environment as initialized too early
 * fixed C89 compat for the C extension
 * turned fatal error into exception when a previously generated cache is corrupted
 * fixed offline cache warm-ups for embedded templates

# 1.30.0 (2016-12-23)

 * added Twig_FactoryRuntimeLoader
 * deprecated function/test/filter/tag overriding
 * deprecated the "disable_c_ext" attribute on Twig_Node_Expression_GetAttr

# 1.29.0 (2016-12-13)

 * fixed sandbox being left enabled if an exception is thrown while rendering
 * marked some classes as being final (via @final)
 * made Twig_Error report real source path when possible
 * added support for {{ _self }} to provide an upgrade path from 1.x to 2.0 (replaces {{ _self.templateName }})
 * deprecated silent display of undefined blocks
 * deprecated support for mbstring.func_overload != 0

# 1.28.2 (2016-11-23)

 * fixed precedence between getFoo() and isFoo() in Twig_Template::getAttribute()
 * improved a deprecation message

# 1.28.1 (2016-11-18)

 * fixed block() function when used with a template argument

# 1.28.0 (2016-11-17)

 * added support for the PHP 7 null coalescing operator for the ?? Twig implementation
 * exposed a way to access template data and methods in a portable way
 * changed context access to use the PHP 7 null coalescing operator when available
 * added the "with" tag
 * added support for a custom template on the block() function
 * added "is defined" support for block() and constant()
 * optimized the way attributes are fetched

# 1.27.0 (2016-10-25)

 * deprecated Twig_Parser::getEnvironment()
 * deprecated Twig_Parser::addHandler() and Twig_Parser::addNodeVisitor()
 * deprecated Twig_Compiler::addIndentation()
 * fixed regression when registering two extensions having the same class name
 * deprecated Twig_LoaderInterface::getSource() (implement Twig_SourceContextLoaderInterface instead)
 * fixed the filesystem loader with relative paths
 * deprecated Twig_Node::getLine() in favor of Twig_Node::getTemplateLine()
 * deprecated Twig_Template::getSource() in favor of Twig_Template::getSourceContext()
 * deprecated Twig_Node::getFilename() in favor of Twig_Node::getTemplateName()
 * deprecated the "filename" escaping strategy (use "name" instead)
 * added Twig_Source to hold information about the original template
 * deprecated Twig_Error::getTemplateFile() and Twig_Error::setTemplateFile() in favor of Twig_Error::getTemplateName() and Twig_Error::setTemplateName()
 * deprecated Parser::getFilename()
 * fixed template paths when a template name contains a protocol like vfs://
 * improved debugging with Twig_Sandbox_SecurityError exceptions for disallowed methods and properties

# 1.26.1 (2016-10-05)

 * removed template source code from generated template classes when debug is disabled
 * fixed default implementation of Twig_Template::getDebugInfo() for better BC
 * fixed regression on static calls for functions/filters/tests

# 1.26.0 (2016-10-02)

 * added template cache invalidation based on more environment options
 * added a missing deprecation notice
 * fixed template paths when a template is stored in a PHAR file
 * allowed filters/functions/tests implementation to use a different class than the extension they belong to
 * deprecated Twig_ExtensionInterface::getName()

# 1.25.0 (2016-09-21)

 * changed the way we store template source in template classes
 * removed usage of realpath in cache keys
 * fixed Twig cache sharing when used with different versions of PHP
 * removed embed parent workaround for simple use cases
 * deprecated the ability to store non Node instances in Node::$nodes
 * deprecated Twig_Environment::getLexer(), Twig_Environment::getParser(), Twig_Environment::getCompiler()
 * deprecated Twig_Compiler::getFilename()

# 1.24.2 (2016-09-01)

 * fixed static callables
 * fixed a potential PHP warning when loading the cache
 * fixed a case where the autoescaping does not work as expected

# 1.24.1 (2016-05-30)

 * fixed reserved keywords (forbids true, false, null and none keywords for variables names)
 * fixed support for PHP7 (Throwable support)
 * marked the following methods as being internals on Twig_Environment:
   getFunctions(), getFilters(), getTests(), getFunction(), getFilter(), getTest(),
   getTokenParsers(), getTags(), getNodeVisitors(), getUnaryOperators(), getBinaryOperators(),
   getFunctions(), getFilters(), getGlobals(), initGlobals(), initExtensions(), and initExtension()

# 1.24.0 (2016-01-25)

 * adding support for the ?? operator
 * fixed the defined test when used on a constant, a map, or a sequence
 * undeprecated _self (should only be used to get the template name, not the template instance)
 * fixed parsing on PHP7

# 1.23.3 (2016-01-11)

 * fixed typo

# 1.23.2 (2015-01-11)

 * added versions in deprecated messages
 * made file cache tolerant for trailing (back)slashes on directory configuration
 * deprecated unused Twig_Node_Expression_ExtensionReference class

# 1.23.1 (2015-11-05)

 * fixed some exception messages which triggered PHP warnings
 * fixed BC on Twig_Test_NodeTestCase

# 1.23.0 (2015-10-29)

 * deprecated the possibility to override an extension by registering another one with the same name
 * deprecated Twig_ExtensionInterface::getGlobals() (added Twig_Extension_GlobalsInterface for BC)
 * deprecated Twig_ExtensionInterface::initRuntime() (added Twig_Extension_InitRuntimeInterface for BC)
 * deprecated Twig_Environment::computeAlternatives()

# 1.22.3 (2015-10-13)

 * fixed regression when using null as a cache strategy
 * improved performance when checking template freshness
 * fixed warnings when loaded templates do not exist
 * fixed template class name generation to prevent possible collisions
 * fixed logic for custom escapers to call them even on integers and null values
 * changed template cache names to take into account the Twig C extension

# 1.22.2 (2015-09-22)

 * fixed a race condition in template loading

# 1.22.1 (2015-09-15)

 * fixed regression in template_from_string

# 1.22.0 (2015-09-13)

 * made Twig_Test_IntegrationTestCase more flexible
 * added an option to force PHP bytecode invalidation when writing a compiled template into the cache
 * fixed the profiler duration for the root node
 * changed template cache names to take into account enabled extensions
 * deprecated Twig_Environment::clearCacheFiles(), Twig_Environment::getCacheFilename(),
   Twig_Environment::writeCacheFile(), and Twig_Environment::getTemplateClassPrefix()
 * added a way to override the filesystem template cache system
 * added a way to get the original template source from Twig_Template

# 1.21.2 (2015-09-09)

 * fixed variable names for the deprecation triggering code
 * fixed escaping strategy detection based on filename
 * added Traversable support for replace, merge, and sort
 * deprecated support for character by character replacement for the "replace" filter

# 1.21.1 (2015-08-26)

 * fixed regression when using the deprecated Twig_Test_* classes

# 1.21.0 (2015-08-24)

 * added deprecation notices for deprecated features
 * added a deprecation "framework" for filters/functions/tests and test fixtures

# 1.20.0 (2015-08-12)

 * forbid access to the Twig environment from templates and internal parts of Twig_Template
 * fixed limited RCEs when in sandbox mode
 * deprecated Twig_Template::getEnvironment()
 * deprecated the _self variable for usage outside of the from and import tags
 * added Twig_BaseNodeVisitor to ease the compatibility of node visitors
   between 1.x and 2.x

# 1.19.0 (2015-07-31)

 * fixed wrong error message when including an undefined template in a child template
 * added support for variadic filters, functions, and tests
 * added support for extra positional arguments in macros
 * added ignore_missing flag to the source function
 * fixed batch filter with zero items
 * deprecated Twig_Environment::clearTemplateCache()
 * fixed sandbox disabling when using the include function

# 1.18.2 (2015-06-06)

 * fixed template/line guessing in exceptions for nested templates
 * optimized the number of inodes and the size of realpath cache when using the cache

# 1.18.1 (2015-04-19)

 * fixed memory leaks in the C extension
 * deprecated Twig_Loader_String
 * fixed the slice filter when used with a SimpleXMLElement object
 * fixed filesystem loader when trying to load non-files (like directories)

# 1.18.0 (2015-01-25)

 * fixed some error messages where the line was wrong (unknown variables or argument names)
 * added a new way to customize the main Module node (via empty nodes)
 * added Twig_Environment::createTemplate() to create a template from a string
 * added a profiler
 * fixed filesystem loader cache when different file paths are used for the same template

# 1.17.0 (2015-01-14)

 * added a 'filename' autoescaping strategy, which dynamically chooses the
   autoescaping strategy for a template based on template file extension.

# 1.16.3 (2014-12-25)

 * fixed regression for dynamic parent templates
 * fixed cache management with statcache
 * fixed a regression in the slice filter

# 1.16.2 (2014-10-17)

 * fixed timezone on dates as strings
 * fixed 2-words test names when a custom node class is not used
 * fixed macros when using an argument named like a PHP super global (like GET or POST)
 * fixed date_modify when working with DateTimeImmutable
 * optimized for loops
 * fixed multi-byte characters handling in the split filter
 * fixed a regression in the in operator
 * fixed a regression in the slice filter

# 1.16.1 (2014-10-10)

 * improved error reporting in a sandboxed template
 * fixed missing error file/line information under certain circumstances
 * fixed wrong error line number in some error messages
 * fixed the in operator to use strict comparisons
 * sped up the slice filter
 * fixed for mb function overload mb_substr acting different
 * fixed the attribute() function when passing a variable for the arguments

# 1.16.0 (2014-07-05)

 * changed url_encode to always encode according to RFC 3986
 * fixed inheritance in a 'use'-hierarchy
 * removed the __toString policy check when the sandbox is disabled
 * fixed recursively calling blocks in templates with inheritance

# 1.15.1 (2014-02-13)

 * fixed the conversion of the special '0000-00-00 00:00' date
 * added an error message when trying to import an undefined block from a trait
 * fixed a C extension crash when accessing defined but uninitialized property.

# 1.15.0 (2013-12-06)

 * made ignoreStrictCheck in Template::getAttribute() works with __call() methods throwing BadMethodCallException
 * added min and max functions
 * added the round filter
 * fixed a bug that prevented the optimizers to be enabled/disabled selectively
 * fixed first and last filters for UTF-8 strings
 * added a source function to include the content of a template without rendering it
 * fixed the C extension sandbox behavior when get or set is prepend to method name

# 1.14.2 (2013-10-30)

 * fixed error filename/line when an error occurs in an included file
 * allowed operators that contain whitespaces to have more than one whitespace
 * allowed tests to be made of 1 or 2 words (like "same as" or "divisible by")

# 1.14.1 (2013-10-15)

 * made it possible to use named operators as variables
 * fixed the possibility to have a variable named 'matches'
 * added support for PHP 5.5 DateTimeInterface

# 1.14.0 (2013-10-03)

 * fixed usage of the html_attr escaping strategy to avoid double-escaping with the html strategy
 * added new operators: ends with, starts with, and matches
 * fixed some compatibility issues with HHVM
 * added a way to add custom escaping strategies
 * fixed the C extension compilation on Windows
 * fixed the batch filter when using a fill argument with an exact match of elements to batch
 * fixed the filesystem loader cache when a template name exists in several namespaces
 * fixed template_from_string when the template includes or extends other ones
 * fixed a crash of the C extension on an edge case

# 1.13.2 (2013-08-03)

 * fixed the error line number for an error occurs in and embedded template
 * fixed crashes of the C extension on some edge cases

# 1.13.1 (2013-06-06)

 * added the possibility to ignore the filesystem constructor argument in Twig_Loader_Filesystem
 * fixed Twig_Loader_Chain::exists() for a loader which implements Twig_ExistsLoaderInterface
 * adjusted backtrace call to reduce memory usage when an error occurs
 * added support for object instances as the second argument of the constant test
 * fixed the include function when used in an assignment

# 1.13.0 (2013-05-10)

 * fixed getting a numeric-like item on a variable ('09' for instance)
 * fixed getting a boolean or float key on an array, so it is consistent with PHP's array access:
   `{{ array[false] }}` behaves the same as `echo $array[false];` (equals `$array[0]`)
 * made the escape filter 20% faster for happy path (escaping string for html with UTF-8)
 * changed ☃ to § in tests
 * enforced usage of named arguments after positional ones

# 1.12.3 (2013-04-08)

 * fixed a security issue in the filesystem loader where it was possible to include a template one
   level above the configured path
 * fixed fatal error that should be an exception when adding a filter/function/test too late
 * added a batch filter
 * added support for encoding an array as query string in the url_encode filter

# 1.12.2 (2013-02-09)

 * fixed the timezone used by the date filter and function when the given date contains a timezone (like 2010-01-28T15:00:00+02:00)
 * fixed globals when getGlobals is called early on
 * added the first and last filter

# 1.12.1 (2013-01-15)

 * added support for object instances as the second argument of the constant function
 * relaxed globals management to avoid a BC break
 * added support for {{ some_string[:2] }}

# 1.12.0 (2013-01-08)

 * added verbatim as an alias for the raw tag to avoid confusion with the raw filter
 * fixed registration of tests and functions as anonymous functions
 * fixed globals management

# 1.12.0-RC1 (2012-12-29)

 * added an include function (does the same as the include tag but in a more flexible way)
 * added the ability to use any PHP callable to define filters, functions, and tests
 * added a syntax error when using a loop variable that is not defined
 * added the ability to set default values for macro arguments
 * added support for named arguments for filters, tests, and functions
 * moved filters/functions/tests syntax errors to the parser
 * added support for extended ternary operator syntaxes

# 1.11.1 (2012-11-11)

 * fixed debug info line numbering (was off by 2)
 * fixed escaping when calling a macro inside another one (regression introduced in 1.9.1)
 * optimized variable access on PHP 5.4
 * fixed a crash of the C extension when an exception was thrown from a macro called without being imported (using _self.XXX)

# 1.11.0 (2012-11-07)

 * fixed macro compilation when a variable name is a PHP reserved keyword
 * changed the date filter behavior to always apply the default timezone, except if false is passed as the timezone
 * fixed bitwise operator precedences
 * added the template_from_string function
 * fixed default timezone usage for the date function
 * optimized the way Twig exceptions are managed (to make them faster)
 * added Twig_ExistsLoaderInterface (implementing this interface in your loader make the chain loader much faster)

# 1.10.3 (2012-10-19)

 * fixed wrong template location in some error messages
 * reverted a BC break introduced in 1.10.2
 * added a split filter

# 1.10.2 (2012-10-15)

 * fixed macro calls on PHP 5.4

# 1.10.1 (2012-10-15)

 * made a speed optimization to macro calls when imported via the "import" tag
 * fixed C extension compilation on Windows
 * fixed a segfault in the C extension when using DateTime objects

# 1.10.0 (2012-09-28)

 * extracted functional tests framework to make it reusable for third-party extensions
 * added namespaced templates support in Twig_Loader_Filesystem
 * added Twig_Loader_Filesystem::prependPath()
 * fixed an error when a token parser pass a closure as a test to the subparse() method

# 1.9.2 (2012-08-25)

 * fixed the in operator for objects that contain circular references
 * fixed the C extension when accessing a public property of an object implementing the \ArrayAccess interface

# 1.9.1 (2012-07-22)

 * optimized macro calls when auto-escaping is on
 * fixed wrong parent class for Twig_Function_Node
 * made Twig_Loader_Chain more explicit about problems

# 1.9.0 (2012-07-13)

 * made the parsing independent of the template loaders
 * fixed exception trace when an error occurs when rendering a child template
 * added escaping strategies for CSS, URL, and HTML attributes
 * fixed nested embed tag calls
 * added the date_modify filter

# 1.8.3 (2012-06-17)

 * fixed paths in the filesystem loader when passing a path that ends with a slash or a backslash
 * fixed escaping when a project defines a function named html or js
 * fixed chmod mode to apply the umask correctly

# 1.8.2 (2012-05-30)

 * added the abs filter
 * fixed a regression when using a number in template attributes
 * fixed compiler when mbstring.func_overload is set to 2
 * fixed DateTimeZone support in date filter

# 1.8.1 (2012-05-17)

 * fixed a regression when dealing with SimpleXMLElement instances in templates
 * fixed "is_safe" value for the "dump" function when "html_errors" is not defined in php.ini
 * switched to use mbstring whenever possible instead of iconv (you might need to update your encoding as mbstring and iconv encoding names sometimes differ)

# 1.8.0 (2012-05-08)

 * enforced interface when adding tests, filters, functions, and node visitors from extensions
 * fixed a side-effect of the date filter where the timezone might be changed
 * simplified usage of the autoescape tag; the only (optional) argument is now the escaping strategy or false (with a BC layer)
 * added a way to dynamically change the auto-escaping strategy according to the template "filename"
 * changed the autoescape option to also accept a supported escaping strategy (for BC, true is equivalent to html)
 * added an embed tag

# 1.7.0 (2012-04-24)

 * fixed a PHP warning when using CIFS
 * fixed template line number in some exceptions
 * added an iterable test
 * added an error when defining two blocks with the same name in a template
 * added the preserves_safety option for filters
 * fixed a PHP notice when trying to access a key on a non-object/array variable
 * enhanced error reporting when the template file is an instance of SplFileInfo
 * added Twig_Environment::mergeGlobals()
 * added compilation checks to avoid misuses of the sandbox tag
 * fixed filesystem loader freshness logic for high traffic websites
 * fixed random function when charset is null

# 1.6.5 (2012-04-11)

 * fixed a regression when a template only extends another one without defining any blocks

# 1.6.4 (2012-04-02)

 * fixed PHP notice in Twig_Error::guessTemplateLine() introduced in 1.6.3
 * fixed performance when compiling large files
 * optimized parent template creation when the template does not use dynamic inheritance

# 1.6.3 (2012-03-22)

 * fixed usage of Z_ADDREF_P for PHP 5.2 in the C extension
 * fixed compilation of numeric values used in templates when using a locale where the decimal separator is not a dot
 * made the strategy used to guess the real template file name and line number in exception messages much faster and more accurate

# 1.6.2 (2012-03-18)

 * fixed sandbox mode when used with inheritance
 * added preserveKeys support for the slice filter
 * fixed the date filter when a DateTime instance is passed with a specific timezone
 * added a trim filter

# 1.6.1 (2012-02-29)

 * fixed Twig C extension
 * removed the creation of Twig_Markup instances when not needed
 * added a way to set the default global timezone for dates
 * fixed the slice filter on strings when the length is not specified
 * fixed the creation of the cache directory in case of a race condition

# 1.6.0 (2012-02-04)

 * fixed raw blocks when used with the whitespace trim option
 * made a speed optimization to macro calls when imported via the "from" tag
 * fixed globals, parsers, visitors, filters, tests, and functions management in Twig_Environment when a new one or new extension is added
 * fixed the attribute function when passing arguments
 * added slice notation support for the [] operator (syntactic sugar for the slice operator)
 * added a slice filter
 * added string support for the reverse filter
 * fixed the empty test and the length filter for Twig_Markup instances
 * added a date function to ease date comparison
 * fixed unary operators precedence
 * added recursive parsing support in the parser
 * added string and integer handling for the random function

# 1.5.1 (2012-01-05)

 * fixed a regression when parsing strings

# 1.5.0 (2012-01-04)

 * added Traversable objects support for the join filter

# 1.5.0-RC2 (2011-12-30)

 * added a way to set the default global date interval format
 * fixed the date filter for DateInterval instances (setTimezone() does not exist for them)
 * refactored Twig_Template::display() to ease its extension
 * added a number_format filter

# 1.5.0-RC1 (2011-12-26)

 * removed the need to quote hash keys
 * allowed hash keys to be any expression
 * added a do tag
 * added a flush tag
 * added support for dynamically named filters and functions
 * added a dump function to help debugging templates
 * added a nl2br filter
 * added a random function
 * added a way to change the default format for the date filter
 * fixed the lexer when an operator ending with a letter ends a line
 * added string interpolation support
 * enhanced exceptions for unknown filters, functions, tests, and tags

# 1.4.0 (2011-12-07)

 * fixed lexer when using big numbers (> PHP_INT_MAX)
 * added missing preserveKeys argument to the reverse filter
 * fixed macros containing filter tag calls

# 1.4.0-RC2 (2011-11-27)

 * removed usage of Reflection in Twig_Template::getAttribute()
 * added a C extension that can optionally replace Twig_Template::getAttribute()
 * added negative timestamp support to the date filter

# 1.4.0-RC1 (2011-11-20)

 * optimized variable access when using PHP 5.4
 * changed the precedence of the .. operator to be more consistent with languages that implements such a feature like Ruby
 * added an Exception to Twig_Loader_Array::isFresh() method when the template does not exist to be consistent with other loaders
 * added Twig_Function_Node to allow more complex functions to have their own Node class
 * added Twig_Filter_Node to allow more complex filters to have their own Node class
 * added Twig_Test_Node to allow more complex tests to have their own Node class
 * added a better error message when a template is empty but contain a BOM
 * fixed "in" operator for empty strings
 * fixed the "defined" test and the "default" filter (now works with more than one call (foo.bar.foo) and for both values of the strict_variables option)
 * changed the way extensions are loaded (addFilter/addFunction/addGlobal/addTest/addNodeVisitor/addTokenParser/addExtension can now be called in any order)
 * added Twig_Environment::display()
 * made the escape filter smarter when the encoding is not supported by PHP
 * added a convert_encoding filter
 * moved all node manipulations outside the compile() Node method
 * made several speed optimizations

# 1.3.0 (2011-10-08)

no changes

# 1.3.0-RC1 (2011-10-04)

 * added an optimization for the parent() function
 * added cache reloading when auto_reload is true and an extension has been modified
 * added the possibility to force the escaping of a string already marked as safe (instance of Twig_Markup)
 * allowed empty templates to be used as traits
 * added traits support for the "parent" function

# 1.2.0 (2011-09-13)

no changes

# 1.2.0-RC1 (2011-09-10)

 * enhanced the exception when a tag remains unclosed
 * added support for empty Countable objects for the "empty" test
 * fixed algorithm that determines if a template using inheritance is valid (no output between block definitions)
 * added better support for encoding problems when escaping a string (available as of PHP 5.4)
 * added a way to ignore a missing template when using the "include" tag ({% include "foo" ignore missing %})
 * added support for an array of templates to the "include" and "extends" tags ({% include ['foo', 'bar'] %})
 * added support for bitwise operators in expressions
 * added the "attribute" function to allow getting dynamic attributes on variables
 * added Twig_Loader_Chain
 * added Twig_Loader_Array::setTemplate()
 * added an optimization for the set tag when used to capture a large chunk of static text
 * changed name regex to match PHP one "[a-zA-Z_\x7f-\xff][a-zA-Z0-9_\x7f-\xff]*" (works for blocks, tags, functions, filters, and macros)
 * removed the possibility to use the "extends" tag from a block
 * added "if" modifier support to "for" loops

# 1.1.2 (2011-07-30)

 * fixed json_encode filter on PHP 5.2
 * fixed regression introduced in 1.1.1 ({{ block(foo|lower) }})
 * fixed inheritance when using conditional parents
 * fixed compilation of templates when the body of a child template is not empty
 * fixed output when a macro throws an exception
 * fixed a parsing problem when a large chunk of text is enclosed in a comment tag
 * added PHPDoc for all Token parsers and Core extension functions

# 1.1.1 (2011-07-17)

 * added a performance optimization in the Optimizer (also helps to lower the number of nested level calls)
 * made some performance improvement for some edge cases

# 1.1.0 (2011-06-28)

 * fixed json_encode filter

# 1.1.0-RC3 (2011-06-24)

 * fixed method case-sensitivity when using the sandbox mode
 * added timezone support for the date filter
 * fixed possible security problems with NUL bytes

# 1.1.0-RC2 (2011-06-16)

 * added an exception when the template passed to "use" is not a string
 * made 'a.b is defined' not throw an exception if a is not defined (in strict mode)
 * added {% line \d+ %} directive

# 1.1.0-RC1 (2011-05-28)

Flush your cache after upgrading.

 * fixed date filter when using a timestamp
 * fixed the defined test for some cases
 * fixed a parsing problem when a large chunk of text is enclosed in a raw tag
 * added support for horizontal reuse of template blocks (see docs for more information)
 * added whitespace control modifier to all tags (see docs for more information)
 * added null as an alias for none (the null test is also an alias for the none test now)
 * made TRUE, FALSE, NONE equivalent to their lowercase counterparts
 * wrapped all compilation and runtime exceptions with Twig_Error_Runtime and added logic to guess the template name and line
 * moved display() method to Twig_Template (generated templates should now use doDisplay() instead)

# 1.0.0 (2011-03-27)

 * fixed output when using mbstring
 * fixed duplicate call of methods when using the sandbox
 * made the charset configurable for the escape filter

# 1.0.0-RC2 (2011-02-21)

 * changed the way {% set %} works when capturing (the content is now marked as safe)
 * added support for macro name in the endmacro tag
 * make Twig_Error compatible with PHP 5.3.0 >
 * fixed an infinite loop on some Windows configurations
 * fixed the "length" filter for numbers
 * fixed Template::getAttribute() as properties in PHP are case sensitive
 * removed coupling between Twig_Node and Twig_Template
 * fixed the ternary operator precedence rule

# 1.0.0-RC1 (2011-01-09)

Backward incompatibilities:

 * the "items" filter, which has been deprecated for quite a long time now, has been removed
 * the "range" filter has been converted to a function: 0|range(10) -> range(0, 10)
 * the "constant" filter has been converted to a function: {{ some_date|date('DATE_W3C'|constant) }} -> {{ some_date|date(constant('DATE_W3C')) }}
 * the "cycle" filter has been converted to a function: {{ ['odd', 'even']|cycle(i) }} -> {{ cycle(['odd', 'even'], i) }}
 * the "for" tag does not support "joined by" anymore
 * the "autoescape" first argument is now "true"/"false" (instead of "on"/"off")
 * the "parent" tag has been replaced by a "parent" function ({{ parent() }} instead of {% parent %})
 * the "display" tag has been replaced by a "block" function ({{ block('title') }} instead of {% display title %})
 * removed the grammar and simple token parser (moved to the Twig Extensions repository)

Changes:

 * added "needs_context" option for filters and functions (the context is then passed as a first argument)
 * added global variables support
 * made macros return their value instead of echoing directly (fixes calling a macro in sandbox mode)
 * added the "from" tag to import macros as functions
 * added support for functions (a function is just syntactic sugar for a getAttribute() call)
 * made macros callable when sandbox mode is enabled
 * added an exception when a macro uses a reserved name
 * the "default" filter now uses the "empty" test instead of just checking for null
 * added the "empty" test

# 0.9.10 (2010-12-16)

Backward incompatibilities:

 * The Escaper extension is enabled by default, which means that all displayed
   variables are now automatically escaped. You can revert to the previous
   behavior by removing the extension via $env->removeExtension('escaper')
   or just set the 'autoescape' option to 'false'.
 * removed the "without loop" attribute for the "for" tag (not needed anymore
   as the Optimizer take care of that for most cases)
 * arrays and hashes have now a different syntax
     * arrays keep the same syntax with square brackets: [1, 2]
     * hashes now use curly braces (["a": "b"] should now be written as {"a": "b"})
     * support for "arrays with keys" and "hashes without keys" is not supported anymore ([1, "foo": "bar"] or {"foo": "bar", 1})
 * the i18n extension is now part of the Twig Extensions repository

Changes:

 * added the merge filter
 * removed 'is_escaper' option for filters (a left over from the previous version) -- you must use 'is_safe' now instead
 * fixed usage of operators as method names (like is, in, and not)
 * changed the order of execution for node visitors
 * fixed default() filter behavior when used with strict_variables set to on
 * fixed filesystem loader compatibility with PHAR files
 * enhanced error messages when an unexpected token is parsed in an expression
 * fixed filename not being added to syntax error messages
 * added the autoescape option to enable/disable autoescaping
 * removed the newline after a comment (mimics PHP behavior)
 * added a syntax error exception when parent block is used on a template that does not extend another one
 * made the Escaper extension enabled by default
 * fixed sandbox extension when used with auto output escaping
 * fixed escaper when wrapping a Twig_Node_Print (the original class must be preserved)
 * added an Optimizer extension (enabled by default; optimizes "for" loops and "raw" filters)
 * added priority to node visitors

# 0.9.9 (2010-11-28)

Backward incompatibilities:
 * the self special variable has been renamed to _self
 * the odd and even filters are now tests:
     {{ foo|odd }} must now be written {{ foo is odd }}
 * the "safe" filter has been renamed to "raw"
 * in Node classes,
        sub-nodes are now accessed via getNode() (instead of property access)
        attributes via getAttribute() (instead of array access)
 * the urlencode filter had been renamed to url_encode
 * the include tag now merges the passed variables with the current context by default
   (the old behavior is still possible by adding the "only" keyword)
 * moved Exceptions to Twig_Error_* (Twig_SyntaxError/Twig_RuntimeError are now Twig_Error_Syntax/Twig_Error_Runtime)
 * removed support for {{ 1 < i < 3 }} (use {{ i > 1 and i < 3 }} instead)
 * the "in" filter has been removed ({{ a|in(b) }} should now be written {{ a in b }})

Changes:
 * added file and line to Twig_Error_Runtime exceptions thrown from Twig_Template
 * changed trans tag to accept any variable for the plural count
 * fixed sandbox mode (__toString() method check was not enforced if called implicitly from complex statements)
 * added the ** (power) operator
 * changed the algorithm used for parsing expressions
 * added the spaceless tag
 * removed trim_blocks option
 * added support for is*() methods for attributes (foo.bar now looks for foo->getBar() or foo->isBar())
 * changed all exceptions to extend Twig_Error
 * fixed unary expressions ({{ not(1 or 0) }})
 * fixed child templates (with an extend tag) that uses one or more imports
 * added support for {{ 1 not in [2, 3] }} (more readable than the current {{ not (1 in [2, 3]) }})
 * escaping has been rewritten
 * the implementation of template inheritance has been rewritten
   (blocks can now be called individually and still work with inheritance)
 * fixed error handling for if tag when a syntax error occurs within a subparse process
 * added a way to implement custom logic for resolving token parsers given a tag name
 * fixed js escaper to be stricter (now uses a whilelist-based js escaper)
 * added the following filers: "constant", "trans", "replace", "json_encode"
 * added a "constant" test
 * fixed objects with __toString() not being autoescaped
 * fixed subscript expressions when calling __call() (methods now keep the case)
 * added "test" feature (accessible via the "is" operator)
 * removed the debug tag (should be done in an extension)
 * fixed trans tag when no vars are used in plural form
 * fixed race condition when writing template cache
 * added the special _charset variable to reference the current charset
 * added the special _context variable to reference the current context
 * renamed self to _self (to avoid conflict)
 * fixed Twig_Template::getAttribute() for protected properties

# 0.9.8 (2010-06-28)

Backward incompatibilities:
 * the trans tag plural count is now attached to the plural tag:
    old: `{% trans count %}...{% plural %}...{% endtrans %}`
    new: `{% trans %}...{% plural count %}...{% endtrans %}`

 * added a way to translate strings coming from a variable ({% trans var %})
 * fixed trans tag when used with the Escaper extension
 * fixed default cache umask
 * removed Twig_Template instances from the debug tag output
 * fixed objects with __isset() defined
 * fixed set tag when used with a capture
 * fixed type hinting for Twig_Environment::addFilter() method

# 0.9.7 (2010-06-12)

Backward incompatibilities:
 * changed 'as' to '=' for the set tag ({% set title as "Title" %} must now be {% set title = "Title" %})
 * removed the sandboxed attribute of the include tag (use the new sandbox tag instead)
 * refactored the Node system (if you have custom nodes, you will have to update them to use the new API)

 * added self as a special variable that refers to the current template (useful for importing macros from the current template)
 * added Twig_Template instance support to the include tag
 * added support for dynamic and conditional inheritance ({% extends some_var %} and {% extends standalone ? "minimum" : "base" %})
 * added a grammar sub-framework to ease the creation of custom tags
 * fixed the for tag for large arrays (some loop variables are now only available for arrays and objects that implement the Countable interface)
 * removed the Twig_Resource::resolveMissingFilter() method
 * fixed the filter tag which did not apply filtering to included files
 * added a bunch of unit tests
 * added a bunch of phpdoc
 * added a sandbox tag in the sandbox extension
 * changed the date filter to support any date format supported by DateTime
 * added strict_variable setting to throw an exception when an invalid variable is used in a template (disabled by default)
 * added the lexer, parser, and compiler as arguments to the Twig_Environment constructor
 * changed the cache option to only accepts an explicit path to a cache directory or false
 * added a way to add token parsers, filters, and visitors without creating an extension
 * added three interfaces: Twig_NodeInterface, Twig_TokenParserInterface, and Twig_FilterInterface
 * changed the generated code to match the new coding standards
 * fixed sandbox mode (__toString() method check was not enforced if called implicitly from a simple statement like {{ article }})
 * added an exception when a child template has a non-empty body (as it is always ignored when rendering)

# 0.9.6 (2010-05-12)

 * fixed variables defined outside a loop and for which the value changes in a for loop
 * fixed the test suite for PHP 5.2 and older versions of PHPUnit
 * added support for __call() in expression resolution
 * fixed node visiting for macros (macros are now visited by visitors as any other node)
 * fixed nested block definitions with a parent call (rarely useful but nonetheless supported now)
 * added the cycle filter
 * fixed the Lexer when mbstring.func_overload is used with an mbstring.internal_encoding different from ASCII
 * added a long-syntax for the set tag ({% set foo %}...{% endset %})
 * unit tests are now powered by PHPUnit
 * added support for gettext via the `i18n` extension
 * fixed twig_capitalize_string_filter() and fixed twig_length_filter() when used with UTF-8 values
 * added a more useful exception if an if tag is not closed properly
 * added support for escaping strategy in the autoescape tag
 * fixed lexer when a template has a big chunk of text between/in a block

# 0.9.5 (2010-01-20)

As for any new release, don't forget to remove all cached templates after
upgrading.

If you have defined custom filters, you MUST upgrade them for this release. To
upgrade, replace "array" with "new Twig_Filter_Function", and replace the
environment constant by the "needs_environment" option:

  // before
  'even'   => array('twig_is_even_filter', false),
  'escape' => array('twig_escape_filter', true),

  // after
  'even'   => new Twig_Filter_Function('twig_is_even_filter'),
  'escape' => new Twig_Filter_Function('twig_escape_filter', array('needs_environment' => true)),

If you have created NodeTransformer classes, you will need to upgrade them to
the new interface (please note that the interface is not yet considered
stable).

 * fixed list nodes that did not extend the Twig_NodeListInterface
 * added the "without loop" option to the for tag (it disables the generation of the loop variable)
 * refactored node transformers to node visitors
 * fixed automatic-escaping for blocks
 * added a way to specify variables to pass to an included template
 * changed the automatic-escaping rules to be more sensible and more configurable in custom filters (the documentation lists all the rules)
 * improved the filter system to allow object methods to be used as filters
 * changed the Array and String loaders to actually make use of the cache mechanism
 * included the default filter function definitions in the extension class files directly (Core, Escaper)
 * added the // operator (like the floor() PHP function)
 * added the .. operator (as a syntactic sugar for the range filter when the step is 1)
 * added the in operator (as a syntactic sugar for the in filter)
 * added the following filters in the Core extension: in, range
 * added support for arrays (same behavior as in PHP, a mix between lists and dictionaries, arrays and hashes)
 * enhanced some error messages to provide better feedback in case of parsing errors

# 0.9.4 (2009-12-02)

If you have custom loaders, you MUST upgrade them for this release: The
Twig_Loader base class has been removed, and the Twig_LoaderInterface has also
been changed (see the source code for more information or the documentation).

 * added support for DateTime instances for the date filter
 * fixed loop.last when the array only has one item
 * made it possible to insert newlines in tag and variable blocks
 * fixed a bug when a literal '\n' were present in a template text
 * fixed bug when the filename of a template contains */
 * refactored loaders

# 0.9.3 (2009-11-11)

This release is NOT backward compatible with the previous releases.

  The loaders do not take the cache and autoReload arguments anymore. Instead,
  the Twig_Environment class has two new options: cache and auto_reload.
  Upgrading your code means changing this kind of code:

      $loader = new Twig_Loader_Filesystem('/path/to/templates', '/path/to/compilation_cache', true);
      $twig = new Twig_Environment($loader);

  to something like this:

      $loader = new Twig_Loader_Filesystem('/path/to/templates');
      $twig = new Twig_Environment($loader, array(
        'cache' => '/path/to/compilation_cache',
        'auto_reload' => true,
      ));

 * deprecated the "items" filter as it is not needed anymore
 * made cache and auto_reload options of Twig_Environment instead of arguments of Twig_Loader
 * optimized template loading speed
 * removed output when an error occurs in a template and render() is used
 * made major speed improvements for loops (up to 300% on even the smallest loops)
 * added properties as part of the sandbox mode
 * added public properties support (obj.item can now be the item property on the obj object)
 * extended set tag to support expression as value ({% set foo as 'foo' ~ 'bar' %} )
 * fixed bug when \ was used in HTML

# 0.9.2 (2009-10-29)

 * made some speed optimizations
 * changed the cache extension to .php
 * added a js escaping strategy
 * added support for short block tag
 * changed the filter tag to allow chained filters
 * made lexer more flexible as you can now change the default delimiters
 * added set tag
 * changed default directory permission when cache dir does not exist (more secure)
 * added macro support
 * changed filters first optional argument to be a Twig_Environment instance instead of a Twig_Template instance
 * made Twig_Autoloader::autoload() a static method
 * avoid writing template file if an error occurs
 * added $ escaping when outputting raw strings
 * enhanced some error messages to ease debugging
 * fixed empty cache files when the template contains an error

# 0.9.1 (2009-10-14)

  * fixed a bug in PHP 5.2.6
  * fixed numbers with one than one decimal
  * added support for method calls with arguments ({{ foo.bar('a', 43) }})
  * made small speed optimizations
  * made minor tweaks to allow better extensibility and flexibility

# 0.9.0 (2009-10-12)

 * Initial release<|MERGE_RESOLUTION|>--- conflicted
+++ resolved
@@ -1,4 +1,3 @@
-<<<<<<< HEAD
 # 3.3.1 (2021-XX-XX)
 
  * n/a
@@ -84,14 +83,11 @@
  * bumped minimum PHP version to 7.2
  * removed PSR-0 classes
 
-# 2.14.4 (2021-XX-XX)
-=======
 # 2.14.5 (2021-XX-XX)
 
  * n/a
 
 # 2.14.4 (2021-03-10)
->>>>>>> 37e48403
 
  * Add the slug filter
 
