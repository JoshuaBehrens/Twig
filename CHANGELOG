--- conflicted
+++ resolved
@@ -1,4 +1,3 @@
-<<<<<<< HEAD
 * 2.4.3 (2017-XX-XX)
 
  * n/a
@@ -70,10 +69,7 @@
  * improved the performance of the filesystem loader
  * removed features that were deprecated in 1.x
 
-* 1.34.2 (2017-XX-XX)
-=======
 * 1.34.3 (2017-XX-XX)
->>>>>>> a9fe0a91
 
  * n/a
 
