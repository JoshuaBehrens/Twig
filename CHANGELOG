--- conflicted
+++ resolved
@@ -1,11 +1,8 @@
 * 1.37.0 (2019-XX-XX)
 
-<<<<<<< HEAD
  * switched generated code to use the PHP short array notation
  * dropped PHP 5.3 support
-=======
  * fixed float representation in compiled templates
->>>>>>> e346c2ac
  * added a second argument to the join filter (last separator configuration)
 
 * 1.36.0 (2018-12-16)
