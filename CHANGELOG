<<<<<<< HEAD
# 2.13.1 (2020-XX-XX)

 * n/a

# 2.13.0 (2020-07-05)

 * Fix options not taken into account when using "Michelf\MarkdownExtra"
 * Fix "Twig\Extra\Intl\IntlExtension::getCountryName()" to accept "null" as a first argument
 * Drop support for PHP 7.0
 * Throw exception in case non-Traversable data is passed to "filter"
 * Fix context optimization on PHP 7.4
 * Fix PHP 8 compatibility
 * Fix ambiguous syntax parsing

# 2.12.5 (2020-02-11)

 * Add a check to ensure that iconv() is defined

# 2.12.4 (2020-02-11)

 * Avoid exceptions when an intl resource is not found
 * Fix implementation of case-insensitivity for method names

# 2.12.3 (2019-12-28)

 * fixed Symfony 5.0 support for the HTML extra extension
 * fixed number formatter in Intl extra extension when using a formatter prototype

# 2.12.2 (2019-11-11)

 * added supported for exponential numbers

# 2.12.1 (2019-10-17)

 * added the String extension in the "extra" repositories: "u" filter

# 2.12.0 (2019-10-05)

 * added the spaceship operator ("<=>"), useful when using an arrow function in the "sort" filter
 * added support for an "arrow" function on the "sort" filter
 * added the CssInliner extension in the "extra" repositories: "inline_css"
   filter
 * added the Inky extension in the "extra" repositories: "inky_to_html" filter
 * added Intl extension in the "extra" repositories: "country_name",
   "currency_name", "currency_symbol", "language_name", "locale_name",
   "timezone_name", "format_currency", "format_number",
   "format_*_number", "format_datetime", "format_date", and "format_time"
   filters, and the "country_timezones" function
 * added the Markdown extension in the "extra" repositories: "markdown_to_html",
   and "html_to_markdown" filters
 * added the HtmlExtension extension in the "extra" repositories: "date_uri"
   filter, and "html_classes" function
 * optimized "block('foo') ?? 'bar'"
 * fixed the empty test on Traversable instances
 * fixed array_key_exists() on objects
 * fixed cache when opcache is installed but disabled
 * fixed using macros in arrow functions
 * fixed split filter on edge case

# 2.11.3 (2019-06-18)

 * display partial output (PHP buffer) when an error occurs in debug mode
 * fixed the filter filter (allow the result to be used several times)
 * fixed macro auto-import when a template contains only macros

# 2.11.2 (2019-06-05)

 * fixed macro auto-import

# 2.11.1 (2019-06-04)

 * added support for "Twig\Markup" instances in the "in" test (again)
 * allowed string operators as variables names in assignments
 * fixed support for macros defined in parent templates

# 2.11.0 (2019-05-31)

 * added the possibility to register classes/interfaces as being safe for the escaper ("EscaperExtension::addSafeClass()")
 * deprecated CoreExtension::setEscaper() and CoreExtension::getEscapers() in favor of the same methods on EscaperExtension
 * macros are now auto-imported in the template they are defined (under the ``_self`` variable)
 * added support for macros on "is defined" tests
 * fixed macros "import" when using the same name in the parent and child templates
 * fixed recursive macros
 * macros imported "globally" in a template are now available in macros without re-importing them
 * fixed the "filter" filter when the argument is \Traversable but does not implement \Iterator (\SimpleXmlElement for instance)
 * fixed a PHP fatal error when calling a macro imported in a block in a nested block
 * fixed a PHP fatal error when calling a macro imported in the template in another macro
 * fixed wrong error message on "import" and "from"

# 2.10.0 (2019-05-14)

 * deprecated "if" conditions on "for" tags
 * added "filter", "map", and "reduce" filters (and support for arrow functions)
 * fixed partial output leak when a PHP fatal error occurs
 * optimized context access on PHP 7.4

# 2.9.0 (2019-04-28)

 * deprecated returning "false" to remove a Node from NodeVisitorInterface::leaveNode()
 * allowed Twig\NodeVisitor\NodeVisitorInterface::leaveNode() to return "null" instead of "false" (same meaning)
 * deprecated the "filter" tag (use the "apply" tag instead)
 * added the "apply" tag as a replacement for the "filter" tag
 * allowed Twig\Loader\FilesystemLoader::findTemplate() to return "null" instead of "false" (same meaning)
 * added support for "Twig\Markup" instances in the "in" test
 * fixed "import" when macros are stored in a template string
 * fixed Lexer when using custom options containing the # char
 * added template line number to twig_get_attribute()

# 2.8.1 (2019-04-16)

 * fixed EscaperNodeVisitor
 * deprecated passing a 3rd, 4th, and 5th arguments to the Sandbox exception classes
 * deprecated Node::setTemplateName() in favor of Node::setSourceContext()

# 2.8.0 (2019-04-16)

 * added Traversable support for the length filter
 * fixed some wrong location in error messages
 * made exception creation faster
 * made escaping on ternary expressions (?: and ??) more fine-grained
 * added the possibility to give a nice name to string templates (template_from_string function)
 * fixed the "with" behavior to always include the globals (for consistency with the "include" and "embed" tags)
 * fixed "include" with "ignore missing" when an error loading occurs in the included template
 * added support for a new whitespace trimming option ({%~ ~%}, {{~ ~}}, {#~ ~#})
 * added the "column" filter

# 2.7.4 (2019-03-23)

 * fixed variadic support
 * fixed CheckToStringNode implementation (broken when a function/filter is variadic)

# 2.7.3 (2019-03-21)

 * fixed the spaceless filter so that it behaves like the spaceless tag
 * fixed BC break on Environment::resolveTemplate()
 * allowed Traversable objects to be used in the "with" tag
 * allowed Traversable objects to be used in the "with" tag
 * allowed Traversable objects to be used in the "with" argument of the "include" and "embed" tags

# 2.7.2 (2019-03-12)

 * added TemplateWrapper::getTemplateName()

# 2.7.1 (2019-03-12)

 * fixed class aliases

# 2.7.0 (2019-03-12)

 * fixed sandbox security issue (under some circumstances, calling the
   __toString() method on an object was possible even if not allowed by the
   security policy)
 * fixed batch filter clobbers array keys when fill parameter is used
 * added preserveKeys support for the batch filter
 * fixed "embed" support when used from "template_from_string"
 * deprecated passing a Twig\Template to Twig\Environment::load()/Twig\Environment::resolveTemplate()
 * added the possibility to pass a TemplateWrapper to Twig\Environment::load()
 * marked Twig\Environment::getTemplateClass() as internal (implementation detail)
 * improved the performance of the sandbox
 * deprecated the spaceless tag
 * added a spaceless filter
 * added max value to the "random" function
 * deprecated Twig\Extension\InitRuntimeInterface
 * deprecated Twig\Loader\ExistsLoaderInterface
 * deprecated PSR-0 classes in favor of namespaced ones
 * made namespace classes the default classes (PSR-0 ones are aliases now)
 * added Twig\Loader\ChainLoader::getLoaders()
 * removed duplicated directory separator in FilesystemLoader
 * deprecated the "base_template_class" option on Twig\Environment
 * deprecated the Twig\Environment::getBaseTemplateClass() and
   Twig\Environment::setBaseTemplateClass() methods
 * changed internal code to use the namespaced classes as much as possible
 * deprecated Twig_Parser::isReservedMacroName()

# 2.6.2 (2019-01-14)

 * fixed regression (key exists check for non ArrayObject objects)

# 2.6.1 (2019-01-14)

 * fixed ArrayObject access with a null value
 * fixed embedded templates starting with a BOM
 * fixed using a Twig_TemplateWrapper instance as an argument to extends
 * fixed error location when calling an undefined block
 * deprecated passing a string as a source on Twig_Error
 * switched generated code to use the PHP short array notation
 * fixed float representation in compiled templates
 * added a second argument to the join filter (last separator configuration)

# 2.6.0 (2018-12-16)

 * made sure twig_include returns a string
 * fixed multi-byte UFT-8 in escape('html_attr')
 * added the "deprecated" tag
 * added support for dynamically named tests
 * fixed GlobalsInterface extended class
 * fixed filesystem loader throwing an exception instead of returning false

# 2.5.0 (2018-07-13)

 * deprecated using the spaceless tag at the root level of a child template (noop anyway)
 * deprecated the possibility to define a block in a non-capturing block in a child template
 * added the Symfony ctype polyfill as a dependency
 * fixed reporting the proper location for errors compiled in templates
 * fixed the error handling for the optimized extension-based function calls
 * ensured that syntax errors are triggered with the right line
 * "js" filter now produces valid JSON

# 2.4.8 (2018-04-02)

 * fixed a regression when using the "default" filter or the "defined" test on non-existing arrays

# 2.4.7 (2018-03-20)

 * optimized runtime performance
 * optimized parser performance by inlining the constant values
 * fixed block names unicity
 * fixed counting children of SimpleXMLElement objects
 * added missing else clause to avoid infinite loops
 * fixed .. (range operator) in sandbox policy

# 2.4.6 (2018-03-03)

 * fixed a regression in the way the profiler is registered in templates

# 2.4.5 (2018-03-02)

 * optimized the performance of calling an extension method at runtime
 * optimized the performance of the dot operator for array and method calls
 * added an exception when using "===" instead of "same as"
 * fixed possible array to string conversion concealing actual error
 * made variable names deterministic in compiled templates
 * fixed length filter when passing an instance of IteratorAggregate
 * fixed Environment::resolveTemplate to accept instances of TemplateWrapper

# 2.4.4 (2017-09-27)

 * added Twig_Profiler_Profile::reset()
 * fixed use TokenParser to return an empty Node
 * added RuntimeExtensionInterface
 * added circular reference detection when loading templates
 * added support for runtime loaders in IntegrationTestCase
 * fixed deprecation when using Twig_Profiler_Dumper_Html
 * removed @final from Twig_Profiler_Dumper_Text

# 2.4.3 (2017-06-07)

 * fixed namespaces introduction

# 2.4.2 (2017-06-05)

 * fixed namespaces introduction

# 2.4.1 (2017-06-05)

 * fixed namespaces introduction

# 2.4.0 (2017-06-05)

 * added support for PHPUnit 6 when testing extensions
 * fixed PHP 7.2 compatibility
 * fixed template name generation in Twig_Environment::createTemplate()
 * removed final tag on Twig_TokenParser_Include
 * dropped HHVM support
 * added namespaced aliases for all (non-deprecated) classes and interfaces
 * marked Twig_Filter, Twig_Function, Twig_Test, Twig_Node_Module and Twig_Profiler_Profile as final via the @final annotation

# 2.3.2 (2017-04-20)

 * fixed edge case in the method cache for Twig attributes

# 2.3.1 (2017-04-18)

 * fixed the empty() test

# 2.3.0 (2017-03-22)

 * fixed a race condition handling when writing cache files
 * "length" filter now returns string length when applied to an object that does
   not implement \Countable but provides __toString()
 * "empty" test will now consider the return value of the __toString() method for
   objects implement __toString() but not \Countable
 * fixed JS escaping for unicode characters with higher code points
 * added error message when calling `parent()` in a block that doesn't exist in the parent template

# 2.2.0 (2017-02-26)

 * added a PSR-11 compatible runtime loader
 * added `side` argument to `trim` to allow left or right trimming only.

# 2.1.0 (2017-01-11)

 * fixed twig_get_attribute()
 * added Twig_NodeCaptureInterface for nodes that capture all output

# 2.0.0 (2017-01-05)

 * removed the C extension
 * moved Twig_Environment::getAttribute() to twig_get_attribute()
 * removed Twig_Environment::getLexer(), Twig_Environment::getParser(), Twig_Environment::getCompiler()
 * removed Twig_Compiler::getFilename()
 * added hasser support in Twig_Template::getAttribute()
 * sped up the json_encode filter
 * removed reserved macro names; all names can be used as macro
 * removed Twig_Template::getEnvironment()
 * changed _self variable to return the current template name
 * made the loader a required argument of Twig_Environment constructor
 * removed Twig_Environment::clearTemplateCache()
 * removed Twig_Autoloader (use Composer instead)
 * removed `true` as an equivalent to `html` for the auto-escaping strategy
 * removed pre-1.8 autoescape tag syntax
 * dropped support for PHP 5.x
 * removed the ability to register a global variable after the runtime or the extensions have been initialized
 * improved the performance of the filesystem loader
 * removed features that were deprecated in 1.x

# 1.43.1 (2020-XX-XX)
=======
# 1.43.2 (2020-XX-XX)
>>>>>>> 4ba98229

 * n/a

# 1.43.1 (2020-08-05)

 * Fix sandbox not disabled if syntax error occurs within {% sandbox %} tag
 * Fix a regression when not using a space before an operator
 * Restrict callables to closures in filters
 * Allow trailing commas in argument lists (in calls as well as definitions)

# 1.43.0 (2020-07-05)

 * Throw exception in case non-Traversable data is passed to "filter"
 * Fix context optimization on PHP 7.4
 * Fix PHP 8 compatibility
 * Drop PHP 5.5 5.6, and 7.0 support
 * Fix ambiguous syntax parsing
 * In sandbox, the `filter`, `map` and `reduce` filters require Closures in `arrow` parameter

# 1.42.5 (2020-02-11)

 * Fix implementation of case-insensitivity for method names

# 1.42.4 (2019-11-11)

 * optimized "block('foo') ?? 'bar"
 * added supported for exponential numbers

# 1.42.3 (2019-08-24)

 * fixed the "split" filter when the delimiter is "0"
 * fixed the "empty" test on Traversable instances
 * fixed cache when opcache is installed but disabled
 * fixed PHP 7.4 compatibility
 * bumped the minimal PHP version to 5.5

# 1.42.2 (2019-06-18)

 * Display partial output (PHP buffer) when an error occurs in debug mode

# 1.42.1 (2019-06-04)

 * added support for "Twig\Markup" instances in the "in" test (again)
 * allowed string operators as variables names in assignments

# 1.42.0 (2019-05-31)

 * fixed the "filter" filter when the argument is \Traversable but does not implement \Iterator (\SimpleXmlElement for instance)
 * fixed a PHP fatal error when calling a macro imported in a block in a nested block
 * fixed a PHP fatal error when calling a macro imported in the template in another macro
 * fixed wrong error message on "import" and "from"

# 1.41.0 (2019-05-14)

 * fixed support for PHP 7.4
 * added "filter", "map", and "reduce" filters (and support for arrow functions)
 * fixed partial output leak when a PHP fatal error occurs
 * optimized context access on PHP 7.4

# 1.40.1 (2019-04-29)

# fixed regression in NodeTraverser

# 1.40.0 (2019-04-28)

 * allowed Twig\NodeVisitor\NodeVisitorInterface::leaveNode() to return "null" instead of "false" (same meaning)
 * added the "apply" tag as a replacement for the "filter" tag
 * allowed Twig\Loader\FilesystemLoader::findTemplate() to return "null" instead of "false" (same meaning)
 * added support for "Twig\Markup" instances in the "in" test
 * fixed Lexer when using custom options containing the # char
 * fixed "import" when macros are stored in a template string

# 1.39.1 (2019-04-16)

 * fixed EscaperNodeVisitor

# 1.39.0 (2019-04-16)

 * added Traversable support for the length filter
 * fixed some wrong location in error messages
 * made exception creation faster
 * made escaping on ternary expressions (?: and ??) more fine-grained
 * added the possibility to give a nice name to string templates (template_from_string function)
 * fixed the "with" behavior to always include the globals (for consistency with the "include" and "embed" tags)
 * fixed "include" with "ignore missing" when an error loading occurs in the included template
 * added support for a new whitespace trimming option ({%~ ~%}, {{~ ~}}, {#~ ~#})

# 1.38.4 (2019-03-23)

 * fixed CheckToStringNode implementation (broken when a function/filter is variadic)

# 1.38.3 (2019-03-21)

 * fixed the spaceless filter so that it behaves like the spaceless tag
 * fixed BC break on Environment::resolveTemplate()
 * fixed the bundled Autoloader to also load namespaced classes
 * allowed Traversable objects to be used in the "with" tag
 * allowed Traversable objects to be used in the "with" argument of the "include" and "embed" tags

# 1.38.2 (2019-03-12)

 * added TemplateWrapper::getTemplateName()

# 1.38.1 (2019-03-12)

 * fixed class aliases

# 1.38.0 (2019-03-12)

 * fixed sandbox security issue (under some circumstances, calling the
   __toString() method on an object was possible even if not allowed by the
   security policy)
 * fixed batch filter clobbers array keys when fill parameter is used
 * added preserveKeys support for the batch filter
 * fixed "embed" support when used from "template_from_string"
 * added the possibility to pass a TemplateWrapper to Twig\Environment::load()
 * improved the performance of the sandbox
 * added a spaceless filter
 * added max value to the "random" function
 * made namespace classes the default classes (PSR-0 ones are aliases now)
 * removed duplicated directory separator in FilesystemLoader
 * added Twig\Loader\ChainLoader::getLoaders()
 * changed internal code to use the namespaced classes as much as possible

# 1.37.1 (2019-01-14)

 * fixed regression (key exists check for non ArrayObject objects)
 * fixed logic in TemplateWrapper

# 1.37.0 (2019-01-14)

 * fixed ArrayObject access with a null value
 * fixed embedded templates starting with a BOM
 * fixed using a Twig_TemplateWrapper instance as an argument to extends
 * switched generated code to use the PHP short array notation
 * dropped PHP 5.3 support
 * fixed float representation in compiled templates
 * added a second argument to the join filter (last separator configuration)

# 1.36.0 (2018-12-16)

 * made sure twig_include returns a string
 * fixed multi-byte UFT-8 in escape('html_attr')
 * added the "deprecated" tag
 * added support for dynamically named tests
 * fixed GlobalsInterface extended class
 * fixed filesystem loader throwing an exception instead of returning false

# 1.35.4 (2018-07-13)

 * ensured that syntax errors are triggered with the right line
 * added the Symfony ctype polyfill as a dependency
 * "js" filter now produces valid JSON

# 1.35.3 (2018-03-20)

 * fixed block names unicity
 * fixed counting children of SimpleXMLElement objects
 * added missing else clause to avoid infinite loops
 * fixed .. (range operator) in sandbox policy

# 1.35.2 (2018-03-03)

 * fixed a regression in the way the profiler is registered in templates

# 1.35.1 (2018-03-02)

 * added an exception when using "===" instead of "same as"
 * fixed possible array to string conversion concealing actual error
 * made variable names deterministic in compiled templates
 * fixed length filter when passing an instance of IteratorAggregate
 * fixed Environment::resolveTemplate to accept instances of TemplateWrapper

# 1.35.0 (2017-09-27)

 * added Twig_Profiler_Profile::reset()
 * fixed use TokenParser to return an empty Node
 * added RuntimeExtensionInterface
 * added circular reference detection when loading templates

# 1.34.4 (2017-07-04)

 * added support for runtime loaders in IntegrationTestCase
 * fixed deprecation when using Twig_Profiler_Dumper_Html

# 1.34.3 (2017-06-07)

 * fixed namespaces introduction

# 1.34.2 (2017-06-05)

 * fixed namespaces introduction

# 1.34.1 (2017-06-05)

 * fixed namespaces introduction

# 1.34.0 (2017-06-05)

 * added support for PHPUnit 6 when testing extensions
 * fixed PHP 7.2 compatibility
 * fixed template name generation in Twig_Environment::createTemplate()
 * removed final tag on Twig_TokenParser_Include
 * added namespaced aliases for all (non-deprecated) classes and interfaces
 * dropped HHVM support
 * dropped PHP 5.2 support

# 1.33.2 (2017-04-20)

 * fixed edge case in the method cache for Twig attributes

# 1.33.1 (2017-04-18)

 * fixed the empty() test

# 1.33.0 (2017-03-22)

 * fixed a race condition handling when writing cache files
 * "length" filter now returns string length when applied to an object that does
   not implement \Countable but provides __toString()
 * "empty" test will now consider the return value of the __toString() method for
   objects implement __toString() but not \Countable
 * fixed JS escaping for unicode characters with higher code points

# 1.32.0 (2017-02-26)

 * fixed deprecation notice in Twig_Util_DeprecationCollector
 * added a PSR-11 compatible runtime loader
 * added `side` argument to `trim` to allow left or right trimming only.

# 1.31.0 (2017-01-11)

 * added Twig_NodeCaptureInterface for nodes that capture all output
 * fixed marking the environment as initialized too early
 * fixed C89 compat for the C extension
 * turned fatal error into exception when a previously generated cache is corrupted
 * fixed offline cache warm-ups for embedded templates

# 1.30.0 (2016-12-23)

 * added Twig_FactoryRuntimeLoader
 * deprecated function/test/filter/tag overriding
 * deprecated the "disable_c_ext" attribute on Twig_Node_Expression_GetAttr

# 1.29.0 (2016-12-13)

 * fixed sandbox being left enabled if an exception is thrown while rendering
 * marked some classes as being final (via @final)
 * made Twig_Error report real source path when possible
 * added support for {{ _self }} to provide an upgrade path from 1.x to 2.0 (replaces {{ _self.templateName }})
 * deprecated silent display of undefined blocks
 * deprecated support for mbstring.func_overload != 0

# 1.28.2 (2016-11-23)

 * fixed precedence between getFoo() and isFoo() in Twig_Template::getAttribute()
 * improved a deprecation message

# 1.28.1 (2016-11-18)

 * fixed block() function when used with a template argument

# 1.28.0 (2016-11-17)

 * added support for the PHP 7 null coalescing operator for the ?? Twig implementation
 * exposed a way to access template data and methods in a portable way
 * changed context access to use the PHP 7 null coalescing operator when available
 * added the "with" tag
 * added support for a custom template on the block() function
 * added "is defined" support for block() and constant()
 * optimized the way attributes are fetched

# 1.27.0 (2016-10-25)

 * deprecated Twig_Parser::getEnvironment()
 * deprecated Twig_Parser::addHandler() and Twig_Parser::addNodeVisitor()
 * deprecated Twig_Compiler::addIndentation()
 * fixed regression when registering two extensions having the same class name
 * deprecated Twig_LoaderInterface::getSource() (implement Twig_SourceContextLoaderInterface instead)
 * fixed the filesystem loader with relative paths
 * deprecated Twig_Node::getLine() in favor of Twig_Node::getTemplateLine()
 * deprecated Twig_Template::getSource() in favor of Twig_Template::getSourceContext()
 * deprecated Twig_Node::getFilename() in favor of Twig_Node::getTemplateName()
 * deprecated the "filename" escaping strategy (use "name" instead)
 * added Twig_Source to hold information about the original template
 * deprecated Twig_Error::getTemplateFile() and Twig_Error::setTemplateFile() in favor of Twig_Error::getTemplateName() and Twig_Error::setTemplateName()
 * deprecated Parser::getFilename()
 * fixed template paths when a template name contains a protocol like vfs://
 * improved debugging with Twig_Sandbox_SecurityError exceptions for disallowed methods and properties

# 1.26.1 (2016-10-05)

 * removed template source code from generated template classes when debug is disabled
 * fixed default implementation of Twig_Template::getDebugInfo() for better BC
 * fixed regression on static calls for functions/filters/tests

# 1.26.0 (2016-10-02)

 * added template cache invalidation based on more environment options
 * added a missing deprecation notice
 * fixed template paths when a template is stored in a PHAR file
 * allowed filters/functions/tests implementation to use a different class than the extension they belong to
 * deprecated Twig_ExtensionInterface::getName()

# 1.25.0 (2016-09-21)

 * changed the way we store template source in template classes
 * removed usage of realpath in cache keys
 * fixed Twig cache sharing when used with different versions of PHP
 * removed embed parent workaround for simple use cases
 * deprecated the ability to store non Node instances in Node::$nodes
 * deprecated Twig_Environment::getLexer(), Twig_Environment::getParser(), Twig_Environment::getCompiler()
 * deprecated Twig_Compiler::getFilename()

# 1.24.2 (2016-09-01)

 * fixed static callables
 * fixed a potential PHP warning when loading the cache
 * fixed a case where the autoescaping does not work as expected

# 1.24.1 (2016-05-30)

 * fixed reserved keywords (forbids true, false, null and none keywords for variables names)
 * fixed support for PHP7 (Throwable support)
 * marked the following methods as being internals on Twig_Environment:
   getFunctions(), getFilters(), getTests(), getFunction(), getFilter(), getTest(),
   getTokenParsers(), getTags(), getNodeVisitors(), getUnaryOperators(), getBinaryOperators(),
   getFunctions(), getFilters(), getGlobals(), initGlobals(), initExtensions(), and initExtension()

# 1.24.0 (2016-01-25)

 * adding support for the ?? operator
 * fixed the defined test when used on a constant, a map, or a sequence
 * undeprecated _self (should only be used to get the template name, not the template instance)
 * fixed parsing on PHP7

# 1.23.3 (2016-01-11)

 * fixed typo

# 1.23.2 (2015-01-11)

 * added versions in deprecated messages
 * made file cache tolerant for trailing (back)slashes on directory configuration
 * deprecated unused Twig_Node_Expression_ExtensionReference class

# 1.23.1 (2015-11-05)

 * fixed some exception messages which triggered PHP warnings
 * fixed BC on Twig_Test_NodeTestCase

# 1.23.0 (2015-10-29)

 * deprecated the possibility to override an extension by registering another one with the same name
 * deprecated Twig_ExtensionInterface::getGlobals() (added Twig_Extension_GlobalsInterface for BC)
 * deprecated Twig_ExtensionInterface::initRuntime() (added Twig_Extension_InitRuntimeInterface for BC)
 * deprecated Twig_Environment::computeAlternatives()

# 1.22.3 (2015-10-13)

 * fixed regression when using null as a cache strategy
 * improved performance when checking template freshness
 * fixed warnings when loaded templates do not exist
 * fixed template class name generation to prevent possible collisions
 * fixed logic for custom escapers to call them even on integers and null values
 * changed template cache names to take into account the Twig C extension

# 1.22.2 (2015-09-22)

 * fixed a race condition in template loading

# 1.22.1 (2015-09-15)

 * fixed regression in template_from_string

# 1.22.0 (2015-09-13)

 * made Twig_Test_IntegrationTestCase more flexible
 * added an option to force PHP bytecode invalidation when writing a compiled template into the cache
 * fixed the profiler duration for the root node
 * changed template cache names to take into account enabled extensions
 * deprecated Twig_Environment::clearCacheFiles(), Twig_Environment::getCacheFilename(),
   Twig_Environment::writeCacheFile(), and Twig_Environment::getTemplateClassPrefix()
 * added a way to override the filesystem template cache system
 * added a way to get the original template source from Twig_Template

# 1.21.2 (2015-09-09)

 * fixed variable names for the deprecation triggering code
 * fixed escaping strategy detection based on filename
 * added Traversable support for replace, merge, and sort
 * deprecated support for character by character replacement for the "replace" filter

# 1.21.1 (2015-08-26)

 * fixed regression when using the deprecated Twig_Test_* classes

# 1.21.0 (2015-08-24)

 * added deprecation notices for deprecated features
 * added a deprecation "framework" for filters/functions/tests and test fixtures

# 1.20.0 (2015-08-12)

 * forbid access to the Twig environment from templates and internal parts of Twig_Template
 * fixed limited RCEs when in sandbox mode
 * deprecated Twig_Template::getEnvironment()
 * deprecated the _self variable for usage outside of the from and import tags
 * added Twig_BaseNodeVisitor to ease the compatibility of node visitors
   between 1.x and 2.x

# 1.19.0 (2015-07-31)

 * fixed wrong error message when including an undefined template in a child template
 * added support for variadic filters, functions, and tests
 * added support for extra positional arguments in macros
 * added ignore_missing flag to the source function
 * fixed batch filter with zero items
 * deprecated Twig_Environment::clearTemplateCache()
 * fixed sandbox disabling when using the include function

# 1.18.2 (2015-06-06)

 * fixed template/line guessing in exceptions for nested templates
 * optimized the number of inodes and the size of realpath cache when using the cache

# 1.18.1 (2015-04-19)

 * fixed memory leaks in the C extension
 * deprecated Twig_Loader_String
 * fixed the slice filter when used with a SimpleXMLElement object
 * fixed filesystem loader when trying to load non-files (like directories)

# 1.18.0 (2015-01-25)

 * fixed some error messages where the line was wrong (unknown variables or argument names)
 * added a new way to customize the main Module node (via empty nodes)
 * added Twig_Environment::createTemplate() to create a template from a string
 * added a profiler
 * fixed filesystem loader cache when different file paths are used for the same template

# 1.17.0 (2015-01-14)

 * added a 'filename' autoescaping strategy, which dynamically chooses the
   autoescaping strategy for a template based on template file extension.

# 1.16.3 (2014-12-25)

 * fixed regression for dynamic parent templates
 * fixed cache management with statcache
 * fixed a regression in the slice filter

# 1.16.2 (2014-10-17)

 * fixed timezone on dates as strings
 * fixed 2-words test names when a custom node class is not used
 * fixed macros when using an argument named like a PHP super global (like GET or POST)
 * fixed date_modify when working with DateTimeImmutable
 * optimized for loops
 * fixed multi-byte characters handling in the split filter
 * fixed a regression in the in operator
 * fixed a regression in the slice filter

# 1.16.1 (2014-10-10)

 * improved error reporting in a sandboxed template
 * fixed missing error file/line information under certain circumstances
 * fixed wrong error line number in some error messages
 * fixed the in operator to use strict comparisons
 * sped up the slice filter
 * fixed for mb function overload mb_substr acting different
 * fixed the attribute() function when passing a variable for the arguments

# 1.16.0 (2014-07-05)

 * changed url_encode to always encode according to RFC 3986
 * fixed inheritance in a 'use'-hierarchy
 * removed the __toString policy check when the sandbox is disabled
 * fixed recursively calling blocks in templates with inheritance

# 1.15.1 (2014-02-13)

 * fixed the conversion of the special '0000-00-00 00:00' date
 * added an error message when trying to import an undefined block from a trait
 * fixed a C extension crash when accessing defined but uninitialized property.

# 1.15.0 (2013-12-06)

 * made ignoreStrictCheck in Template::getAttribute() works with __call() methods throwing BadMethodCallException
 * added min and max functions
 * added the round filter
 * fixed a bug that prevented the optimizers to be enabled/disabled selectively
 * fixed first and last filters for UTF-8 strings
 * added a source function to include the content of a template without rendering it
 * fixed the C extension sandbox behavior when get or set is prepend to method name

# 1.14.2 (2013-10-30)

 * fixed error filename/line when an error occurs in an included file
 * allowed operators that contain whitespaces to have more than one whitespace
 * allowed tests to be made of 1 or 2 words (like "same as" or "divisible by")

# 1.14.1 (2013-10-15)

 * made it possible to use named operators as variables
 * fixed the possibility to have a variable named 'matches'
 * added support for PHP 5.5 DateTimeInterface

# 1.14.0 (2013-10-03)

 * fixed usage of the html_attr escaping strategy to avoid double-escaping with the html strategy
 * added new operators: ends with, starts with, and matches
 * fixed some compatibility issues with HHVM
 * added a way to add custom escaping strategies
 * fixed the C extension compilation on Windows
 * fixed the batch filter when using a fill argument with an exact match of elements to batch
 * fixed the filesystem loader cache when a template name exists in several namespaces
 * fixed template_from_string when the template includes or extends other ones
 * fixed a crash of the C extension on an edge case

# 1.13.2 (2013-08-03)

 * fixed the error line number for an error occurs in and embedded template
 * fixed crashes of the C extension on some edge cases

# 1.13.1 (2013-06-06)

 * added the possibility to ignore the filesystem constructor argument in Twig_Loader_Filesystem
 * fixed Twig_Loader_Chain::exists() for a loader which implements Twig_ExistsLoaderInterface
 * adjusted backtrace call to reduce memory usage when an error occurs
 * added support for object instances as the second argument of the constant test
 * fixed the include function when used in an assignment

# 1.13.0 (2013-05-10)

 * fixed getting a numeric-like item on a variable ('09' for instance)
 * fixed getting a boolean or float key on an array, so it is consistent with PHP's array access:
   `{{ array[false] }}` behaves the same as `echo $array[false];` (equals `$array[0]`)
 * made the escape filter 20% faster for happy path (escaping string for html with UTF-8)
 * changed ☃ to § in tests
 * enforced usage of named arguments after positional ones

# 1.12.3 (2013-04-08)

 * fixed a security issue in the filesystem loader where it was possible to include a template one
   level above the configured path
 * fixed fatal error that should be an exception when adding a filter/function/test too late
 * added a batch filter
 * added support for encoding an array as query string in the url_encode filter

# 1.12.2 (2013-02-09)

 * fixed the timezone used by the date filter and function when the given date contains a timezone (like 2010-01-28T15:00:00+02:00)
 * fixed globals when getGlobals is called early on
 * added the first and last filter

# 1.12.1 (2013-01-15)

 * added support for object instances as the second argument of the constant function
 * relaxed globals management to avoid a BC break
 * added support for {{ some_string[:2] }}

# 1.12.0 (2013-01-08)

 * added verbatim as an alias for the raw tag to avoid confusion with the raw filter
 * fixed registration of tests and functions as anonymous functions
 * fixed globals management

# 1.12.0-RC1 (2012-12-29)

 * added an include function (does the same as the include tag but in a more flexible way)
 * added the ability to use any PHP callable to define filters, functions, and tests
 * added a syntax error when using a loop variable that is not defined
 * added the ability to set default values for macro arguments
 * added support for named arguments for filters, tests, and functions
 * moved filters/functions/tests syntax errors to the parser
 * added support for extended ternary operator syntaxes

# 1.11.1 (2012-11-11)

 * fixed debug info line numbering (was off by 2)
 * fixed escaping when calling a macro inside another one (regression introduced in 1.9.1)
 * optimized variable access on PHP 5.4
 * fixed a crash of the C extension when an exception was thrown from a macro called without being imported (using _self.XXX)

# 1.11.0 (2012-11-07)

 * fixed macro compilation when a variable name is a PHP reserved keyword
 * changed the date filter behavior to always apply the default timezone, except if false is passed as the timezone
 * fixed bitwise operator precedences
 * added the template_from_string function
 * fixed default timezone usage for the date function
 * optimized the way Twig exceptions are managed (to make them faster)
 * added Twig_ExistsLoaderInterface (implementing this interface in your loader make the chain loader much faster)

# 1.10.3 (2012-10-19)

 * fixed wrong template location in some error messages
 * reverted a BC break introduced in 1.10.2
 * added a split filter

# 1.10.2 (2012-10-15)

 * fixed macro calls on PHP 5.4

# 1.10.1 (2012-10-15)

 * made a speed optimization to macro calls when imported via the "import" tag
 * fixed C extension compilation on Windows
 * fixed a segfault in the C extension when using DateTime objects

# 1.10.0 (2012-09-28)

 * extracted functional tests framework to make it reusable for third-party extensions
 * added namespaced templates support in Twig_Loader_Filesystem
 * added Twig_Loader_Filesystem::prependPath()
 * fixed an error when a token parser pass a closure as a test to the subparse() method

# 1.9.2 (2012-08-25)

 * fixed the in operator for objects that contain circular references
 * fixed the C extension when accessing a public property of an object implementing the \ArrayAccess interface

# 1.9.1 (2012-07-22)

 * optimized macro calls when auto-escaping is on
 * fixed wrong parent class for Twig_Function_Node
 * made Twig_Loader_Chain more explicit about problems

# 1.9.0 (2012-07-13)

 * made the parsing independent of the template loaders
 * fixed exception trace when an error occurs when rendering a child template
 * added escaping strategies for CSS, URL, and HTML attributes
 * fixed nested embed tag calls
 * added the date_modify filter

# 1.8.3 (2012-06-17)

 * fixed paths in the filesystem loader when passing a path that ends with a slash or a backslash
 * fixed escaping when a project defines a function named html or js
 * fixed chmod mode to apply the umask correctly

# 1.8.2 (2012-05-30)

 * added the abs filter
 * fixed a regression when using a number in template attributes
 * fixed compiler when mbstring.func_overload is set to 2
 * fixed DateTimeZone support in date filter

# 1.8.1 (2012-05-17)

 * fixed a regression when dealing with SimpleXMLElement instances in templates
 * fixed "is_safe" value for the "dump" function when "html_errors" is not defined in php.ini
 * switched to use mbstring whenever possible instead of iconv (you might need to update your encoding as mbstring and iconv encoding names sometimes differ)

# 1.8.0 (2012-05-08)

 * enforced interface when adding tests, filters, functions, and node visitors from extensions
 * fixed a side-effect of the date filter where the timezone might be changed
 * simplified usage of the autoescape tag; the only (optional) argument is now the escaping strategy or false (with a BC layer)
 * added a way to dynamically change the auto-escaping strategy according to the template "filename"
 * changed the autoescape option to also accept a supported escaping strategy (for BC, true is equivalent to html)
 * added an embed tag

# 1.7.0 (2012-04-24)

 * fixed a PHP warning when using CIFS
 * fixed template line number in some exceptions
 * added an iterable test
 * added an error when defining two blocks with the same name in a template
 * added the preserves_safety option for filters
 * fixed a PHP notice when trying to access a key on a non-object/array variable
 * enhanced error reporting when the template file is an instance of SplFileInfo
 * added Twig_Environment::mergeGlobals()
 * added compilation checks to avoid misuses of the sandbox tag
 * fixed filesystem loader freshness logic for high traffic websites
 * fixed random function when charset is null

# 1.6.5 (2012-04-11)

 * fixed a regression when a template only extends another one without defining any blocks

# 1.6.4 (2012-04-02)

 * fixed PHP notice in Twig_Error::guessTemplateLine() introduced in 1.6.3
 * fixed performance when compiling large files
 * optimized parent template creation when the template does not use dynamic inheritance

# 1.6.3 (2012-03-22)

 * fixed usage of Z_ADDREF_P for PHP 5.2 in the C extension
 * fixed compilation of numeric values used in templates when using a locale where the decimal separator is not a dot
 * made the strategy used to guess the real template file name and line number in exception messages much faster and more accurate

# 1.6.2 (2012-03-18)

 * fixed sandbox mode when used with inheritance
 * added preserveKeys support for the slice filter
 * fixed the date filter when a DateTime instance is passed with a specific timezone
 * added a trim filter

# 1.6.1 (2012-02-29)

 * fixed Twig C extension
 * removed the creation of Twig_Markup instances when not needed
 * added a way to set the default global timezone for dates
 * fixed the slice filter on strings when the length is not specified
 * fixed the creation of the cache directory in case of a race condition

# 1.6.0 (2012-02-04)

 * fixed raw blocks when used with the whitespace trim option
 * made a speed optimization to macro calls when imported via the "from" tag
 * fixed globals, parsers, visitors, filters, tests, and functions management in Twig_Environment when a new one or new extension is added
 * fixed the attribute function when passing arguments
 * added slice notation support for the [] operator (syntactic sugar for the slice operator)
 * added a slice filter
 * added string support for the reverse filter
 * fixed the empty test and the length filter for Twig_Markup instances
 * added a date function to ease date comparison
 * fixed unary operators precedence
 * added recursive parsing support in the parser
 * added string and integer handling for the random function

# 1.5.1 (2012-01-05)

 * fixed a regression when parsing strings

# 1.5.0 (2012-01-04)

 * added Traversable objects support for the join filter

# 1.5.0-RC2 (2011-12-30)

 * added a way to set the default global date interval format
 * fixed the date filter for DateInterval instances (setTimezone() does not exist for them)
 * refactored Twig_Template::display() to ease its extension
 * added a number_format filter

# 1.5.0-RC1 (2011-12-26)

 * removed the need to quote hash keys
 * allowed hash keys to be any expression
 * added a do tag
 * added a flush tag
 * added support for dynamically named filters and functions
 * added a dump function to help debugging templates
 * added a nl2br filter
 * added a random function
 * added a way to change the default format for the date filter
 * fixed the lexer when an operator ending with a letter ends a line
 * added string interpolation support
 * enhanced exceptions for unknown filters, functions, tests, and tags

# 1.4.0 (2011-12-07)

 * fixed lexer when using big numbers (> PHP_INT_MAX)
 * added missing preserveKeys argument to the reverse filter
 * fixed macros containing filter tag calls

# 1.4.0-RC2 (2011-11-27)

 * removed usage of Reflection in Twig_Template::getAttribute()
 * added a C extension that can optionally replace Twig_Template::getAttribute()
 * added negative timestamp support to the date filter

# 1.4.0-RC1 (2011-11-20)

 * optimized variable access when using PHP 5.4
 * changed the precedence of the .. operator to be more consistent with languages that implements such a feature like Ruby
 * added an Exception to Twig_Loader_Array::isFresh() method when the template does not exist to be consistent with other loaders
 * added Twig_Function_Node to allow more complex functions to have their own Node class
 * added Twig_Filter_Node to allow more complex filters to have their own Node class
 * added Twig_Test_Node to allow more complex tests to have their own Node class
 * added a better error message when a template is empty but contain a BOM
 * fixed "in" operator for empty strings
 * fixed the "defined" test and the "default" filter (now works with more than one call (foo.bar.foo) and for both values of the strict_variables option)
 * changed the way extensions are loaded (addFilter/addFunction/addGlobal/addTest/addNodeVisitor/addTokenParser/addExtension can now be called in any order)
 * added Twig_Environment::display()
 * made the escape filter smarter when the encoding is not supported by PHP
 * added a convert_encoding filter
 * moved all node manipulations outside the compile() Node method
 * made several speed optimizations

# 1.3.0 (2011-10-08)

no changes

# 1.3.0-RC1 (2011-10-04)

 * added an optimization for the parent() function
 * added cache reloading when auto_reload is true and an extension has been modified
 * added the possibility to force the escaping of a string already marked as safe (instance of Twig_Markup)
 * allowed empty templates to be used as traits
 * added traits support for the "parent" function

# 1.2.0 (2011-09-13)

no changes

# 1.2.0-RC1 (2011-09-10)

 * enhanced the exception when a tag remains unclosed
 * added support for empty Countable objects for the "empty" test
 * fixed algorithm that determines if a template using inheritance is valid (no output between block definitions)
 * added better support for encoding problems when escaping a string (available as of PHP 5.4)
 * added a way to ignore a missing template when using the "include" tag ({% include "foo" ignore missing %})
 * added support for an array of templates to the "include" and "extends" tags ({% include ['foo', 'bar'] %})
 * added support for bitwise operators in expressions
 * added the "attribute" function to allow getting dynamic attributes on variables
 * added Twig_Loader_Chain
 * added Twig_Loader_Array::setTemplate()
 * added an optimization for the set tag when used to capture a large chunk of static text
 * changed name regex to match PHP one "[a-zA-Z_\x7f-\xff][a-zA-Z0-9_\x7f-\xff]*" (works for blocks, tags, functions, filters, and macros)
 * removed the possibility to use the "extends" tag from a block
 * added "if" modifier support to "for" loops

# 1.1.2 (2011-07-30)

 * fixed json_encode filter on PHP 5.2
 * fixed regression introduced in 1.1.1 ({{ block(foo|lower) }})
 * fixed inheritance when using conditional parents
 * fixed compilation of templates when the body of a child template is not empty
 * fixed output when a macro throws an exception
 * fixed a parsing problem when a large chunk of text is enclosed in a comment tag
 * added PHPDoc for all Token parsers and Core extension functions

# 1.1.1 (2011-07-17)

 * added a performance optimization in the Optimizer (also helps to lower the number of nested level calls)
 * made some performance improvement for some edge cases

# 1.1.0 (2011-06-28)

 * fixed json_encode filter

# 1.1.0-RC3 (2011-06-24)

 * fixed method case-sensitivity when using the sandbox mode
 * added timezone support for the date filter
 * fixed possible security problems with NUL bytes

# 1.1.0-RC2 (2011-06-16)

 * added an exception when the template passed to "use" is not a string
 * made 'a.b is defined' not throw an exception if a is not defined (in strict mode)
 * added {% line \d+ %} directive

# 1.1.0-RC1 (2011-05-28)

Flush your cache after upgrading.

 * fixed date filter when using a timestamp
 * fixed the defined test for some cases
 * fixed a parsing problem when a large chunk of text is enclosed in a raw tag
 * added support for horizontal reuse of template blocks (see docs for more information)
 * added whitespace control modifier to all tags (see docs for more information)
 * added null as an alias for none (the null test is also an alias for the none test now)
 * made TRUE, FALSE, NONE equivalent to their lowercase counterparts
 * wrapped all compilation and runtime exceptions with Twig_Error_Runtime and added logic to guess the template name and line
 * moved display() method to Twig_Template (generated templates should now use doDisplay() instead)

# 1.0.0 (2011-03-27)

 * fixed output when using mbstring
 * fixed duplicate call of methods when using the sandbox
 * made the charset configurable for the escape filter

# 1.0.0-RC2 (2011-02-21)

 * changed the way {% set %} works when capturing (the content is now marked as safe)
 * added support for macro name in the endmacro tag
 * make Twig_Error compatible with PHP 5.3.0 >
 * fixed an infinite loop on some Windows configurations
 * fixed the "length" filter for numbers
 * fixed Template::getAttribute() as properties in PHP are case sensitive
 * removed coupling between Twig_Node and Twig_Template
 * fixed the ternary operator precedence rule

# 1.0.0-RC1 (2011-01-09)

Backward incompatibilities:

 * the "items" filter, which has been deprecated for quite a long time now, has been removed
 * the "range" filter has been converted to a function: 0|range(10) -> range(0, 10)
 * the "constant" filter has been converted to a function: {{ some_date|date('DATE_W3C'|constant) }} -> {{ some_date|date(constant('DATE_W3C')) }}
 * the "cycle" filter has been converted to a function: {{ ['odd', 'even']|cycle(i) }} -> {{ cycle(['odd', 'even'], i) }}
 * the "for" tag does not support "joined by" anymore
 * the "autoescape" first argument is now "true"/"false" (instead of "on"/"off")
 * the "parent" tag has been replaced by a "parent" function ({{ parent() }} instead of {% parent %})
 * the "display" tag has been replaced by a "block" function ({{ block('title') }} instead of {% display title %})
 * removed the grammar and simple token parser (moved to the Twig Extensions repository)

Changes:

 * added "needs_context" option for filters and functions (the context is then passed as a first argument)
 * added global variables support
 * made macros return their value instead of echoing directly (fixes calling a macro in sandbox mode)
 * added the "from" tag to import macros as functions
 * added support for functions (a function is just syntactic sugar for a getAttribute() call)
 * made macros callable when sandbox mode is enabled
 * added an exception when a macro uses a reserved name
 * the "default" filter now uses the "empty" test instead of just checking for null
 * added the "empty" test

# 0.9.10 (2010-12-16)

Backward incompatibilities:

 * The Escaper extension is enabled by default, which means that all displayed
   variables are now automatically escaped. You can revert to the previous
   behavior by removing the extension via $env->removeExtension('escaper')
   or just set the 'autoescape' option to 'false'.
 * removed the "without loop" attribute for the "for" tag (not needed anymore
   as the Optimizer take care of that for most cases)
 * arrays and hashes have now a different syntax
     * arrays keep the same syntax with square brackets: [1, 2]
     * hashes now use curly braces (["a": "b"] should now be written as {"a": "b"})
     * support for "arrays with keys" and "hashes without keys" is not supported anymore ([1, "foo": "bar"] or {"foo": "bar", 1})
 * the i18n extension is now part of the Twig Extensions repository

Changes:

 * added the merge filter
 * removed 'is_escaper' option for filters (a left over from the previous version) -- you must use 'is_safe' now instead
 * fixed usage of operators as method names (like is, in, and not)
 * changed the order of execution for node visitors
 * fixed default() filter behavior when used with strict_variables set to on
 * fixed filesystem loader compatibility with PHAR files
 * enhanced error messages when an unexpected token is parsed in an expression
 * fixed filename not being added to syntax error messages
 * added the autoescape option to enable/disable autoescaping
 * removed the newline after a comment (mimics PHP behavior)
 * added a syntax error exception when parent block is used on a template that does not extend another one
 * made the Escaper extension enabled by default
 * fixed sandbox extension when used with auto output escaping
 * fixed escaper when wrapping a Twig_Node_Print (the original class must be preserved)
 * added an Optimizer extension (enabled by default; optimizes "for" loops and "raw" filters)
 * added priority to node visitors

# 0.9.9 (2010-11-28)

Backward incompatibilities:
 * the self special variable has been renamed to _self
 * the odd and even filters are now tests:
     {{ foo|odd }} must now be written {{ foo is odd }}
 * the "safe" filter has been renamed to "raw"
 * in Node classes,
        sub-nodes are now accessed via getNode() (instead of property access)
        attributes via getAttribute() (instead of array access)
 * the urlencode filter had been renamed to url_encode
 * the include tag now merges the passed variables with the current context by default
   (the old behavior is still possible by adding the "only" keyword)
 * moved Exceptions to Twig_Error_* (Twig_SyntaxError/Twig_RuntimeError are now Twig_Error_Syntax/Twig_Error_Runtime)
 * removed support for {{ 1 < i < 3 }} (use {{ i > 1 and i < 3 }} instead)
 * the "in" filter has been removed ({{ a|in(b) }} should now be written {{ a in b }})

Changes:
 * added file and line to Twig_Error_Runtime exceptions thrown from Twig_Template
 * changed trans tag to accept any variable for the plural count
 * fixed sandbox mode (__toString() method check was not enforced if called implicitly from complex statements)
 * added the ** (power) operator
 * changed the algorithm used for parsing expressions
 * added the spaceless tag
 * removed trim_blocks option
 * added support for is*() methods for attributes (foo.bar now looks for foo->getBar() or foo->isBar())
 * changed all exceptions to extend Twig_Error
 * fixed unary expressions ({{ not(1 or 0) }})
 * fixed child templates (with an extend tag) that uses one or more imports
 * added support for {{ 1 not in [2, 3] }} (more readable than the current {{ not (1 in [2, 3]) }})
 * escaping has been rewritten
 * the implementation of template inheritance has been rewritten
   (blocks can now be called individually and still work with inheritance)
 * fixed error handling for if tag when a syntax error occurs within a subparse process
 * added a way to implement custom logic for resolving token parsers given a tag name
 * fixed js escaper to be stricter (now uses a whilelist-based js escaper)
 * added the following filers: "constant", "trans", "replace", "json_encode"
 * added a "constant" test
 * fixed objects with __toString() not being autoescaped
 * fixed subscript expressions when calling __call() (methods now keep the case)
 * added "test" feature (accessible via the "is" operator)
 * removed the debug tag (should be done in an extension)
 * fixed trans tag when no vars are used in plural form
 * fixed race condition when writing template cache
 * added the special _charset variable to reference the current charset
 * added the special _context variable to reference the current context
 * renamed self to _self (to avoid conflict)
 * fixed Twig_Template::getAttribute() for protected properties

# 0.9.8 (2010-06-28)

Backward incompatibilities:
 * the trans tag plural count is now attached to the plural tag:
    old: `{% trans count %}...{% plural %}...{% endtrans %}`
    new: `{% trans %}...{% plural count %}...{% endtrans %}`

 * added a way to translate strings coming from a variable ({% trans var %})
 * fixed trans tag when used with the Escaper extension
 * fixed default cache umask
 * removed Twig_Template instances from the debug tag output
 * fixed objects with __isset() defined
 * fixed set tag when used with a capture
 * fixed type hinting for Twig_Environment::addFilter() method

# 0.9.7 (2010-06-12)

Backward incompatibilities:
 * changed 'as' to '=' for the set tag ({% set title as "Title" %} must now be {% set title = "Title" %})
 * removed the sandboxed attribute of the include tag (use the new sandbox tag instead)
 * refactored the Node system (if you have custom nodes, you will have to update them to use the new API)

 * added self as a special variable that refers to the current template (useful for importing macros from the current template)
 * added Twig_Template instance support to the include tag
 * added support for dynamic and conditional inheritance ({% extends some_var %} and {% extends standalone ? "minimum" : "base" %})
 * added a grammar sub-framework to ease the creation of custom tags
 * fixed the for tag for large arrays (some loop variables are now only available for arrays and objects that implement the Countable interface)
 * removed the Twig_Resource::resolveMissingFilter() method
 * fixed the filter tag which did not apply filtering to included files
 * added a bunch of unit tests
 * added a bunch of phpdoc
 * added a sandbox tag in the sandbox extension
 * changed the date filter to support any date format supported by DateTime
 * added strict_variable setting to throw an exception when an invalid variable is used in a template (disabled by default)
 * added the lexer, parser, and compiler as arguments to the Twig_Environment constructor
 * changed the cache option to only accepts an explicit path to a cache directory or false
 * added a way to add token parsers, filters, and visitors without creating an extension
 * added three interfaces: Twig_NodeInterface, Twig_TokenParserInterface, and Twig_FilterInterface
 * changed the generated code to match the new coding standards
 * fixed sandbox mode (__toString() method check was not enforced if called implicitly from a simple statement like {{ article }})
 * added an exception when a child template has a non-empty body (as it is always ignored when rendering)

# 0.9.6 (2010-05-12)

 * fixed variables defined outside a loop and for which the value changes in a for loop
 * fixed the test suite for PHP 5.2 and older versions of PHPUnit
 * added support for __call() in expression resolution
 * fixed node visiting for macros (macros are now visited by visitors as any other node)
 * fixed nested block definitions with a parent call (rarely useful but nonetheless supported now)
 * added the cycle filter
 * fixed the Lexer when mbstring.func_overload is used with an mbstring.internal_encoding different from ASCII
 * added a long-syntax for the set tag ({% set foo %}...{% endset %})
 * unit tests are now powered by PHPUnit
 * added support for gettext via the `i18n` extension
 * fixed twig_capitalize_string_filter() and fixed twig_length_filter() when used with UTF-8 values
 * added a more useful exception if an if tag is not closed properly
 * added support for escaping strategy in the autoescape tag
 * fixed lexer when a template has a big chunk of text between/in a block

# 0.9.5 (2010-01-20)

As for any new release, don't forget to remove all cached templates after
upgrading.

If you have defined custom filters, you MUST upgrade them for this release. To
upgrade, replace "array" with "new Twig_Filter_Function", and replace the
environment constant by the "needs_environment" option:

  // before
  'even'   => array('twig_is_even_filter', false),
  'escape' => array('twig_escape_filter', true),

  // after
  'even'   => new Twig_Filter_Function('twig_is_even_filter'),
  'escape' => new Twig_Filter_Function('twig_escape_filter', array('needs_environment' => true)),

If you have created NodeTransformer classes, you will need to upgrade them to
the new interface (please note that the interface is not yet considered
stable).

 * fixed list nodes that did not extend the Twig_NodeListInterface
 * added the "without loop" option to the for tag (it disables the generation of the loop variable)
 * refactored node transformers to node visitors
 * fixed automatic-escaping for blocks
 * added a way to specify variables to pass to an included template
 * changed the automatic-escaping rules to be more sensible and more configurable in custom filters (the documentation lists all the rules)
 * improved the filter system to allow object methods to be used as filters
 * changed the Array and String loaders to actually make use of the cache mechanism
 * included the default filter function definitions in the extension class files directly (Core, Escaper)
 * added the // operator (like the floor() PHP function)
 * added the .. operator (as a syntactic sugar for the range filter when the step is 1)
 * added the in operator (as a syntactic sugar for the in filter)
 * added the following filters in the Core extension: in, range
 * added support for arrays (same behavior as in PHP, a mix between lists and dictionaries, arrays and hashes)
 * enhanced some error messages to provide better feedback in case of parsing errors

# 0.9.4 (2009-12-02)

If you have custom loaders, you MUST upgrade them for this release: The
Twig_Loader base class has been removed, and the Twig_LoaderInterface has also
been changed (see the source code for more information or the documentation).

 * added support for DateTime instances for the date filter
 * fixed loop.last when the array only has one item
 * made it possible to insert newlines in tag and variable blocks
 * fixed a bug when a literal '\n' were present in a template text
 * fixed bug when the filename of a template contains */
 * refactored loaders

# 0.9.3 (2009-11-11)

This release is NOT backward compatible with the previous releases.

  The loaders do not take the cache and autoReload arguments anymore. Instead,
  the Twig_Environment class has two new options: cache and auto_reload.
  Upgrading your code means changing this kind of code:

      $loader = new Twig_Loader_Filesystem('/path/to/templates', '/path/to/compilation_cache', true);
      $twig = new Twig_Environment($loader);

  to something like this:

      $loader = new Twig_Loader_Filesystem('/path/to/templates');
      $twig = new Twig_Environment($loader, array(
        'cache' => '/path/to/compilation_cache',
        'auto_reload' => true,
      ));

 * deprecated the "items" filter as it is not needed anymore
 * made cache and auto_reload options of Twig_Environment instead of arguments of Twig_Loader
 * optimized template loading speed
 * removed output when an error occurs in a template and render() is used
 * made major speed improvements for loops (up to 300% on even the smallest loops)
 * added properties as part of the sandbox mode
 * added public properties support (obj.item can now be the item property on the obj object)
 * extended set tag to support expression as value ({% set foo as 'foo' ~ 'bar' %} )
 * fixed bug when \ was used in HTML

# 0.9.2 (2009-10-29)

 * made some speed optimizations
 * changed the cache extension to .php
 * added a js escaping strategy
 * added support for short block tag
 * changed the filter tag to allow chained filters
 * made lexer more flexible as you can now change the default delimiters
 * added set tag
 * changed default directory permission when cache dir does not exist (more secure)
 * added macro support
 * changed filters first optional argument to be a Twig_Environment instance instead of a Twig_Template instance
 * made Twig_Autoloader::autoload() a static method
 * avoid writing template file if an error occurs
 * added $ escaping when outputting raw strings
 * enhanced some error messages to ease debugging
 * fixed empty cache files when the template contains an error

# 0.9.1 (2009-10-14)

  * fixed a bug in PHP 5.2.6
  * fixed numbers with one than one decimal
  * added support for method calls with arguments ({{ foo.bar('a', 43) }})
  * made small speed optimizations
  * made minor tweaks to allow better extensibility and flexibility

# 0.9.0 (2009-10-12)

 * Initial release<|MERGE_RESOLUTION|>--- conflicted
+++ resolved
@@ -1,4 +1,3 @@
-<<<<<<< HEAD
 # 2.13.1 (2020-XX-XX)
 
  * n/a
@@ -315,10 +314,7 @@
  * improved the performance of the filesystem loader
  * removed features that were deprecated in 1.x
 
-# 1.43.1 (2020-XX-XX)
-=======
 # 1.43.2 (2020-XX-XX)
->>>>>>> 4ba98229
 
  * n/a
 
