--- conflicted
+++ resolved
@@ -1,10 +1,4 @@
-<<<<<<< HEAD
 # 3.8.1 (2023-XX-XX)
-=======
-**End of maintainance of version 2 is scheduled for end of December 2023**
-
-# 2.15.6 (2023-21-11)
->>>>>>> ec57248c
 
  * Add return type for Symfony 7 compatibility
  * Fix premature loop exit in Security Policy lookup of allowed methods/properties
