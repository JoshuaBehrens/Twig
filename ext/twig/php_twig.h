/*
   +----------------------------------------------------------------------+
   | Twig Extension                                                       |
   +----------------------------------------------------------------------+
   | Copyright (c) 2011 Derick Rethans                                    |
   +----------------------------------------------------------------------+
   | Redistribution and use in source and binary forms, with or without   |
   | modification, are permitted provided that the conditions mentioned   |
   | in the accompanying LICENSE file are met (BSD-3-Clause).             |
   +----------------------------------------------------------------------+
   | Author: Derick Rethans <derick@derickrethans.nl>                     |
   +----------------------------------------------------------------------+
 */

#ifndef PHP_TWIG_H
#define PHP_TWIG_H

<<<<<<< HEAD
#define PHP_TWIG_VERSION "2.0.0-DEV"
=======
#define PHP_TWIG_VERSION "1.18.2-DEV"
>>>>>>> ca76ad98

#include "php.h"

extern zend_module_entry twig_module_entry;
#define phpext_twig_ptr &twig_module_entry
#ifndef PHP_WIN32
zend_module_entry *get_module(void);
#endif

#ifdef ZTS
#include "TSRM.h"
#endif

PHP_FUNCTION(twig_template_get_attributes);
PHP_RSHUTDOWN_FUNCTION(twig);

#endif<|MERGE_RESOLUTION|>--- conflicted
+++ resolved
@@ -15,11 +15,7 @@
 #ifndef PHP_TWIG_H
 #define PHP_TWIG_H
 
-<<<<<<< HEAD
 #define PHP_TWIG_VERSION "2.0.0-DEV"
-=======
-#define PHP_TWIG_VERSION "1.18.2-DEV"
->>>>>>> ca76ad98
 
 #include "php.h"
 
