/*
   +----------------------------------------------------------------------+
   | Twig Extension                                                       |
   +----------------------------------------------------------------------+
   | Copyright (c) 2011 Derick Rethans                                    |
   +----------------------------------------------------------------------+
   | Redistribution and use in source and binary forms, with or without   |
   | modification, are permitted provided that the conditions mentioned   |
   | in the accompanying LICENSE file are met (BSD, revised).             |
   +----------------------------------------------------------------------+
   | Author: Derick Rethans <derick@derickrethans.nl>                     |
   +----------------------------------------------------------------------+
 */

#ifdef HAVE_CONFIG_H
#include "config.h"
#endif

#include "php.h"
#include "php_ini.h"
#include "ext/standard/info.h"
#include "php_twig.h"
#include "ext/standard/php_string.h"
#include "ext/standard/php_smart_str.h"

#include "Zend/zend_object_handlers.h"
#include "Zend/zend_interfaces.h"
#include "Zend/zend_exceptions.h"

ZEND_BEGIN_ARG_INFO_EX(twig_template_get_attribute_args, ZEND_SEND_BY_VAL, ZEND_RETURN_VALUE, 6)
	ZEND_ARG_INFO(0, template)
	ZEND_ARG_INFO(0, object)
	ZEND_ARG_INFO(0, item)
	ZEND_ARG_INFO(0, arguments)
	ZEND_ARG_INFO(0, type)
	ZEND_ARG_INFO(0, isDefinedTest)
ZEND_END_ARG_INFO()

zend_function_entry twig_functions[] = {
	PHP_FE(twig_template_get_attributes, twig_template_get_attribute_args)
	{NULL, NULL, NULL}
};


zend_module_entry twig_module_entry = {
#if ZEND_MODULE_API_NO >= 20010901
	STANDARD_MODULE_HEADER,
#endif
	"twig",
	twig_functions,
	PHP_MINIT(twig),
	PHP_MSHUTDOWN(twig),
	PHP_RINIT(twig),	
	PHP_RSHUTDOWN(twig),
	PHP_MINFO(twig),
#if ZEND_MODULE_API_NO >= 20010901
	"0.0.1",
#endif
	STANDARD_MODULE_PROPERTIES
};


#ifdef COMPILE_DL_TWIG
ZEND_GET_MODULE(twig)
#endif

PHP_INI_BEGIN()
PHP_INI_END()

PHP_MINIT_FUNCTION(twig)
{
	REGISTER_INI_ENTRIES();

	return SUCCESS;
}


PHP_MSHUTDOWN_FUNCTION(twig)
{
	UNREGISTER_INI_ENTRIES();

	return SUCCESS;
}



PHP_RINIT_FUNCTION(twig)
{
	return SUCCESS;
}



PHP_RSHUTDOWN_FUNCTION(twig)
{
	return SUCCESS;
}


PHP_MINFO_FUNCTION(twig)
{
	php_info_print_table_start();
	php_info_print_table_header(2, "twig support", "enabled");
	php_info_print_table_end();

	DISPLAY_INI_ENTRIES();

}

int TWIG_ARRAY_KEY_EXISTS(zval *array, zval *key)
{
	if (Z_TYPE_P(array) != IS_ARRAY) {
		return 0;
	}
	convert_to_string(key);
	return zend_symtable_exists(Z_ARRVAL_P(array), Z_STRVAL_P(key), Z_STRLEN_P(key) + 1);
}

int TWIG_INSTANCE_OF(zval *object, zend_class_entry *interface TSRMLS_DC)
{
	if (Z_TYPE_P(object) != IS_OBJECT) {
		return 0;
	}
	return instanceof_function(Z_OBJCE_P(object), interface TSRMLS_CC);
}

int TWIG_INSTANCE_OF_USERLAND(zval *object, char *interface TSRMLS_DC)
{
	zend_class_entry **pce;
	if (Z_TYPE_P(object) != IS_OBJECT) {
		return 0;
	}
	if (zend_lookup_class(interface, strlen(interface), &pce TSRMLS_CC) == FAILURE) {
		return 0;
	}
	return instanceof_function(Z_OBJCE_P(object), *pce TSRMLS_CC);
}

zval *TWIG_GET_ARRAYOBJECT_ELEMENT(zval *object, zval *offset TSRMLS_DC)
{
    zend_class_entry *ce = Z_OBJCE_P(object);
    zval *retval;

	if (Z_TYPE_P(object) == IS_OBJECT) {
		SEPARATE_ARG_IF_REF(offset);
		zend_call_method_with_1_params(&object, ce, NULL, "offsetget", &retval, offset);

        zval_ptr_dtor(&offset);

        if (!retval) {
            if (!EG(exception)) {
                zend_error_noreturn(E_ERROR, "Undefined offset for object of type %s used as array", ce->name);
            }
            return NULL;
        }

        return retval;
	}
	return NULL;
}

int TWIG_ISSET_ARRAYOBJECT_ELEMENT(zval *object, zval *offset TSRMLS_DC)
{
	zend_class_entry *ce = Z_OBJCE_P(object);
	zval *retval;

	if (Z_TYPE_P(object) == IS_OBJECT) {
		SEPARATE_ARG_IF_REF(offset);
		zend_call_method_with_1_params(&object, ce, NULL, "offsetexists", &retval, offset);

		zval_ptr_dtor(&offset);

		if (!retval) {
			if (!EG(exception)) {
				zend_error_noreturn(E_ERROR, "Undefined offset for object of type %s used as array", ce->name);
			}
			return 0;
		}

		return (retval && Z_TYPE_P(retval) == IS_BOOL && Z_LVAL_P(retval));
	}
	return 0;
}

char *TWIG_STRTOLOWER_ZVAL(zval *item)
{
	char *item_dup;

	if (Z_TYPE_P(item) != IS_STRING) {
		return NULL;
	}
	item_dup = estrndup(Z_STRVAL_P(item), Z_STRLEN_P(item));
	php_strtolower(item_dup, Z_STRLEN_P(item));
	return item_dup;
}

zval *TWIG_CALL_USER_FUNC_ARRAY(zval *object, char *function, zval *arguments TSRMLS_DC)
{
	zend_fcall_info fci;
	zval ***args = NULL;
	int arg_count = 0;
	HashTable *table;
	HashPosition pos;
	int i = 0;
	zval *retval_ptr;
	zval *zfunction;

	if (arguments) {
		table = HASH_OF(arguments);
		args = safe_emalloc(sizeof(zval **), table->nNumOfElements, 0);

		zend_hash_internal_pointer_reset_ex(table, &pos);

		while (zend_hash_get_current_data_ex(table, (void **)&args[i], &pos) == SUCCESS) {
			i++;
			zend_hash_move_forward_ex(table, &pos);
		}
		arg_count = table->nNumOfElements;
	}

	MAKE_STD_ZVAL(zfunction);
	ZVAL_STRING(zfunction, function, 1);
	fci.size = sizeof(fci);
	fci.function_table = EG(function_table);
	fci.function_name = zfunction;
	fci.symbol_table = NULL;
#if PHP_VERSION_ID >= 50300
	fci.object_ptr = object;
#else
	fci.object_pp = &object;
#endif
	fci.retval_ptr_ptr = &retval_ptr;
	fci.param_count = arg_count;
	fci.params = args;
	fci.no_separation = 0;

	if (zend_call_function(&fci, NULL TSRMLS_CC) == FAILURE) {
		zval_dtor(zfunction);
		efree(zfunction);
<<<<<<< HEAD
		zend_throw_exception_ex(zend_exception_get_default(TSRMLS_C), 0 TSRMLS_CC, "Could not execute %s::%s()", zend_get_class_entry(object TSRMLS_CC)->name, function TSRMLS_CC);
=======
		zend_throw_exception_ex(zend_exception_get_default(TSRMLS_C), 0 TSRMLS_CC, "Could not execute %s::%s()", zend_get_class_entry(object TSRMLS_CC)->name, function);
>>>>>>> c65be3e1
	}

	if (args) {
		efree(fci.params);
	}
	zval_dtor(zfunction);
	efree(zfunction);
	return retval_ptr;
}

int TWIG_CALL_BOOLEAN(zval *object, char *functionName TSRMLS_DC)
{
	zval *ret;
	int   res;

	ret = TWIG_CALL_USER_FUNC_ARRAY(object, functionName, NULL TSRMLS_CC);
	res = Z_LVAL_P(ret);
	zval_ptr_dtor(&ret);
	return res;
}

zval *TWIG_GET_STATIC_PROPERTY(zval *class, char *prop_name TSRMLS_DC)
{
	zval **tmp_zval;
	zend_class_entry *ce;

	if (class == NULL || Z_TYPE_P(class) != IS_OBJECT) {
		return NULL;
	}

	ce = zend_get_class_entry(class TSRMLS_CC);
#if PHP_VERSION_ID >= 50400
	tmp_zval = zend_std_get_static_property(ce, prop_name, strlen(prop_name), 0, NULL TSRMLS_CC);
#else
	tmp_zval = zend_std_get_static_property(ce, prop_name, strlen(prop_name), 0 TSRMLS_CC);
#endif
	return *tmp_zval;
}

zval *TWIG_GET_ARRAY_ELEMENT_ZVAL(zval *class, zval *prop_name TSRMLS_DC)
{
	zval **tmp_zval;
	char *tmp_name;

	if (class == NULL || Z_TYPE_P(class) != IS_ARRAY || Z_TYPE_P(prop_name) != IS_STRING) {
		if (class != NULL && Z_TYPE_P(class) == IS_OBJECT && TWIG_INSTANCE_OF(class, zend_ce_arrayaccess TSRMLS_CC)) {
			// array access object
			return TWIG_GET_ARRAYOBJECT_ELEMENT(class, prop_name TSRMLS_CC);
		}
		return NULL;
	}

	convert_to_string(prop_name);
	tmp_name = Z_STRVAL_P(prop_name);
	if (zend_symtable_find(HASH_OF(class), tmp_name, strlen(tmp_name)+1, (void**) &tmp_zval) == SUCCESS) {
		return *tmp_zval;
	}
	return NULL;
}

zval *TWIG_GET_ARRAY_ELEMENT(zval *class, char *prop_name, int prop_name_length TSRMLS_DC)
{
	zval **tmp_zval;

	if (class == NULL/* || Z_TYPE_P(class) != IS_ARRAY*/) {
		return NULL;
	}

	if (class != NULL && Z_TYPE_P(class) == IS_OBJECT && TWIG_INSTANCE_OF(class, zend_ce_arrayaccess TSRMLS_CC)) {
		// array access object
		zval *tmp_name_zval;
		zval *tmp_ret_zval;

		ALLOC_INIT_ZVAL(tmp_name_zval);
		ZVAL_STRING(tmp_name_zval, prop_name, 1);
		tmp_ret_zval = TWIG_GET_ARRAYOBJECT_ELEMENT(class, tmp_name_zval TSRMLS_CC);
		zval_dtor(tmp_name_zval);
		efree(tmp_name_zval);
		return tmp_ret_zval;
	}

	if (zend_symtable_find(HASH_OF(class), prop_name, prop_name_length+1, (void**)&tmp_zval) == SUCCESS) {
		return *tmp_zval;
	}
	return NULL;
}

zval *TWIG_PROPERTY(zval *object, zval *propname TSRMLS_DC)
{
	char *prot_name;
	int prot_name_length;
	zval *tmp = NULL;

	tmp = TWIG_GET_ARRAY_ELEMENT(object, Z_STRVAL_P(propname), Z_STRLEN_P(propname) TSRMLS_CC);
	if (tmp) {
		return tmp;
	}

	zend_mangle_property_name(&prot_name, &prot_name_length, "*", 1, Z_STRVAL_P(propname), Z_STRLEN_P(propname), 0);
	tmp = TWIG_GET_ARRAY_ELEMENT(object, prot_name, prot_name_length TSRMLS_CC);
	efree(prot_name);
	if (tmp) {
		return tmp;
	}

	if (Z_OBJ_HT_P(object)->read_property) {
#if PHP_VERSION_ID >= 50400
		tmp = Z_OBJ_HT_P(object)->read_property(object, propname, BP_VAR_IS, NULL TSRMLS_CC);
#else
		tmp = Z_OBJ_HT_P(object)->read_property(object, propname, BP_VAR_IS TSRMLS_CC);
#endif
		if (tmp != EG(uninitialized_zval_ptr)) {
			return tmp;
		} else {
			return NULL;
		}
	}
	return tmp;
}

int TWIG_HAS_PROPERTY(zval *object, zval *propname TSRMLS_DC)
{
	if (Z_OBJ_HT_P(object)->has_property) {
#if PHP_VERSION_ID >= 50400
		return Z_OBJ_HT_P(object)->has_property(object, propname, 0, NULL TSRMLS_CC);
#else
		return Z_OBJ_HT_P(object)->has_property(object, propname, 0 TSRMLS_CC);
#endif
	}
	return 0;
}

zval *TWIG_PROPERTY_CHAR(zval *object, char *propname TSRMLS_DC)
{
	zval *tmp_name_zval, *tmp;

	ALLOC_INIT_ZVAL(tmp_name_zval);
	ZVAL_STRING(tmp_name_zval, propname, 1);
	tmp = TWIG_PROPERTY(object, tmp_name_zval TSRMLS_CC);
	zval_dtor(tmp_name_zval);
	efree(tmp_name_zval);
	return tmp;
}

int TWIG_CALL_B_0(zval *object, char *method)
{
	return 0;
}

zval *TWIG_CALL_S(zval *object, char *method, char *arg0 TSRMLS_DC)
{
	zend_fcall_info fci;
	zval **args[1];
	zval *argument;
	zval *zfunction;
	zval *retval_ptr;

	MAKE_STD_ZVAL(argument);
	ZVAL_STRING(argument, arg0, 1);
	args[0] = &argument;

	MAKE_STD_ZVAL(zfunction);
	ZVAL_STRING(zfunction, method, 1);
	fci.size = sizeof(fci);
	fci.function_table = EG(function_table);
	fci.function_name = zfunction;
	fci.symbol_table = NULL;
#if PHP_VERSION_ID >= 50300
	fci.object_ptr = object;
#else
	fci.object_pp = &object;
#endif
	fci.retval_ptr_ptr = &retval_ptr;
	fci.param_count = 1;
	fci.params = args;
	fci.no_separation = 0;

	if (zend_call_function(&fci, NULL TSRMLS_CC) == FAILURE) {
		zval_dtor(argument);
		return 0;
	}
	zval_dtor(zfunction);
	efree(zfunction);
	zval_dtor(argument);
	efree(argument);
	return retval_ptr;
}

int TWIG_CALL_SB(zval *object, char *method, char *arg0 TSRMLS_DC)
{
	zval *retval_ptr;
	int success;

	retval_ptr = TWIG_CALL_S(object, method, arg0 TSRMLS_CC);
	success = (retval_ptr && (Z_TYPE_P(retval_ptr) == IS_BOOL) && Z_LVAL_P(retval_ptr));

	if (retval_ptr) {
		zval_ptr_dtor(&retval_ptr);
	}   

	return success;
}

int TWIG_CALL_Z(zval *object, char *method, zval *arg1 TSRMLS_DC)
{
	zend_fcall_info fci;
	zval **args[1];
	zval *zfunction;
	zval *retval_ptr;
	int   success;

	args[0] = &arg1;

	MAKE_STD_ZVAL(zfunction);
	ZVAL_STRING(zfunction, method, 1);
	fci.size = sizeof(fci);
	fci.function_table = EG(function_table);
	fci.function_name = zfunction;
	fci.symbol_table = NULL;
#if PHP_VERSION_ID >= 50300
	fci.object_ptr = object;
#else
	fci.object_pp = &object;
#endif
	fci.retval_ptr_ptr = &retval_ptr;
	fci.param_count = 1;
	fci.params = args;
	fci.no_separation = 0;

	if (zend_call_function(&fci, NULL TSRMLS_CC) == FAILURE) {
		zval_dtor(zfunction);
		efree(zfunction);
		if (retval_ptr) {
			zval_ptr_dtor(&retval_ptr);
		}
		return 0;
	}

	zval_dtor(zfunction);
	efree(zfunction);

	success = (retval_ptr && (Z_TYPE_P(retval_ptr) == IS_BOOL) && Z_LVAL_P(retval_ptr));
	if (retval_ptr) {
		zval_ptr_dtor(&retval_ptr);
	}

	return success;
}

int TWIG_CALL_ZZ(zval *object, char *method, zval *arg1, zval *arg2 TSRMLS_DC)
{
	zend_fcall_info fci;
	zval **args[2];
	zval *zfunction;
	zval *retval_ptr;
	int   success;

	args[0] = &arg1;
	args[1] = &arg2;

	MAKE_STD_ZVAL(zfunction);
	ZVAL_STRING(zfunction, method, 1);
	fci.size = sizeof(fci);
	fci.function_table = EG(function_table);
	fci.function_name = zfunction;
	fci.symbol_table = NULL;
#if PHP_VERSION_ID >= 50300
	fci.object_ptr = object;
#else
	fci.object_pp = &object;
#endif
	fci.retval_ptr_ptr = &retval_ptr;
	fci.param_count = 2;
	fci.params = args;
	fci.no_separation = 0;

	if (zend_call_function(&fci, NULL TSRMLS_CC) == FAILURE) {
		zval_dtor(zfunction);
		return 0;
	}

	zval_dtor(zfunction);

	success = (retval_ptr && (Z_TYPE_P(retval_ptr) == IS_BOOL) && Z_LVAL_P(retval_ptr));
	if (retval_ptr) {
		zval_ptr_dtor(&retval_ptr);
	}

	return success;
}

#ifndef Z_SET_REFCOUNT_P
# define Z_SET_REFCOUNT_P(pz, rc)  pz->refcount = rc 
# define Z_UNSET_ISREF_P(pz) pz->is_ref = 0 
#endif

void TWIG_NEW(zval *object, char *class, zval *value TSRMLS_DC)
{
	zend_class_entry **pce;

	if (zend_lookup_class(class, strlen(class), &pce TSRMLS_CC) == FAILURE) {
		return;
	}

	Z_TYPE_P(object) = IS_OBJECT;
	object_init_ex(object, *pce);
	Z_SET_REFCOUNT_P(object, 1);
	Z_UNSET_ISREF_P(object);

	TWIG_CALL_Z(object, "__construct", value TSRMLS_CC);
}

static void twig_add_array_key_to_string(zval **zv TSRMLS_DC, int num_args, va_list args, zend_hash_key *hash_key)
{
	smart_str *buf;
	char *joiner;

	buf = va_arg(args, smart_str*);
	joiner = va_arg(args, char*);

	if (buf->len != 0) {
		smart_str_appends(buf, joiner);
	}

	if (hash_key->nKeyLength == 0) {
		smart_str_append_long(buf, (long) hash_key->h);
	} else {
		char *key, *tmp_str;
		int key_len, tmp_len;
		key = php_addcslashes(hash_key->arKey, hash_key->nKeyLength - 1, &key_len, 0, "'\\", 2 TSRMLS_CC);
		tmp_str = php_str_to_str_ex(key, key_len, "\0", 1, "' . \"\\0\" . '", 12, &tmp_len, 0, NULL);

		smart_str_appendl(buf, tmp_str, tmp_len);
		efree(key);
		efree(tmp_str);
	}
}

char *TWIG_IMPLODE_ARRAY_KEYS(char *joiner, zval *array TSRMLS_DC)
{
	smart_str collector = { 0, 0, 0 };

	smart_str_appendl(&collector, "", 0);
	zend_hash_apply_with_arguments(HASH_OF(array) TSRMLS_CC, (apply_func_args_t) twig_add_array_key_to_string, 2, &collector, joiner);
	smart_str_0(&collector);

	return collector.c;
}

static void TWIG_THROW_EXCEPTION(char *exception_name, char *message TSRMLS_DC, ...)
{
	char *buffer;
	va_list args;
	zend_class_entry **pce;

	TSRMLS_FETCH();

	if (zend_lookup_class(exception_name, strlen(exception_name), &pce TSRMLS_CC) == FAILURE)
	{
		return;
	}

	va_start(args, message);
	vspprintf(&buffer, 0, message, args);
	va_end(args);

	zend_throw_exception_ex(*pce, 0 TSRMLS_CC, buffer);
}

char *TWIG_GET_CLASS_NAME(zval *object TSRMLS_DC)
{
	char *class_name;
	zend_uint class_name_len;

	if (Z_TYPE_P(object) != IS_OBJECT) {
		return "";
	}
	zend_get_object_classname(object, &class_name, &class_name_len TSRMLS_CC);
	return class_name;
}

static void twig_add_method_to_class(zend_function *mptr TSRMLS_DC, int num_args, va_list args, zend_hash_key *hash_key)
{
	zval *retval = va_arg(args, zval*);
	char *item = php_strtolower(mptr->common.function_name, strlen(mptr->common.function_name));

	add_assoc_string(retval, item, item, 1);
}

static int twig_add_property_to_class(zend_property_info *pptr TSRMLS_DC, int num_args, va_list args, zend_hash_key *hash_key)
{
	zend_class_entry *ce = *va_arg(args, zend_class_entry**);
	zval *retval = va_arg(args, zval*);
	char *class_name, *prop_name;

	if (pptr->flags & ZEND_ACC_SHADOW) {
		return 0;
	}

	zend_unmangle_property_name(pptr->name, pptr->name_length, &class_name, &prop_name);

	add_assoc_string(retval, prop_name, prop_name, 1);

	return 0;
}

/* {{{ _adddynproperty */
static int twig_add_dyn_property_to_class(zval **pptr TSRMLS_DC, int num_args, va_list args, zend_hash_key *hash_key)
{
	zend_class_entry *ce = *va_arg(args, zend_class_entry**);
	zval *retval = va_arg(args, zval*), member;
	char *class_name, *prop_name;

	if (hash_key->arKey[0] == '\0') {
		return 0; /* non public cannot be dynamic */
	}

	ZVAL_STRINGL(&member, hash_key->arKey, hash_key->nKeyLength-1, 0);
	if (zend_get_property_info(ce, &member, 1 TSRMLS_CC) == &EG(std_property_info)) {
		zend_unmangle_property_name((&EG(std_property_info))->name, (&EG(std_property_info))->name_length, &class_name, &prop_name);
		add_assoc_string(retval, prop_name, prop_name, 1);
	}
	return 0;
}

static void twig_add_class_to_cache(zval *cache, zval *object, char *class_name TSRMLS_DC)
{
	zval *class_info, *class_methods, *class_properties;
	zend_class_entry *class_ce;

	class_ce = zend_get_class_entry(object TSRMLS_CC);

	ALLOC_INIT_ZVAL(class_info);
	ALLOC_INIT_ZVAL(class_methods);
	ALLOC_INIT_ZVAL(class_properties);
	array_init(class_info);
	array_init(class_methods);
	array_init(class_properties);
	// add all methods to self::cache[$class]['methods']
	zend_hash_apply_with_arguments(&class_ce->function_table TSRMLS_CC, (apply_func_args_t) twig_add_method_to_class, 1, class_methods);
	zend_hash_apply_with_arguments(&class_ce->properties_info TSRMLS_CC, (apply_func_args_t) twig_add_property_to_class, 2, &class_ce, class_properties);

	if (object && Z_OBJ_HT_P(object)->get_properties) {
		HashTable *properties = Z_OBJ_HT_P(object)->get_properties(object TSRMLS_CC);
		zend_hash_apply_with_arguments(properties TSRMLS_CC, (apply_func_args_t) twig_add_dyn_property_to_class, 2, &class_ce, class_properties);
	}
	add_assoc_zval(class_info, "methods", class_methods);
	add_assoc_zval(class_info, "properties", class_properties);
	add_assoc_zval(cache, class_name, class_info);
}

/* {{{ proto mixed twig_template_get_attributes(TwigTemplate template, mixed object, mixed item, array arguments, string type, boolean isDefinedTest, boolean ignoreStrictCheck)
   A C implementation of TwigTemplate::getAttribute() */
PHP_FUNCTION(twig_template_get_attributes)
{
	zval *template;
	zval *object;
	zval *item;
	zval *arguments = NULL;
	zval *ret = NULL;
	char *type = NULL;
	int   type_len = 0;
	zend_bool isDefinedTest = 0;
	zend_bool ignoreStrictCheck = 0;
	int free_ret = 0;
	zval *tmp_self_cache;


	if (zend_parse_parameters(ZEND_NUM_ARGS() TSRMLS_CC, "ozz|asbb", &template, &object, &item, &arguments, &type, &type_len, &isDefinedTest, &ignoreStrictCheck) == FAILURE) {
		return;
	}

	if (!type) {
		type = "any";
	}

/*
	// array
	if (Twig_TemplateInterface::METHOD_CALL !== $type) {
		if ((is_array($object) && array_key_exists($item, $object))
			|| ($object instanceof ArrayAccess && isset($object[$item]))
		) {
			if ($isDefinedTest) {
				return true;
			}

			return $object[$item];
		}
*/
	if (strcmp("method", type) != 0) {
//		printf("XXXmethod: %s\n", type);
		if ((TWIG_ARRAY_KEY_EXISTS(object, item))
			|| (TWIG_INSTANCE_OF(object, zend_ce_arrayaccess TSRMLS_CC) && TWIG_ISSET_ARRAYOBJECT_ELEMENT(object, item TSRMLS_CC))
		) {
			zval *ret;

			if (isDefinedTest) {
				RETURN_TRUE;
			}

			ret = TWIG_GET_ARRAY_ELEMENT(object, Z_STRVAL_P(item), Z_STRLEN_P(item) TSRMLS_CC);
			RETVAL_ZVAL(ret, 1, 0);
			if (free_ret) {
				zval_ptr_dtor(&ret);
			}
			return;
		}
/*
		if (Twig_TemplateInterface::ARRAY_CALL === $type) {
			if ($isDefinedTest) {
				return false;
			}
			if ($ignoreStrictCheck || !$this->env->isStrictVariables()) {
				return null;
			}
*/
		if (strcmp("array", type) == 0) {
			if (isDefinedTest) {
				RETURN_FALSE;
			}
<<<<<<< HEAD
			if (ignoreStrictCheck || !TWIG_CALL_BOOLEAN(TWIG_PROPERTY_CHAR(template, "env" TSRMLS_CC), "isStrictVariables" TSRMLS_CC) TSRMLS_CC) {
=======
			if (ignoreStrictCheck || !TWIG_CALL_BOOLEAN(TWIG_PROPERTY_CHAR(template, "env" TSRMLS_CC), "isStrictVariables" TSRMLS_CC)) {
>>>>>>> c65be3e1
				return;
			}
/*
			if (is_object($object)) {
				throw new Twig_Error_Runtime(sprintf('Key "%s" in object (with ArrayAccess) of type "%s" does not exist', $item, get_class($object)));
			// array
			} else {
				throw new Twig_Error_Runtime(sprintf('Key "%s" for array with keys "%s" does not exist', $item, implode(', ', array_keys($object))));
			}
		}
	}
*/
			if (Z_TYPE_P(object) == IS_OBJECT) {
<<<<<<< HEAD
				TWIG_THROW_EXCEPTION("Twig_Error_Runtime", "Key \"%s\" in object (with ArrayAccess) of type \"%s\" does not exist", Z_STRVAL_P(item), TWIG_GET_CLASS_NAME(object TSRMLS_CC));
			} else {
				TWIG_THROW_EXCEPTION("Twig_Error_Runtime", "Key \"%s\" for array with keys \"%s\" does not exist", Z_STRVAL_P(item), TWIG_IMPLODE_ARRAY_KEYS(", ", object TSRMLS_CC));
=======
				TWIG_THROW_EXCEPTION("Twig_Error_Runtime", "Key \"%s\" in object (with ArrayAccess) of type \"%s\" does not exist" TSRMLS_CC, Z_STRVAL_P(item), TWIG_GET_CLASS_NAME(object TSRMLS_CC));
			} else {
				TWIG_THROW_EXCEPTION("Twig_Error_Runtime", "Key \"%s\" for array with keys \"%s\" does not exist" TSRMLS_CC, Z_STRVAL_P(item), TWIG_IMPLODE_ARRAY_KEYS(", ", object TSRMLS_CC));
>>>>>>> c65be3e1
			}
			return;
		}
	}

/*
	if (!is_object($object)) {
		if ($isDefinedTest) {
			return false;
		}
*/

	if (Z_TYPE_P(object) != IS_OBJECT) {
		if (isDefinedTest) {
			RETURN_FALSE;
		}
/*
		if ($ignoreStrictCheck || !$this->env->isStrictVariables()) {
			return null;
		}
		throw new Twig_Error_Runtime(sprintf('Item "%s" for "%s" does not exist', $item, implode(', ', array_keys($object))));
	}
*/
<<<<<<< HEAD
		if (ignoreStrictCheck || !TWIG_CALL_BOOLEAN(TWIG_PROPERTY_CHAR(template, "env" TSRMLS_CC), "isStrictVariables" TSRMLS_CC) TSRMLS_CC) {
			RETURN_FALSE;
		}
		TWIG_THROW_EXCEPTION("Twig_Error_Runtime", "Item \"%s\" for \"%s\" does not exist", Z_STRVAL_P(item), TWIG_IMPLODE_ARRAY_KEYS(", ", object TSRMLS_CC));
=======
		if (ignoreStrictCheck || !TWIG_CALL_BOOLEAN(TWIG_PROPERTY_CHAR(template, "env" TSRMLS_CC), "isStrictVariables" TSRMLS_CC)) {
			RETURN_FALSE;
		}
		TWIG_THROW_EXCEPTION("Twig_Error_Runtime", "Item \"%s\" for \"%s\" does not exist" TSRMLS_CC, Z_STRVAL_P(item), TWIG_IMPLODE_ARRAY_KEYS(", ", object TSRMLS_CC));
>>>>>>> c65be3e1
		return;
	}
/*
	// get some information about the object
	$class = get_class($object);
	if (!isset(self::$cache[$class])) {
		$r = new ReflectionClass($class);
		self::$cache[$class] = array('methods' => array(), 'properties' => array());
		foreach ($r->getMethods(ReflectionMethod::IS_PUBLIC) as $method) {
			self::$cache[$class]['methods'][strtolower($method->getName())] = true;
		}

		foreach ($r->getProperties(ReflectionProperty::IS_PUBLIC) as $property) {
			self::$cache[$class]['properties'][$property->getName()] = true;
		}
	}
*/
	if (Z_TYPE_P(object) == IS_OBJECT) {
		char *class_name = NULL;

		class_name = TWIG_GET_CLASS_NAME(object TSRMLS_CC);
		tmp_self_cache = TWIG_GET_STATIC_PROPERTY(template, "cache" TSRMLS_CC);

		if (!TWIG_GET_ARRAY_ELEMENT(tmp_self_cache, class_name, strlen(class_name) TSRMLS_CC)) {
			twig_add_class_to_cache(tmp_self_cache, object, class_name TSRMLS_CC);
		}
		efree(class_name);
	}

/*
	// object property
	if (Twig_TemplateInterface::METHOD_CALL !== $type) {
		if (isset(self::$cache[$class]['properties'][$item])
			|| isset($object->$item) || array_key_exists($item, $object)
		) {
			if ($isDefinedTest) {
				return true;
			}
			if ($this->env->hasExtension('sandbox')) {
				$this->env->getExtension('sandbox')->checkPropertyAllowed($object, $item);
			}

			return $object->$item;
		}
	}
*/
	if (strcmp("method", type) != 0) {
		zval *tmp_class, *tmp_properties, *tmp_item;
		char *class_name = NULL;

		class_name = TWIG_GET_CLASS_NAME(object TSRMLS_CC);
		tmp_class = TWIG_GET_ARRAY_ELEMENT(tmp_self_cache, class_name, strlen(class_name) TSRMLS_CC);
		tmp_properties = TWIG_GET_ARRAY_ELEMENT(tmp_class, "properties", strlen("properties") TSRMLS_CC);
		tmp_item = TWIG_GET_ARRAY_ELEMENT_ZVAL(tmp_properties, item TSRMLS_CC);

		efree(class_name);

		if (tmp_item || TWIG_HAS_PROPERTY(object, item TSRMLS_CC) || TWIG_ARRAY_KEY_EXISTS(object, item) // FIXME: Array key? is that array access here?
		) {
			if (isDefinedTest) {
				RETURN_TRUE;
			}
			if (TWIG_CALL_SB(TWIG_PROPERTY_CHAR(template, "env" TSRMLS_CC), "hasExtension", "sandbox" TSRMLS_CC)) {
				TWIG_CALL_ZZ(TWIG_CALL_S(TWIG_PROPERTY_CHAR(template, "env" TSRMLS_CC), "getExtension", "sandbox" TSRMLS_CC), "checkPropertyAllowed", object, item TSRMLS_CC);
			}
			if (EG(exception)) {
				return;
			}

			convert_to_string(item);
			ret = TWIG_PROPERTY(object, item TSRMLS_CC);
			RETURN_ZVAL(ret, 1, 0);
		}
	}
/*
	// object method
	$lcItem = strtolower($item);
	if (isset(self::$cache[$class]['methods'][$lcItem])) {
		$method = $item;
	} elseif (isset(self::$cache[$class]['methods']['get'.$lcItem])) {
		$method = 'get'.$item;
	} elseif (isset(self::$cache[$class]['methods']['is'.$lcItem])) {
		$method = 'is'.$item;
	} elseif (isset(self::$cache[$class]['methods']['__call'])) {
		$method = $item;
*/
	{
		char *lcItem = TWIG_STRTOLOWER_ZVAL(item);
		int   lcItem_length;
		char *method = NULL;
		char *tmp_method_name_get;
		char *tmp_method_name_is;
		zval *tmp_class, *tmp_methods;
		char *class_name = NULL;

		class_name = TWIG_GET_CLASS_NAME(object TSRMLS_CC);
		lcItem_length = strlen(lcItem);
		tmp_method_name_get = emalloc(4 + lcItem_length);
		tmp_method_name_is  = emalloc(3 + lcItem_length);

		sprintf(tmp_method_name_get, "get%s", lcItem);
		sprintf(tmp_method_name_is, "is%s", lcItem);

		tmp_class = TWIG_GET_ARRAY_ELEMENT(tmp_self_cache, class_name, strlen(class_name) TSRMLS_CC);
		tmp_methods = TWIG_GET_ARRAY_ELEMENT(tmp_class, "methods", strlen("methods") TSRMLS_CC);
		efree(class_name);

		if (TWIG_GET_ARRAY_ELEMENT(tmp_methods, lcItem, lcItem_length TSRMLS_CC)) {
			method = Z_STRVAL_P(item);
		} else if (TWIG_GET_ARRAY_ELEMENT(tmp_methods, tmp_method_name_get, lcItem_length + 3 TSRMLS_CC)) {
			method = tmp_method_name_get;
		} else if (TWIG_GET_ARRAY_ELEMENT(tmp_methods, tmp_method_name_is, lcItem_length + 2 TSRMLS_CC)) {
			method = tmp_method_name_is;
		} else if (TWIG_GET_ARRAY_ELEMENT(tmp_methods, "__call", 6 TSRMLS_CC)) {
			method = Z_STRVAL_P(item);
/*
	} else {
		if ($isDefinedTest) {
			return false;
		}
		if ($ignoreStrictCheck || !$this->env->isStrictVariables()) {
			return null;
		}
		throw new Twig_Error_Runtime(sprintf('Method "%s" for object "%s" does not exist', $item, get_class($object)));
	}
	if ($isDefinedTest) {
		return true;
	}
*/
		} else {
			if (isDefinedTest) {
				RETURN_FALSE;
			}
<<<<<<< HEAD
			if (ignoreStrictCheck || !TWIG_CALL_BOOLEAN(TWIG_PROPERTY_CHAR(template, "env" TSRMLS_CC), "isStrictVariables" TSRMLS_CC) TSRMLS_CC) {
				return;
			}
			TWIG_THROW_EXCEPTION("Twig_Error_Runtime", "Method \"%s\" for object \"%s\" does not exist", Z_STRVAL_P(item), TWIG_GET_CLASS_NAME(object TSRMLS_CC));
=======
			if (ignoreStrictCheck || !TWIG_CALL_BOOLEAN(TWIG_PROPERTY_CHAR(template, "env" TSRMLS_CC), "isStrictVariables" TSRMLS_CC)) {
				return;
			}
			TWIG_THROW_EXCEPTION("Twig_Error_Runtime", "Method \"%s\" for object \"%s\" does not exist" TSRMLS_CC, Z_STRVAL_P(item), TWIG_GET_CLASS_NAME(object TSRMLS_CC));
>>>>>>> c65be3e1
			return;
		}
		if (isDefinedTest) {
			efree(tmp_method_name_get);
			efree(tmp_method_name_is);
			efree(lcItem);
			RETURN_TRUE;
		}
/*
	if ($this->env->hasExtension('sandbox')) {
		$this->env->getExtension('sandbox')->checkMethodAllowed($object, $method);
	}
*/
		if (TWIG_CALL_SB(TWIG_PROPERTY_CHAR(template, "env" TSRMLS_CC), "hasExtension", "sandbox" TSRMLS_CC)) {
			TWIG_CALL_ZZ(TWIG_CALL_S(TWIG_PROPERTY_CHAR(template, "env" TSRMLS_CC), "getExtension", "sandbox" TSRMLS_CC), "checkMethodAllowed", object, item TSRMLS_CC);
		}
		if (EG(exception)) {
			return;
		}
/*
	$ret = call_user_func_array(array($object, $method), $arguments);
*/
		if (Z_TYPE_P(object) == IS_OBJECT) {
			ret = TWIG_CALL_USER_FUNC_ARRAY(object, method, arguments TSRMLS_CC);
			free_ret = 1;
		}
		efree(tmp_method_name_get);
		efree(tmp_method_name_is);
		efree(lcItem);
	}
/*
	if ($object instanceof Twig_TemplateInterface) {
		return new Twig_Markup($ret);
	}
*/
	if (TWIG_INSTANCE_OF_USERLAND(object, "Twig_TemplateInterface" TSRMLS_CC)) {
		TWIG_NEW(return_value, "Twig_Markup", ret TSRMLS_CC);
		if (ret) {
			zval_ptr_dtor(&ret);
		}
		return;
	}
/*
	return $ret;
*/
	if (ret) {
		RETVAL_ZVAL(ret, 1, 0);
		if (free_ret) {
			zval_ptr_dtor(&ret);
		}
	}
}<|MERGE_RESOLUTION|>--- conflicted
+++ resolved
@@ -237,11 +237,7 @@
 	if (zend_call_function(&fci, NULL TSRMLS_CC) == FAILURE) {
 		zval_dtor(zfunction);
 		efree(zfunction);
-<<<<<<< HEAD
 		zend_throw_exception_ex(zend_exception_get_default(TSRMLS_C), 0 TSRMLS_CC, "Could not execute %s::%s()", zend_get_class_entry(object TSRMLS_CC)->name, function TSRMLS_CC);
-=======
-		zend_throw_exception_ex(zend_exception_get_default(TSRMLS_C), 0 TSRMLS_CC, "Could not execute %s::%s()", zend_get_class_entry(object TSRMLS_CC)->name, function);
->>>>>>> c65be3e1
 	}
 
 	if (args) {
@@ -762,11 +758,7 @@
 			if (isDefinedTest) {
 				RETURN_FALSE;
 			}
-<<<<<<< HEAD
 			if (ignoreStrictCheck || !TWIG_CALL_BOOLEAN(TWIG_PROPERTY_CHAR(template, "env" TSRMLS_CC), "isStrictVariables" TSRMLS_CC) TSRMLS_CC) {
-=======
-			if (ignoreStrictCheck || !TWIG_CALL_BOOLEAN(TWIG_PROPERTY_CHAR(template, "env" TSRMLS_CC), "isStrictVariables" TSRMLS_CC)) {
->>>>>>> c65be3e1
 				return;
 			}
 /*
@@ -780,15 +772,9 @@
 	}
 */
 			if (Z_TYPE_P(object) == IS_OBJECT) {
-<<<<<<< HEAD
 				TWIG_THROW_EXCEPTION("Twig_Error_Runtime", "Key \"%s\" in object (with ArrayAccess) of type \"%s\" does not exist", Z_STRVAL_P(item), TWIG_GET_CLASS_NAME(object TSRMLS_CC));
 			} else {
 				TWIG_THROW_EXCEPTION("Twig_Error_Runtime", "Key \"%s\" for array with keys \"%s\" does not exist", Z_STRVAL_P(item), TWIG_IMPLODE_ARRAY_KEYS(", ", object TSRMLS_CC));
-=======
-				TWIG_THROW_EXCEPTION("Twig_Error_Runtime", "Key \"%s\" in object (with ArrayAccess) of type \"%s\" does not exist" TSRMLS_CC, Z_STRVAL_P(item), TWIG_GET_CLASS_NAME(object TSRMLS_CC));
-			} else {
-				TWIG_THROW_EXCEPTION("Twig_Error_Runtime", "Key \"%s\" for array with keys \"%s\" does not exist" TSRMLS_CC, Z_STRVAL_P(item), TWIG_IMPLODE_ARRAY_KEYS(", ", object TSRMLS_CC));
->>>>>>> c65be3e1
 			}
 			return;
 		}
@@ -812,17 +798,10 @@
 		throw new Twig_Error_Runtime(sprintf('Item "%s" for "%s" does not exist', $item, implode(', ', array_keys($object))));
 	}
 */
-<<<<<<< HEAD
 		if (ignoreStrictCheck || !TWIG_CALL_BOOLEAN(TWIG_PROPERTY_CHAR(template, "env" TSRMLS_CC), "isStrictVariables" TSRMLS_CC) TSRMLS_CC) {
 			RETURN_FALSE;
 		}
 		TWIG_THROW_EXCEPTION("Twig_Error_Runtime", "Item \"%s\" for \"%s\" does not exist", Z_STRVAL_P(item), TWIG_IMPLODE_ARRAY_KEYS(", ", object TSRMLS_CC));
-=======
-		if (ignoreStrictCheck || !TWIG_CALL_BOOLEAN(TWIG_PROPERTY_CHAR(template, "env" TSRMLS_CC), "isStrictVariables" TSRMLS_CC)) {
-			RETURN_FALSE;
-		}
-		TWIG_THROW_EXCEPTION("Twig_Error_Runtime", "Item \"%s\" for \"%s\" does not exist" TSRMLS_CC, Z_STRVAL_P(item), TWIG_IMPLODE_ARRAY_KEYS(", ", object TSRMLS_CC));
->>>>>>> c65be3e1
 		return;
 	}
 /*
@@ -956,17 +935,10 @@
 			if (isDefinedTest) {
 				RETURN_FALSE;
 			}
-<<<<<<< HEAD
 			if (ignoreStrictCheck || !TWIG_CALL_BOOLEAN(TWIG_PROPERTY_CHAR(template, "env" TSRMLS_CC), "isStrictVariables" TSRMLS_CC) TSRMLS_CC) {
 				return;
 			}
 			TWIG_THROW_EXCEPTION("Twig_Error_Runtime", "Method \"%s\" for object \"%s\" does not exist", Z_STRVAL_P(item), TWIG_GET_CLASS_NAME(object TSRMLS_CC));
-=======
-			if (ignoreStrictCheck || !TWIG_CALL_BOOLEAN(TWIG_PROPERTY_CHAR(template, "env" TSRMLS_CC), "isStrictVariables" TSRMLS_CC)) {
-				return;
-			}
-			TWIG_THROW_EXCEPTION("Twig_Error_Runtime", "Method \"%s\" for object \"%s\" does not exist" TSRMLS_CC, Z_STRVAL_P(item), TWIG_GET_CLASS_NAME(object TSRMLS_CC));
->>>>>>> c65be3e1
 			return;
 		}
 		if (isDefinedTest) {
