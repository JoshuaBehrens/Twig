<?php

return PhpCsFixer\Config::create()
    ->setRules([
        '@Symfony' => true,
        '@Symfony:risky' => true,
        'array_syntax' => ['syntax' => 'short'],
        'php_unit_fqcn_annotation' => true,
        'no_unreachable_default_argument_value' => false,
        'braces' => ['allow_single_line_closure' => true],
        'heredoc_to_nowdoc' => false,
<<<<<<< HEAD
=======
        'ordered_imports' => true,
        'phpdoc_types_order' => ['null_adjustment' => 'always_last', 'sort_algorithm' => 'none'],
>>>>>>> a8e7eacd
    ])
    ->setRiskyAllowed(true)
    ->setFinder(PhpCsFixer\Finder::create()->in(__DIR__))
;<|MERGE_RESOLUTION|>--- conflicted
+++ resolved
@@ -9,11 +9,8 @@
         'no_unreachable_default_argument_value' => false,
         'braces' => ['allow_single_line_closure' => true],
         'heredoc_to_nowdoc' => false,
-<<<<<<< HEAD
-=======
         'ordered_imports' => true,
         'phpdoc_types_order' => ['null_adjustment' => 'always_last', 'sort_algorithm' => 'none'],
->>>>>>> a8e7eacd
     ])
     ->setRiskyAllowed(true)
     ->setFinder(PhpCsFixer\Finder::create()->in(__DIR__))
