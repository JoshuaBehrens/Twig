<?php

/*
 * This file is part of Twig.
 *
 * (c) Fabien Potencier
 *
 * For the full copyright and license information, please view the LICENSE
 * file that was distributed with this source code.
 */

namespace Twig\Sandbox;

use Twig\Markup;
use Twig\Template;

/**
 * Represents a security policy which need to be enforced when sandbox mode is enabled.
 *
 * @author Fabien Potencier <fabien@symfony.com>
 */
final class SecurityPolicy implements SecurityPolicyInterface
{
    private $allowedTags;
    private $allowedFilters;
    private $allowedMethods;
    private $allowedProperties;
    private $allowedFunctions;

    public function __construct(array $allowedTags = [], array $allowedFilters = [], array $allowedMethods = [], array $allowedProperties = [], array $allowedFunctions = [])
    {
        $this->allowedTags = $allowedTags;
        $this->allowedFilters = $allowedFilters;
        $this->setAllowedMethods($allowedMethods);
        $this->allowedProperties = $allowedProperties;
        $this->allowedFunctions = $allowedFunctions;
    }

    public function setAllowedTags(array $tags)
    {
        $this->allowedTags = $tags;
    }

    public function setAllowedFilters(array $filters)
    {
        $this->allowedFilters = $filters;
    }

    public function setAllowedMethods(array $methods)
    {
        $this->allowedMethods = [];
        foreach ($methods as $class => $m) {
            $this->allowedMethods[$class] = array_map('strtolower', \is_array($m) ? $m : [$m]);
        }
    }

    public function setAllowedProperties(array $properties)
    {
        $this->allowedProperties = $properties;
    }

    public function setAllowedFunctions(array $functions)
    {
        $this->allowedFunctions = $functions;
    }

    public function checkSecurity($tags, $filters, $functions)
    {
        foreach ($tags as $tag) {
            if (!\in_array($tag, $this->allowedTags)) {
                throw new SecurityNotAllowedTagError(sprintf('Tag "%s" is not allowed.', $tag), $tag);
            }
        }

        foreach ($filters as $filter) {
            if (!\in_array($filter, $this->allowedFilters)) {
                throw new SecurityNotAllowedFilterError(sprintf('Filter "%s" is not allowed.', $filter), $filter);
            }
        }

        foreach ($functions as $function) {
            if (!\in_array($function, $this->allowedFunctions)) {
                throw new SecurityNotAllowedFunctionError(sprintf('Function "%s" is not allowed.', $function), $function);
            }
        }
    }

    public function checkMethodAllowed($obj, $method)
    {
<<<<<<< HEAD
        if ($obj instanceof Template || $obj instanceof Markup) {
            return true;
=======
        if ($obj instanceof \Twig_TemplateInterface || $obj instanceof Markup) {
            return;
>>>>>>> f0efbc5b
        }

        $allowed = false;
        $method = strtolower($method);
        foreach ($this->allowedMethods as $class => $methods) {
            if ($obj instanceof $class) {
                $allowed = \in_array($method, $methods);

                break;
            }
        }

        if (!$allowed) {
            $class = \get_class($obj);
            throw new SecurityNotAllowedMethodError(sprintf('Calling "%s" method on a "%s" object is not allowed.', $method, $class), $class, $method);
        }
    }

    public function checkPropertyAllowed($obj, $property)
    {
        $allowed = false;
        foreach ($this->allowedProperties as $class => $properties) {
            if ($obj instanceof $class) {
                $allowed = \in_array($property, \is_array($properties) ? $properties : [$properties]);

                break;
            }
        }

        if (!$allowed) {
            $class = \get_class($obj);
            throw new SecurityNotAllowedPropertyError(sprintf('Calling "%s" property on a "%s" object is not allowed.', $property, $class), $class, $property);
        }
    }
}

class_alias('Twig\Sandbox\SecurityPolicy', 'Twig_Sandbox_SecurityPolicy');<|MERGE_RESOLUTION|>--- conflicted
+++ resolved
@@ -87,13 +87,8 @@
 
     public function checkMethodAllowed($obj, $method)
     {
-<<<<<<< HEAD
         if ($obj instanceof Template || $obj instanceof Markup) {
-            return true;
-=======
-        if ($obj instanceof \Twig_TemplateInterface || $obj instanceof Markup) {
             return;
->>>>>>> f0efbc5b
         }
 
         $allowed = false;
