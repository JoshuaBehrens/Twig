--- conflicted
+++ resolved
@@ -61,11 +61,7 @@
      * @param Source|string|null $source   The source context where the error occurred
      * @param \Exception         $previous The previous exception
      */
-<<<<<<< HEAD
-    public function __construct(string $message, int $lineno = -1, $source = null, \Exception $previous = null, bool $autoGuess = true)
-=======
-    public function __construct($message, $lineno = -1, $source = null, \Exception $previous = null)
->>>>>>> 9de6b325
+    public function __construct(string $message, int $lineno = -1, $source = null, \Exception $previous = null)
     {
         parent::__construct('', 0, $previous);
 
@@ -81,16 +77,7 @@
         }
 
         $this->lineno = $lineno;
-<<<<<<< HEAD
-        $this->name = $name;
-
-        if ($autoGuess && (-1 === $lineno || null === $name || null === $this->sourcePath)) {
-            $this->guessTemplateInfo();
-        }
-
-=======
         $this->filename = $name;
->>>>>>> 9de6b325
         $this->rawMessage = $message;
         $this->updateRepr();
     }
