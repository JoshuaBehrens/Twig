--- conflicted
+++ resolved
@@ -18,13 +18,6 @@
  */
 class LoaderError extends Error
 {
-<<<<<<< HEAD
-    public function __construct(string $message, int $lineno = -1, $source = null, \Exception $previous = null)
-    {
-        parent::__construct($message, $lineno, $source, $previous, false);
-    }
-=======
->>>>>>> 9de6b325
 }
 
 class_alias('Twig\Error\LoaderError', 'Twig_Error_Loader');