<?php

/*
 * This file is part of Twig.
 *
 * (c) Fabien Potencier
 *
 * For the full copyright and license information, please view the LICENSE
 * file that was distributed with this source code.
 */

namespace Twig;

use Twig\Node\Expression\FunctionExpression;
use Twig\Node\Node;

/**
 * Represents a template function.
 *
 * @final
 *
 * @author Fabien Potencier <fabien@symfony.com>
 *
 * @see https://twig.symfony.com/doc/templates.html#functions
 */
class TwigFunction
{
    private $name;
    private $callable;
    private $options;
    private $arguments = [];

    /**
     * Creates a template function.
     *
     * @param string        $name     Name of this function
     * @param callable|null $callable A callable implementing the function. If null, you need to overwrite the "node_class" option to customize compilation.
     * @param array         $options  Options array
     */
    public function __construct(string $name, $callable = null, array $options = [])
    {
        if (__CLASS__ !== \get_class($this)) {
            @trigger_error('Overriding '.__CLASS__.' is deprecated since Twig 2.4.0 and the class will be final in 3.0.', E_USER_DEPRECATED);
        }

        $this->name = $name;
        $this->callable = $callable;
        $this->options = array_merge([
            'needs_environment' => false,
            'needs_context' => false,
            'is_variadic' => false,
            'is_safe' => null,
            'is_safe_callback' => null,
            'node_class' => FunctionExpression::class,
            'deprecated' => false,
            'alternative' => null,
        ], $options);
    }

    public function getName()
    {
        return $this->name;
    }

    /**
     * Returns the callable to execute for this function.
     *
     * @return callable|null
     */
    public function getCallable()
    {
        return $this->callable;
    }

    public function getNodeClass()
    {
        return $this->options['node_class'];
    }

    public function setArguments($arguments)
    {
        $this->arguments = $arguments;
    }

    public function getArguments()
    {
        return $this->arguments;
    }

    public function needsEnvironment()
    {
        return $this->options['needs_environment'];
    }

    public function needsContext()
    {
        return $this->options['needs_context'];
    }

    public function getSafe(Node $functionArgs)
    {
        if (null !== $this->options['is_safe']) {
            return $this->options['is_safe'];
        }

        if (null !== $this->options['is_safe_callback']) {
            return $this->options['is_safe_callback']($functionArgs);
        }

        return [];
    }

    public function isVariadic()
    {
        return $this->options['is_variadic'];
    }

    public function isDeprecated()
    {
        return (bool) $this->options['deprecated'];
    }

    public function getDeprecatedVersion()
    {
        return $this->options['deprecated'];
    }

    public function getAlternative()
    {
        return $this->options['alternative'];
    }
}

<<<<<<< HEAD
// For Twig 1.x compatibility
class_alias('Twig\TwigFunction', 'Twig_SimpleFunction', false);

class_alias('Twig\TwigFunction', 'Twig_Function');
=======
class_alias('Twig\TwigFunction', 'Twig_SimpleFunction');

// Ensure that the aliased name is loaded to keep BC for classes implementing the typehint with the old aliased name.
class_exists('Twig\Node\Node');
>>>>>>> fb19ea7d
<|MERGE_RESOLUTION|>--- conflicted
+++ resolved
@@ -131,14 +131,10 @@
     }
 }
 
-<<<<<<< HEAD
 // For Twig 1.x compatibility
 class_alias('Twig\TwigFunction', 'Twig_SimpleFunction', false);
 
 class_alias('Twig\TwigFunction', 'Twig_Function');
-=======
-class_alias('Twig\TwigFunction', 'Twig_SimpleFunction');
 
 // Ensure that the aliased name is loaded to keep BC for classes implementing the typehint with the old aliased name.
-class_exists('Twig\Node\Node');
->>>>>>> fb19ea7d
+class_exists('Twig\Node\Node');