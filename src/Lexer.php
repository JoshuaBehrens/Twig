<?php

/*
 * This file is part of Twig.
 *
 * (c) Fabien Potencier
 * (c) Armin Ronacher
 *
 * For the full copyright and license information, please view the LICENSE
 * file that was distributed with this source code.
 */

namespace Twig;

use Twig\Error\SyntaxError;

/**
 * Lexes a template string.
 *
 * @author Fabien Potencier <fabien@symfony.com>
 */
class Lexer
{
    private $tokens;
    private $code;
    private $cursor;
    private $lineno;
    private $end;
    private $state;
    private $states;
    private $brackets;
    private $env;
    private $source;
    private $options;
    private $regexes;
    private $position;
    private $positions;
    private $currentVarBlockLine;

    const STATE_DATA = 0;
    const STATE_BLOCK = 1;
    const STATE_VAR = 2;
    const STATE_STRING = 3;
    const STATE_INTERPOLATION = 4;

    const REGEX_NAME = '/[a-zA-Z_\x7f-\xff][a-zA-Z0-9_\x7f-\xff]*/A';
    const REGEX_NUMBER = '/[0-9]+(?:\.[0-9]+)?/A';
    const REGEX_STRING = '/"([^#"\\\\]*(?:\\\\.[^#"\\\\]*)*)"|\'([^\'\\\\]*(?:\\\\.[^\'\\\\]*)*)\'/As';
    const REGEX_DQ_STRING_DELIM = '/"/A';
    const REGEX_DQ_STRING_PART = '/[^#"\\\\]*(?:(?:\\\\.|#(?!\{))[^#"\\\\]*)*/As';
    const PUNCTUATION = '()[]{}?:.,|';

    public function __construct(Environment $env, array $options = [])
    {
        $this->env = $env;

        $this->options = array_merge([
            'tag_comment' => ['{#', '#}'],
            'tag_block' => ['{%', '%}'],
            'tag_variable' => ['{{', '}}'],
            'whitespace_trim' => '-',
            'whitespace_line_trim' => '~',
            'whitespace_line_chars' => ' \t\0\x0B',
            'interpolation' => ['#{', '}'],
        ], $options);

        // when PHP 7.3 is the min version, we will be able to remove the '#' part in preg_quote as it's part of the default
        $this->regexes = [
            // }}
            'lex_var' => '{
                \s*
                (?:'.
                    preg_quote($this->options['whitespace_trim'].$this->options['tag_variable'][1], '#').'\s*'. // -}}\s*
                    '|'.
                    preg_quote($this->options['whitespace_line_trim'].$this->options['tag_variable'][1], '#').'['.$this->options['whitespace_line_chars'].']*'. // ~}}[ \t\0\x0B]*
                    '|'.
                    preg_quote($this->options['tag_variable'][1], '#'). // }}
                ')
            }Ax',

            // %}
            'lex_block' => '{
                \s*
                (?:'.
                    preg_quote($this->options['whitespace_trim'].$this->options['tag_block'][1], '#').'\s*\n?'. // -%}\s*\n?
                    '|'.
                    preg_quote($this->options['whitespace_line_trim'].$this->options['tag_block'][1], '#').'['.$this->options['whitespace_line_chars'].']*'. // ~%}[ \t\0\x0B]*
                    '|'.
                    preg_quote($this->options['tag_block'][1], '#').'\n?'. // %}\n?
                ')
            }Ax',

            // {% endverbatim %}
            'lex_raw_data' => '{'.
                preg_quote($this->options['tag_block'][0], '#'). // {%
                '('.
                    $this->options['whitespace_trim']. // -
                    '|'.
                    $this->options['whitespace_line_trim']. // ~
                ')?\s*endverbatim\s*'.
                '(?:'.
                    preg_quote($this->options['whitespace_trim'].$this->options['tag_block'][1], '#').'\s*'. // -%}
                    '|'.
                    preg_quote($this->options['whitespace_line_trim'].$this->options['tag_block'][1], '#').'['.$this->options['whitespace_line_chars'].']*'. // ~%}[ \t\0\x0B]*
                    '|'.
                    preg_quote($this->options['tag_block'][1], '#'). // %}
                ')
            }sx',

            'operator' => $this->getOperatorRegex(),

            // #}
            'lex_comment' => '{
                (?:'.
                    preg_quote($this->options['whitespace_trim']).preg_quote($this->options['tag_comment'][1], '#').'\s*\n?'. // -#}\s*\n?
                    '|'.
                    preg_quote($this->options['whitespace_line_trim'].$this->options['tag_comment'][1], '#').'['.$this->options['whitespace_line_chars'].']*'. // ~#}[ \t\0\x0B]*
                    '|'.
                    preg_quote($this->options['tag_comment'][1], '#').'\n?'. // #}\n?
                ')
            }sx',

            // verbatim %}
            'lex_block_raw' => '{
                \s*verbatim\s*
                (?:'.
                    preg_quote($this->options['whitespace_trim'].$this->options['tag_block'][1], '#').'\s*'. // -%}\s*
                    '|'.
                    preg_quote($this->options['whitespace_line_trim'].$this->options['tag_block'][1], '#').'['.$this->options['whitespace_line_chars'].']*'. // ~%}[ \t\0\x0B]*
                    '|'.
                    preg_quote($this->options['tag_block'][1], '#'). // %}
                ')
            }Asx',

            'lex_block_line' => '{\s*line\s+(\d+)\s*'.preg_quote($this->options['tag_block'][1], '#').'}As',

            // {{ or {% or {#
            'lex_tokens_start' => '{
                ('.
                    preg_quote($this->options['tag_variable'][0], '#'). // {{
                    '|'.
                    preg_quote($this->options['tag_block'][0], '#'). // {%
                    '|'.
                    preg_quote($this->options['tag_comment'][0], '#'). // {#
                ')('.
                    preg_quote($this->options['whitespace_trim'], '#'). // -
                    '|'.
                    preg_quote($this->options['whitespace_line_trim'], '#'). // ~
                ')?
            }sx',
            'interpolation_start' => '{'.preg_quote($this->options['interpolation'][0], '#').'\s*}A',
            'interpolation_end' => '{\s*'.preg_quote($this->options['interpolation'][1], '#').'}A',
        ];
    }

    public function tokenize(Source $source)
    {
        $this->source = $source;
        $this->code = str_replace(["\r\n", "\r"], "\n", $source->getCode());
        $this->cursor = 0;
        $this->lineno = 1;
        $this->end = \strlen($this->code);
        $this->tokens = [];
        $this->state = self::STATE_DATA;
        $this->states = [];
        $this->brackets = [];
        $this->position = -1;

        // find all token starts in one go
        preg_match_all($this->regexes['lex_tokens_start'], $this->code, $matches, PREG_OFFSET_CAPTURE);
        $this->positions = $matches;

        while ($this->cursor < $this->end) {
            // dispatch to the lexing functions depending
            // on the current state
            switch ($this->state) {
                case self::STATE_DATA:
                    $this->lexData();
                    break;

                case self::STATE_BLOCK:
                    $this->lexBlock();
                    break;

                case self::STATE_VAR:
                    $this->lexVar();
                    break;

                case self::STATE_STRING:
                    $this->lexString();
                    break;

                case self::STATE_INTERPOLATION:
                    $this->lexInterpolation();
                    break;
            }
        }

        $this->pushToken(/* Token::EOF_TYPE */ -1);

        if (!empty($this->brackets)) {
            list($expect, $lineno) = array_pop($this->brackets);
            throw new SyntaxError(sprintf('Unclosed "%s".', $expect), $lineno, $this->source);
        }

        return new TokenStream($this->tokens, $this->source);
    }

    private function lexData()
    {
        // if no matches are left we return the rest of the template as simple text token
        if ($this->position == \count($this->positions[0]) - 1) {
            $this->pushToken(/* Token::TEXT_TYPE */ 0, substr($this->code, $this->cursor));
            $this->cursor = $this->end;

            return;
        }

        // Find the first token after the current cursor
        $position = $this->positions[0][++$this->position];
        while ($position[1] < $this->cursor) {
            if ($this->position == \count($this->positions[0]) - 1) {
                return;
            }
            $position = $this->positions[0][++$this->position];
        }

        // push the template text first
        $text = $textContent = substr($this->code, $this->cursor, $position[1] - $this->cursor);

        // trim?
        if (isset($this->positions[2][$this->position][0])) {
            if ($this->options['whitespace_trim'] === $this->positions[2][$this->position][0]) {
                // whitespace_trim detected ({%-, {{- or {#-)
                $text = rtrim($text);
            } else {
                // whitespace_line_trim detected ({%~, {{~ or {#~)
                // don't trim \r and \n
                $text = rtrim($text, " \t\0\x0B");
            }
        }
        $this->pushToken(/* Token::TEXT_TYPE */ 0, $text);
        $this->moveCursor($textContent.$position[0]);

        switch ($this->positions[1][$this->position][0]) {
            case $this->options['tag_comment'][0]:
                $this->lexComment();
                break;

            case $this->options['tag_block'][0]:
                // raw data?
                if (preg_match($this->regexes['lex_block_raw'], $this->code, $match, 0, $this->cursor)) {
                    $this->moveCursor($match[0]);
                    $this->lexRawData();
                // {% line \d+ %}
                } elseif (preg_match($this->regexes['lex_block_line'], $this->code, $match, 0, $this->cursor)) {
                    $this->moveCursor($match[0]);
                    $this->lineno = (int) $match[1];
                } else {
                    $this->pushToken(/* Token::BLOCK_START_TYPE */ 1);
                    $this->pushState(self::STATE_BLOCK);
                    $this->currentVarBlockLine = $this->lineno;
                }
                break;

            case $this->options['tag_variable'][0]:
                $this->pushToken(/* Token::VAR_START_TYPE */ 2);
                $this->pushState(self::STATE_VAR);
                $this->currentVarBlockLine = $this->lineno;
                break;
        }
    }

    private function lexBlock()
    {
        if (empty($this->brackets) && preg_match($this->regexes['lex_block'], $this->code, $match, 0, $this->cursor)) {
            $this->pushToken(/* Token::BLOCK_END_TYPE */ 3);
            $this->moveCursor($match[0]);
            $this->popState();
        } else {
            $this->lexExpression();
        }
    }

    private function lexVar()
    {
        if (empty($this->brackets) && preg_match($this->regexes['lex_var'], $this->code, $match, 0, $this->cursor)) {
            $this->pushToken(/* Token::VAR_END_TYPE */ 4);
            $this->moveCursor($match[0]);
            $this->popState();
        } else {
            $this->lexExpression();
        }
    }

    private function lexExpression()
    {
        // whitespace
        if (preg_match('/\s+/A', $this->code, $match, 0, $this->cursor)) {
            $this->moveCursor($match[0]);

            if ($this->cursor >= $this->end) {
                throw new SyntaxError(sprintf('Unclosed "%s".', self::STATE_BLOCK === $this->state ? 'block' : 'variable'), $this->currentVarBlockLine, $this->source);
            }
        }

        // arrow function
        if ('=' === $this->code[$this->cursor] && '>' === $this->code[$this->cursor + 1]) {
            $this->pushToken(Token::ARROW_TYPE, '=>');
            $this->moveCursor('=>');
        }
        // operators
<<<<<<< HEAD
        if (preg_match($this->regexes['operator'], $this->code, $match, 0, $this->cursor)) {
            $this->pushToken(/* Token::OPERATOR_TYPE */ 8, preg_replace('/\s+/', ' ', $match[0]));
=======
        elseif (preg_match($this->regexes['operator'], $this->code, $match, 0, $this->cursor)) {
            $this->pushToken(Token::OPERATOR_TYPE, preg_replace('/\s+/', ' ', $match[0]));
>>>>>>> 3d95ffe9
            $this->moveCursor($match[0]);
        }
        // names
        elseif (preg_match(self::REGEX_NAME, $this->code, $match, 0, $this->cursor)) {
            $this->pushToken(/* Token::NAME_TYPE */ 5, $match[0]);
            $this->moveCursor($match[0]);
        }
        // numbers
        elseif (preg_match(self::REGEX_NUMBER, $this->code, $match, 0, $this->cursor)) {
            $number = (float) $match[0];  // floats
            if (ctype_digit($match[0]) && $number <= PHP_INT_MAX) {
                $number = (int) $match[0]; // integers lower than the maximum
            }
            $this->pushToken(/* Token::NUMBER_TYPE */ 6, $number);
            $this->moveCursor($match[0]);
        }
        // punctuation
        elseif (false !== strpos(self::PUNCTUATION, $this->code[$this->cursor])) {
            // opening bracket
            if (false !== strpos('([{', $this->code[$this->cursor])) {
                $this->brackets[] = [$this->code[$this->cursor], $this->lineno];
            }
            // closing bracket
            elseif (false !== strpos(')]}', $this->code[$this->cursor])) {
                if (empty($this->brackets)) {
                    throw new SyntaxError(sprintf('Unexpected "%s".', $this->code[$this->cursor]), $this->lineno, $this->source);
                }

                list($expect, $lineno) = array_pop($this->brackets);
                if ($this->code[$this->cursor] != strtr($expect, '([{', ')]}')) {
                    throw new SyntaxError(sprintf('Unclosed "%s".', $expect), $lineno, $this->source);
                }
            }

            $this->pushToken(/* Token::PUNCTUATION_TYPE */ 9, $this->code[$this->cursor]);
            ++$this->cursor;
        }
        // strings
        elseif (preg_match(self::REGEX_STRING, $this->code, $match, 0, $this->cursor)) {
            $this->pushToken(/* Token::STRING_TYPE */ 7, stripcslashes(substr($match[0], 1, -1)));
            $this->moveCursor($match[0]);
        }
        // opening double quoted string
        elseif (preg_match(self::REGEX_DQ_STRING_DELIM, $this->code, $match, 0, $this->cursor)) {
            $this->brackets[] = ['"', $this->lineno];
            $this->pushState(self::STATE_STRING);
            $this->moveCursor($match[0]);
        }
        // unlexable
        else {
            throw new SyntaxError(sprintf('Unexpected character "%s".', $this->code[$this->cursor]), $this->lineno, $this->source);
        }
    }

    private function lexRawData()
    {
        if (!preg_match($this->regexes['lex_raw_data'], $this->code, $match, PREG_OFFSET_CAPTURE, $this->cursor)) {
            throw new SyntaxError('Unexpected end of file: Unclosed "verbatim" block.', $this->lineno, $this->source);
        }

        $text = substr($this->code, $this->cursor, $match[0][1] - $this->cursor);
        $this->moveCursor($text.$match[0][0]);

        // trim?
        if (isset($match[1][0])) {
            if ($this->options['whitespace_trim'] === $match[1][0]) {
                // whitespace_trim detected ({%-, {{- or {#-)
                $text = rtrim($text);
            } else {
                // whitespace_line_trim detected ({%~, {{~ or {#~)
                // don't trim \r and \n
                $text = rtrim($text, " \t\0\x0B");
            }
        }

        $this->pushToken(/* Token::TEXT_TYPE */ 0, $text);
    }

    private function lexComment()
    {
        if (!preg_match($this->regexes['lex_comment'], $this->code, $match, PREG_OFFSET_CAPTURE, $this->cursor)) {
            throw new SyntaxError('Unclosed comment.', $this->lineno, $this->source);
        }

        $this->moveCursor(substr($this->code, $this->cursor, $match[0][1] - $this->cursor).$match[0][0]);
    }

    private function lexString()
    {
        if (preg_match($this->regexes['interpolation_start'], $this->code, $match, 0, $this->cursor)) {
            $this->brackets[] = [$this->options['interpolation'][0], $this->lineno];
            $this->pushToken(/* Token::INTERPOLATION_START_TYPE */ 10);
            $this->moveCursor($match[0]);
            $this->pushState(self::STATE_INTERPOLATION);
        } elseif (preg_match(self::REGEX_DQ_STRING_PART, $this->code, $match, 0, $this->cursor) && \strlen($match[0]) > 0) {
            $this->pushToken(/* Token::STRING_TYPE */ 7, stripcslashes($match[0]));
            $this->moveCursor($match[0]);
        } elseif (preg_match(self::REGEX_DQ_STRING_DELIM, $this->code, $match, 0, $this->cursor)) {
            list($expect, $lineno) = array_pop($this->brackets);
            if ('"' != $this->code[$this->cursor]) {
                throw new SyntaxError(sprintf('Unclosed "%s".', $expect), $lineno, $this->source);
            }

            $this->popState();
            ++$this->cursor;
        } else {
            // unlexable
            throw new SyntaxError(sprintf('Unexpected character "%s".', $this->code[$this->cursor]), $this->lineno, $this->source);
        }
    }

    private function lexInterpolation()
    {
        $bracket = end($this->brackets);
        if ($this->options['interpolation'][0] === $bracket[0] && preg_match($this->regexes['interpolation_end'], $this->code, $match, 0, $this->cursor)) {
            array_pop($this->brackets);
            $this->pushToken(/* Token::INTERPOLATION_END_TYPE */ 11);
            $this->moveCursor($match[0]);
            $this->popState();
        } else {
            $this->lexExpression();
        }
    }

    private function pushToken($type, $value = '')
    {
        // do not push empty text tokens
        if (/* Token::TEXT_TYPE */ 0 === $type && '' === $value) {
            return;
        }

        $this->tokens[] = new Token($type, $value, $this->lineno);
    }

    private function moveCursor($text)
    {
        $this->cursor += \strlen($text);
        $this->lineno += substr_count($text, "\n");
    }

    private function getOperatorRegex()
    {
        $operators = array_merge(
            ['='],
            array_keys($this->env->getUnaryOperators()),
            array_keys($this->env->getBinaryOperators())
        );

        $operators = array_combine($operators, array_map('strlen', $operators));
        arsort($operators);

        $regex = [];
        foreach ($operators as $operator => $length) {
            // an operator that ends with a character must be followed by
            // a whitespace or a parenthesis
            if (ctype_alpha($operator[$length - 1])) {
                $r = preg_quote($operator, '/').'(?=[\s()])';
            } else {
                $r = preg_quote($operator, '/');
            }

            // an operator with a space can be any amount of whitespaces
            $r = preg_replace('/\s+/', '\s+', $r);

            $regex[] = $r;
        }

        return '/'.implode('|', $regex).'/A';
    }

    private function pushState($state)
    {
        $this->states[] = $this->state;
        $this->state = $state;
    }

    private function popState()
    {
        if (0 === \count($this->states)) {
            throw new \LogicException('Cannot pop state without a previous state.');
        }

        $this->state = array_pop($this->states);
    }
}

class_alias('Twig\Lexer', 'Twig_Lexer');<|MERGE_RESOLUTION|>--- conflicted
+++ resolved
@@ -310,13 +310,8 @@
             $this->moveCursor('=>');
         }
         // operators
-<<<<<<< HEAD
-        if (preg_match($this->regexes['operator'], $this->code, $match, 0, $this->cursor)) {
+        elseif (preg_match($this->regexes['operator'], $this->code, $match, 0, $this->cursor)) {
             $this->pushToken(/* Token::OPERATOR_TYPE */ 8, preg_replace('/\s+/', ' ', $match[0]));
-=======
-        elseif (preg_match($this->regexes['operator'], $this->code, $match, 0, $this->cursor)) {
-            $this->pushToken(Token::OPERATOR_TYPE, preg_replace('/\s+/', ' ', $match[0]));
->>>>>>> 3d95ffe9
             $this->moveCursor($match[0]);
         }
         // names
