<?php

/*
 * This file is part of Twig.
 *
 * (c) Fabien Potencier
 *
 * For the full copyright and license information, please view the LICENSE
 * file that was distributed with this source code.
 */

namespace Twig;

use Twig\Cache\CacheInterface;
use Twig\Cache\FilesystemCache;
use Twig\Cache\NullCache;
use Twig\Error\Error;
use Twig\Error\LoaderError;
use Twig\Error\RuntimeError;
use Twig\Error\SyntaxError;
use Twig\Extension\CoreExtension;
use Twig\Extension\EscaperExtension;
use Twig\Extension\ExtensionInterface;
use Twig\Extension\OptimizerExtension;
use Twig\Loader\ArrayLoader;
use Twig\Loader\ChainLoader;
use Twig\Loader\LoaderInterface;
use Twig\Node\ModuleNode;
use Twig\Node\Node;
use Twig\NodeVisitor\NodeVisitorInterface;
use Twig\RuntimeLoader\RuntimeLoaderInterface;
use Twig\TokenParser\TokenParserInterface;

/**
 * Stores the Twig configuration.
 *
 * @author Fabien Potencier <fabien@symfony.com>
 */
class Environment
{
    const VERSION = '2.7.0-DEV';
    const VERSION_ID = 20700;
    const MAJOR_VERSION = 2;
    const MINOR_VERSION = 7;
    const RELEASE_VERSION = 0;
    const EXTRA_VERSION = 'DEV';

    private $charset;
    private $loader;
    private $debug;
    private $autoReload;
    private $cache;
    private $lexer;
    private $parser;
    private $compiler;
    private $baseTemplateClass;
    private $globals = [];
    private $resolvedGlobals;
    private $loadedTemplates;
    private $strictVariables;
    private $templateClassPrefix = '__TwigTemplate_';
    private $originalCache;
    private $extensionSet;
    private $runtimeLoaders = [];
    private $runtimes = [];
    private $optionsHash;
    private $loading = [];

    /**
     * Constructor.
     *
     * Available options:
     *
     *  * debug: When set to true, it automatically set "auto_reload" to true as
     *           well (default to false).
     *
     *  * charset: The charset used by the templates (default to UTF-8).
     *
     *  * base_template_class: The base template class to use for generated
     *                         templates (default to \Twig\Template).
     *
     *  * cache: An absolute path where to store the compiled templates,
     *           a \Twig\Cache\CacheInterface implementation,
     *           or false to disable compilation cache (default).
     *
     *  * auto_reload: Whether to reload the template if the original source changed.
     *                 If you don't provide the auto_reload option, it will be
     *                 determined automatically based on the debug value.
     *
     *  * strict_variables: Whether to ignore invalid variables in templates
     *                      (default to false).
     *
     *  * autoescape: Whether to enable auto-escaping (default to html):
     *                  * false: disable auto-escaping
     *                  * html, js: set the autoescaping to one of the supported strategies
     *                  * name: set the autoescaping strategy based on the template name extension
     *                  * PHP callback: a PHP callback that returns an escaping strategy based on the template "name"
     *
     *  * optimizations: A flag that indicates which optimizations to apply
     *                   (default to -1 which means that all optimizations are enabled;
     *                   set it to 0 to disable).
     */
    public function __construct(LoaderInterface $loader, $options = [])
    {
        $this->setLoader($loader);

        $options = array_merge([
            'debug' => false,
            'charset' => 'UTF-8',
            'base_template_class' => Template::class,
            'strict_variables' => false,
            'autoescape' => 'html',
            'cache' => false,
            'auto_reload' => null,
            'optimizations' => -1,
        ], $options);

        $this->debug = (bool) $options['debug'];
        $this->setCharset($options['charset']);
        $this->baseTemplateClass = '\\'.ltrim($options['base_template_class'], '\\');
        if ('\\'.Template::class !== $this->baseTemplateClass && '\Twig_Template' !== $this->baseTemplateClass) {
            @trigger_error('The "base_template_class" option on '.__CLASS__.' is deprecated since Twig 2.7.0.', E_USER_DEPRECATED);
        }
        $this->autoReload = null === $options['auto_reload'] ? $this->debug : (bool) $options['auto_reload'];
        $this->strictVariables = (bool) $options['strict_variables'];
        $this->setCache($options['cache']);
        $this->extensionSet = new ExtensionSet();

        $this->addExtension(new CoreExtension());
        $this->addExtension(new EscaperExtension($options['autoescape']));
        $this->addExtension(new OptimizerExtension($options['optimizations']));
    }

    /**
     * Gets the base template class for compiled templates.
     *
     * @return string The base template class name
     */
    public function getBaseTemplateClass()
    {
        if (1 > \func_num_args() || \func_get_arg(0)) {
            @trigger_error('The '.__METHOD__.' is deprecated since Twig 2.7.0.', E_USER_DEPRECATED);
        }

        return $this->baseTemplateClass;
    }

    /**
     * Sets the base template class for compiled templates.
     *
     * @param string $class The base template class name
     */
    public function setBaseTemplateClass($class)
    {
        @trigger_error('The '.__METHOD__.' is deprecated since Twig 2.7.0.', E_USER_DEPRECATED);

        $this->baseTemplateClass = $class;
        $this->updateOptionsHash();
    }

    /**
     * Enables debugging mode.
     */
    public function enableDebug()
    {
        $this->debug = true;
        $this->updateOptionsHash();
    }

    /**
     * Disables debugging mode.
     */
    public function disableDebug()
    {
        $this->debug = false;
        $this->updateOptionsHash();
    }

    /**
     * Checks if debug mode is enabled.
     *
     * @return bool true if debug mode is enabled, false otherwise
     */
    public function isDebug()
    {
        return $this->debug;
    }

    /**
     * Enables the auto_reload option.
     */
    public function enableAutoReload()
    {
        $this->autoReload = true;
    }

    /**
     * Disables the auto_reload option.
     */
    public function disableAutoReload()
    {
        $this->autoReload = false;
    }

    /**
     * Checks if the auto_reload option is enabled.
     *
     * @return bool true if auto_reload is enabled, false otherwise
     */
    public function isAutoReload()
    {
        return $this->autoReload;
    }

    /**
     * Enables the strict_variables option.
     */
    public function enableStrictVariables()
    {
        $this->strictVariables = true;
        $this->updateOptionsHash();
    }

    /**
     * Disables the strict_variables option.
     */
    public function disableStrictVariables()
    {
        $this->strictVariables = false;
        $this->updateOptionsHash();
    }

    /**
     * Checks if the strict_variables option is enabled.
     *
     * @return bool true if strict_variables is enabled, false otherwise
     */
    public function isStrictVariables()
    {
        return $this->strictVariables;
    }

    /**
     * Gets the current cache implementation.
     *
     * @param bool $original Whether to return the original cache option or the real cache instance
     *
     * @return CacheInterface|string|false A Twig\Cache\CacheInterface implementation,
     *                                     an absolute path to the compiled templates,
     *                                     or false to disable cache
     */
    public function getCache($original = true)
    {
        return $original ? $this->originalCache : $this->cache;
    }

    /**
     * Sets the current cache implementation.
     *
     * @param CacheInterface|string|false $cache A Twig\Cache\CacheInterface implementation,
     *                                           an absolute path to the compiled templates,
     *                                           or false to disable cache
     */
    public function setCache($cache)
    {
        if (\is_string($cache)) {
            $this->originalCache = $cache;
            $this->cache = new FilesystemCache($cache);
        } elseif (false === $cache) {
            $this->originalCache = $cache;
            $this->cache = new NullCache();
        } elseif ($cache instanceof CacheInterface) {
            $this->originalCache = $this->cache = $cache;
        } else {
            throw new \LogicException(sprintf('Cache can only be a string, false, or a \Twig\Cache\CacheInterface implementation.'));
        }
    }

    /**
     * Gets the template class associated with the given string.
     *
     * The generated template class is based on the following parameters:
     *
     *  * The cache key for the given template;
     *  * The currently enabled extensions;
     *  * Whether the Twig C extension is available or not;
     *  * PHP version;
     *  * Twig version;
     *  * Options with what environment was created.
     *
     * @param string   $name  The name for which to calculate the template class name
     * @param int|null $index The index if it is an embedded template
     *
     * @return string The template class name
     *
     * @internal
     */
    public function getTemplateClass($name, $index = null)
    {
        $key = $this->getLoader()->getCacheKey($name).$this->optionsHash;

        return $this->templateClassPrefix.hash('sha256', $key).(null === $index ? '' : '___'.$index);
    }

    /**
     * Renders a template.
     *
     * @param string|TemplateWrapper $name    The template name
     * @param array                  $context An array of parameters to pass to the template
     *
     * @return string The rendered template
     *
     * @throws LoaderError  When the template cannot be found
     * @throws SyntaxError  When an error occurred during compilation
     * @throws RuntimeError When an error occurred during rendering
     */
    public function render($name, array $context = [])
    {
        return $this->load($name)->render($context);
    }

    /**
     * Displays a template.
     *
     * @param string|TemplateWrapper $name    The template name
     * @param array                  $context An array of parameters to pass to the template
     *
     * @throws LoaderError  When the template cannot be found
     * @throws SyntaxError  When an error occurred during compilation
     * @throws RuntimeError When an error occurred during rendering
     */
    public function display($name, array $context = [])
    {
        $this->load($name)->display($context);
    }

    /**
     * Loads a template.
     *
     * @param string|TemplateWrapper $name The template name
     *
     * @throws LoaderError  When the template cannot be found
     * @throws RuntimeError When a previously generated cache is corrupted
     * @throws SyntaxError  When an error occurred during compilation
     *
     * @return TemplateWrapper
     */
    public function load($name)
    {
        if ($name instanceof TemplateWrapper) {
            return $name;
        }

        if ($name instanceof Template) {
            @trigger_error('Passing a \Twig\Template instance to '.__METHOD__.' is deprecated since Twig 2.7.0, use \Twig\TemplateWrapper instead.', E_USER_DEPRECATED);

            return new TemplateWrapper($this, $name);
        }

        return new TemplateWrapper($this, $this->loadTemplate($name));
    }

    /**
     * Loads a template internal representation.
     *
     * This method is for internal use only and should never be called
     * directly.
     *
     * @param string $name  The template name
     * @param int    $index The index if it is an embedded template
     *
     * @return Template A template instance representing the given template name
     *
     * @throws LoaderError  When the template cannot be found
     * @throws RuntimeError When a previously generated cache is corrupted
     * @throws SyntaxError  When an error occurred during compilation
     *
     * @internal
     */
    public function loadTemplate($name, $index = null)
    {
        return $this->loadClass($this->getTemplateClass($name), $name, $index);
    }

    /**
     * @internal
     */
    public function loadClass($cls, $name, $index = null)
    {
        $mainCls = $cls;
        if (null !== $index) {
            $cls .= '___'.$index;
        }

        if (isset($this->loadedTemplates[$cls])) {
            return $this->loadedTemplates[$cls];
        }

        if (!class_exists($cls, false)) {
            $key = $this->cache->generateKey($name, $mainCls);

            if (!$this->isAutoReload() || $this->isTemplateFresh($name, $this->cache->getTimestamp($key))) {
                $this->cache->load($key);
            }

            if (!class_exists($cls, false)) {
                $source = $this->getLoader()->getSourceContext($name);
                $content = $this->compileSource($source);
                $this->cache->write($key, $content);
                $this->cache->load($key);

                if (!class_exists($mainCls, false)) {
                    /* Last line of defense if either $this->bcWriteCacheFile was used,
                     * $this->cache is implemented as a no-op or we have a race condition
                     * where the cache was cleared between the above calls to write to and load from
                     * the cache.
                     */
                    eval('?>'.$content);
                }

<<<<<<< HEAD
                if (!class_exists($cls, false)) {
                    throw new RuntimeError(sprintf('Failed to load Twig template "%s", index "%s": cache is corrupted.', $name, $index), -1, $source);
                }
=======
            if (!class_exists($cls, false)) {
                throw new RuntimeError(sprintf('Failed to load Twig template "%s", index "%s": cache might be corrupted.', $name, $index), -1, $source);
>>>>>>> 7e305693
            }
        }

        // to be removed in 3.0
        $this->extensionSet->initRuntime($this);

        if (isset($this->loading[$cls])) {
            throw new RuntimeError(sprintf('Circular reference detected for Twig template "%s", path: %s.', $name, implode(' -> ', array_merge($this->loading, [$name]))));
        }

        $this->loading[$cls] = $name;

        try {
            $this->loadedTemplates[$cls] = new $cls($this);
        } finally {
            unset($this->loading[$cls]);
        }

        return $this->loadedTemplates[$cls];
    }

    /**
     * Creates a template from source.
     *
     * This method should not be used as a generic way to load templates.
     *
     * @param string $template The template name
     *
     * @return Template A template instance representing the given template name
     *
     * @throws LoaderError When the template cannot be found
     * @throws SyntaxError When an error occurred during compilation
     */
    public function createTemplate($template)
    {
        $name = sprintf('__string_template__%s', hash('sha256', $template, false));

        $loader = new ChainLoader([
            new ArrayLoader([$name => $template]),
            $current = $this->getLoader(),
        ]);

        $this->setLoader($loader);
        try {
            return $this->loadTemplate($name);
        } finally {
            $this->setLoader($current);
        }
    }

    /**
     * Returns true if the template is still fresh.
     *
     * Besides checking the loader for freshness information,
     * this method also checks if the enabled extensions have
     * not changed.
     *
     * @param string $name The template name
     * @param int    $time The last modification time of the cached template
     *
     * @return bool true if the template is fresh, false otherwise
     */
    public function isTemplateFresh($name, $time)
    {
        return $this->extensionSet->getLastModified() <= $time && $this->getLoader()->isFresh($name, $time);
    }

    /**
     * Tries to load a template consecutively from an array.
     *
     * Similar to load() but it also accepts instances of \Twig\Template and
     * \Twig\TemplateWrapper, and an array of templates where each is tried to be loaded.
     *
     * @param string|TemplateWrapper|array $names A template or an array of templates to try consecutively
     *
     * @return TemplateWrapper
     *
     * @throws LoaderError When none of the templates can be found
     * @throws SyntaxError When an error occurred during compilation
     */
    public function resolveTemplate($names)
    {
        if (!\is_array($names)) {
            return $this->load($names);
        }

        foreach ($names as $name) {
            try {
                return $this->load($name);
            } catch (LoaderError $e) {
            }
        }

        throw new LoaderError(sprintf('Unable to find one of the following templates: "%s".', implode('", "', $names)));
    }

    public function setLexer(Lexer $lexer)
    {
        $this->lexer = $lexer;
    }

    /**
     * Tokenizes a source code.
     *
     * @return TokenStream
     *
     * @throws SyntaxError When the code is syntactically wrong
     */
    public function tokenize(Source $source)
    {
        if (null === $this->lexer) {
            $this->lexer = new Lexer($this);
        }

        return $this->lexer->tokenize($source);
    }

    public function setParser(Parser $parser)
    {
        $this->parser = $parser;
    }

    /**
     * Converts a token stream to a node tree.
     *
     * @return ModuleNode
     *
     * @throws SyntaxError When the token stream is syntactically or semantically wrong
     */
    public function parse(TokenStream $stream)
    {
        if (null === $this->parser) {
            $this->parser = new Parser($this);
        }

        return $this->parser->parse($stream);
    }

    public function setCompiler(Compiler $compiler)
    {
        $this->compiler = $compiler;
    }

    /**
     * Compiles a node and returns the PHP code.
     *
     * @return string The compiled PHP source code
     */
    public function compile(Node $node)
    {
        if (null === $this->compiler) {
            $this->compiler = new Compiler($this);
        }

        return $this->compiler->compile($node)->getSource();
    }

    /**
     * Compiles a template source code.
     *
     * @return string The compiled PHP source code
     *
     * @throws SyntaxError When there was an error during tokenizing, parsing or compiling
     */
    public function compileSource(Source $source)
    {
        try {
            return $this->compile($this->parse($this->tokenize($source)));
        } catch (Error $e) {
            $e->setSourceContext($source);
            throw $e;
        } catch (\Exception $e) {
            throw new SyntaxError(sprintf('An exception has been thrown during the compilation of a template ("%s").', $e->getMessage()), -1, $source, $e);
        }
    }

    public function setLoader(LoaderInterface $loader)
    {
        $this->loader = $loader;
    }

    /**
     * Gets the Loader instance.
     *
     * @return LoaderInterface
     */
    public function getLoader()
    {
        return $this->loader;
    }

    /**
     * Sets the default template charset.
     *
     * @param string $charset The default charset
     */
    public function setCharset($charset)
    {
        if ('UTF8' === $charset = strtoupper($charset)) {
            // iconv on Windows requires "UTF-8" instead of "UTF8"
            $charset = 'UTF-8';
        }

        $this->charset = $charset;
    }

    /**
     * Gets the default template charset.
     *
     * @return string The default charset
     */
    public function getCharset()
    {
        return $this->charset;
    }

    /**
     * Returns true if the given extension is registered.
     *
     * @param string $class The extension class name
     *
     * @return bool Whether the extension is registered or not
     */
    public function hasExtension($class)
    {
        return $this->extensionSet->hasExtension($class);
    }

    /**
     * Adds a runtime loader.
     */
    public function addRuntimeLoader(RuntimeLoaderInterface $loader)
    {
        $this->runtimeLoaders[] = $loader;
    }

    /**
     * Gets an extension by class name.
     *
     * @param string $class The extension class name
     *
     * @return ExtensionInterface
     */
    public function getExtension($class)
    {
        return $this->extensionSet->getExtension($class);
    }

    /**
     * Returns the runtime implementation of a Twig element (filter/function/test).
     *
     * @param string $class A runtime class name
     *
     * @return object The runtime implementation
     *
     * @throws RuntimeError When the template cannot be found
     */
    public function getRuntime($class)
    {
        if (isset($this->runtimes[$class])) {
            return $this->runtimes[$class];
        }

        foreach ($this->runtimeLoaders as $loader) {
            if (null !== $runtime = $loader->load($class)) {
                return $this->runtimes[$class] = $runtime;
            }
        }

        throw new RuntimeError(sprintf('Unable to load the "%s" runtime.', $class));
    }

    public function addExtension(ExtensionInterface $extension)
    {
        $this->extensionSet->addExtension($extension);
        $this->updateOptionsHash();
    }

    /**
     * Registers an array of extensions.
     *
     * @param array $extensions An array of extensions
     */
    public function setExtensions(array $extensions)
    {
        $this->extensionSet->setExtensions($extensions);
        $this->updateOptionsHash();
    }

    /**
     * Returns all registered extensions.
     *
     * @return ExtensionInterface[] An array of extensions (keys are for internal usage only and should not be relied on)
     */
    public function getExtensions()
    {
        return $this->extensionSet->getExtensions();
    }

    public function addTokenParser(TokenParserInterface $parser)
    {
        $this->extensionSet->addTokenParser($parser);
    }

    /**
     * Gets the registered Token Parsers.
     *
     * @return TokenParserInterface[]
     *
     * @internal
     */
    public function getTokenParsers()
    {
        return $this->extensionSet->getTokenParsers();
    }

    /**
     * Gets registered tags.
     *
     * @return TokenParserInterface[]
     *
     * @internal
     */
    public function getTags()
    {
        $tags = [];
        foreach ($this->getTokenParsers() as $parser) {
            $tags[$parser->getTag()] = $parser;
        }

        return $tags;
    }

    public function addNodeVisitor(NodeVisitorInterface $visitor)
    {
        $this->extensionSet->addNodeVisitor($visitor);
    }

    /**
     * Gets the registered Node Visitors.
     *
     * @return NodeVisitorInterface[]
     *
     * @internal
     */
    public function getNodeVisitors()
    {
        return $this->extensionSet->getNodeVisitors();
    }

    public function addFilter(TwigFilter $filter)
    {
        $this->extensionSet->addFilter($filter);
    }

    /**
     * Get a filter by name.
     *
     * Subclasses may override this method and load filters differently;
     * so no list of filters is available.
     *
     * @param string $name The filter name
     *
     * @return TwigFilter|false
     *
     * @internal
     */
    public function getFilter($name)
    {
        return $this->extensionSet->getFilter($name);
    }

    public function registerUndefinedFilterCallback(callable $callable)
    {
        $this->extensionSet->registerUndefinedFilterCallback($callable);
    }

    /**
     * Gets the registered Filters.
     *
     * Be warned that this method cannot return filters defined with registerUndefinedFilterCallback.
     *
     * @return TwigFilter[]
     *
     * @see registerUndefinedFilterCallback
     *
     * @internal
     */
    public function getFilters()
    {
        return $this->extensionSet->getFilters();
    }

    public function addTest(TwigTest $test)
    {
        $this->extensionSet->addTest($test);
    }

    /**
     * Gets the registered Tests.
     *
     * @return TwigTest[]
     *
     * @internal
     */
    public function getTests()
    {
        return $this->extensionSet->getTests();
    }

    /**
     * Gets a test by name.
     *
     * @param string $name The test name
     *
     * @return TwigTest|false
     *
     * @internal
     */
    public function getTest($name)
    {
        return $this->extensionSet->getTest($name);
    }

    public function addFunction(TwigFunction $function)
    {
        $this->extensionSet->addFunction($function);
    }

    /**
     * Get a function by name.
     *
     * Subclasses may override this method and load functions differently;
     * so no list of functions is available.
     *
     * @param string $name function name
     *
     * @return TwigFunction|false
     *
     * @internal
     */
    public function getFunction($name)
    {
        return $this->extensionSet->getFunction($name);
    }

    public function registerUndefinedFunctionCallback(callable $callable)
    {
        $this->extensionSet->registerUndefinedFunctionCallback($callable);
    }

    /**
     * Gets registered functions.
     *
     * Be warned that this method cannot return functions defined with registerUndefinedFunctionCallback.
     *
     * @return TwigFunction[]
     *
     * @see registerUndefinedFunctionCallback
     *
     * @internal
     */
    public function getFunctions()
    {
        return $this->extensionSet->getFunctions();
    }

    /**
     * Registers a Global.
     *
     * New globals can be added before compiling or rendering a template;
     * but after, you can only update existing globals.
     *
     * @param string $name  The global name
     * @param mixed  $value The global value
     */
    public function addGlobal($name, $value)
    {
        if ($this->extensionSet->isInitialized() && !\array_key_exists($name, $this->getGlobals())) {
            throw new \LogicException(sprintf('Unable to add global "%s" as the runtime or the extensions have already been initialized.', $name));
        }

        if (null !== $this->resolvedGlobals) {
            $this->resolvedGlobals[$name] = $value;
        } else {
            $this->globals[$name] = $value;
        }
    }

    /**
     * Gets the registered Globals.
     *
     * @return array An array of globals
     *
     * @internal
     */
    public function getGlobals()
    {
        if ($this->extensionSet->isInitialized()) {
            if (null === $this->resolvedGlobals) {
                $this->resolvedGlobals = array_merge($this->extensionSet->getGlobals(), $this->globals);
            }

            return $this->resolvedGlobals;
        }

        return array_merge($this->extensionSet->getGlobals(), $this->globals);
    }

    /**
     * Merges a context with the defined globals.
     *
     * @param array $context An array representing the context
     *
     * @return array The context merged with the globals
     */
    public function mergeGlobals(array $context)
    {
        // we don't use array_merge as the context being generally
        // bigger than globals, this code is faster.
        foreach ($this->getGlobals() as $key => $value) {
            if (!\array_key_exists($key, $context)) {
                $context[$key] = $value;
            }
        }

        return $context;
    }

    /**
     * Gets the registered unary Operators.
     *
     * @return array An array of unary operators
     *
     * @internal
     */
    public function getUnaryOperators()
    {
        return $this->extensionSet->getUnaryOperators();
    }

    /**
     * Gets the registered binary Operators.
     *
     * @return array An array of binary operators
     *
     * @internal
     */
    public function getBinaryOperators()
    {
        return $this->extensionSet->getBinaryOperators();
    }

    private function updateOptionsHash()
    {
        $this->optionsHash = implode(':', [
            $this->extensionSet->getSignature(),
            PHP_MAJOR_VERSION,
            PHP_MINOR_VERSION,
            self::VERSION,
            (int) $this->debug,
            $this->baseTemplateClass,
            (int) $this->strictVariables,
        ]);
    }
}

class_alias('Twig\Environment', 'Twig_Environment');<|MERGE_RESOLUTION|>--- conflicted
+++ resolved
@@ -418,14 +418,9 @@
                     eval('?>'.$content);
                 }
 
-<<<<<<< HEAD
                 if (!class_exists($cls, false)) {
-                    throw new RuntimeError(sprintf('Failed to load Twig template "%s", index "%s": cache is corrupted.', $name, $index), -1, $source);
+                    throw new RuntimeError(sprintf('Failed to load Twig template "%s", index "%s": cache might be corrupted.', $name, $index), -1, $source);
                 }
-=======
-            if (!class_exists($cls, false)) {
-                throw new RuntimeError(sprintf('Failed to load Twig template "%s", index "%s": cache might be corrupted.', $name, $index), -1, $source);
->>>>>>> 7e305693
             }
         }
 
