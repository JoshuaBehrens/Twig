<?php

/*
 * This file is part of Twig.
 *
 * (c) Fabien Potencier
 *
 * For the full copyright and license information, please view the LICENSE
 * file that was distributed with this source code.
 */

namespace Twig;

use Twig\Cache\CacheInterface;
use Twig\Cache\FilesystemCache;
use Twig\Cache\NullCache;
use Twig\Error\Error;
use Twig\Error\LoaderError;
use Twig\Error\RuntimeError;
use Twig\Error\SyntaxError;
use Twig\Extension\CoreExtension;
use Twig\Extension\EscaperExtension;
use Twig\Extension\ExtensionInterface;
use Twig\Extension\OptimizerExtension;
use Twig\Loader\ArrayLoader;
use Twig\Loader\ChainLoader;
use Twig\Loader\LoaderInterface;
use Twig\Node\ModuleNode;
use Twig\Node\Node;
use Twig\NodeVisitor\NodeVisitorInterface;
use Twig\RuntimeLoader\RuntimeLoaderInterface;
use Twig\TokenParser\TokenParserInterface;

/**
 * Stores the Twig configuration.
 *
 * @author Fabien Potencier <fabien@symfony.com>
 */
class Environment
{
    const VERSION = '2.8.0-DEV';
    const VERSION_ID = 20800;
    const MAJOR_VERSION = 2;
    const MINOR_VERSION = 8;
    const RELEASE_VERSION = 0;
    const EXTRA_VERSION = 'DEV';

    private $charset;
    private $loader;
    private $debug;
    private $autoReload;
    private $cache;
    private $lexer;
    private $parser;
    private $compiler;
    private $baseTemplateClass;
    private $globals = [];
    private $resolvedGlobals;
    private $loadedTemplates;
    private $strictVariables;
    private $templateClassPrefix = '__TwigTemplate_';
    private $originalCache;
    private $extensionSet;
    private $runtimeLoaders = [];
    private $runtimes = [];
    private $optionsHash;

    /**
     * Constructor.
     *
     * Available options:
     *
     *  * debug: When set to true, it automatically set "auto_reload" to true as
     *           well (default to false).
     *
     *  * charset: The charset used by the templates (default to UTF-8).
     *
     *  * base_template_class: The base template class to use for generated
     *                         templates (default to \Twig\Template).
     *
     *  * cache: An absolute path where to store the compiled templates,
     *           a \Twig\Cache\CacheInterface implementation,
     *           or false to disable compilation cache (default).
     *
     *  * auto_reload: Whether to reload the template if the original source changed.
     *                 If you don't provide the auto_reload option, it will be
     *                 determined automatically based on the debug value.
     *
     *  * strict_variables: Whether to ignore invalid variables in templates
     *                      (default to false).
     *
     *  * autoescape: Whether to enable auto-escaping (default to html):
     *                  * false: disable auto-escaping
     *                  * html, js: set the autoescaping to one of the supported strategies
     *                  * name: set the autoescaping strategy based on the template name extension
     *                  * PHP callback: a PHP callback that returns an escaping strategy based on the template "name"
     *
     *  * optimizations: A flag that indicates which optimizations to apply
     *                   (default to -1 which means that all optimizations are enabled;
     *                   set it to 0 to disable).
     */
    public function __construct(LoaderInterface $loader, $options = [])
    {
        $this->setLoader($loader);

        $options = array_merge([
            'debug' => false,
            'charset' => 'UTF-8',
            'base_template_class' => Template::class,
            'strict_variables' => false,
            'autoescape' => 'html',
            'cache' => false,
            'auto_reload' => null,
            'optimizations' => -1,
        ], $options);

        $this->debug = (bool) $options['debug'];
        $this->setCharset($options['charset']);
        $this->baseTemplateClass = '\\'.ltrim($options['base_template_class'], '\\');
        if ('\\'.Template::class !== $this->baseTemplateClass && '\Twig_Template' !== $this->baseTemplateClass) {
            @trigger_error('The "base_template_class" option on '.__CLASS__.' is deprecated since Twig 2.7.0.', E_USER_DEPRECATED);
        }
        $this->autoReload = null === $options['auto_reload'] ? $this->debug : (bool) $options['auto_reload'];
        $this->strictVariables = (bool) $options['strict_variables'];
        $this->setCache($options['cache']);
        $this->extensionSet = new ExtensionSet();

        $this->addExtension(new CoreExtension());
        $this->addExtension(new EscaperExtension($options['autoescape']));
        $this->addExtension(new OptimizerExtension($options['optimizations']));
    }

    /**
     * Gets the base template class for compiled templates.
     *
     * @return string The base template class name
     */
    public function getBaseTemplateClass()
    {
        if (1 > \func_num_args() || \func_get_arg(0)) {
            @trigger_error('The '.__METHOD__.' is deprecated since Twig 2.7.0.', E_USER_DEPRECATED);
        }

        return $this->baseTemplateClass;
    }

    /**
     * Sets the base template class for compiled templates.
     *
     * @param string $class The base template class name
     */
    public function setBaseTemplateClass($class)
    {
        @trigger_error('The '.__METHOD__.' is deprecated since Twig 2.7.0.', E_USER_DEPRECATED);

        $this->baseTemplateClass = $class;
        $this->updateOptionsHash();
    }

    /**
     * Enables debugging mode.
     */
    public function enableDebug()
    {
        $this->debug = true;
        $this->updateOptionsHash();
    }

    /**
     * Disables debugging mode.
     */
    public function disableDebug()
    {
        $this->debug = false;
        $this->updateOptionsHash();
    }

    /**
     * Checks if debug mode is enabled.
     *
     * @return bool true if debug mode is enabled, false otherwise
     */
    public function isDebug()
    {
        return $this->debug;
    }

    /**
     * Enables the auto_reload option.
     */
    public function enableAutoReload()
    {
        $this->autoReload = true;
    }

    /**
     * Disables the auto_reload option.
     */
    public function disableAutoReload()
    {
        $this->autoReload = false;
    }

    /**
     * Checks if the auto_reload option is enabled.
     *
     * @return bool true if auto_reload is enabled, false otherwise
     */
    public function isAutoReload()
    {
        return $this->autoReload;
    }

    /**
     * Enables the strict_variables option.
     */
    public function enableStrictVariables()
    {
        $this->strictVariables = true;
        $this->updateOptionsHash();
    }

    /**
     * Disables the strict_variables option.
     */
    public function disableStrictVariables()
    {
        $this->strictVariables = false;
        $this->updateOptionsHash();
    }

    /**
     * Checks if the strict_variables option is enabled.
     *
     * @return bool true if strict_variables is enabled, false otherwise
     */
    public function isStrictVariables()
    {
        return $this->strictVariables;
    }

    /**
     * Gets the current cache implementation.
     *
     * @param bool $original Whether to return the original cache option or the real cache instance
     *
     * @return CacheInterface|string|false A Twig\Cache\CacheInterface implementation,
     *                                     an absolute path to the compiled templates,
     *                                     or false to disable cache
     */
    public function getCache($original = true)
    {
        return $original ? $this->originalCache : $this->cache;
    }

    /**
     * Sets the current cache implementation.
     *
     * @param CacheInterface|string|false $cache A Twig\Cache\CacheInterface implementation,
     *                                           an absolute path to the compiled templates,
     *                                           or false to disable cache
     */
    public function setCache($cache)
    {
        if (\is_string($cache)) {
            $this->originalCache = $cache;
            $this->cache = new FilesystemCache($cache);
        } elseif (false === $cache) {
            $this->originalCache = $cache;
            $this->cache = new NullCache();
        } elseif ($cache instanceof CacheInterface) {
            $this->originalCache = $this->cache = $cache;
        } else {
            throw new \LogicException(sprintf('Cache can only be a string, false, or a \Twig\Cache\CacheInterface implementation.'));
        }
    }

    /**
     * Gets the template class associated with the given string.
     *
     * The generated template class is based on the following parameters:
     *
     *  * The cache key for the given template;
     *  * The currently enabled extensions;
     *  * Whether the Twig C extension is available or not;
     *  * PHP version;
     *  * Twig version;
     *  * Options with what environment was created.
     *
     * @param string   $name  The name for which to calculate the template class name
     * @param int|null $index The index if it is an embedded template
     *
     * @return string The template class name
     *
     * @internal
     */
    public function getTemplateClass($name, $index = null)
    {
        $key = $this->getLoader()->getCacheKey($name).$this->optionsHash;

        return $this->templateClassPrefix.hash('sha256', $key).(null === $index ? '' : '___'.$index);
    }

    /**
     * Renders a template.
     *
     * @param string|TemplateWrapper $name    The template name
     * @param array                  $context An array of parameters to pass to the template
     *
     * @return string The rendered template
     *
     * @throws LoaderError  When the template cannot be found
     * @throws SyntaxError  When an error occurred during compilation
     * @throws RuntimeError When an error occurred during rendering
     */
    public function render($name, array $context = [])
    {
        return $this->load($name)->render($context);
    }

    /**
     * Displays a template.
     *
     * @param string|TemplateWrapper $name    The template name
     * @param array                  $context An array of parameters to pass to the template
     *
     * @throws LoaderError  When the template cannot be found
     * @throws SyntaxError  When an error occurred during compilation
     * @throws RuntimeError When an error occurred during rendering
     */
    public function display($name, array $context = [])
    {
        $this->load($name)->display($context);
    }

    /**
     * Loads a template.
     *
     * @param string|TemplateWrapper $name The template name
     *
     * @throws LoaderError  When the template cannot be found
     * @throws RuntimeError When a previously generated cache is corrupted
     * @throws SyntaxError  When an error occurred during compilation
     *
     * @return TemplateWrapper
     */
    public function load($name)
    {
        if ($name instanceof TemplateWrapper) {
            return $name;
        }

        if ($name instanceof Template) {
            @trigger_error('Passing a \Twig\Template instance to '.__METHOD__.' is deprecated since Twig 2.7.0, use \Twig\TemplateWrapper instead.', E_USER_DEPRECATED);

            return new TemplateWrapper($this, $name);
        }

        return new TemplateWrapper($this, $this->loadTemplate($name));
    }

    /**
     * Loads a template internal representation.
     *
     * This method is for internal use only and should never be called
     * directly.
     *
     * @param string $name  The template name
     * @param int    $index The index if it is an embedded template
     *
     * @return Template A template instance representing the given template name
     *
     * @throws LoaderError  When the template cannot be found
     * @throws RuntimeError When a previously generated cache is corrupted
     * @throws SyntaxError  When an error occurred during compilation
     *
     * @internal
     */
    public function loadTemplate($name, $index = null)
    {
        return $this->loadClass($this->getTemplateClass($name), $name, $index);
    }

    /**
     * @internal
     */
    public function loadClass($cls, $name, $index = null)
    {
        $mainCls = $cls;
        if (null !== $index) {
            $cls .= '___'.$index;
        }

        if (isset($this->loadedTemplates[$cls])) {
            return $this->loadedTemplates[$cls];
        }

        if (!class_exists($cls, false)) {
            $key = $this->cache->generateKey($name, $mainCls);

            if (!$this->isAutoReload() || $this->isTemplateFresh($name, $this->cache->getTimestamp($key))) {
                $this->cache->load($key);
            }

            if (!class_exists($cls, false)) {
                $source = $this->getLoader()->getSourceContext($name);
                $content = $this->compileSource($source);
                $this->cache->write($key, $content);
                $this->cache->load($key);

                if (!class_exists($mainCls, false)) {
                    /* Last line of defense if either $this->bcWriteCacheFile was used,
                     * $this->cache is implemented as a no-op or we have a race condition
                     * where the cache was cleared between the above calls to write to and load from
                     * the cache.
                     */
                    eval('?>'.$content);
                }

                if (!class_exists($cls, false)) {
                    throw new RuntimeError(sprintf('Failed to load Twig template "%s", index "%s": cache might be corrupted.', $name, $index), -1, $source);
                }
            }
        }

        // to be removed in 3.0
        $this->extensionSet->initRuntime($this);

<<<<<<< HEAD
        if (isset($this->loading[$cls])) {
            throw new RuntimeError(sprintf('Circular reference detected for Twig template "%s", path: %s.', $name, implode(' -> ', array_merge($this->loading, [$name]))));
        }

        $this->loading[$cls] = $name;

        try {
            $this->loadedTemplates[$cls] = new $cls($this);
        } finally {
            unset($this->loading[$cls]);
        }

        return $this->loadedTemplates[$cls];
=======
        return $this->loadedTemplates[$cls] = new $cls($this);
>>>>>>> 15cde097
    }

    /**
     * Creates a template from source.
     *
     * This method should not be used as a generic way to load templates.
     *
     * @param string $template The template name
     *
     * @return TemplateWrapper A template instance representing the given template name
     *
     * @throws LoaderError When the template cannot be found
     * @throws SyntaxError When an error occurred during compilation
     */
    public function createTemplate($template)
    {
        $name = sprintf('__string_template__%s', hash('sha256', $template, false));

        $loader = new ChainLoader([
            new ArrayLoader([$name => $template]),
            $current = $this->getLoader(),
        ]);

        $this->setLoader($loader);
        try {
            return new TemplateWrapper($this, $this->loadTemplate($name));
        } finally {
            $this->setLoader($current);
        }
    }

    /**
     * Returns true if the template is still fresh.
     *
     * Besides checking the loader for freshness information,
     * this method also checks if the enabled extensions have
     * not changed.
     *
     * @param string $name The template name
     * @param int    $time The last modification time of the cached template
     *
     * @return bool true if the template is fresh, false otherwise
     */
    public function isTemplateFresh($name, $time)
    {
        return $this->extensionSet->getLastModified() <= $time && $this->getLoader()->isFresh($name, $time);
    }

    /**
     * Tries to load a template consecutively from an array.
     *
     * Similar to load() but it also accepts instances of \Twig\Template and
     * \Twig\TemplateWrapper, and an array of templates where each is tried to be loaded.
     *
     * @param string|TemplateWrapper|array $names A template or an array of templates to try consecutively
     *
     * @return TemplateWrapper|Template
     *
     * @throws LoaderError When none of the templates can be found
     * @throws SyntaxError When an error occurred during compilation
     */
    public function resolveTemplate($names)
    {
        if (!\is_array($names)) {
            $names = [$names];
        }

        foreach ($names as $name) {
            if ($name instanceof Template) {
                return $name;
            }
            if ($name instanceof TemplateWrapper) {
                return $name;
            }

            try {
                return $this->loadTemplate($name);
            } catch (LoaderError $e) {
                if (1 === \count($names)) {
                    throw $e;
                }
            }
        }

        throw new LoaderError(sprintf('Unable to find one of the following templates: "%s".', implode('", "', $names)));
    }

    public function setLexer(Lexer $lexer)
    {
        $this->lexer = $lexer;
    }

    /**
     * Tokenizes a source code.
     *
     * @return TokenStream
     *
     * @throws SyntaxError When the code is syntactically wrong
     */
    public function tokenize(Source $source)
    {
        if (null === $this->lexer) {
            $this->lexer = new Lexer($this);
        }

        return $this->lexer->tokenize($source);
    }

    public function setParser(Parser $parser)
    {
        $this->parser = $parser;
    }

    /**
     * Converts a token stream to a node tree.
     *
     * @return ModuleNode
     *
     * @throws SyntaxError When the token stream is syntactically or semantically wrong
     */
    public function parse(TokenStream $stream)
    {
        if (null === $this->parser) {
            $this->parser = new Parser($this);
        }

        return $this->parser->parse($stream);
    }

    public function setCompiler(Compiler $compiler)
    {
        $this->compiler = $compiler;
    }

    /**
     * Compiles a node and returns the PHP code.
     *
     * @return string The compiled PHP source code
     */
    public function compile(Node $node)
    {
        if (null === $this->compiler) {
            $this->compiler = new Compiler($this);
        }

        return $this->compiler->compile($node)->getSource();
    }

    /**
     * Compiles a template source code.
     *
     * @return string The compiled PHP source code
     *
     * @throws SyntaxError When there was an error during tokenizing, parsing or compiling
     */
    public function compileSource(Source $source)
    {
        try {
            return $this->compile($this->parse($this->tokenize($source)));
        } catch (Error $e) {
            $e->setSourceContext($source);
            throw $e;
        } catch (\Exception $e) {
            throw new SyntaxError(sprintf('An exception has been thrown during the compilation of a template ("%s").', $e->getMessage()), -1, $source, $e);
        }
    }

    public function setLoader(LoaderInterface $loader)
    {
        $this->loader = $loader;
    }

    /**
     * Gets the Loader instance.
     *
     * @return LoaderInterface
     */
    public function getLoader()
    {
        return $this->loader;
    }

    /**
     * Sets the default template charset.
     *
     * @param string $charset The default charset
     */
    public function setCharset($charset)
    {
        if ('UTF8' === $charset = strtoupper($charset)) {
            // iconv on Windows requires "UTF-8" instead of "UTF8"
            $charset = 'UTF-8';
        }

        $this->charset = $charset;
    }

    /**
     * Gets the default template charset.
     *
     * @return string The default charset
     */
    public function getCharset()
    {
        return $this->charset;
    }

    /**
     * Returns true if the given extension is registered.
     *
     * @param string $class The extension class name
     *
     * @return bool Whether the extension is registered or not
     */
    public function hasExtension($class)
    {
        return $this->extensionSet->hasExtension($class);
    }

    /**
     * Adds a runtime loader.
     */
    public function addRuntimeLoader(RuntimeLoaderInterface $loader)
    {
        $this->runtimeLoaders[] = $loader;
    }

    /**
     * Gets an extension by class name.
     *
     * @param string $class The extension class name
     *
     * @return ExtensionInterface
     */
    public function getExtension($class)
    {
        return $this->extensionSet->getExtension($class);
    }

    /**
     * Returns the runtime implementation of a Twig element (filter/function/test).
     *
     * @param string $class A runtime class name
     *
     * @return object The runtime implementation
     *
     * @throws RuntimeError When the template cannot be found
     */
    public function getRuntime($class)
    {
        if (isset($this->runtimes[$class])) {
            return $this->runtimes[$class];
        }

        foreach ($this->runtimeLoaders as $loader) {
            if (null !== $runtime = $loader->load($class)) {
                return $this->runtimes[$class] = $runtime;
            }
        }

        throw new RuntimeError(sprintf('Unable to load the "%s" runtime.', $class));
    }

    public function addExtension(ExtensionInterface $extension)
    {
        $this->extensionSet->addExtension($extension);
        $this->updateOptionsHash();
    }

    /**
     * Registers an array of extensions.
     *
     * @param array $extensions An array of extensions
     */
    public function setExtensions(array $extensions)
    {
        $this->extensionSet->setExtensions($extensions);
        $this->updateOptionsHash();
    }

    /**
     * Returns all registered extensions.
     *
     * @return ExtensionInterface[] An array of extensions (keys are for internal usage only and should not be relied on)
     */
    public function getExtensions()
    {
        return $this->extensionSet->getExtensions();
    }

    public function addTokenParser(TokenParserInterface $parser)
    {
        $this->extensionSet->addTokenParser($parser);
    }

    /**
     * Gets the registered Token Parsers.
     *
     * @return TokenParserInterface[]
     *
     * @internal
     */
    public function getTokenParsers()
    {
        return $this->extensionSet->getTokenParsers();
    }

    /**
     * Gets registered tags.
     *
     * @return TokenParserInterface[]
     *
     * @internal
     */
    public function getTags()
    {
        $tags = [];
        foreach ($this->getTokenParsers() as $parser) {
            $tags[$parser->getTag()] = $parser;
        }

        return $tags;
    }

    public function addNodeVisitor(NodeVisitorInterface $visitor)
    {
        $this->extensionSet->addNodeVisitor($visitor);
    }

    /**
     * Gets the registered Node Visitors.
     *
     * @return NodeVisitorInterface[]
     *
     * @internal
     */
    public function getNodeVisitors()
    {
        return $this->extensionSet->getNodeVisitors();
    }

    public function addFilter(TwigFilter $filter)
    {
        $this->extensionSet->addFilter($filter);
    }

    /**
     * Get a filter by name.
     *
     * Subclasses may override this method and load filters differently;
     * so no list of filters is available.
     *
     * @param string $name The filter name
     *
     * @return TwigFilter|false
     *
     * @internal
     */
    public function getFilter($name)
    {
        return $this->extensionSet->getFilter($name);
    }

    public function registerUndefinedFilterCallback(callable $callable)
    {
        $this->extensionSet->registerUndefinedFilterCallback($callable);
    }

    /**
     * Gets the registered Filters.
     *
     * Be warned that this method cannot return filters defined with registerUndefinedFilterCallback.
     *
     * @return TwigFilter[]
     *
     * @see registerUndefinedFilterCallback
     *
     * @internal
     */
    public function getFilters()
    {
        return $this->extensionSet->getFilters();
    }

    public function addTest(TwigTest $test)
    {
        $this->extensionSet->addTest($test);
    }

    /**
     * Gets the registered Tests.
     *
     * @return TwigTest[]
     *
     * @internal
     */
    public function getTests()
    {
        return $this->extensionSet->getTests();
    }

    /**
     * Gets a test by name.
     *
     * @param string $name The test name
     *
     * @return TwigTest|false
     *
     * @internal
     */
    public function getTest($name)
    {
        return $this->extensionSet->getTest($name);
    }

    public function addFunction(TwigFunction $function)
    {
        $this->extensionSet->addFunction($function);
    }

    /**
     * Get a function by name.
     *
     * Subclasses may override this method and load functions differently;
     * so no list of functions is available.
     *
     * @param string $name function name
     *
     * @return TwigFunction|false
     *
     * @internal
     */
    public function getFunction($name)
    {
        return $this->extensionSet->getFunction($name);
    }

    public function registerUndefinedFunctionCallback(callable $callable)
    {
        $this->extensionSet->registerUndefinedFunctionCallback($callable);
    }

    /**
     * Gets registered functions.
     *
     * Be warned that this method cannot return functions defined with registerUndefinedFunctionCallback.
     *
     * @return TwigFunction[]
     *
     * @see registerUndefinedFunctionCallback
     *
     * @internal
     */
    public function getFunctions()
    {
        return $this->extensionSet->getFunctions();
    }

    /**
     * Registers a Global.
     *
     * New globals can be added before compiling or rendering a template;
     * but after, you can only update existing globals.
     *
     * @param string $name  The global name
     * @param mixed  $value The global value
     */
    public function addGlobal($name, $value)
    {
        if ($this->extensionSet->isInitialized() && !\array_key_exists($name, $this->getGlobals())) {
            throw new \LogicException(sprintf('Unable to add global "%s" as the runtime or the extensions have already been initialized.', $name));
        }

        if (null !== $this->resolvedGlobals) {
            $this->resolvedGlobals[$name] = $value;
        } else {
            $this->globals[$name] = $value;
        }
    }

    /**
     * Gets the registered Globals.
     *
     * @return array An array of globals
     *
     * @internal
     */
    public function getGlobals()
    {
        if ($this->extensionSet->isInitialized()) {
            if (null === $this->resolvedGlobals) {
                $this->resolvedGlobals = array_merge($this->extensionSet->getGlobals(), $this->globals);
            }

            return $this->resolvedGlobals;
        }

        return array_merge($this->extensionSet->getGlobals(), $this->globals);
    }

    /**
     * Merges a context with the defined globals.
     *
     * @param array $context An array representing the context
     *
     * @return array The context merged with the globals
     */
    public function mergeGlobals(array $context)
    {
        // we don't use array_merge as the context being generally
        // bigger than globals, this code is faster.
        foreach ($this->getGlobals() as $key => $value) {
            if (!\array_key_exists($key, $context)) {
                $context[$key] = $value;
            }
        }

        return $context;
    }

    /**
     * Gets the registered unary Operators.
     *
     * @return array An array of unary operators
     *
     * @internal
     */
    public function getUnaryOperators()
    {
        return $this->extensionSet->getUnaryOperators();
    }

    /**
     * Gets the registered binary Operators.
     *
     * @return array An array of binary operators
     *
     * @internal
     */
    public function getBinaryOperators()
    {
        return $this->extensionSet->getBinaryOperators();
    }

    private function updateOptionsHash()
    {
        $this->optionsHash = implode(':', [
            $this->extensionSet->getSignature(),
            PHP_MAJOR_VERSION,
            PHP_MINOR_VERSION,
            self::VERSION,
            (int) $this->debug,
            $this->baseTemplateClass,
            (int) $this->strictVariables,
        ]);
    }
}

class_alias('Twig\Environment', 'Twig_Environment');<|MERGE_RESOLUTION|>--- conflicted
+++ resolved
@@ -426,7 +426,6 @@
         // to be removed in 3.0
         $this->extensionSet->initRuntime($this);
 
-<<<<<<< HEAD
         if (isset($this->loading[$cls])) {
             throw new RuntimeError(sprintf('Circular reference detected for Twig template "%s", path: %s.', $name, implode(' -> ', array_merge($this->loading, [$name]))));
         }
@@ -440,9 +439,6 @@
         }
 
         return $this->loadedTemplates[$cls];
-=======
-        return $this->loadedTemplates[$cls] = new $cls($this);
->>>>>>> 15cde097
     }
 
     /**
