--- conflicted
+++ resolved
@@ -465,13 +465,8 @@
 
         $this->setLoader($loader);
         try {
-<<<<<<< HEAD
-            return $this->loadTemplate($name);
+            return new TemplateWrapper($this, $this->loadTemplate($name));
         } finally {
-=======
-            $template = new TemplateWrapper($this, $this->loadTemplate($name));
-        } catch (\Exception $e) {
->>>>>>> 5e1a3615
             $this->setLoader($current);
         }
     }
