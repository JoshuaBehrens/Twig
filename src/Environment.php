<?php

/*
 * This file is part of Twig.
 *
 * (c) Fabien Potencier
 *
 * For the full copyright and license information, please view the LICENSE
 * file that was distributed with this source code.
 */

namespace Twig;

use Twig\Cache\CacheInterface;
use Twig\Cache\FilesystemCache;
use Twig\Cache\NullCache;
use Twig\Error\Error;
use Twig\Error\LoaderError;
use Twig\Error\RuntimeError;
use Twig\Error\SyntaxError;
use Twig\Extension\CoreExtension;
use Twig\Extension\EscaperExtension;
use Twig\Extension\ExtensionInterface;
use Twig\Extension\OptimizerExtension;
use Twig\Loader\ArrayLoader;
use Twig\Loader\ChainLoader;
use Twig\Loader\LoaderInterface;
use Twig\Node\ModuleNode;
use Twig\Node\Node;
use Twig\NodeVisitor\NodeVisitorInterface;
use Twig\RuntimeLoader\RuntimeLoaderInterface;
use Twig\TokenParser\TokenParserInterface;

/**
 * Stores the Twig configuration and renders templates.
 *
 * @author Fabien Potencier <fabien@symfony.com>
 */
class Environment
{
    const VERSION = '2.14.5-DEV';
    const VERSION_ID = 21405;
    const MAJOR_VERSION = 2;
    const MINOR_VERSION = 14;
    const RELEASE_VERSION = 5;
    const EXTRA_VERSION = 'DEV';

    private $charset;
    private $loader;
    private $debug;
    private $autoReload;
    private $cache;
    private $lexer;
    private $parser;
    private $compiler;
    private $baseTemplateClass;
    private $globals = [];
    private $resolvedGlobals;
    private $loadedTemplates;
    private $strictVariables;
    private $templateClassPrefix = '__TwigTemplate_';
    private $originalCache;
    private $extensionSet;
    private $runtimeLoaders = [];
    private $runtimes = [];
    private $optionsHash;

    /**
     * Constructor.
     *
     * Available options:
     *
     *  * debug: When set to true, it automatically set "auto_reload" to true as
     *           well (default to false).
     *
     *  * charset: The charset used by the templates (default to UTF-8).
     *
     *  * base_template_class: The base template class to use for generated
     *                         templates (default to \Twig\Template).
     *
     *  * cache: An absolute path where to store the compiled templates,
     *           a \Twig\Cache\CacheInterface implementation,
     *           or false to disable compilation cache (default).
     *
     *  * auto_reload: Whether to reload the template if the original source changed.
     *                 If you don't provide the auto_reload option, it will be
     *                 determined automatically based on the debug value.
     *
     *  * strict_variables: Whether to ignore invalid variables in templates
     *                      (default to false).
     *
     *  * autoescape: Whether to enable auto-escaping (default to html):
     *                  * false: disable auto-escaping
     *                  * html, js: set the autoescaping to one of the supported strategies
     *                  * name: set the autoescaping strategy based on the template name extension
     *                  * PHP callback: a PHP callback that returns an escaping strategy based on the template "name"
     *
     *  * optimizations: A flag that indicates which optimizations to apply
     *                   (default to -1 which means that all optimizations are enabled;
     *                   set it to 0 to disable).
     */
    public function __construct(LoaderInterface $loader, $options = [])
    {
        $this->setLoader($loader);

        $options = array_merge([
            'debug' => false,
            'charset' => 'UTF-8',
            'base_template_class' => Template::class,
            'strict_variables' => false,
            'autoescape' => 'html',
            'cache' => false,
            'auto_reload' => null,
            'optimizations' => -1,
        ], $options);

        $this->debug = (bool) $options['debug'];
<<<<<<< HEAD
        $this->setCharset($options['charset']);
        $this->baseTemplateClass = '\\'.ltrim($options['base_template_class'], '\\');
        if ('\\'.Template::class !== $this->baseTemplateClass && '\Twig_Template' !== $this->baseTemplateClass) {
            @trigger_error('The "base_template_class" option on '.__CLASS__.' is deprecated since Twig 2.7.0.', E_USER_DEPRECATED);
        }
=======
        $this->charset = null === $options['charset'] ? null : strtoupper($options['charset']);
        $this->baseTemplateClass = $options['base_template_class'];
>>>>>>> 47201dc3
        $this->autoReload = null === $options['auto_reload'] ? $this->debug : (bool) $options['auto_reload'];
        $this->strictVariables = (bool) $options['strict_variables'];
        $this->setCache($options['cache']);
        $this->extensionSet = new ExtensionSet();

        $this->addExtension(new CoreExtension());
        $this->addExtension(new EscaperExtension($options['autoescape']));
        $this->addExtension(new OptimizerExtension($options['optimizations']));
    }

    /**
     * Gets the base template class for compiled templates.
     *
     * @return string The base template class name
     */
    public function getBaseTemplateClass()
    {
        if (1 > \func_num_args() || \func_get_arg(0)) {
            @trigger_error('The '.__METHOD__.' is deprecated since Twig 2.7.0.', E_USER_DEPRECATED);
        }

        return $this->baseTemplateClass;
    }

    /**
     * Sets the base template class for compiled templates.
     *
     * @param string $class The base template class name
     */
    public function setBaseTemplateClass($class)
    {
        @trigger_error('The '.__METHOD__.' is deprecated since Twig 2.7.0.', E_USER_DEPRECATED);

        $this->baseTemplateClass = $class;
        $this->updateOptionsHash();
    }

    /**
     * Enables debugging mode.
     */
    public function enableDebug()
    {
        $this->debug = true;
        $this->updateOptionsHash();
    }

    /**
     * Disables debugging mode.
     */
    public function disableDebug()
    {
        $this->debug = false;
        $this->updateOptionsHash();
    }

    /**
     * Checks if debug mode is enabled.
     *
     * @return bool true if debug mode is enabled, false otherwise
     */
    public function isDebug()
    {
        return $this->debug;
    }

    /**
     * Enables the auto_reload option.
     */
    public function enableAutoReload()
    {
        $this->autoReload = true;
    }

    /**
     * Disables the auto_reload option.
     */
    public function disableAutoReload()
    {
        $this->autoReload = false;
    }

    /**
     * Checks if the auto_reload option is enabled.
     *
     * @return bool true if auto_reload is enabled, false otherwise
     */
    public function isAutoReload()
    {
        return $this->autoReload;
    }

    /**
     * Enables the strict_variables option.
     */
    public function enableStrictVariables()
    {
        $this->strictVariables = true;
        $this->updateOptionsHash();
    }

    /**
     * Disables the strict_variables option.
     */
    public function disableStrictVariables()
    {
        $this->strictVariables = false;
        $this->updateOptionsHash();
    }

    /**
     * Checks if the strict_variables option is enabled.
     *
     * @return bool true if strict_variables is enabled, false otherwise
     */
    public function isStrictVariables()
    {
        return $this->strictVariables;
    }

    /**
     * Gets the current cache implementation.
     *
     * @param bool $original Whether to return the original cache option or the real cache instance
     *
     * @return CacheInterface|string|false A Twig\Cache\CacheInterface implementation,
     *                                     an absolute path to the compiled templates,
     *                                     or false to disable cache
     */
    public function getCache($original = true)
    {
        return $original ? $this->originalCache : $this->cache;
    }

    /**
     * Sets the current cache implementation.
     *
     * @param CacheInterface|string|false $cache A Twig\Cache\CacheInterface implementation,
     *                                           an absolute path to the compiled templates,
     *                                           or false to disable cache
     */
    public function setCache($cache)
    {
        if (\is_string($cache)) {
            $this->originalCache = $cache;
            $this->cache = new FilesystemCache($cache);
        } elseif (false === $cache) {
            $this->originalCache = $cache;
            $this->cache = new NullCache();
        } elseif ($cache instanceof CacheInterface) {
            $this->originalCache = $this->cache = $cache;
        } else {
            throw new \LogicException(sprintf('Cache can only be a string, false, or a \Twig\Cache\CacheInterface implementation.'));
        }
    }

    /**
     * Gets the template class associated with the given string.
     *
     * The generated template class is based on the following parameters:
     *
     *  * The cache key for the given template;
     *  * The currently enabled extensions;
     *  * Whether the Twig C extension is available or not;
     *  * PHP version;
     *  * Twig version;
     *  * Options with what environment was created.
     *
     * @param string   $name  The name for which to calculate the template class name
     * @param int|null $index The index if it is an embedded template
     *
     * @return string The template class name
     *
     * @internal
     */
    public function getTemplateClass($name, $index = null)
    {
        $key = $this->getLoader()->getCacheKey($name).$this->optionsHash;

        return $this->templateClassPrefix.hash('sha256', $key).(null === $index ? '' : '___'.$index);
    }

    /**
     * Renders a template.
     *
     * @param string|TemplateWrapper $name    The template name
     * @param array                  $context An array of parameters to pass to the template
     *
     * @return string The rendered template
     *
     * @throws LoaderError  When the template cannot be found
     * @throws SyntaxError  When an error occurred during compilation
     * @throws RuntimeError When an error occurred during rendering
     */
    public function render($name, array $context = [])
    {
        return $this->load($name)->render($context);
    }

    /**
     * Displays a template.
     *
     * @param string|TemplateWrapper $name    The template name
     * @param array                  $context An array of parameters to pass to the template
     *
     * @throws LoaderError  When the template cannot be found
     * @throws SyntaxError  When an error occurred during compilation
     * @throws RuntimeError When an error occurred during rendering
     */
    public function display($name, array $context = [])
    {
        $this->load($name)->display($context);
    }

    /**
     * Loads a template.
     *
     * @param string|TemplateWrapper $name The template name
     *
     * @throws LoaderError  When the template cannot be found
     * @throws RuntimeError When a previously generated cache is corrupted
     * @throws SyntaxError  When an error occurred during compilation
     *
     * @return TemplateWrapper
     */
    public function load($name)
    {
        if ($name instanceof TemplateWrapper) {
            return $name;
        }

        if ($name instanceof Template) {
            @trigger_error('Passing a \Twig\Template instance to '.__METHOD__.' is deprecated since Twig 2.7.0, use \Twig\TemplateWrapper instead.', E_USER_DEPRECATED);

            return new TemplateWrapper($this, $name);
        }

        return new TemplateWrapper($this, $this->loadTemplate($name));
    }

    /**
     * Loads a template internal representation.
     *
     * This method is for internal use only and should never be called
     * directly.
     *
     * @param string $name  The template name
     * @param int    $index The index if it is an embedded template
     *
     * @return Template A template instance representing the given template name
     *
     * @throws LoaderError  When the template cannot be found
     * @throws RuntimeError When a previously generated cache is corrupted
     * @throws SyntaxError  When an error occurred during compilation
     *
     * @internal
     */
    public function loadTemplate($name, $index = null)
    {
        return $this->loadClass($this->getTemplateClass($name), $name, $index);
    }

    /**
     * @internal
     */
    public function loadClass($cls, $name, $index = null)
    {
        $mainCls = $cls;
        if (null !== $index) {
            $cls .= '___'.$index;
        }

        if (isset($this->loadedTemplates[$cls])) {
            return $this->loadedTemplates[$cls];
        }

        if (!class_exists($cls, false)) {
            $key = $this->cache->generateKey($name, $mainCls);

            if (!$this->isAutoReload() || $this->isTemplateFresh($name, $this->cache->getTimestamp($key))) {
                $this->cache->load($key);
            }

            $source = null;
            if (!class_exists($cls, false)) {
                $source = $this->getLoader()->getSourceContext($name);
                $content = $this->compileSource($source);
                $this->cache->write($key, $content);
                $this->cache->load($key);

                if (!class_exists($mainCls, false)) {
                    /* Last line of defense if either $this->bcWriteCacheFile was used,
                     * $this->cache is implemented as a no-op or we have a race condition
                     * where the cache was cleared between the above calls to write to and load from
                     * the cache.
                     */
                    eval('?>'.$content);
                }

                if (!class_exists($cls, false)) {
                    throw new RuntimeError(sprintf('Failed to load Twig template "%s", index "%s": cache might be corrupted.', $name, $index), -1, $source);
                }
            }
        }

        // to be removed in 3.0
        $this->extensionSet->initRuntime($this);

        return $this->loadedTemplates[$cls] = new $cls($this);
    }

    /**
     * Creates a template from source.
     *
     * This method should not be used as a generic way to load templates.
     *
     * @param string $template The template source
     * @param string $name     An optional name of the template to be used in error messages
     *
     * @return TemplateWrapper A template instance representing the given template name
     *
     * @throws LoaderError When the template cannot be found
     * @throws SyntaxError When an error occurred during compilation
     */
    public function createTemplate($template, string $name = null)
    {
        $hash = hash('sha256', $template, false);
        if (null !== $name) {
            $name = sprintf('%s (string template %s)', $name, $hash);
        } else {
            $name = sprintf('__string_template__%s', $hash);
        }

        $loader = new ChainLoader([
            new ArrayLoader([$name => $template]),
            $current = $this->getLoader(),
        ]);

        $this->setLoader($loader);
        try {
            return new TemplateWrapper($this, $this->loadTemplate($name));
        } finally {
            $this->setLoader($current);
        }
    }

    /**
     * Returns true if the template is still fresh.
     *
     * Besides checking the loader for freshness information,
     * this method also checks if the enabled extensions have
     * not changed.
     *
     * @param string $name The template name
     * @param int    $time The last modification time of the cached template
     *
     * @return bool true if the template is fresh, false otherwise
     */
    public function isTemplateFresh($name, $time)
    {
        return $this->extensionSet->getLastModified() <= $time && $this->getLoader()->isFresh($name, $time);
    }

    /**
     * Tries to load a template consecutively from an array.
     *
     * Similar to load() but it also accepts instances of \Twig\Template and
     * \Twig\TemplateWrapper, and an array of templates where each is tried to be loaded.
     *
     * @param string|TemplateWrapper|array $names A template or an array of templates to try consecutively
     *
     * @return TemplateWrapper|Template
     *
     * @throws LoaderError When none of the templates can be found
     * @throws SyntaxError When an error occurred during compilation
     */
    public function resolveTemplate($names)
    {
        if (!\is_array($names)) {
            $names = [$names];
        }

        foreach ($names as $name) {
            if ($name instanceof Template) {
                return $name;
            }
            if ($name instanceof TemplateWrapper) {
                return $name;
            }

            try {
                return $this->loadTemplate($name);
            } catch (LoaderError $e) {
                if (1 === \count($names)) {
                    throw $e;
                }
            }
        }

        throw new LoaderError(sprintf('Unable to find one of the following templates: "%s".', implode('", "', $names)));
    }

    public function setLexer(Lexer $lexer)
    {
        $this->lexer = $lexer;
    }

    /**
     * Tokenizes a source code.
     *
     * @return TokenStream
     *
     * @throws SyntaxError When the code is syntactically wrong
     */
    public function tokenize(Source $source)
    {
        if (null === $this->lexer) {
            $this->lexer = new Lexer($this);
        }

        return $this->lexer->tokenize($source);
    }

    public function setParser(Parser $parser)
    {
        $this->parser = $parser;
    }

    /**
     * Converts a token stream to a node tree.
     *
     * @return ModuleNode
     *
     * @throws SyntaxError When the token stream is syntactically or semantically wrong
     */
    public function parse(TokenStream $stream)
    {
        if (null === $this->parser) {
            $this->parser = new Parser($this);
        }

        return $this->parser->parse($stream);
    }

    public function setCompiler(Compiler $compiler)
    {
        $this->compiler = $compiler;
    }

    /**
     * Compiles a node and returns the PHP code.
     *
     * @return string The compiled PHP source code
     */
    public function compile(Node $node)
    {
        if (null === $this->compiler) {
            $this->compiler = new Compiler($this);
        }

        return $this->compiler->compile($node)->getSource();
    }

    /**
     * Compiles a template source code.
     *
     * @return string The compiled PHP source code
     *
     * @throws SyntaxError When there was an error during tokenizing, parsing or compiling
     */
    public function compileSource(Source $source)
    {
        try {
            return $this->compile($this->parse($this->tokenize($source)));
        } catch (Error $e) {
            $e->setSourceContext($source);
            throw $e;
        } catch (\Exception $e) {
            throw new SyntaxError(sprintf('An exception has been thrown during the compilation of a template ("%s").', $e->getMessage()), -1, $source, $e);
        }
    }

    public function setLoader(LoaderInterface $loader)
    {
        $this->loader = $loader;
    }

    /**
     * Gets the Loader instance.
     *
     * @return LoaderInterface
     */
    public function getLoader()
    {
        return $this->loader;
    }

    /**
     * Sets the default template charset.
     *
     * @param string $charset The default charset
     */
    public function setCharset($charset)
    {
        if ('UTF8' === $charset = strtoupper($charset)) {
            // iconv on Windows requires "UTF-8" instead of "UTF8"
            $charset = 'UTF-8';
        }

        $this->charset = $charset;
    }

    /**
     * Gets the default template charset.
     *
     * @return string The default charset
     */
    public function getCharset()
    {
        return $this->charset;
    }

    /**
     * Returns true if the given extension is registered.
     *
     * @param string $class The extension class name
     *
     * @return bool Whether the extension is registered or not
     */
    public function hasExtension($class)
    {
        return $this->extensionSet->hasExtension($class);
    }

    /**
     * Adds a runtime loader.
     */
    public function addRuntimeLoader(RuntimeLoaderInterface $loader)
    {
        $this->runtimeLoaders[] = $loader;
    }

    /**
     * Gets an extension by class name.
     *
     * @param string $class The extension class name
     *
     * @return ExtensionInterface
     */
    public function getExtension($class)
    {
        return $this->extensionSet->getExtension($class);
    }

    /**
     * Returns the runtime implementation of a Twig element (filter/function/test).
     *
     * @param string $class A runtime class name
     *
     * @return object The runtime implementation
     *
     * @throws RuntimeError When the template cannot be found
     */
    public function getRuntime($class)
    {
        if (isset($this->runtimes[$class])) {
            return $this->runtimes[$class];
        }

        foreach ($this->runtimeLoaders as $loader) {
            if (null !== $runtime = $loader->load($class)) {
                return $this->runtimes[$class] = $runtime;
            }
        }

        throw new RuntimeError(sprintf('Unable to load the "%s" runtime.', $class));
    }

    public function addExtension(ExtensionInterface $extension)
    {
        $this->extensionSet->addExtension($extension);
        $this->updateOptionsHash();
    }

    /**
     * Registers an array of extensions.
     *
     * @param array $extensions An array of extensions
     */
    public function setExtensions(array $extensions)
    {
        $this->extensionSet->setExtensions($extensions);
        $this->updateOptionsHash();
    }

    /**
     * Returns all registered extensions.
     *
     * @return ExtensionInterface[] An array of extensions (keys are for internal usage only and should not be relied on)
     */
    public function getExtensions()
    {
        return $this->extensionSet->getExtensions();
    }

    public function addTokenParser(TokenParserInterface $parser)
    {
        $this->extensionSet->addTokenParser($parser);
    }

    /**
     * Gets the registered Token Parsers.
     *
     * @return TokenParserInterface[]
     *
     * @internal
     */
    public function getTokenParsers()
    {
        return $this->extensionSet->getTokenParsers();
    }

    /**
     * Gets registered tags.
     *
     * @return TokenParserInterface[]
     *
     * @internal
     */
    public function getTags()
    {
        $tags = [];
        foreach ($this->getTokenParsers() as $parser) {
            $tags[$parser->getTag()] = $parser;
        }

        return $tags;
    }

    public function addNodeVisitor(NodeVisitorInterface $visitor)
    {
        $this->extensionSet->addNodeVisitor($visitor);
    }

    /**
     * Gets the registered Node Visitors.
     *
     * @return NodeVisitorInterface[]
     *
     * @internal
     */
    public function getNodeVisitors()
    {
        return $this->extensionSet->getNodeVisitors();
    }

    public function addFilter(TwigFilter $filter)
    {
        $this->extensionSet->addFilter($filter);
    }

    /**
     * Get a filter by name.
     *
     * Subclasses may override this method and load filters differently;
     * so no list of filters is available.
     *
     * @param string $name The filter name
     *
     * @return TwigFilter|false
     *
     * @internal
     */
    public function getFilter($name)
    {
        return $this->extensionSet->getFilter($name);
    }

    public function registerUndefinedFilterCallback(callable $callable)
    {
        $this->extensionSet->registerUndefinedFilterCallback($callable);
    }

    /**
     * Gets the registered Filters.
     *
     * Be warned that this method cannot return filters defined with registerUndefinedFilterCallback.
     *
     * @return TwigFilter[]
     *
     * @see registerUndefinedFilterCallback
     *
     * @internal
     */
    public function getFilters()
    {
        return $this->extensionSet->getFilters();
    }

    public function addTest(TwigTest $test)
    {
        $this->extensionSet->addTest($test);
    }

    /**
     * Gets the registered Tests.
     *
     * @return TwigTest[]
     *
     * @internal
     */
    public function getTests()
    {
        return $this->extensionSet->getTests();
    }

    /**
     * Gets a test by name.
     *
     * @param string $name The test name
     *
     * @return TwigTest|false
     *
     * @internal
     */
    public function getTest($name)
    {
        return $this->extensionSet->getTest($name);
    }

    public function addFunction(TwigFunction $function)
    {
        $this->extensionSet->addFunction($function);
    }

    /**
     * Get a function by name.
     *
     * Subclasses may override this method and load functions differently;
     * so no list of functions is available.
     *
     * @param string $name function name
     *
     * @return TwigFunction|false
     *
     * @internal
     */
    public function getFunction($name)
    {
        return $this->extensionSet->getFunction($name);
    }

    public function registerUndefinedFunctionCallback(callable $callable)
    {
        $this->extensionSet->registerUndefinedFunctionCallback($callable);
    }

    /**
     * Gets registered functions.
     *
     * Be warned that this method cannot return functions defined with registerUndefinedFunctionCallback.
     *
     * @return TwigFunction[]
     *
     * @see registerUndefinedFunctionCallback
     *
     * @internal
     */
    public function getFunctions()
    {
        return $this->extensionSet->getFunctions();
    }

    /**
     * Registers a Global.
     *
     * New globals can be added before compiling or rendering a template;
     * but after, you can only update existing globals.
     *
     * @param string $name  The global name
     * @param mixed  $value The global value
     */
    public function addGlobal($name, $value)
    {
        if ($this->extensionSet->isInitialized() && !\array_key_exists($name, $this->getGlobals())) {
            throw new \LogicException(sprintf('Unable to add global "%s" as the runtime or the extensions have already been initialized.', $name));
        }

        if (null !== $this->resolvedGlobals) {
            $this->resolvedGlobals[$name] = $value;
        } else {
            $this->globals[$name] = $value;
        }
    }

    /**
     * Gets the registered Globals.
     *
     * @return array An array of globals
     *
     * @internal
     */
    public function getGlobals()
    {
        if ($this->extensionSet->isInitialized()) {
            if (null === $this->resolvedGlobals) {
                $this->resolvedGlobals = array_merge($this->extensionSet->getGlobals(), $this->globals);
            }

            return $this->resolvedGlobals;
        }

        return array_merge($this->extensionSet->getGlobals(), $this->globals);
    }

    /**
     * Merges a context with the defined globals.
     *
     * @param array $context An array representing the context
     *
     * @return array The context merged with the globals
     */
    public function mergeGlobals(array $context)
    {
        // we don't use array_merge as the context being generally
        // bigger than globals, this code is faster.
        foreach ($this->getGlobals() as $key => $value) {
            if (!\array_key_exists($key, $context)) {
                $context[$key] = $value;
            }
        }

        return $context;
    }

    /**
     * Gets the registered unary Operators.
     *
     * @return array An array of unary operators
     *
     * @internal
     */
    public function getUnaryOperators()
    {
        return $this->extensionSet->getUnaryOperators();
    }

    /**
     * Gets the registered binary Operators.
     *
     * @return array An array of binary operators
     *
     * @internal
     */
    public function getBinaryOperators()
    {
        return $this->extensionSet->getBinaryOperators();
    }

    private function updateOptionsHash()
    {
        $this->optionsHash = implode(':', [
            $this->extensionSet->getSignature(),
            PHP_MAJOR_VERSION,
            PHP_MINOR_VERSION,
            self::VERSION,
            (int) $this->debug,
            $this->baseTemplateClass,
            (int) $this->strictVariables,
        ]);
    }
}

class_alias('Twig\Environment', 'Twig_Environment');<|MERGE_RESOLUTION|>--- conflicted
+++ resolved
@@ -115,16 +115,11 @@
         ], $options);
 
         $this->debug = (bool) $options['debug'];
-<<<<<<< HEAD
         $this->setCharset($options['charset']);
         $this->baseTemplateClass = '\\'.ltrim($options['base_template_class'], '\\');
         if ('\\'.Template::class !== $this->baseTemplateClass && '\Twig_Template' !== $this->baseTemplateClass) {
             @trigger_error('The "base_template_class" option on '.__CLASS__.' is deprecated since Twig 2.7.0.', E_USER_DEPRECATED);
         }
-=======
-        $this->charset = null === $options['charset'] ? null : strtoupper($options['charset']);
-        $this->baseTemplateClass = $options['base_template_class'];
->>>>>>> 47201dc3
         $this->autoReload = null === $options['auto_reload'] ? $this->debug : (bool) $options['auto_reload'];
         $this->strictVariables = (bool) $options['strict_variables'];
         $this->setCache($options['cache']);
@@ -628,7 +623,7 @@
      */
     public function setCharset($charset)
     {
-        if ('UTF8' === $charset = strtoupper($charset)) {
+        if ('UTF8' === $charset = null === $charset ? null : strtoupper($charset)) {
             // iconv on Windows requires "UTF-8" instead of "UTF8"
             $charset = 'UTF-8';
         }
