--- conflicted
+++ resolved
@@ -485,11 +485,7 @@
      *
      * @param string|Template|TemplateWrapper|array $names A template or an array of templates to try consecutively
      *
-<<<<<<< HEAD
-     * @return Template|TemplateWrapper
-=======
      * @return TemplateWrapper
->>>>>>> bebc7a9d
      *
      * @throws LoaderError When none of the templates can be found
      * @throws SyntaxError When an error occurred during compilation
