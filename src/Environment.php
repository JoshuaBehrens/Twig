--- conflicted
+++ resolved
@@ -38,17 +38,10 @@
  */
 class Environment
 {
-<<<<<<< HEAD
     const VERSION = '2.8.1-DEV';
     const VERSION_ID = 20801;
     const MAJOR_VERSION = 2;
     const MINOR_VERSION = 8;
-=======
-    const VERSION = '1.39.1-DEV';
-    const VERSION_ID = 13901;
-    const MAJOR_VERSION = 1;
-    const MINOR_VERSION = 39;
->>>>>>> 072c6286
     const RELEASE_VERSION = 1;
     const EXTRA_VERSION = 'DEV';
 
