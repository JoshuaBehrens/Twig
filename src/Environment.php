<?php

/*
 * This file is part of Twig.
 *
 * (c) Fabien Potencier
 *
 * For the full copyright and license information, please view the LICENSE
 * file that was distributed with this source code.
 */

namespace Twig;

use Twig\Cache\CacheInterface;
use Twig\Cache\FilesystemCache;
use Twig\Cache\NullCache;
use Twig\Error\Error;
use Twig\Error\LoaderError;
use Twig\Error\RuntimeError;
use Twig\Error\SyntaxError;
use Twig\Extension\CoreExtension;
use Twig\Extension\EscaperExtension;
use Twig\Extension\ExtensionInterface;
use Twig\Extension\OptimizerExtension;
use Twig\Loader\ArrayLoader;
use Twig\Loader\ChainLoader;
use Twig\Loader\LoaderInterface;
use Twig\Node\ModuleNode;
use Twig\Node\Node;
use Twig\NodeVisitor\NodeVisitorInterface;
use Twig\RuntimeLoader\RuntimeLoaderInterface;
use Twig\TokenParser\TokenParserInterface;

/**
 * Stores the Twig configuration and renders templates.
 *
 * @author Fabien Potencier <fabien@symfony.com>
 */
class Environment
{
    public const VERSION = '3.3.5-DEV';
    public const VERSION_ID = 30305;
    public const MAJOR_VERSION = 3;
    public const MINOR_VERSION = 3;
    public const RELEASE_VERSION = 5;
    public const EXTRA_VERSION = 'DEV';

    private $charset;
    private $loader;
    private $debug;
    private $autoReload;
    private $cache;
    private $lexer;
    private $parser;
    private $compiler;
    private $globals = [];
    private $resolvedGlobals;
    private $loadedTemplates;
    private $strictVariables;
    private $templateClassPrefix = '__TwigTemplate_';
    private $originalCache;
    private $extensionSet;
    private $runtimeLoaders = [];
    private $runtimes = [];
    private $optionsHash;

    /**
     * Constructor.
     *
     * Available options:
     *
     *  * debug: When set to true, it automatically set "auto_reload" to true as
     *           well (default to false).
     *
     *  * charset: The charset used by the templates (default to UTF-8).
     *
     *  * cache: An absolute path where to store the compiled templates,
     *           a \Twig\Cache\CacheInterface implementation,
     *           or false to disable compilation cache (default).
     *
     *  * auto_reload: Whether to reload the template if the original source changed.
     *                 If you don't provide the auto_reload option, it will be
     *                 determined automatically based on the debug value.
     *
     *  * strict_variables: Whether to ignore invalid variables in templates
     *                      (default to false).
     *
     *  * autoescape: Whether to enable auto-escaping (default to html):
     *                  * false: disable auto-escaping
     *                  * html, js: set the autoescaping to one of the supported strategies
     *                  * name: set the autoescaping strategy based on the template name extension
     *                  * PHP callback: a PHP callback that returns an escaping strategy based on the template "name"
     *
     *  * optimizations: A flag that indicates which optimizations to apply
     *                   (default to -1 which means that all optimizations are enabled;
     *                   set it to 0 to disable).
     */
    public function __construct(LoaderInterface $loader, $options = [])
    {
        $this->setLoader($loader);

        $options = array_merge([
            'debug' => false,
            'charset' => 'UTF-8',
            'strict_variables' => false,
            'autoescape' => 'html',
            'cache' => false,
            'auto_reload' => null,
            'optimizations' => -1,
        ], $options);

        $this->debug = (bool) $options['debug'];
        $this->setCharset($options['charset'] ?? 'UTF-8');
        $this->autoReload = null === $options['auto_reload'] ? $this->debug : (bool) $options['auto_reload'];
        $this->strictVariables = (bool) $options['strict_variables'];
        $this->setCache($options['cache']);
        $this->extensionSet = new ExtensionSet();

        $this->addExtension(new CoreExtension());
        $this->addExtension(new EscaperExtension($options['autoescape']));
        $this->addExtension(new OptimizerExtension($options['optimizations']));
    }

    /**
     * Enables debugging mode.
     */
    public function enableDebug()
    {
        $this->debug = true;
        $this->updateOptionsHash();
    }

    /**
     * Disables debugging mode.
     */
    public function disableDebug()
    {
        $this->debug = false;
        $this->updateOptionsHash();
    }

    /**
     * Checks if debug mode is enabled.
     *
     * @return bool true if debug mode is enabled, false otherwise
     */
    public function isDebug()
    {
        return $this->debug;
    }

    /**
     * Enables the auto_reload option.
     */
    public function enableAutoReload()
    {
        $this->autoReload = true;
    }

    /**
     * Disables the auto_reload option.
     */
    public function disableAutoReload()
    {
        $this->autoReload = false;
    }

    /**
     * Checks if the auto_reload option is enabled.
     *
     * @return bool true if auto_reload is enabled, false otherwise
     */
    public function isAutoReload()
    {
        return $this->autoReload;
    }

    /**
     * Enables the strict_variables option.
     */
    public function enableStrictVariables()
    {
        $this->strictVariables = true;
        $this->updateOptionsHash();
    }

    /**
     * Disables the strict_variables option.
     */
    public function disableStrictVariables()
    {
        $this->strictVariables = false;
        $this->updateOptionsHash();
    }

    /**
     * Checks if the strict_variables option is enabled.
     *
     * @return bool true if strict_variables is enabled, false otherwise
     */
    public function isStrictVariables()
    {
        return $this->strictVariables;
    }

    /**
     * Gets the current cache implementation.
     *
     * @param bool $original Whether to return the original cache option or the real cache instance
     *
     * @return CacheInterface|string|false A Twig\Cache\CacheInterface implementation,
     *                                     an absolute path to the compiled templates,
     *                                     or false to disable cache
     */
    public function getCache($original = true)
    {
        return $original ? $this->originalCache : $this->cache;
    }

    /**
     * Sets the current cache implementation.
     *
     * @param CacheInterface|string|false $cache A Twig\Cache\CacheInterface implementation,
     *                                           an absolute path to the compiled templates,
     *                                           or false to disable cache
     */
    public function setCache($cache)
    {
        if (\is_string($cache)) {
            $this->originalCache = $cache;
            $this->cache = new FilesystemCache($cache);
        } elseif (false === $cache) {
            $this->originalCache = $cache;
            $this->cache = new NullCache();
        } elseif ($cache instanceof CacheInterface) {
            $this->originalCache = $this->cache = $cache;
        } else {
            throw new \LogicException('Cache can only be a string, false, or a \Twig\Cache\CacheInterface implementation.');
        }
    }

    /**
     * Gets the template class associated with the given string.
     *
     * The generated template class is based on the following parameters:
     *
     *  * The cache key for the given template;
     *  * The currently enabled extensions;
     *  * Whether the Twig C extension is available or not;
     *  * PHP version;
     *  * Twig version;
     *  * Options with what environment was created.
     *
     * @param string   $name  The name for which to calculate the template class name
     * @param int|null $index The index if it is an embedded template
     *
     * @internal
     */
    public function getTemplateClass(string $name, int $index = null): string
    {
        $key = $this->getLoader()->getCacheKey($name).$this->optionsHash;

        return $this->templateClassPrefix.hash(\PHP_VERSION_ID < 80100 ? 'sha256' : 'xxh128', $key).(null === $index ? '' : '___'.$index);
    }

    /**
     * Renders a template.
     *
     * @param string|TemplateWrapper $name The template name
     *
     * @throws LoaderError  When the template cannot be found
     * @throws SyntaxError  When an error occurred during compilation
     * @throws RuntimeError When an error occurred during rendering
     */
    public function render($name, array $context = []): string
    {
        return $this->load($name)->render($context);
    }

    /**
     * Displays a template.
     *
     * @param string|TemplateWrapper $name The template name
     *
     * @throws LoaderError  When the template cannot be found
     * @throws SyntaxError  When an error occurred during compilation
     * @throws RuntimeError When an error occurred during rendering
     */
    public function display($name, array $context = []): void
    {
        $this->load($name)->display($context);
    }

    /**
     * Loads a template.
     *
     * @param string|TemplateWrapper $name The template name
     *
     * @throws LoaderError  When the template cannot be found
     * @throws RuntimeError When a previously generated cache is corrupted
     * @throws SyntaxError  When an error occurred during compilation
     */
    public function load($name): TemplateWrapper
    {
        if ($name instanceof TemplateWrapper) {
            return $name;
        }

        return new TemplateWrapper($this, $this->loadTemplate($this->getTemplateClass($name), $name));
    }

    /**
     * Loads a template internal representation.
     *
     * This method is for internal use only and should never be called
     * directly.
     *
     * @param string $name  The template name
     * @param int    $index The index if it is an embedded template
     *
     * @throws LoaderError  When the template cannot be found
     * @throws RuntimeError When a previously generated cache is corrupted
     * @throws SyntaxError  When an error occurred during compilation
     *
     * @internal
     */
    public function loadTemplate(string $cls, string $name, int $index = null): Template
    {
        $mainCls = $cls;
        if (null !== $index) {
            $cls .= '___'.$index;
        }

        if (isset($this->loadedTemplates[$cls])) {
            return $this->loadedTemplates[$cls];
        }

        if (!class_exists($cls, false)) {
            $key = $this->cache->generateKey($name, $mainCls);

            if (!$this->isAutoReload() || $this->isTemplateFresh($name, $this->cache->getTimestamp($key))) {
                $this->cache->load($key);
            }

            $source = null;
            if (!class_exists($cls, false)) {
                $source = $this->getLoader()->getSourceContext($name);
                $content = $this->compileSource($source);
                $this->cache->write($key, $content);
                $this->cache->load($key);

                if (!class_exists($mainCls, false)) {
                    /* Last line of defense if either $this->bcWriteCacheFile was used,
                     * $this->cache is implemented as a no-op or we have a race condition
                     * where the cache was cleared between the above calls to write to and load from
                     * the cache.
                     */
                    eval('?>'.$content);
                }

                if (!class_exists($cls, false)) {
                    throw new RuntimeError(sprintf('Failed to load Twig template "%s", index "%s": cache might be corrupted.', $name, $index), -1, $source);
                }
            }
        }

        $this->extensionSet->initRuntime();

        return $this->loadedTemplates[$cls] = new $cls($this);
    }

    /**
     * Creates a template from source.
     *
     * This method should not be used as a generic way to load templates.
     *
     * @param string $template The template source
     * @param string $name     An optional name of the template to be used in error messages
     *
     * @throws LoaderError When the template cannot be found
     * @throws SyntaxError When an error occurred during compilation
     */
    public function createTemplate(string $template, string $name = null): TemplateWrapper
    {
        $hash = hash(\PHP_VERSION_ID < 80100 ? 'sha256' : 'xxh128', $template, false);
        if (null !== $name) {
            $name = sprintf('%s (string template %s)', $name, $hash);
        } else {
            $name = sprintf('__string_template__%s', $hash);
        }

        $loader = new ChainLoader([
            new ArrayLoader([$name => $template]),
            $current = $this->getLoader(),
        ]);

        $this->setLoader($loader);
        try {
            return new TemplateWrapper($this, $this->loadTemplate($this->getTemplateClass($name), $name));
        } finally {
            $this->setLoader($current);
        }
    }

    /**
     * Returns true if the template is still fresh.
     *
     * Besides checking the loader for freshness information,
     * this method also checks if the enabled extensions have
     * not changed.
     *
     * @param int $time The last modification time of the cached template
     */
    public function isTemplateFresh(string $name, int $time): bool
    {
        return $this->extensionSet->getLastModified() <= $time && $this->getLoader()->isFresh($name, $time);
    }

    /**
     * Tries to load a template consecutively from an array.
     *
     * Similar to load() but it also accepts instances of \Twig\Template and
     * \Twig\TemplateWrapper, and an array of templates where each is tried to be loaded.
     *
     * @param string|TemplateWrapper|array $names A template or an array of templates to try consecutively
     *
     * @throws LoaderError When none of the templates can be found
     * @throws SyntaxError When an error occurred during compilation
     */
    public function resolveTemplate($names): TemplateWrapper
    {
        if (!\is_array($names)) {
            return $this->load($names);
        }

        $count = \count($names);
        foreach ($names as $name) {
<<<<<<< HEAD
            try {
                return $this->load($name);
            } catch (LoaderError $e) {
=======
            if ($name instanceof Template) {
                return $name;
            }
            if ($name instanceof TemplateWrapper) {
                return $name;
            }

            if (1 !== $count && !$this->getLoader()->exists($name)) {
                continue;
>>>>>>> 3284859a
            }

            return $this->loadTemplate($name);
        }

        throw new LoaderError(sprintf('Unable to find one of the following templates: "%s".', implode('", "', $names)));
    }

    public function setLexer(Lexer $lexer)
    {
        $this->lexer = $lexer;
    }

    /**
     * @throws SyntaxError When the code is syntactically wrong
     */
    public function tokenize(Source $source): TokenStream
    {
        if (null === $this->lexer) {
            $this->lexer = new Lexer($this);
        }

        return $this->lexer->tokenize($source);
    }

    public function setParser(Parser $parser)
    {
        $this->parser = $parser;
    }

    /**
     * Converts a token stream to a node tree.
     *
     * @throws SyntaxError When the token stream is syntactically or semantically wrong
     */
    public function parse(TokenStream $stream): ModuleNode
    {
        if (null === $this->parser) {
            $this->parser = new Parser($this);
        }

        return $this->parser->parse($stream);
    }

    public function setCompiler(Compiler $compiler)
    {
        $this->compiler = $compiler;
    }

    /**
     * Compiles a node and returns the PHP code.
     */
    public function compile(Node $node): string
    {
        if (null === $this->compiler) {
            $this->compiler = new Compiler($this);
        }

        return $this->compiler->compile($node)->getSource();
    }

    /**
     * Compiles a template source code.
     *
     * @throws SyntaxError When there was an error during tokenizing, parsing or compiling
     */
    public function compileSource(Source $source): string
    {
        try {
            return $this->compile($this->parse($this->tokenize($source)));
        } catch (Error $e) {
            $e->setSourceContext($source);
            throw $e;
        } catch (\Exception $e) {
            throw new SyntaxError(sprintf('An exception has been thrown during the compilation of a template ("%s").', $e->getMessage()), -1, $source, $e);
        }
    }

    public function setLoader(LoaderInterface $loader)
    {
        $this->loader = $loader;
    }

    public function getLoader(): LoaderInterface
    {
        return $this->loader;
    }

    public function setCharset(string $charset)
    {
        if ('UTF8' === $charset = null === $charset ? null : strtoupper($charset)) {
            // iconv on Windows requires "UTF-8" instead of "UTF8"
            $charset = 'UTF-8';
        }

        $this->charset = $charset;
    }

    public function getCharset(): string
    {
        return $this->charset;
    }

    public function hasExtension(string $class): bool
    {
        return $this->extensionSet->hasExtension($class);
    }

    public function addRuntimeLoader(RuntimeLoaderInterface $loader)
    {
        $this->runtimeLoaders[] = $loader;
    }

    public function getExtension(string $class): ExtensionInterface
    {
        return $this->extensionSet->getExtension($class);
    }

    /**
     * Returns the runtime implementation of a Twig element (filter/function/tag/test).
     *
     * @param string $class A runtime class name
     *
     * @return object The runtime implementation
     *
     * @throws RuntimeError When the template cannot be found
     */
    public function getRuntime(string $class)
    {
        if (isset($this->runtimes[$class])) {
            return $this->runtimes[$class];
        }

        foreach ($this->runtimeLoaders as $loader) {
            if (null !== $runtime = $loader->load($class)) {
                return $this->runtimes[$class] = $runtime;
            }
        }

        throw new RuntimeError(sprintf('Unable to load the "%s" runtime.', $class));
    }

    public function addExtension(ExtensionInterface $extension)
    {
        $this->extensionSet->addExtension($extension);
        $this->updateOptionsHash();
    }

    /**
     * @param ExtensionInterface[] $extensions An array of extensions
     */
    public function setExtensions(array $extensions)
    {
        $this->extensionSet->setExtensions($extensions);
        $this->updateOptionsHash();
    }

    /**
     * @return ExtensionInterface[] An array of extensions (keys are for internal usage only and should not be relied on)
     */
    public function getExtensions(): array
    {
        return $this->extensionSet->getExtensions();
    }

    public function addTokenParser(TokenParserInterface $parser)
    {
        $this->extensionSet->addTokenParser($parser);
    }

    /**
     * @return TokenParserInterface[]
     *
     * @internal
     */
    public function getTokenParsers(): array
    {
        return $this->extensionSet->getTokenParsers();
    }

    /**
     * @internal
     */
    public function getTokenParser(string $name): ?TokenParserInterface
    {
        return $this->extensionSet->getTokenParser($name);
    }

    public function registerUndefinedTokenParserCallback(callable $callable): void
    {
        $this->extensionSet->registerUndefinedTokenParserCallback($callable);
    }

    public function addNodeVisitor(NodeVisitorInterface $visitor)
    {
        $this->extensionSet->addNodeVisitor($visitor);
    }

    /**
     * @return NodeVisitorInterface[]
     *
     * @internal
     */
    public function getNodeVisitors(): array
    {
        return $this->extensionSet->getNodeVisitors();
    }

    public function addFilter(TwigFilter $filter)
    {
        $this->extensionSet->addFilter($filter);
    }

    /**
     * @internal
     */
    public function getFilter(string $name): ?TwigFilter
    {
        return $this->extensionSet->getFilter($name);
    }

    public function registerUndefinedFilterCallback(callable $callable): void
    {
        $this->extensionSet->registerUndefinedFilterCallback($callable);
    }

    /**
     * Gets the registered Filters.
     *
     * Be warned that this method cannot return filters defined with registerUndefinedFilterCallback.
     *
     * @return TwigFilter[]
     *
     * @see registerUndefinedFilterCallback
     *
     * @internal
     */
    public function getFilters(): array
    {
        return $this->extensionSet->getFilters();
    }

    public function addTest(TwigTest $test)
    {
        $this->extensionSet->addTest($test);
    }

    /**
     * @return TwigTest[]
     *
     * @internal
     */
    public function getTests(): array
    {
        return $this->extensionSet->getTests();
    }

    /**
     * @internal
     */
    public function getTest(string $name): ?TwigTest
    {
        return $this->extensionSet->getTest($name);
    }

    public function addFunction(TwigFunction $function)
    {
        $this->extensionSet->addFunction($function);
    }

    /**
     * @internal
     */
    public function getFunction(string $name): ?TwigFunction
    {
        return $this->extensionSet->getFunction($name);
    }

    public function registerUndefinedFunctionCallback(callable $callable): void
    {
        $this->extensionSet->registerUndefinedFunctionCallback($callable);
    }

    /**
     * Gets registered functions.
     *
     * Be warned that this method cannot return functions defined with registerUndefinedFunctionCallback.
     *
     * @return TwigFunction[]
     *
     * @see registerUndefinedFunctionCallback
     *
     * @internal
     */
    public function getFunctions(): array
    {
        return $this->extensionSet->getFunctions();
    }

    /**
     * Registers a Global.
     *
     * New globals can be added before compiling or rendering a template;
     * but after, you can only update existing globals.
     *
     * @param mixed $value The global value
     */
    public function addGlobal(string $name, $value)
    {
        if ($this->extensionSet->isInitialized() && !\array_key_exists($name, $this->getGlobals())) {
            throw new \LogicException(sprintf('Unable to add global "%s" as the runtime or the extensions have already been initialized.', $name));
        }

        if (null !== $this->resolvedGlobals) {
            $this->resolvedGlobals[$name] = $value;
        } else {
            $this->globals[$name] = $value;
        }
    }

    /**
     * @internal
     */
    public function getGlobals(): array
    {
        if ($this->extensionSet->isInitialized()) {
            if (null === $this->resolvedGlobals) {
                $this->resolvedGlobals = array_merge($this->extensionSet->getGlobals(), $this->globals);
            }

            return $this->resolvedGlobals;
        }

        return array_merge($this->extensionSet->getGlobals(), $this->globals);
    }

    public function mergeGlobals(array $context): array
    {
        // we don't use array_merge as the context being generally
        // bigger than globals, this code is faster.
        foreach ($this->getGlobals() as $key => $value) {
            if (!\array_key_exists($key, $context)) {
                $context[$key] = $value;
            }
        }

        return $context;
    }

    /**
     * @internal
     */
    public function getUnaryOperators(): array
    {
        return $this->extensionSet->getUnaryOperators();
    }

    /**
     * @internal
     */
    public function getBinaryOperators(): array
    {
        return $this->extensionSet->getBinaryOperators();
    }

    private function updateOptionsHash(): void
    {
        $this->optionsHash = implode(':', [
            $this->extensionSet->getSignature(),
            \PHP_MAJOR_VERSION,
            \PHP_MINOR_VERSION,
            self::VERSION,
            (int) $this->debug,
            (int) $this->strictVariables,
        ]);
    }
}<|MERGE_RESOLUTION|>--- conflicted
+++ resolved
@@ -435,11 +435,6 @@
 
         $count = \count($names);
         foreach ($names as $name) {
-<<<<<<< HEAD
-            try {
-                return $this->load($name);
-            } catch (LoaderError $e) {
-=======
             if ($name instanceof Template) {
                 return $name;
             }
@@ -449,10 +444,9 @@
 
             if (1 !== $count && !$this->getLoader()->exists($name)) {
                 continue;
->>>>>>> 3284859a
             }
 
-            return $this->loadTemplate($name);
+            return $this->load($name);
         }
 
         throw new LoaderError(sprintf('Unable to find one of the following templates: "%s".', implode('", "', $names)));
