<?php

/*
 * This file is part of Twig.
 *
 * (c) Fabien Potencier
 *
 * For the full copyright and license information, please view the LICENSE
 * file that was distributed with this source code.
 */

namespace Twig;

/**
 * Exposes a template to userland.
 *
 * @author Fabien Potencier <fabien@symfony.com>
 */
final class TemplateWrapper
{
    private $env;
    private $template;

    /**
     * This method is for internal use only and should never be called
     * directly (use Twig\Environment::load() instead).
     *
     * @internal
     */
    public function __construct(Environment $env, Template $template)
    {
        $this->env = $env;
        $this->template = $template;
    }

    /**
     * Renders the template.
     *
     * @param array $context An array of parameters to pass to the template
     */
    public function render(array $context = []): string
    {
        // using func_get_args() allows to not expose the blocks argument
        // as it should only be used by internal code
        return $this->template->render($context, \func_get_args()[1] ?? []);
    }

    /**
     * Displays the template.
     *
     * @param array $context An array of parameters to pass to the template
     */
    public function display(array $context = [])
    {
        // using func_get_args() allows to not expose the blocks argument
        // as it should only be used by internal code
        $this->template->display($context, \func_get_args()[1] ?? []);
    }

    /**
     * Checks if a block is defined.
     *
     * @param string $name    The block name
     * @param array  $context An array of parameters to pass to the template
     */
    public function hasBlock(string $name, array $context = []): bool
    {
        return $this->template->hasBlock($name, $context);
    }

    /**
     * Returns defined block names in the template.
     *
     * @param array $context An array of parameters to pass to the template
     *
     * @return string[] An array of defined template block names
     */
    public function getBlockNames(array $context = []): array
    {
        return $this->template->getBlockNames($context);
    }

    /**
     * Renders a template block.
     *
     * @param string $name    The block name to render
     * @param array  $context An array of parameters to pass to the template
     *
     * @return string The rendered block
     */
    public function renderBlock(string $name, array $context = []): string
    {
        $context = $this->env->mergeGlobals($context);
        $level = ob_get_level();
        ob_start();
        try {
            $this->template->displayBlock($name, $context);
        } catch (\Throwable $e) {
            while (ob_get_level() > $level) {
                ob_end_clean();
            }

            throw $e;
        }

        return ob_get_clean();
    }

    /**
     * Displays a template block.
     *
     * @param string $name    The block name to render
     * @param array  $context An array of parameters to pass to the template
     */
    public function displayBlock(string $name, array $context = [])
    {
        $this->template->displayBlock($name, $this->env->mergeGlobals($context));
    }

    public function getSourceContext(): Source
    {
        return $this->template->getSourceContext();
    }

<<<<<<< HEAD
    public function getTemplatename(): string
=======
    /**
     * @return string
     */
    public function getTemplateName()
>>>>>>> f4979139
    {
        return $this->template->getTemplateName();
    }

    /**
     * @internal
     *
     * @return Template
     */
    public function unwrap()
    {
        return $this->template;
    }
}

class_alias('Twig\TemplateWrapper', 'Twig_TemplateWrapper');<|MERGE_RESOLUTION|>--- conflicted
+++ resolved
@@ -122,14 +122,7 @@
         return $this->template->getSourceContext();
     }
 
-<<<<<<< HEAD
-    public function getTemplatename(): string
-=======
-    /**
-     * @return string
-     */
-    public function getTemplateName()
->>>>>>> f4979139
+    public function getTemplateName(): string
     {
         return $this->template->getTemplateName();
     }
