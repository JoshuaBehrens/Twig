--- conflicted
+++ resolved
@@ -21,11 +21,7 @@
  */
 class IfNode extends Node
 {
-<<<<<<< HEAD
-    public function __construct(Node $tests, Node $else = null, int $lineno, string $tag = null)
-=======
-    public function __construct(?\Twig_NodeInterface $tests, ?\Twig_NodeInterface $else, $lineno, $tag = null)
->>>>>>> 78348c0c
+    public function __construct(Node $tests, ?Node $else, int $lineno, string $tag = null)
     {
         $nodes = ['tests' => $tests];
         if (null !== $else) {
