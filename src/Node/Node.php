<?php

/*
 * This file is part of Twig.
 *
 * (c) Fabien Potencier
 * (c) Armin Ronacher
 *
 * For the full copyright and license information, please view the LICENSE
 * file that was distributed with this source code.
 */

namespace Twig\Node;

use Twig\Compiler;
use Twig\Source;

/**
 * Represents a node in the AST.
 *
 * @author Fabien Potencier <fabien@symfony.com>
 */
class Node implements \Countable, \IteratorAggregate
{
    protected $nodes;
    protected $attributes;
    protected $lineno;
    protected $tag;

    private $name;
    private $sourceContext;

    /**
     * @param array  $nodes      An array of named nodes
     * @param array  $attributes An array of attributes (should not be nodes)
     * @param int    $lineno     The line number
     * @param string $tag        The tag name associated with the Node
     */
    public function __construct(array $nodes = [], array $attributes = [], int $lineno = 0, string $tag = null)
    {
        foreach ($nodes as $name => $node) {
<<<<<<< HEAD
            if (!$node instanceof self) {
                throw new \InvalidArgumentException(sprintf('Using "%s" for the value of node "%s" of "%s" is not supported. You must pass a \Twig\Node\Node instance.', \is_object($node) ? \get_class($node) : null === $node ? 'null' : \gettype($node), $name, \get_class($this)));
=======
            if (!$node instanceof \Twig_NodeInterface) {
                @trigger_error(sprintf('Using "%s" for the value of node "%s" of "%s" is deprecated since version 1.25 and will be removed in 2.0.', \is_object($node) ? \get_class($node) : (null === $node ? 'null' : \gettype($node)), $name, \get_class($this)), E_USER_DEPRECATED);
>>>>>>> 611a29c4
            }
        }
        $this->nodes = $nodes;
        $this->attributes = $attributes;
        $this->lineno = $lineno;
        $this->tag = $tag;
    }

    public function __toString()
    {
        $attributes = [];
        foreach ($this->attributes as $name => $value) {
            $attributes[] = sprintf('%s: %s', $name, str_replace("\n", '', var_export($value, true)));
        }

        $repr = [\get_class($this).'('.implode(', ', $attributes)];

        if (\count($this->nodes)) {
            foreach ($this->nodes as $name => $node) {
                $len = \strlen($name) + 4;
                $noderepr = [];
                foreach (explode("\n", (string) $node) as $line) {
                    $noderepr[] = str_repeat(' ', $len).$line;
                }

                $repr[] = sprintf('  %s: %s', $name, ltrim(implode("\n", $noderepr)));
            }

            $repr[] = ')';
        } else {
            $repr[0] .= ')';
        }

        return implode("\n", $repr);
    }

    public function compile(Compiler $compiler)
    {
        foreach ($this->nodes as $node) {
            $node->compile($compiler);
        }
    }

    public function getTemplateLine()
    {
        return $this->lineno;
    }

    public function getNodeTag()
    {
        return $this->tag;
    }

    /**
     * @return bool
     */
    public function hasAttribute($name)
    {
        return \array_key_exists($name, $this->attributes);
    }

    /**
     * @return mixed
     */
    public function getAttribute($name)
    {
        if (!\array_key_exists($name, $this->attributes)) {
            throw new \LogicException(sprintf('Attribute "%s" does not exist for Node "%s".', $name, \get_class($this)));
        }

        return $this->attributes[$name];
    }

    /**
     * @param string $name
     * @param mixed  $value
     */
    public function setAttribute($name, $value)
    {
        $this->attributes[$name] = $value;
    }

    public function removeAttribute($name)
    {
        unset($this->attributes[$name]);
    }

    /**
     * @return bool
     */
    public function hasNode($name)
    {
        return isset($this->nodes[$name]);
    }

    /**
     * @return Node
     */
    public function getNode($name)
    {
        if (!isset($this->nodes[$name])) {
            throw new \LogicException(sprintf('Node "%s" does not exist for Node "%s".', $name, \get_class($this)));
        }

        return $this->nodes[$name];
    }

    public function setNode($name, self $node)
    {
        $this->nodes[$name] = $node;
    }

    public function removeNode($name)
    {
        unset($this->nodes[$name]);
    }

    public function count()
    {
        return \count($this->nodes);
    }

    public function getIterator()
    {
        return new \ArrayIterator($this->nodes);
    }

    /**
     * @deprecated since 2.8 (to be removed in 3.0)
     */
    public function setTemplateName($name/*, $triggerDeprecation = true */)
    {
        $triggerDeprecation = 2 > \func_num_args() || \func_get_arg(1);
        if ($triggerDeprecation) {
            @trigger_error('The '.__METHOD__.' method is deprecated since version 2.8 and will be removed in 3.0. Use setSourceContext() instead.', E_USER_DEPRECATED);
        }

        $this->name = $name;
        foreach ($this->nodes as $node) {
            $node->setTemplateName($name, $triggerDeprecation);
        }
    }

    public function getTemplateName()
    {
        return $this->sourceContext ? $this->sourceContext->getName() : null;
    }

    public function setSourceContext(Source $source)
    {
        $this->sourceContext = $source;
        foreach ($this->nodes as $node) {
            $node->setSourceContext($source);
        }

        $this->setTemplateName($source->getName(), false);
    }

    public function getSourceContext()
    {
        return $this->sourceContext;
    }
}

class_alias('Twig\Node\Node', 'Twig_Node');

// Ensure that the aliased name is loaded to keep BC for classes implementing the typehint with the old aliased name.
class_exists('Twig\Compiler');<|MERGE_RESOLUTION|>--- conflicted
+++ resolved
@@ -39,13 +39,8 @@
     public function __construct(array $nodes = [], array $attributes = [], int $lineno = 0, string $tag = null)
     {
         foreach ($nodes as $name => $node) {
-<<<<<<< HEAD
             if (!$node instanceof self) {
-                throw new \InvalidArgumentException(sprintf('Using "%s" for the value of node "%s" of "%s" is not supported. You must pass a \Twig\Node\Node instance.', \is_object($node) ? \get_class($node) : null === $node ? 'null' : \gettype($node), $name, \get_class($this)));
-=======
-            if (!$node instanceof \Twig_NodeInterface) {
-                @trigger_error(sprintf('Using "%s" for the value of node "%s" of "%s" is deprecated since version 1.25 and will be removed in 2.0.', \is_object($node) ? \get_class($node) : (null === $node ? 'null' : \gettype($node)), $name, \get_class($this)), E_USER_DEPRECATED);
->>>>>>> 611a29c4
+                throw new \InvalidArgumentException(sprintf('Using "%s" for the value of node "%s" of "%s" is not supported. You must pass a \Twig\Node\Node instance.', \is_object($node) ? \get_class($node) : (null === $node ? 'null' : \gettype($node)), $name, \get_class($this)));
             }
         }
         $this->nodes = $nodes;
