--- conflicted
+++ resolved
@@ -39,13 +39,8 @@
     public function __construct(array $nodes = [], array $attributes = [], int $lineno = 0, string $tag = null)
     {
         foreach ($nodes as $name => $node) {
-<<<<<<< HEAD
             if (!$node instanceof self) {
                 throw new \InvalidArgumentException(sprintf('Using "%s" for the value of node "%s" of "%s" is not supported. You must pass a \Twig\Node\Node instance.', \is_object($node) ? \get_class($node) : (null === $node ? 'null' : \gettype($node)), $name, \get_class($this)));
-=======
-            if (!$node instanceof \Twig_NodeInterface) {
-                @trigger_error(sprintf('Using "%s" for the value of node "%s" of "%s" is deprecated since version 1.25 and will be removed in 2.0.', \is_object($node) ? \get_class($node) : (null === $node ? 'null' : \gettype($node)), $name, static::class), E_USER_DEPRECATED);
->>>>>>> e9936323
             }
         }
         $this->nodes = $nodes;
@@ -82,44 +77,6 @@
         return implode("\n", $repr);
     }
 
-<<<<<<< HEAD
-=======
-    /**
-     * @deprecated since 1.16.1 (to be removed in 2.0)
-     */
-    public function toXml($asDom = false)
-    {
-        @trigger_error(sprintf('%s is deprecated since version 1.16.1 and will be removed in 2.0.', __METHOD__), E_USER_DEPRECATED);
-
-        $dom = new \DOMDocument('1.0', 'UTF-8');
-        $dom->formatOutput = true;
-        $dom->appendChild($xml = $dom->createElement('twig'));
-
-        $xml->appendChild($node = $dom->createElement('node'));
-        $node->setAttribute('class', static::class);
-
-        foreach ($this->attributes as $name => $value) {
-            $node->appendChild($attribute = $dom->createElement('attribute'));
-            $attribute->setAttribute('name', $name);
-            $attribute->appendChild($dom->createTextNode($value));
-        }
-
-        foreach ($this->nodes as $name => $n) {
-            if (null === $n) {
-                continue;
-            }
-
-            $child = $n->toXml(true)->getElementsByTagName('node')->item(0);
-            $child = $dom->importNode($child, true);
-            $child->setAttribute('name', $name);
-
-            $node->appendChild($child);
-        }
-
-        return $asDom ? $dom : $dom->saveXML();
-    }
-
->>>>>>> e9936323
     public function compile(Compiler $compiler)
     {
         foreach ($this->nodes as $node) {
@@ -184,13 +141,8 @@
      */
     public function getNode($name)
     {
-<<<<<<< HEAD
         if (!isset($this->nodes[$name])) {
             throw new \LogicException(sprintf('Node "%s" does not exist for Node "%s".', $name, \get_class($this)));
-=======
-        if (!\array_key_exists($name, $this->nodes)) {
-            throw new \LogicException(sprintf('Node "%s" does not exist for Node "%s".', $name, static::class));
->>>>>>> e9936323
         }
 
         return $this->nodes[$name];
@@ -198,13 +150,6 @@
 
     public function setNode($name, self $node)
     {
-<<<<<<< HEAD
-=======
-        if (!$node instanceof \Twig_NodeInterface) {
-            @trigger_error(sprintf('Using "%s" for the value of node "%s" of "%s" is deprecated since version 1.25 and will be removed in 2.0.', \is_object($node) ? \get_class($node) : (null === $node ? 'null' : \gettype($node)), $name, static::class), E_USER_DEPRECATED);
-        }
-
->>>>>>> e9936323
         $this->nodes[$name] = $node;
     }
 
@@ -248,13 +193,7 @@
     {
         $this->sourceContext = $source;
         foreach ($this->nodes as $node) {
-<<<<<<< HEAD
             $node->setSourceContext($source);
-=======
-            if ($node instanceof self) {
-                $node->setSourceContext($source);
-            }
->>>>>>> e9936323
         }
 
         $this->setTemplateName($source->getName(), false);
