<?php

/*
 * This file is part of Twig.
 *
 * (c) Fabien Potencier
 *
 * For the full copyright and license information, please view the LICENSE
 * file that was distributed with this source code.
 */

namespace Twig\Node\Expression\Test;

use Twig\Compiler;
use Twig\Error\SyntaxError;
use Twig\Node\Expression\ArrayExpression;
use Twig\Node\Expression\BlockReferenceExpression;
use Twig\Node\Expression\ConstantExpression;
use Twig\Node\Expression\FunctionExpression;
use Twig\Node\Expression\GetAttrExpression;
use Twig\Node\Expression\MethodCallExpression;
use Twig\Node\Expression\NameExpression;
use Twig\Node\Expression\TestExpression;
use Twig\Node\Node;

/**
 * Checks if a variable is defined in the current context.
 *
 *    {# defined works with variable names and variable attributes #}
 *    {% if foo is defined %}
 *        {# ... #}
 *    {% endif %}
 *
 * @author Fabien Potencier <fabien@symfony.com>
 */
class DefinedTest extends TestExpression
{
<<<<<<< HEAD
    public function __construct(Node $node, string $name, Node $arguments = null, int $lineno)
=======
    public function __construct(\Twig_NodeInterface $node, $name, ?\Twig_NodeInterface $arguments, $lineno)
>>>>>>> 8f0f0716
    {
        if ($node instanceof NameExpression) {
            $node->setAttribute('is_defined_test', true);
        } elseif ($node instanceof GetAttrExpression) {
            $node->setAttribute('is_defined_test', true);
            $this->changeIgnoreStrictCheck($node);
        } elseif ($node instanceof BlockReferenceExpression) {
            $node->setAttribute('is_defined_test', true);
        } elseif ($node instanceof FunctionExpression && 'constant' === $node->getAttribute('name')) {
            $node->setAttribute('is_defined_test', true);
        } elseif ($node instanceof ConstantExpression || $node instanceof ArrayExpression) {
            $node = new ConstantExpression(true, $node->getTemplateLine());
        } elseif ($node instanceof MethodCallExpression) {
            $node->setAttribute('is_defined_test', true);
        } else {
            throw new SyntaxError('The "defined" test only works with simple variables.', $lineno);
        }

        parent::__construct($node, $name, $arguments, $lineno);
    }

    private function changeIgnoreStrictCheck(GetAttrExpression $node)
    {
        $node->setAttribute('optimizable', false);
        $node->setAttribute('ignore_strict_check', true);

        if ($node->getNode('node') instanceof GetAttrExpression) {
            $this->changeIgnoreStrictCheck($node->getNode('node'));
        }
    }

    public function compile(Compiler $compiler)
    {
        $compiler->subcompile($this->getNode('node'));
    }
}

class_alias('Twig\Node\Expression\Test\DefinedTest', 'Twig_Node_Expression_Test_Defined');<|MERGE_RESOLUTION|>--- conflicted
+++ resolved
@@ -35,11 +35,7 @@
  */
 class DefinedTest extends TestExpression
 {
-<<<<<<< HEAD
-    public function __construct(Node $node, string $name, Node $arguments = null, int $lineno)
-=======
-    public function __construct(\Twig_NodeInterface $node, $name, ?\Twig_NodeInterface $arguments, $lineno)
->>>>>>> 8f0f0716
+    public function __construct(Node $node, string $name, ?Node $arguments, int $lineno)
     {
         if ($node instanceof NameExpression) {
             $node->setAttribute('is_defined_test', true);
