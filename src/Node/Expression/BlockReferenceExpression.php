<?php

/*
 * This file is part of Twig.
 *
 * (c) Fabien Potencier
 * (c) Armin Ronacher
 *
 * For the full copyright and license information, please view the LICENSE
 * file that was distributed with this source code.
 */

namespace Twig\Node\Expression;

use Twig\Compiler;
use Twig\Node\Node;

/**
 * Represents a block call node.
 *
 * @author Fabien Potencier <fabien@symfony.com>
 */
class BlockReferenceExpression extends AbstractExpression
{
<<<<<<< HEAD
    public function __construct(Node $name, Node $template = null, int $lineno, string $tag = null)
=======
    public function __construct(\Twig_NodeInterface $name, ?Node $template, $lineno, $tag = null)
>>>>>>> 78348c0c
    {
        $nodes = ['name' => $name];
        if (null !== $template) {
            $nodes['template'] = $template;
        }

        parent::__construct($nodes, ['is_defined_test' => false, 'output' => false], $lineno, $tag);
    }

    public function compile(Compiler $compiler)
    {
        if ($this->getAttribute('is_defined_test')) {
            $this->compileTemplateCall($compiler, 'hasBlock');
        } else {
            if ($this->getAttribute('output')) {
                $compiler->addDebugInfo($this);

                $this
                    ->compileTemplateCall($compiler, 'displayBlock')
                    ->raw(";\n");
            } else {
                $this->compileTemplateCall($compiler, 'renderBlock');
            }
        }
    }

    private function compileTemplateCall(Compiler $compiler, string $method): Compiler
    {
        if (!$this->hasNode('template')) {
            $compiler->write('$this');
        } else {
            $compiler
                ->write('$this->loadTemplate(')
                ->subcompile($this->getNode('template'))
                ->raw(', ')
                ->repr($this->getTemplateName())
                ->raw(', ')
                ->repr($this->getTemplateLine())
                ->raw(')')
            ;
        }

        $compiler->raw(sprintf('->%s', $method));

        return $this->compileBlockArguments($compiler);
    }

    private function compileBlockArguments(Compiler $compiler): Compiler
    {
        $compiler
            ->raw('(')
            ->subcompile($this->getNode('name'))
            ->raw(', $context');

        if (!$this->hasNode('template')) {
            $compiler->raw(', $blocks');
        }

        return $compiler->raw(')');
    }
}

class_alias('Twig\Node\Expression\BlockReferenceExpression', 'Twig_Node_Expression_BlockReference');<|MERGE_RESOLUTION|>--- conflicted
+++ resolved
@@ -22,11 +22,7 @@
  */
 class BlockReferenceExpression extends AbstractExpression
 {
-<<<<<<< HEAD
-    public function __construct(Node $name, Node $template = null, int $lineno, string $tag = null)
-=======
-    public function __construct(\Twig_NodeInterface $name, ?Node $template, $lineno, $tag = null)
->>>>>>> 78348c0c
+    public function __construct(Node $name, ?Node $template, int $lineno, string $tag = null)
     {
         $nodes = ['name' => $name];
         if (null !== $template) {
