<?php

/*
 * This file is part of Twig.
 *
 * (c) Fabien Potencier
 *
 * For the full copyright and license information, please view the LICENSE
 * file that was distributed with this source code.
 */

namespace Twig\Node\Expression;

use Twig\Compiler;
use Twig\Error\SyntaxError;
use Twig\Extension\ExtensionInterface;
use Twig\Node\Node;

abstract class CallExpression extends AbstractExpression
{
    private $reflector;

    protected function compileCallable(Compiler $compiler)
    {
        $callable = $this->getAttribute('callable');

        if (\is_string($callable) && false === strpos($callable, '::')) {
            $compiler->raw($callable);
        } else {
            [$r, $callable] = $this->reflectCallable($callable);

            if (\is_string($callable)) {
                $compiler->raw($callable);
            } elseif (\is_array($callable) && \is_string($callable[0])) {
                if (!$r instanceof \ReflectionMethod || $r->isStatic()) {
                    $compiler->raw(sprintf('%s::%s', $callable[0], $callable[1]));
                } else {
                    $compiler->raw(sprintf('$this->env->getRuntime(\'%s\')->%s', $callable[0], $callable[1]));
                }
<<<<<<< HEAD
            } elseif ($r instanceof \ReflectionMethod && $callable[0] instanceof ExtensionInterface) {
=======
            } elseif (\is_array($callable) && $callable[0] instanceof ExtensionInterface) {
>>>>>>> bb64a494
                $class = \get_class($callable[0]);
                if (!$compiler->getEnvironment()->hasExtension($class)) {
                    // Compile a non-optimized call to trigger a \Twig\Error\RuntimeError, which cannot be a compile-time error
                    $compiler->raw(sprintf('$this->env->getExtension(\'%s\')', $class));
                } else {
                    $compiler->raw(sprintf('$this->extensions[\'%s\']', ltrim($class, '\\')));
                }

                $compiler->raw(sprintf('->%s', $callable[1]));
            } else {
                $compiler->raw(sprintf('$this->env->get%s(\'%s\')->getCallable()', ucfirst($this->getAttribute('type')), $this->getAttribute('name')));
            }
        }

        $this->compileArguments($compiler);
    }

    protected function compileArguments(Compiler $compiler, $isArray = false): void
    {
        $compiler->raw($isArray ? '[' : '(');

        $first = true;

        if ($this->hasAttribute('needs_environment') && $this->getAttribute('needs_environment')) {
            $compiler->raw('$this->env');
            $first = false;
        }

        if ($this->hasAttribute('needs_context') && $this->getAttribute('needs_context')) {
            if (!$first) {
                $compiler->raw(', ');
            }
            $compiler->raw('$context');
            $first = false;
        }

        if ($this->hasAttribute('arguments')) {
            foreach ($this->getAttribute('arguments') as $argument) {
                if (!$first) {
                    $compiler->raw(', ');
                }
                $compiler->string($argument);
                $first = false;
            }
        }

        if ($this->hasNode('node')) {
            if (!$first) {
                $compiler->raw(', ');
            }
            $compiler->subcompile($this->getNode('node'));
            $first = false;
        }

        if ($this->hasNode('arguments')) {
            $callable = $this->getAttribute('callable');
            $arguments = $this->getArguments($callable, $this->getNode('arguments'));
            foreach ($arguments as $node) {
                if (!$first) {
                    $compiler->raw(', ');
                }
                $compiler->subcompile($node);
                $first = false;
            }
        }

        $compiler->raw($isArray ? ']' : ')');
    }

    protected function getArguments($callable, $arguments)
    {
        $callType = $this->getAttribute('type');
        $callName = $this->getAttribute('name');

        $parameters = [];
        $named = false;
        foreach ($arguments as $name => $node) {
            if (!\is_int($name)) {
                $named = true;
                $name = $this->normalizeName($name);
            } elseif ($named) {
                throw new SyntaxError(sprintf('Positional arguments cannot be used after named arguments for %s "%s".', $callType, $callName), $this->getTemplateLine(), $this->getSourceContext());
            }

            $parameters[$name] = $node;
        }

        $isVariadic = $this->hasAttribute('is_variadic') && $this->getAttribute('is_variadic');
        if (!$named && !$isVariadic) {
            return $parameters;
        }

        if (!$callable) {
            if ($named) {
                $message = sprintf('Named arguments are not supported for %s "%s".', $callType, $callName);
            } else {
                $message = sprintf('Arbitrary positional arguments are not supported for %s "%s".', $callType, $callName);
            }

            throw new \LogicException($message);
        }

        list($callableParameters, $isPhpVariadic) = $this->getCallableParameters($callable, $isVariadic);
        $arguments = [];
        $names = [];
        $missingArguments = [];
        $optionalArguments = [];
        $pos = 0;
        foreach ($callableParameters as $callableParameter) {
            $name = $this->normalizeName($callableParameter->name);
            if (\PHP_VERSION_ID >= 80000 && 'range' === $callable) {
                if ('start' === $name) {
                    $name = 'low';
                } elseif ('end' === $name) {
                    $name = 'high';
                }
            }

            $names[] = $name;

            if (\array_key_exists($name, $parameters)) {
                if (\array_key_exists($pos, $parameters)) {
                    throw new SyntaxError(sprintf('Argument "%s" is defined twice for %s "%s".', $name, $callType, $callName), $this->getTemplateLine(), $this->getSourceContext());
                }

                if (\count($missingArguments)) {
                    throw new SyntaxError(sprintf(
                        'Argument "%s" could not be assigned for %s "%s(%s)" because it is mapped to an internal PHP function which cannot determine default value for optional argument%s "%s".',
                        $name, $callType, $callName, implode(', ', $names), \count($missingArguments) > 1 ? 's' : '', implode('", "', $missingArguments)
                    ), $this->getTemplateLine(), $this->getSourceContext());
                }

                $arguments = array_merge($arguments, $optionalArguments);
                $arguments[] = $parameters[$name];
                unset($parameters[$name]);
                $optionalArguments = [];
            } elseif (\array_key_exists($pos, $parameters)) {
                $arguments = array_merge($arguments, $optionalArguments);
                $arguments[] = $parameters[$pos];
                unset($parameters[$pos]);
                $optionalArguments = [];
                ++$pos;
            } elseif ($callableParameter->isDefaultValueAvailable()) {
                $optionalArguments[] = new ConstantExpression($callableParameter->getDefaultValue(), -1);
            } elseif ($callableParameter->isOptional()) {
                if (empty($parameters)) {
                    break;
                } else {
                    $missingArguments[] = $name;
                }
            } else {
                throw new SyntaxError(sprintf('Value for argument "%s" is required for %s "%s".', $name, $callType, $callName), $this->getTemplateLine(), $this->getSourceContext());
            }
        }

        if ($isVariadic) {
            $arbitraryArguments = $isPhpVariadic ? new VariadicExpression([], -1) : new ArrayExpression([], -1);
            foreach ($parameters as $key => $value) {
                if (\is_int($key)) {
                    $arbitraryArguments->addElement($value);
                } else {
                    $arbitraryArguments->addElement($value, new ConstantExpression($key, -1));
                }
                unset($parameters[$key]);
            }

            if ($arbitraryArguments->count()) {
                $arguments = array_merge($arguments, $optionalArguments);
                $arguments[] = $arbitraryArguments;
            }
        }

        if (!empty($parameters)) {
            $unknownParameter = null;
            foreach ($parameters as $parameter) {
                if ($parameter instanceof Node) {
                    $unknownParameter = $parameter;
                    break;
                }
            }

            throw new SyntaxError(
                sprintf(
                    'Unknown argument%s "%s" for %s "%s(%s)".',
                    \count($parameters) > 1 ? 's' : '', implode('", "', array_keys($parameters)), $callType, $callName, implode(', ', $names)
                ),
                $unknownParameter ? $unknownParameter->getTemplateLine() : $this->getTemplateLine(),
                $unknownParameter ? $unknownParameter->getSourceContext() : $this->getSourceContext()
            );
        }

        return $arguments;
    }

    protected function normalizeName(string $name): string
    {
        return strtolower(preg_replace(['/([A-Z]+)([A-Z][a-z])/', '/([a-z\d])([A-Z])/'], ['\\1_\\2', '\\1_\\2'], $name));
    }

    private function getCallableParameters($callable, bool $isVariadic): array
    {
        [$r, , $callableName] = $this->reflectCallable($callable);

        $parameters = $r->getParameters();
        if ($this->hasNode('node')) {
            array_shift($parameters);
        }
        if ($this->hasAttribute('needs_environment') && $this->getAttribute('needs_environment')) {
            array_shift($parameters);
        }
        if ($this->hasAttribute('needs_context') && $this->getAttribute('needs_context')) {
            array_shift($parameters);
        }
        if ($this->hasAttribute('arguments') && null !== $this->getAttribute('arguments')) {
            foreach ($this->getAttribute('arguments') as $argument) {
                array_shift($parameters);
            }
        }
        $isPhpVariadic = false;
        if ($isVariadic) {
            $argument = end($parameters);
            $isArray = $argument && $argument->hasType() && 'array' === $argument->getType()->getName();
            if ($isArray && $argument->isDefaultValueAvailable() && [] === $argument->getDefaultValue()) {
                array_pop($parameters);
            } elseif ($argument && $argument->isVariadic()) {
                array_pop($parameters);
                $isPhpVariadic = true;
            } else {
                throw new \LogicException(sprintf('The last parameter of "%s" for %s "%s" must be an array with default value, eg. "array $arg = []".', $callableName, $this->getAttribute('type'), $this->getAttribute('name')));
            }
        }

        return [$parameters, $isPhpVariadic];
    }

    private function reflectCallable($callable)
    {
        if (null !== $this->reflector) {
            return $this->reflector;
        }

        if (\is_string($callable) && false !== $pos = strpos($callable, '::')) {
            $callable = [substr($callable, 0, $pos), substr($callable, 2 + $pos)];
        }

        if (\is_array($callable) && method_exists($callable[0], $callable[1])) {
            $r = new \ReflectionMethod($callable[0], $callable[1]);

            return $this->reflector = [$r, $callable, $r->class.'::'.$r->name];
        }

        $r = new \ReflectionFunction(\Closure::fromCallable($callable));

        if (false !== strpos($r->name, '{closure}')) {
            return $this->reflector = [$r, $callable, 'Closure'];
        }

        if ($object = $r->getClosureThis()) {
            $callable = [$object, $r->name];
            $callableName = (\function_exists('get_debug_type') ? get_debug_type($object) : \get_class($object)).'::'.$r->name;
        } elseif ($class = $r->getClosureScopeClass()) {
            $callable = [$class, $r->name];
            $callableName = $class.'::'.$r->name;
        } else {
            $callable = $callableName = $r->name;
        }

        return $this->reflector = [$r, $callable, $callableName];
    }
}<|MERGE_RESOLUTION|>--- conflicted
+++ resolved
@@ -37,11 +37,7 @@
                 } else {
                     $compiler->raw(sprintf('$this->env->getRuntime(\'%s\')->%s', $callable[0], $callable[1]));
                 }
-<<<<<<< HEAD
-            } elseif ($r instanceof \ReflectionMethod && $callable[0] instanceof ExtensionInterface) {
-=======
             } elseif (\is_array($callable) && $callable[0] instanceof ExtensionInterface) {
->>>>>>> bb64a494
                 $class = \get_class($callable[0]);
                 if (!$compiler->getEnvironment()->hasExtension($class)) {
                     // Compile a non-optimized call to trigger a \Twig\Error\RuntimeError, which cannot be a compile-time error
