--- conflicted
+++ resolved
@@ -25,11 +25,7 @@
 {
     private $loop;
 
-<<<<<<< HEAD
-    public function __construct(AssignNameExpression $keyTarget, AssignNameExpression $valueTarget, AbstractExpression $seq, AbstractExpression $ifexpr = null, Node $body, Node $else = null, int $lineno, string $tag = null)
-=======
-    public function __construct(AssignNameExpression $keyTarget, AssignNameExpression $valueTarget, AbstractExpression $seq, ?AbstractExpression $ifexpr, ?\Twig_NodeInterface $body, ?\Twig_NodeInterface $else, $lineno, $tag = null)
->>>>>>> 78348c0c
+    public function __construct(AssignNameExpression $keyTarget, AssignNameExpression $valueTarget, AbstractExpression $seq, ?AbstractExpression $ifexpr, Node $body, ?Node $else, int $lineno, string $tag = null)
     {
         $body = new Node([$body, $this->loop = new ForLoopNode($lineno, $tag)]);
 
