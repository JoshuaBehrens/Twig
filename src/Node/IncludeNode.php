<?php

/*
 * This file is part of Twig.
 *
 * (c) Fabien Potencier
 * (c) Armin Ronacher
 *
 * For the full copyright and license information, please view the LICENSE
 * file that was distributed with this source code.
 */

namespace Twig\Node;

use Twig\Compiler;
use Twig\Node\Expression\AbstractExpression;

/**
 * Represents an include node.
 *
 * @author Fabien Potencier <fabien@symfony.com>
 */
class IncludeNode extends Node implements NodeOutputInterface
{
<<<<<<< HEAD
    public function __construct(AbstractExpression $expr, AbstractExpression $variables = null, bool $only = false, bool $ignoreMissing = false, int $lineno, string $tag = null)
=======
    public function __construct(AbstractExpression $expr, ?AbstractExpression $variables, $only, $ignoreMissing, $lineno, $tag = null)
>>>>>>> 78348c0c
    {
        $nodes = ['expr' => $expr];
        if (null !== $variables) {
            $nodes['variables'] = $variables;
        }

        parent::__construct($nodes, ['only' => (bool) $only, 'ignore_missing' => (bool) $ignoreMissing], $lineno, $tag);
    }

    public function compile(Compiler $compiler)
    {
        $compiler->addDebugInfo($this);

        if ($this->getAttribute('ignore_missing')) {
            $template = $compiler->getVarName();

            $compiler
                ->write(sprintf("$%s = null;\n", $template))
                ->write("try {\n")
                ->indent()
                ->write(sprintf('$%s = ', $template))
            ;

            $this->addGetTemplate($compiler);

            $compiler
                ->raw(";\n")
                ->outdent()
                ->write("} catch (LoaderError \$e) {\n")
                ->indent()
                ->write("// ignore missing template\n")
                ->outdent()
                ->write("}\n")
                ->write(sprintf("if ($%s) {\n", $template))
                ->indent()
                ->write(sprintf('$%s->display(', $template))
            ;
            $this->addTemplateArguments($compiler);
            $compiler
                ->raw(");\n")
                ->outdent()
                ->write("}\n")
            ;
        } else {
            $this->addGetTemplate($compiler);
            $compiler->raw('->display(');
            $this->addTemplateArguments($compiler);
            $compiler->raw(");\n");
        }
    }

    protected function addGetTemplate(Compiler $compiler)
    {
        $compiler
            ->write('$this->loadTemplate(')
            ->subcompile($this->getNode('expr'))
            ->raw(', ')
            ->repr($this->getTemplateName())
            ->raw(', ')
            ->repr($this->getTemplateLine())
            ->raw(')')
        ;
    }

    protected function addTemplateArguments(Compiler $compiler)
    {
        if (!$this->hasNode('variables')) {
            $compiler->raw(false === $this->getAttribute('only') ? '$context' : '[]');
        } elseif (false === $this->getAttribute('only')) {
            $compiler
                ->raw('twig_array_merge($context, ')
                ->subcompile($this->getNode('variables'))
                ->raw(')')
            ;
        } else {
            $compiler->raw('twig_to_array(');
            $compiler->subcompile($this->getNode('variables'));
            $compiler->raw(')');
        }
    }
}

class_alias('Twig\Node\IncludeNode', 'Twig_Node_Include');<|MERGE_RESOLUTION|>--- conflicted
+++ resolved
@@ -22,11 +22,7 @@
  */
 class IncludeNode extends Node implements NodeOutputInterface
 {
-<<<<<<< HEAD
-    public function __construct(AbstractExpression $expr, AbstractExpression $variables = null, bool $only = false, bool $ignoreMissing = false, int $lineno, string $tag = null)
-=======
-    public function __construct(AbstractExpression $expr, ?AbstractExpression $variables, $only, $ignoreMissing, $lineno, $tag = null)
->>>>>>> 78348c0c
+    public function __construct(AbstractExpression $expr, ?AbstractExpression $variables, bool $only, bool $ignoreMissing, int $lineno, string $tag = null)
     {
         $nodes = ['expr' => $expr];
         if (null !== $variables) {
