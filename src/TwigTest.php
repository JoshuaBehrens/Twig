--- conflicted
+++ resolved
@@ -102,24 +102,11 @@
     {
         return $this->options['alternative'];
     }
-<<<<<<< HEAD
-=======
-
-    public function setArguments($arguments)
-    {
-        $this->arguments = $arguments;
-    }
-
-    public function getArguments()
-    {
-        return $this->arguments;
-    }
 
     public function hasOneMandatoryArgument(): bool
     {
         return (bool) $this->options['one_mandatory_argument'];
     }
->>>>>>> df5d4c3a
 }
 
 // For Twig 1.x compatibility
