--- conflicted
+++ resolved
@@ -136,20 +136,6 @@
         }
     }
 
-<<<<<<< HEAD
-=======
-    public function getSource($name)
-    {
-        @trigger_error(sprintf('Calling "getSource" on "%s" is deprecated since 1.27. Use getSourceContext() instead.', \get_class($this)), E_USER_DEPRECATED);
-
-        if (null === ($path = $this->findTemplate($name)) || false === $path) {
-            return '';
-        }
-
-        return file_get_contents($path);
-    }
-
->>>>>>> 9bd6939f
     public function getSourceContext($name)
     {
         if (null === ($path = $this->findTemplate($name)) || false === $path) {
@@ -180,17 +166,7 @@
             return true;
         }
 
-<<<<<<< HEAD
-        return false !== $this->findTemplate($name, false);
-=======
-        try {
-            return null !== ($path = $this->findTemplate($name, false)) && false !== $path;
-        } catch (LoaderError $e) {
-            @trigger_error(sprintf('In %s::findTemplate(), you must accept a second argument that when set to "false" returns "false" instead of throwing an exception. Not supporting this argument is deprecated since version 1.27.', \get_class($this)), E_USER_DEPRECATED);
-
-            return false;
-        }
->>>>>>> 9bd6939f
+        return null !== ($path = $this->findTemplate($name, false)) && false !== $path;
     }
 
     public function isFresh($name, $time)
@@ -202,28 +178,17 @@
         return filemtime($path) < $time;
     }
 
-<<<<<<< HEAD
     /**
      * Checks if the template can be found.
+     *
+     * In Twig 3.0, findTemplate must return a string or null (returning false won't work anymore).
      *
      * @param string $name  The template name
      * @param bool   $throw Whether to throw an exception when an error occurs
      *
-     * @return string|false The template name or false
+     * @return string|false|null The template name or false/null
      */
     protected function findTemplate($name, $throw = true)
-=======
-
-    /**
-     * Checks if the template can be found.
-     *
-     * @param string $name The template name
-     *
-     * @return string|false The template name or false
-     * @return string|false|null The template name or false/null
-     */
-    protected function findTemplate($name)
->>>>>>> 9bd6939f
     {
         $name = $this->normalizeName($name);
 
