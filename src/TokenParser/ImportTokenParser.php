--- conflicted
+++ resolved
@@ -25,15 +25,9 @@
     public function parse(Token $token)
     {
         $macro = $this->parser->getExpressionParser()->parseExpression();
-<<<<<<< HEAD
-        $this->parser->getStream()->expect('as');
+        $this->parser->getStream()->expect(/* Token::NAME_TYPE */ 5, 'as');
         $var = new AssignNameExpression($this->parser->getStream()->expect(/* Token::NAME_TYPE */ 5)->getValue(), $token->getLine());
         $this->parser->getStream()->expect(/* Token::BLOCK_END_TYPE */ 3);
-=======
-        $this->parser->getStream()->expect(Token::NAME_TYPE, 'as');
-        $var = new AssignNameExpression($this->parser->getStream()->expect(Token::NAME_TYPE)->getValue(), $token->getLine());
-        $this->parser->getStream()->expect(Token::BLOCK_END_TYPE);
->>>>>>> 0747f226
 
         $this->parser->addImportedSymbol('template', $var->getAttribute('name'));
 
