<?php

/*
 * This file is part of Twig.
 *
 * (c) Fabien Potencier
 *
 * For the full copyright and license information, please view the LICENSE
 * file that was distributed with this source code.
 */

namespace Twig\TokenParser;

use Twig\Node\Expression\AssignNameExpression;
use Twig\Node\ImportNode;
use Twig\Token;

/**
 * Imports macros.
 *
 *   {% from 'forms.html' import forms %}
 */
final class FromTokenParser extends AbstractTokenParser
{
    public function parse(Token $token)
    {
        $macro = $this->parser->getExpressionParser()->parseExpression();
        $stream = $this->parser->getStream();
        $stream->expect(/* Token::NAME_TYPE */ 5, 'import');

        $targets = [];
        do {
            $name = $stream->expect(/* Token::NAME_TYPE */ 5)->getValue();

            $alias = $name;
            if ($stream->nextIf('as')) {
                $alias = $stream->expect(/* Token::NAME_TYPE */ 5)->getValue();
            }

            $targets[$name] = $alias;

            if (!$stream->nextIf(/* Token::PUNCTUATION_TYPE */ 9, ',')) {
                break;
            }
        } while (true);

        $stream->expect(/* Token::BLOCK_END_TYPE */ 3);

        $var = new AssignNameExpression($this->parser->getVarName(), $token->getLine());
        $node = new ImportNode($macro, $var, $token->getLine(), $this->getTag());

        foreach ($targets as $name => $alias) {
<<<<<<< HEAD
            $this->parser->addImportedSymbol('function', $alias, 'macro_'.$name, $node->getNode('var'));
=======
            if ($this->parser->isReservedMacroName($name)) {
                throw new SyntaxError(sprintf('"%s" cannot be an imported macro as it is a reserved keyword.', $name), $token->getLine(), $stream->getSourceContext());
            }

            $this->parser->addImportedSymbol('function', $alias, 'get'.$name, $var);
>>>>>>> 06670f36
        }

        return $node;
    }

    public function getTag()
    {
        return 'from';
    }
}

class_alias('Twig\TokenParser\FromTokenParser', 'Twig_TokenParser_From');<|MERGE_RESOLUTION|>--- conflicted
+++ resolved
@@ -50,15 +50,7 @@
         $node = new ImportNode($macro, $var, $token->getLine(), $this->getTag());
 
         foreach ($targets as $name => $alias) {
-<<<<<<< HEAD
-            $this->parser->addImportedSymbol('function', $alias, 'macro_'.$name, $node->getNode('var'));
-=======
-            if ($this->parser->isReservedMacroName($name)) {
-                throw new SyntaxError(sprintf('"%s" cannot be an imported macro as it is a reserved keyword.', $name), $token->getLine(), $stream->getSourceContext());
-            }
-
-            $this->parser->addImportedSymbol('function', $alias, 'get'.$name, $var);
->>>>>>> 06670f36
+            $this->parser->addImportedSymbol('function', $alias, 'macro_'.$name, $var);
         }
 
         return $node;
