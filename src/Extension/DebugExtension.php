--- conflicted
+++ resolved
@@ -40,11 +40,7 @@
 use Twig\Template;
 use Twig\TemplateWrapper;
 
-<<<<<<< HEAD
 function twig_var_dump(Environment $env, $context, ...$vars)
-=======
-function twig_var_dump(Environment $env, $context, array $vars = [])
->>>>>>> 4f77fd5b
 {
     if (!$env->isDebug()) {
         return;
@@ -62,13 +58,7 @@
 
         var_dump($vars);
     } else {
-<<<<<<< HEAD
         var_dump(...$vars);
-=======
-        foreach ($vars as $var) {
-            var_dump($var);
-        }
->>>>>>> 4f77fd5b
     }
 
     return ob_get_clean();
