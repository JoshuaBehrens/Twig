<?php

/*
 * This file is part of Twig.
 *
 * (c) Fabien Potencier
 *
 * For the full copyright and license information, please view the LICENSE
 * file that was distributed with this source code.
 */

namespace Twig\Extension {
use Twig\ExpressionParser;
use Twig\Node\Expression\Binary\AddBinary;
use Twig\Node\Expression\Binary\AndBinary;
use Twig\Node\Expression\Binary\BitwiseAndBinary;
use Twig\Node\Expression\Binary\BitwiseOrBinary;
use Twig\Node\Expression\Binary\BitwiseXorBinary;
use Twig\Node\Expression\Binary\ConcatBinary;
use Twig\Node\Expression\Binary\DivBinary;
use Twig\Node\Expression\Binary\EndsWithBinary;
use Twig\Node\Expression\Binary\EqualBinary;
use Twig\Node\Expression\Binary\FloorDivBinary;
use Twig\Node\Expression\Binary\GreaterBinary;
use Twig\Node\Expression\Binary\GreaterEqualBinary;
use Twig\Node\Expression\Binary\InBinary;
use Twig\Node\Expression\Binary\LessBinary;
use Twig\Node\Expression\Binary\LessEqualBinary;
use Twig\Node\Expression\Binary\MatchesBinary;
use Twig\Node\Expression\Binary\ModBinary;
use Twig\Node\Expression\Binary\MulBinary;
use Twig\Node\Expression\Binary\NotEqualBinary;
use Twig\Node\Expression\Binary\NotInBinary;
use Twig\Node\Expression\Binary\OrBinary;
use Twig\Node\Expression\Binary\PowerBinary;
use Twig\Node\Expression\Binary\RangeBinary;
use Twig\Node\Expression\Binary\StartsWithBinary;
use Twig\Node\Expression\Binary\SubBinary;
use Twig\Node\Expression\Filter\DefaultFilter;
use Twig\Node\Expression\NullCoalesceExpression;
use Twig\Node\Expression\Test\ConstantTest;
use Twig\Node\Expression\Test\DefinedTest;
use Twig\Node\Expression\Test\DivisiblebyTest;
use Twig\Node\Expression\Test\EvenTest;
use Twig\Node\Expression\Test\NullTest;
use Twig\Node\Expression\Test\OddTest;
use Twig\Node\Expression\Test\SameasTest;
use Twig\Node\Expression\Unary\NegUnary;
use Twig\Node\Expression\Unary\NotUnary;
use Twig\Node\Expression\Unary\PosUnary;
use Twig\TokenParser\BlockTokenParser;
use Twig\TokenParser\DeprecatedTokenParser;
use Twig\TokenParser\DoTokenParser;
use Twig\TokenParser\EmbedTokenParser;
use Twig\TokenParser\ExtendsTokenParser;
use Twig\TokenParser\FilterTokenParser;
use Twig\TokenParser\FlushTokenParser;
use Twig\TokenParser\ForTokenParser;
use Twig\TokenParser\FromTokenParser;
use Twig\TokenParser\IfTokenParser;
use Twig\TokenParser\ImportTokenParser;
use Twig\TokenParser\IncludeTokenParser;
use Twig\TokenParser\MacroTokenParser;
use Twig\TokenParser\SetTokenParser;
use Twig\TokenParser\SpacelessTokenParser;
use Twig\TokenParser\UseTokenParser;
use Twig\TokenParser\WithTokenParser;
use Twig\TwigFilter;
use Twig\TwigFunction;
use Twig\TwigTest;

final class CoreExtension extends AbstractExtension
{
    private $dateFormats = ['F j, Y H:i', '%d days'];
    private $numberFormat = [0, '.', ','];
    private $timezone = null;
    private $escapers = [];

    /**
     * Defines a new escaper to be used via the escape filter.
     *
     * @param string   $strategy The strategy name that should be used as a strategy in the escape call
     * @param callable $callable A valid PHP callable
     */
    public function setEscaper($strategy, callable $callable)
    {
        $this->escapers[$strategy] = $callable;
    }

    /**
     * Gets all defined escapers.
     *
     * @return callable[] An array of escapers
     */
    public function getEscapers()
    {
        return $this->escapers;
    }

    /**
     * Sets the default format to be used by the date filter.
     *
     * @param string $format             The default date format string
     * @param string $dateIntervalFormat The default date interval format string
     */
    public function setDateFormat($format = null, $dateIntervalFormat = null)
    {
        if (null !== $format) {
            $this->dateFormats[0] = $format;
        }

        if (null !== $dateIntervalFormat) {
            $this->dateFormats[1] = $dateIntervalFormat;
        }
    }

    /**
     * Gets the default format to be used by the date filter.
     *
     * @return array The default date format string and the default date interval format string
     */
    public function getDateFormat()
    {
        return $this->dateFormats;
    }

    /**
     * Sets the default timezone to be used by the date filter.
     *
     * @param \DateTimeZone|string $timezone The default timezone string or a \DateTimeZone object
     */
    public function setTimezone($timezone)
    {
        $this->timezone = $timezone instanceof \DateTimeZone ? $timezone : new \DateTimeZone($timezone);
    }

    /**
     * Gets the default timezone to be used by the date filter.
     *
     * @return \DateTimeZone The default timezone currently in use
     */
    public function getTimezone()
    {
        if (null === $this->timezone) {
            $this->timezone = new \DateTimeZone(date_default_timezone_get());
        }

        return $this->timezone;
    }

    /**
     * Sets the default format to be used by the number_format filter.
     *
     * @param int    $decimal      the number of decimal places to use
     * @param string $decimalPoint the character(s) to use for the decimal point
     * @param string $thousandSep  the character(s) to use for the thousands separator
     */
    public function setNumberFormat($decimal, $decimalPoint, $thousandSep)
    {
        $this->numberFormat = [$decimal, $decimalPoint, $thousandSep];
    }

    /**
     * Get the default format used by the number_format filter.
     *
     * @return array The arguments for number_format()
     */
    public function getNumberFormat()
    {
        return $this->numberFormat;
    }

    public function getTokenParsers()
    {
        return [
            new ForTokenParser(),
            new IfTokenParser(),
            new ExtendsTokenParser(),
            new IncludeTokenParser(),
            new BlockTokenParser(),
            new UseTokenParser(),
            new FilterTokenParser(),
            new MacroTokenParser(),
            new ImportTokenParser(),
            new FromTokenParser(),
            new SetTokenParser(),
            new SpacelessTokenParser(),
            new FlushTokenParser(),
            new DoTokenParser(),
            new EmbedTokenParser(),
            new WithTokenParser(),
            new DeprecatedTokenParser(),
        ];
    }

    public function getFilters()
    {
        return [
            // formatting filters
            new TwigFilter('date', 'twig_date_format_filter', ['needs_environment' => true]),
            new TwigFilter('date_modify', 'twig_date_modify_filter', ['needs_environment' => true]),
            new TwigFilter('format', 'sprintf'),
            new TwigFilter('replace', 'twig_replace_filter'),
            new TwigFilter('number_format', 'twig_number_format_filter', ['needs_environment' => true]),
            new TwigFilter('abs', 'abs'),
            new TwigFilter('round', 'twig_round'),

            // encoding
            new TwigFilter('url_encode', 'twig_urlencode_filter'),
            new TwigFilter('json_encode', 'json_encode'),
            new TwigFilter('convert_encoding', 'twig_convert_encoding'),

            // string filters
            new TwigFilter('title', 'twig_title_string_filter', ['needs_environment' => true]),
            new TwigFilter('capitalize', 'twig_capitalize_string_filter', ['needs_environment' => true]),
            new TwigFilter('upper', 'twig_upper_filter', ['needs_environment' => true]),
            new TwigFilter('lower', 'twig_lower_filter', ['needs_environment' => true]),
            new TwigFilter('striptags', 'strip_tags'),
            new TwigFilter('trim', 'twig_trim_filter'),
            new TwigFilter('nl2br', 'nl2br', ['pre_escape' => 'html', 'is_safe' => ['html']]),
            new TwigFilter('spaceless', 'twig_spaceless', ['is_safe' => ['html']]),

            // array helpers
            new TwigFilter('join', 'twig_join_filter'),
            new TwigFilter('split', 'twig_split_filter', ['needs_environment' => true]),
            new TwigFilter('sort', 'twig_sort_filter'),
            new TwigFilter('merge', 'twig_array_merge'),
            new TwigFilter('batch', 'twig_array_batch'),

            // string/array filters
            new TwigFilter('reverse', 'twig_reverse_filter', ['needs_environment' => true]),
            new TwigFilter('length', 'twig_length_filter', ['needs_environment' => true]),
            new TwigFilter('slice', 'twig_slice', ['needs_environment' => true]),
            new TwigFilter('first', 'twig_first', ['needs_environment' => true]),
            new TwigFilter('last', 'twig_last', ['needs_environment' => true]),

            // iteration and runtime
            new TwigFilter('default', '_twig_default_filter', ['node_class' => DefaultFilter::class]),
            new TwigFilter('keys', 'twig_get_array_keys_filter'),

            // escaping
            new TwigFilter('escape', 'twig_escape_filter', ['needs_environment' => true, 'is_safe_callback' => 'twig_escape_filter_is_safe']),
            new TwigFilter('e', 'twig_escape_filter', ['needs_environment' => true, 'is_safe_callback' => 'twig_escape_filter_is_safe']),
        ];
    }

    public function getFunctions()
    {
        return [
            new TwigFunction('max', 'max'),
            new TwigFunction('min', 'min'),
            new TwigFunction('range', 'range'),
            new TwigFunction('constant', 'twig_constant'),
            new TwigFunction('cycle', 'twig_cycle'),
            new TwigFunction('random', 'twig_random', ['needs_environment' => true]),
            new TwigFunction('date', 'twig_date_converter', ['needs_environment' => true]),
            new TwigFunction('include', 'twig_include', ['needs_environment' => true, 'needs_context' => true, 'is_safe' => ['all']]),
            new TwigFunction('source', 'twig_source', ['needs_environment' => true, 'is_safe' => ['all']]),
        ];
    }

    public function getTests()
    {
        return [
            new TwigTest('even', null, ['node_class' => EvenTest::class]),
            new TwigTest('odd', null, ['node_class' => OddTest::class]),
            new TwigTest('defined', null, ['node_class' => DefinedTest::class]),
            new TwigTest('same as', null, ['node_class' => SameasTest::class]),
            new TwigTest('none', null, ['node_class' => NullTest::class]),
            new TwigTest('null', null, ['node_class' => NullTest::class]),
            new TwigTest('divisible by', null, ['node_class' => DivisiblebyTest::class]),
            new TwigTest('constant', null, ['node_class' => ConstantTest::class]),
            new TwigTest('empty', 'twig_test_empty'),
            new TwigTest('iterable', 'twig_test_iterable'),
        ];
    }

    public function getOperators()
    {
        return [
            [
                'not' => ['precedence' => 50, 'class' => NotUnary::class],
                '-' => ['precedence' => 500, 'class' => NegUnary::class],
                '+' => ['precedence' => 500, 'class' => PosUnary::class],
            ],
            [
                'or' => ['precedence' => 10, 'class' => OrBinary::class, 'associativity' => ExpressionParser::OPERATOR_LEFT],
                'and' => ['precedence' => 15, 'class' => AndBinary::class, 'associativity' => ExpressionParser::OPERATOR_LEFT],
                'b-or' => ['precedence' => 16, 'class' => BitwiseOrBinary::class, 'associativity' => ExpressionParser::OPERATOR_LEFT],
                'b-xor' => ['precedence' => 17, 'class' => BitwiseXorBinary::class, 'associativity' => ExpressionParser::OPERATOR_LEFT],
                'b-and' => ['precedence' => 18, 'class' => BitwiseAndBinary::class, 'associativity' => ExpressionParser::OPERATOR_LEFT],
                '==' => ['precedence' => 20, 'class' => EqualBinary::class, 'associativity' => ExpressionParser::OPERATOR_LEFT],
                '!=' => ['precedence' => 20, 'class' => NotEqualBinary::class, 'associativity' => ExpressionParser::OPERATOR_LEFT],
                '<' => ['precedence' => 20, 'class' => LessBinary::class, 'associativity' => ExpressionParser::OPERATOR_LEFT],
                '>' => ['precedence' => 20, 'class' => GreaterBinary::class, 'associativity' => ExpressionParser::OPERATOR_LEFT],
                '>=' => ['precedence' => 20, 'class' => GreaterEqualBinary::class, 'associativity' => ExpressionParser::OPERATOR_LEFT],
                '<=' => ['precedence' => 20, 'class' => LessEqualBinary::class, 'associativity' => ExpressionParser::OPERATOR_LEFT],
                'not in' => ['precedence' => 20, 'class' => NotInBinary::class, 'associativity' => ExpressionParser::OPERATOR_LEFT],
                'in' => ['precedence' => 20, 'class' => InBinary::class, 'associativity' => ExpressionParser::OPERATOR_LEFT],
                'matches' => ['precedence' => 20, 'class' => MatchesBinary::class, 'associativity' => ExpressionParser::OPERATOR_LEFT],
                'starts with' => ['precedence' => 20, 'class' => StartsWithBinary::class, 'associativity' => ExpressionParser::OPERATOR_LEFT],
                'ends with' => ['precedence' => 20, 'class' => EndsWithBinary::class, 'associativity' => ExpressionParser::OPERATOR_LEFT],
                '..' => ['precedence' => 25, 'class' => RangeBinary::class, 'associativity' => ExpressionParser::OPERATOR_LEFT],
                '+' => ['precedence' => 30, 'class' => AddBinary::class, 'associativity' => ExpressionParser::OPERATOR_LEFT],
                '-' => ['precedence' => 30, 'class' => SubBinary::class, 'associativity' => ExpressionParser::OPERATOR_LEFT],
                '~' => ['precedence' => 40, 'class' => ConcatBinary::class, 'associativity' => ExpressionParser::OPERATOR_LEFT],
                '*' => ['precedence' => 60, 'class' => MulBinary::class, 'associativity' => ExpressionParser::OPERATOR_LEFT],
                '/' => ['precedence' => 60, 'class' => DivBinary::class, 'associativity' => ExpressionParser::OPERATOR_LEFT],
                '//' => ['precedence' => 60, 'class' => FloorDivBinary::class, 'associativity' => ExpressionParser::OPERATOR_LEFT],
                '%' => ['precedence' => 60, 'class' => ModBinary::class, 'associativity' => ExpressionParser::OPERATOR_LEFT],
                'is' => ['precedence' => 100, 'associativity' => ExpressionParser::OPERATOR_LEFT],
                'is not' => ['precedence' => 100, 'associativity' => ExpressionParser::OPERATOR_LEFT],
                '**' => ['precedence' => 200, 'class' => PowerBinary::class, 'associativity' => ExpressionParser::OPERATOR_RIGHT],
                '??' => ['precedence' => 300, 'class' => NullCoalesceExpression::class, 'associativity' => ExpressionParser::OPERATOR_RIGHT],
            ],
        ];
    }
}

class_alias('Twig\Extension\CoreExtension', 'Twig_Extension_Core');
}

namespace {
    use Twig\Environment;
    use Twig\Error\LoaderError;
    use Twig\Error\RuntimeError;
    use Twig\Extension\CoreExtension;
    use Twig\Extension\SandboxExtension;
    use Twig\Markup;
    use Twig\Node\Expression\ConstantExpression;
    use Twig\Node\Node;
    use Twig\Source;
    use Twig\Template;

    /**
 * Cycles over a value.
 *
 * @param \ArrayAccess|array $values
 * @param int                $position The cycle position
 *
 * @return string The next value in the cycle
 */
function twig_cycle($values, $position)
{
    if (!\is_array($values) && !$values instanceof \ArrayAccess) {
        return $values;
    }

    return $values[$position % \count($values)];
}

/**
 * Returns a random value depending on the supplied parameter type:
 * - a random item from a \Traversable or array
 * - a random character from a string
 * - a random integer between 0 and the integer parameter.
 *
 * @param \Traversable|array|int|float|string $values The values to pick a random item from
 * @param int|null                            $max    Maximum value used when $values is an int
 *
 * @throws RuntimeError when $values is an empty array (does not apply to an empty string which is returned as is)
 *
 * @return mixed A random value from the given sequence
 */
function twig_random(Environment $env, $values = null, $max = null)
{
    if (null === $values) {
        return null === $max ? mt_rand() : mt_rand(0, $max);
    }

    if (\is_int($values) || \is_float($values)) {
        if (null === $max) {
            if ($values < 0) {
                $max = 0;
                $min = $values;
            } else {
                $max = $values;
                $min = 0;
            }
        } else {
            $min = $values;
            $max = $max;
        }

        return mt_rand($min, $max);
    }

    if (\is_string($values)) {
        if ('' === $values) {
            return '';
        }

        $charset = $env->getCharset();

        if ('UTF-8' !== $charset) {
            $values = iconv($charset, 'UTF-8', $values);
        }

        // unicode version of str_split()
        // split at all positions, but not after the start and not before the end
        $values = preg_split('/(?<!^)(?!$)/u', $values);

        if ('UTF-8' !== $charset) {
            foreach ($values as $i => $value) {
                $values[$i] = iconv('UTF-8', $charset, $value);
            }
        }
    }

    if (!twig_test_iterable($values)) {
        return $values;
    }

    $values = twig_to_array($values);

    if (0 === \count($values)) {
        throw new RuntimeError('The random function cannot pick from an empty array.');
    }

    return $values[array_rand($values, 1)];
}

/**
 * Converts a date to the given format.
 *
 *   {{ post.published_at|date("m/d/Y") }}
 *
 * @param \DateTimeInterface|\DateInterval|string $date     A date
 * @param string|null                             $format   The target format, null to use the default
 * @param \DateTimeZone|string|false|null         $timezone The target timezone, null to use the default, false to leave unchanged
 *
 * @return string The formatted date
 */
function twig_date_format_filter(Environment $env, $date, $format = null, $timezone = null)
{
    if (null === $format) {
        $formats = $env->getExtension(CoreExtension::class)->getDateFormat();
        $format = $date instanceof \DateInterval ? $formats[1] : $formats[0];
    }

    if ($date instanceof \DateInterval) {
        return $date->format($format);
    }

    return twig_date_converter($env, $date, $timezone)->format($format);
}

/**
 * Returns a new date object modified.
 *
 *   {{ post.published_at|date_modify("-1day")|date("m/d/Y") }}
 *
 * @param \DateTimeInterface|string $date     A date
 * @param string                    $modifier A modifier string
 *
 * @return \DateTimeInterface
 */
function twig_date_modify_filter(Environment $env, $date, $modifier)
{
    $date = twig_date_converter($env, $date, false);

    return $date->modify($modifier);
}

/**
 * Converts an input to a \DateTime instance.
 *
 *    {% if date(user.created_at) < date('+2days') %}
 *      {# do something #}
 *    {% endif %}
 *
 * @param \DateTimeInterface|string|null  $date     A date or null to use the current time
 * @param \DateTimeZone|string|false|null $timezone The target timezone, null to use the default, false to leave unchanged
 *
 * @return \DateTime
 */
function twig_date_converter(Environment $env, $date = null, $timezone = null)
{
    // determine the timezone
    if (false !== $timezone) {
        if (null === $timezone) {
            $timezone = $env->getExtension(CoreExtension::class)->getTimezone();
        } elseif (!$timezone instanceof \DateTimeZone) {
            $timezone = new \DateTimeZone($timezone);
        }
    }

    // immutable dates
    if ($date instanceof \DateTimeImmutable) {
        return false !== $timezone ? $date->setTimezone($timezone) : $date;
    }

    if ($date instanceof \DateTimeInterface) {
        $date = clone $date;
        if (false !== $timezone) {
            $date->setTimezone($timezone);
        }

        return $date;
    }

    if (null === $date || 'now' === $date) {
        return new \DateTime($date, false !== $timezone ? $timezone : $env->getExtension(CoreExtension::class)->getTimezone());
    }

    $asString = (string) $date;
    if (ctype_digit($asString) || (!empty($asString) && '-' === $asString[0] && ctype_digit(substr($asString, 1)))) {
        $date = new \DateTime('@'.$date);
    } else {
        $date = new \DateTime($date, $env->getExtension(CoreExtension::class)->getTimezone());
    }

    if (false !== $timezone) {
        $date->setTimezone($timezone);
    }

    return $date;
}

/**
 * Replaces strings within a string.
 *
 * @param string             $str  String to replace in
 * @param array|\Traversable $from Replace values
 *
 * @return string
 */
function twig_replace_filter($str, $from)
{
<<<<<<< HEAD
    if ($from instanceof \Traversable) {
        $from = iterator_to_array($from);
    } elseif (!\is_array($from)) {
=======
    if (\is_string($from) && \is_string($to)) {
        @trigger_error('Using "replace" with character by character replacement is deprecated since version 1.22 and will be removed in Twig 2.0', E_USER_DEPRECATED);

        return strtr($str, $from, $to);
    } elseif (!twig_test_iterable($from)) {
>>>>>>> 01f39731
        throw new RuntimeError(sprintf('The "replace" filter expects an array or "Traversable" as replace values, got "%s".', \is_object($from) ? \get_class($from) : \gettype($from)));
    }

    return strtr($str, twig_to_array($from));
}

/**
 * Rounds a number.
 *
 * @param int|float $value     The value to round
 * @param int|float $precision The rounding precision
 * @param string    $method    The method to use for rounding
 *
 * @return int|float The rounded number
 */
function twig_round($value, $precision = 0, $method = 'common')
{
    if ('common' == $method) {
        return round($value, $precision);
    }

    if ('ceil' != $method && 'floor' != $method) {
        throw new RuntimeError('The round filter only supports the "common", "ceil", and "floor" methods.');
    }

    return $method($value * pow(10, $precision)) / pow(10, $precision);
}

/**
 * Number format filter.
 *
 * All of the formatting options can be left null, in that case the defaults will
 * be used.  Supplying any of the parameters will override the defaults set in the
 * environment object.
 *
 * @param mixed  $number       A float/int/string of the number to format
 * @param int    $decimal      the number of decimal points to display
 * @param string $decimalPoint the character(s) to use for the decimal point
 * @param string $thousandSep  the character(s) to use for the thousands separator
 *
 * @return string The formatted number
 */
function twig_number_format_filter(Environment $env, $number, $decimal = null, $decimalPoint = null, $thousandSep = null)
{
    $defaults = $env->getExtension(CoreExtension::class)->getNumberFormat();
    if (null === $decimal) {
        $decimal = $defaults[0];
    }

    if (null === $decimalPoint) {
        $decimalPoint = $defaults[1];
    }

    if (null === $thousandSep) {
        $thousandSep = $defaults[2];
    }

    return number_format((float) $number, $decimal, $decimalPoint, $thousandSep);
}

/**
 * URL encodes (RFC 3986) a string as a path segment or an array as a query string.
 *
 * @param string|array $url A URL or an array of query parameters
 *
 * @return string The URL encoded value
 */
function twig_urlencode_filter($url)
{
    if (\is_array($url)) {
        return http_build_query($url, '', '&', PHP_QUERY_RFC3986);
    }

    return rawurlencode($url);
}

/**
 * Merges an array with another one.
 *
 *  {% set items = { 'apple': 'fruit', 'orange': 'fruit' } %}
 *
 *  {% set items = items|merge({ 'peugeot': 'car' }) %}
 *
 *  {# items now contains { 'apple': 'fruit', 'orange': 'fruit', 'peugeot': 'car' } #}
 *
 * @param array|\Traversable $arr1 An array
 * @param array|\Traversable $arr2 An array
 *
 * @return array The merged array
 */
function twig_array_merge($arr1, $arr2)
{
    if (!twig_test_iterable($arr1)) {
        throw new RuntimeError(sprintf('The merge filter only works with arrays or "Traversable", got "%s" as first argument.', \gettype($arr1)));
    }

    if (!twig_test_iterable($arr2)) {
        throw new RuntimeError(sprintf('The merge filter only works with arrays or "Traversable", got "%s" as second argument.', \gettype($arr2)));
    }

    return array_merge(twig_to_array($arr1), twig_to_array($arr2));
}

/**
 * Slices a variable.
 *
 * @param mixed $item         A variable
 * @param int   $start        Start of the slice
 * @param int   $length       Size of the slice
 * @param bool  $preserveKeys Whether to preserve key or not (when the input is an array)
 *
 * @return mixed The sliced variable
 */
function twig_slice(Environment $env, $item, $start, $length = null, $preserveKeys = false)
{
    if ($item instanceof \Traversable) {
        while ($item instanceof \IteratorAggregate) {
            $item = $item->getIterator();
        }

        if ($start >= 0 && $length >= 0 && $item instanceof \Iterator) {
            try {
                return iterator_to_array(new \LimitIterator($item, $start, null === $length ? -1 : $length), $preserveKeys);
            } catch (\OutOfBoundsException $exception) {
                return [];
            }
        }

        $item = iterator_to_array($item, $preserveKeys);
    }

    if (\is_array($item)) {
        return \array_slice($item, $start, $length, $preserveKeys);
    }

    $item = (string) $item;

    return (string) mb_substr($item, $start, $length, $env->getCharset());
}

/**
 * Returns the first element of the item.
 *
 * @param mixed $item A variable
 *
 * @return mixed The first element of the item
 */
function twig_first(Environment $env, $item)
{
    $elements = twig_slice($env, $item, 0, 1, false);

    return \is_string($elements) ? $elements : current($elements);
}

/**
 * Returns the last element of the item.
 *
 * @param mixed $item A variable
 *
 * @return mixed The last element of the item
 */
function twig_last(Environment $env, $item)
{
    $elements = twig_slice($env, $item, -1, 1, false);

    return \is_string($elements) ? $elements : current($elements);
}

/**
 * Joins the values to a string.
 *
 * The separators between elements are empty strings per default, you can define them with the optional parameters.
 *
 *  {{ [1, 2, 3]|join(', ', ' and ') }}
 *  {# returns 1, 2 and 3 #}
 *
 *  {{ [1, 2, 3]|join('|') }}
 *  {# returns 1|2|3 #}
 *
 *  {{ [1, 2, 3]|join }}
 *  {# returns 123 #}
 *
 * @param array       $value An array
 * @param string      $glue  The separator
 * @param string|null $and   The separator for the last pair
 *
 * @return string The concatenated string
 */
function twig_join_filter($value, $glue = '', $and = null)
{
    $value = twig_to_array($value, false);

    if (!\is_array($value) || 0 === \count($value)) {
        return '';
    }

    if (null === $and || $and === $glue) {
        return implode($glue, $value);
    }

    if (1 === \count($value)) {
        return $value[0];
    }

    return implode($glue, \array_slice($value, 0, -1)).$and.$value[\count($value) - 1];
}

/**
 * Splits the string into an array.
 *
 *  {{ "one,two,three"|split(',') }}
 *  {# returns [one, two, three] #}
 *
 *  {{ "one,two,three,four,five"|split(',', 3) }}
 *  {# returns [one, two, "three,four,five"] #}
 *
 *  {{ "123"|split('') }}
 *  {# returns [1, 2, 3] #}
 *
 *  {{ "aabbcc"|split('', 2) }}
 *  {# returns [aa, bb, cc] #}
 *
 * @param string $value     A string
 * @param string $delimiter The delimiter
 * @param int    $limit     The limit
 *
 * @return array The split string as an array
 */
function twig_split_filter(Environment $env, $value, $delimiter, $limit = null)
{
    if (!empty($delimiter)) {
        return null === $limit ? explode($delimiter, $value) : explode($delimiter, $value, $limit);
    }

    if ($limit <= 1) {
        return preg_split('/(?<!^)(?!$)/u', $value);
    }

    $length = mb_strlen($value, $env->getCharset());
    if ($length < $limit) {
        return [$value];
    }

    $r = [];
    for ($i = 0; $i < $length; $i += $limit) {
        $r[] = mb_substr($value, $i, $limit, $env->getCharset());
    }

    return $r;
}

// The '_default' filter is used internally to avoid using the ternary operator
// which costs a lot for big contexts (before PHP 5.4). So, on average,
// a function call is cheaper.
/**
 * @internal
 */
function _twig_default_filter($value, $default = '')
{
    if (twig_test_empty($value)) {
        return $default;
    }

    return $value;
}

/**
 * Returns the keys for the given array.
 *
 * It is useful when you want to iterate over the keys of an array:
 *
 *  {% for key in array|keys %}
 *      {# ... #}
 *  {% endfor %}
 *
 * @param array $array An array
 *
 * @return array The keys
 */
function twig_get_array_keys_filter($array)
{
    if ($array instanceof \Traversable) {
        while ($array instanceof \IteratorAggregate) {
            $array = $array->getIterator();
        }

        if ($array instanceof \Iterator) {
            $keys = [];
            $array->rewind();
            while ($array->valid()) {
                $keys[] = $array->key();
                $array->next();
            }

            return $keys;
        }

        $keys = [];
        foreach ($array as $key => $item) {
            $keys[] = $key;
        }

        return $keys;
    }

    if (!\is_array($array)) {
        return [];
    }

    return array_keys($array);
}

/**
 * Reverses a variable.
 *
 * @param array|\Traversable|string $item         An array, a \Traversable instance, or a string
 * @param bool                      $preserveKeys Whether to preserve key or not
 *
 * @return mixed The reversed input
 */
function twig_reverse_filter(Environment $env, $item, $preserveKeys = false)
{
    if ($item instanceof \Traversable) {
        return array_reverse(iterator_to_array($item), $preserveKeys);
    }

    if (\is_array($item)) {
        return array_reverse($item, $preserveKeys);
    }

    $string = (string) $item;

    $charset = $env->getCharset();

    if ('UTF-8' !== $charset) {
        $item = iconv($charset, 'UTF-8', $string);
    }

    preg_match_all('/./us', $item, $matches);

    $string = implode('', array_reverse($matches[0]));

    if ('UTF-8' !== $charset) {
        $string = iconv('UTF-8', $charset, $string);
    }

    return $string;
}

/**
 * Sorts an array.
 *
 * @param array|\Traversable $array
 *
 * @return array
 */
function twig_sort_filter($array)
{
    if ($array instanceof \Traversable) {
        $array = iterator_to_array($array);
    } elseif (!\is_array($array)) {
        throw new RuntimeError(sprintf('The sort filter only works with arrays or "Traversable", got "%s".', \gettype($array)));
    }

    asort($array);

    return $array;
}

/**
 * @internal
 */
function twig_in_filter($value, $compare)
{
    if (\is_array($compare)) {
        return \in_array($value, $compare, \is_object($value) || \is_resource($value));
    } elseif (\is_string($compare) && (\is_string($value) || \is_int($value) || \is_float($value))) {
        return '' === $value || false !== strpos($compare, (string) $value);
    } elseif ($compare instanceof \Traversable) {
        if (\is_object($value) || \is_resource($value)) {
            foreach ($compare as $item) {
                if ($item === $value) {
                    return true;
                }
            }
        } else {
            foreach ($compare as $item) {
                if ($item == $value) {
                    return true;
                }
            }
        }

        return false;
    }

    return false;
}

/**
 * Returns a trimmed string.
 *
 * @return string
 *
 * @throws RuntimeError When an invalid trimming side is used (not a string or not 'left', 'right', or 'both')
 */
function twig_trim_filter($string, $characterMask = null, $side = 'both')
{
    if (null === $characterMask) {
        $characterMask = " \t\n\r\0\x0B";
    }

    switch ($side) {
        case 'both':
            return trim($string, $characterMask);
        case 'left':
            return ltrim($string, $characterMask);
        case 'right':
            return rtrim($string, $characterMask);
        default:
            throw new RuntimeError('Trimming side must be "left", "right" or "both".');
    }
}

/**
 * Removes whitespaces between HTML tags.
 *
 * @return string
 */
function twig_spaceless($content)
{
    return trim(preg_replace('/>\s+</', '><', $content));
}

/**
 * Escapes a string.
 *
 * @param mixed  $string     The value to be escaped
 * @param string $strategy   The escaping strategy
 * @param string $charset    The charset
 * @param bool   $autoescape Whether the function is called by the auto-escaping feature (true) or by the developer (false)
 *
 * @return string
 */
function twig_escape_filter(Environment $env, $string, $strategy = 'html', $charset = null, $autoescape = false)
{
    if ($autoescape && $string instanceof Markup) {
        return $string;
    }

    if (!\is_string($string)) {
        if (\is_object($string) && method_exists($string, '__toString')) {
            $string = (string) $string;
        } elseif (\in_array($strategy, ['html', 'js', 'css', 'html_attr', 'url'])) {
            return $string;
        }
    }

    if ('' === $string) {
        return '';
    }

    if (null === $charset) {
        $charset = $env->getCharset();
    }

    switch ($strategy) {
        case 'html':
            // see https://secure.php.net/htmlspecialchars

            // Using a static variable to avoid initializing the array
            // each time the function is called. Moving the declaration on the
            // top of the function slow downs other escaping strategies.
            static $htmlspecialcharsCharsets = [
                'ISO-8859-1' => true, 'ISO8859-1' => true,
                'ISO-8859-15' => true, 'ISO8859-15' => true,
                'utf-8' => true, 'UTF-8' => true,
                'CP866' => true, 'IBM866' => true, '866' => true,
                'CP1251' => true, 'WINDOWS-1251' => true, 'WIN-1251' => true,
                '1251' => true,
                'CP1252' => true, 'WINDOWS-1252' => true, '1252' => true,
                'KOI8-R' => true, 'KOI8-RU' => true, 'KOI8R' => true,
                'BIG5' => true, '950' => true,
                'GB2312' => true, '936' => true,
                'BIG5-HKSCS' => true,
                'SHIFT_JIS' => true, 'SJIS' => true, '932' => true,
                'EUC-JP' => true, 'EUCJP' => true,
                'ISO8859-5' => true, 'ISO-8859-5' => true, 'MACROMAN' => true,
            ];

            if (isset($htmlspecialcharsCharsets[$charset])) {
                return htmlspecialchars($string, ENT_QUOTES | ENT_SUBSTITUTE, $charset);
            }

            if (isset($htmlspecialcharsCharsets[strtoupper($charset)])) {
                // cache the lowercase variant for future iterations
                $htmlspecialcharsCharsets[$charset] = true;

                return htmlspecialchars($string, ENT_QUOTES | ENT_SUBSTITUTE, $charset);
            }

            $string = iconv($charset, 'UTF-8', $string);
            $string = htmlspecialchars($string, ENT_QUOTES | ENT_SUBSTITUTE, 'UTF-8');

            return iconv('UTF-8', $charset, $string);

        case 'js':
            // escape all non-alphanumeric characters
            // into their \x or \uHHHH representations
            if ('UTF-8' !== $charset) {
                $string = iconv($charset, 'UTF-8', $string);
            }

            if (!preg_match('//u', $string)) {
                throw new RuntimeError('The string to escape is not a valid UTF-8 string.');
            }

            $string = preg_replace_callback('#[^a-zA-Z0-9,\._]#Su', function ($matches) {
                $char = $matches[0];

                /*
                 * A few characters have short escape sequences in JSON and JavaScript.
                 * Escape sequences supported only by JavaScript, not JSON, are ommitted.
                 * \" is also supported but omitted, because the resulting string is not HTML safe.
                 */
                static $shortMap = [
                    '\\' => '\\\\',
                    '/' => '\\/',
                    "\x08" => '\b',
                    "\x0C" => '\f',
                    "\x0A" => '\n',
                    "\x0D" => '\r',
                    "\x09" => '\t',
                ];

                if (isset($shortMap[$char])) {
                    return $shortMap[$char];
                }

                // \uHHHH
                $char = twig_convert_encoding($char, 'UTF-16BE', 'UTF-8');
                $char = strtoupper(bin2hex($char));

                if (4 >= \strlen($char)) {
                    return sprintf('\u%04s', $char);
                }

                return sprintf('\u%04s\u%04s', substr($char, 0, -4), substr($char, -4));
            }, $string);

            if ('UTF-8' !== $charset) {
                $string = iconv('UTF-8', $charset, $string);
            }

            return $string;

        case 'css':
            if ('UTF-8' !== $charset) {
                $string = iconv($charset, 'UTF-8', $string);
            }

            if (!preg_match('//u', $string)) {
                throw new RuntimeError('The string to escape is not a valid UTF-8 string.');
            }

            $string = preg_replace_callback('#[^a-zA-Z0-9]#Su', function ($matches) {
                $char = $matches[0];

                return sprintf('\\%X ', 1 === \strlen($char) ? \ord($char) : mb_ord($char, 'UTF-8'));
            }, $string);

            if ('UTF-8' !== $charset) {
                $string = iconv('UTF-8', $charset, $string);
            }

            return $string;

        case 'html_attr':
            if ('UTF-8' !== $charset) {
                $string = iconv($charset, 'UTF-8', $string);
            }

            if (!preg_match('//u', $string)) {
                throw new RuntimeError('The string to escape is not a valid UTF-8 string.');
            }

            $string = preg_replace_callback('#[^a-zA-Z0-9,\.\-_]#Su', function ($matches) {
                /**
                 * This function is adapted from code coming from Zend Framework.
                 *
                 * @copyright Copyright (c) 2005-2012 Zend Technologies USA Inc. (https://www.zend.com)
                 * @license   https://framework.zend.com/license/new-bsd New BSD License
                 */
                $chr = $matches[0];
                $ord = \ord($chr);

                /*
                 * The following replaces characters undefined in HTML with the
                 * hex entity for the Unicode replacement character.
                 */
                if (($ord <= 0x1f && "\t" != $chr && "\n" != $chr && "\r" != $chr) || ($ord >= 0x7f && $ord <= 0x9f)) {
                    return '&#xFFFD;';
                }

                /*
                 * Check if the current character to escape has a name entity we should
                 * replace it with while grabbing the hex value of the character.
                 */
                if (1 === \strlen($chr)) {
                    /*
                     * While HTML supports far more named entities, the lowest common denominator
                     * has become HTML5's XML Serialisation which is restricted to the those named
                     * entities that XML supports. Using HTML entities would result in this error:
                     *     XML Parsing Error: undefined entity
                     */
                    static $entityMap = [
                        34 => '&quot;', /* quotation mark */
                        38 => '&amp;',  /* ampersand */
                        60 => '&lt;',   /* less-than sign */
                        62 => '&gt;',   /* greater-than sign */
                    ];

                    if (isset($entityMap[$ord])) {
                        return $entityMap[$ord];
                    }

                    return sprintf('&#x%02X;', $ord);
                }

                /*
                 * Per OWASP recommendations, we'll use hex entities for any other
                 * characters where a named entity does not exist.
                 */
                return sprintf('&#x%04X;', mb_ord($chr, 'UTF-8'));
            }, $string);

            if ('UTF-8' !== $charset) {
                $string = iconv('UTF-8', $charset, $string);
            }

            return $string;

        case 'url':
            return rawurlencode($string);

        default:
            static $escapers;

            if (null === $escapers) {
                $escapers = $env->getExtension(CoreExtension::class)->getEscapers();
            }

            if (isset($escapers[$strategy])) {
                return $escapers[$strategy]($env, $string, $charset);
            }

            $validStrategies = implode(', ', array_merge(['html', 'js', 'url', 'css', 'html_attr'], array_keys($escapers)));

            throw new RuntimeError(sprintf('Invalid escaping strategy "%s" (valid ones: %s).', $strategy, $validStrategies));
    }
}

/**
 * @internal
 */
function twig_escape_filter_is_safe(Node $filterArgs)
{
    foreach ($filterArgs as $arg) {
        if ($arg instanceof ConstantExpression) {
            return [$arg->getAttribute('value')];
        }

        return [];
    }

    return ['html'];
}

function twig_convert_encoding($string, $to, $from)
{
    return iconv($from, $to, $string);
}

/**
 * Returns the length of a variable.
 *
 * @param mixed $thing A variable
 *
 * @return int The length of the value
 */
function twig_length_filter(Environment $env, $thing)
{
    if (null === $thing) {
        return 0;
    }

    if (is_scalar($thing)) {
        return mb_strlen($thing, $env->getCharset());
    }

    if ($thing instanceof \SimpleXMLElement) {
        return \count($thing);
    }

    if (method_exists($thing, '__toString') && !$thing instanceof \Countable) {
        return mb_strlen((string) $thing, $env->getCharset());
    }

    if ($thing instanceof \Countable || \is_array($thing)) {
        return \count($thing);
    }

    if ($thing instanceof \IteratorAggregate) {
        return iterator_count($thing);
    }

    return 1;
}

/**
 * Converts a string to uppercase.
 *
 * @param string $string A string
 *
 * @return string The uppercased string
 */
function twig_upper_filter(Environment $env, $string)
{
    return mb_strtoupper($string, $env->getCharset());
}

/**
 * Converts a string to lowercase.
 *
 * @param string $string A string
 *
 * @return string The lowercased string
 */
function twig_lower_filter(Environment $env, $string)
{
    return mb_strtolower($string, $env->getCharset());
}

/**
 * Returns a titlecased string.
 *
 * @param string $string A string
 *
 * @return string The titlecased string
 */
function twig_title_string_filter(Environment $env, $string)
{
    if (null !== $charset = $env->getCharset()) {
        return mb_convert_case($string, MB_CASE_TITLE, $charset);
    }

    return ucwords(strtolower($string));
}

/**
 * Returns a capitalized string.
 *
 * @param string $string A string
 *
 * @return string The capitalized string
 */
function twig_capitalize_string_filter(Environment $env, $string)
{
    $charset = $env->getCharset();

    return mb_strtoupper(mb_substr($string, 0, 1, $charset), $charset).mb_strtolower(mb_substr($string, 1, null, $charset), $charset);
}

/**
 * @internal
 */
function twig_ensure_traversable($seq)
{
    if ($seq instanceof \Traversable || \is_array($seq)) {
        return $seq;
    }

    return [];
}

/**
 * @internal
 */
function twig_to_array($seq, $preserveKeys = true)
{
    if ($seq instanceof \Traversable) {
        return iterator_to_array($seq, $preserveKeys);
    }

    if (!is_array($seq)) {
        return (array) $seq;
    }

    if(!$preserveKeys) {
        return array_values($seq);
    }

    return $seq;
}

/**
 * Checks if a variable is empty.
 *
 *    {# evaluates to true if the foo variable is null, false, or the empty string #}
 *    {% if foo is empty %}
 *        {# ... #}
 *    {% endif %}
 *
 * @param mixed $value A variable
 *
 * @return bool true if the value is empty, false otherwise
 */
function twig_test_empty($value)
{
    if ($value instanceof \Countable) {
        return 0 == \count($value);
    }

    if (\is_object($value) && method_exists($value, '__toString')) {
        return '' === (string) $value;
    }

    return '' === $value || false === $value || null === $value || [] === $value;
}

/**
 * Checks if a variable is traversable.
 *
 *    {# evaluates to true if the foo variable is an array or a traversable object #}
 *    {% if foo is iterable %}
 *        {# ... #}
 *    {% endif %}
 *
 * @param mixed $value A variable
 *
 * @return bool true if the value is traversable
 */
function twig_test_iterable($value)
{
    return $value instanceof \Traversable || \is_array($value);
}

/**
 * Renders a template.
 *
 * @param array        $context
 * @param string|array $template      The template to render or an array of templates to try consecutively
 * @param array        $variables     The variables to pass to the template
 * @param bool         $withContext
 * @param bool         $ignoreMissing Whether to ignore missing templates or not
 * @param bool         $sandboxed     Whether to sandbox the template or not
 *
 * @return string The rendered template
 */
function twig_include(Environment $env, $context, $template, $variables = [], $withContext = true, $ignoreMissing = false, $sandboxed = false)
{
    $alreadySandboxed = false;
    $sandbox = null;
    if ($withContext) {
        $variables = array_merge($context, $variables);
    }

    if ($isSandboxed = $sandboxed && $env->hasExtension(SandboxExtension::class)) {
        $sandbox = $env->getExtension(SandboxExtension::class);
        if (!$alreadySandboxed = $sandbox->isSandboxed()) {
            $sandbox->enableSandbox();
        }
    }

    try {
        return $env->resolveTemplate($template)->render($variables);
    } catch (LoaderError $e) {
        if (!$ignoreMissing) {
            throw $e;
        }
    } finally {
        if ($isSandboxed && !$alreadySandboxed) {
            $sandbox->disableSandbox();
        }
    }
}

/**
 * Returns a template content without rendering it.
 *
 * @param string $name          The template name
 * @param bool   $ignoreMissing Whether to ignore missing templates or not
 *
 * @return string The template source
 */
function twig_source(Environment $env, $name, $ignoreMissing = false)
{
    $loader = $env->getLoader();
    try {
        return $loader->getSourceContext($name)->getCode();
    } catch (LoaderError $e) {
        if (!$ignoreMissing) {
            throw $e;
        }
    }
}

/**
 * Provides the ability to get constants from instances as well as class/global constants.
 *
 * @param string      $constant The name of the constant
 * @param object|null $object   The object to get the constant from
 *
 * @return string
 */
function twig_constant($constant, $object = null)
{
    if (null !== $object) {
        $constant = \get_class($object).'::'.$constant;
    }

    return \constant($constant);
}

/**
 * Checks if a constant exists.
 *
 * @param string      $constant The name of the constant
 * @param object|null $object   The object to get the constant from
 *
 * @return bool
 */
function twig_constant_is_defined($constant, $object = null)
{
    if (null !== $object) {
        $constant = \get_class($object).'::'.$constant;
    }

    return \defined($constant);
}

/**
 * Batches item.
 *
 * @param array $items An array of items
 * @param int   $size  The size of the batch
 * @param mixed $fill  A value used to fill missing items
 *
 * @return array
 */
function twig_array_batch($items, $size, $fill = null, $preserveKeys = true)
{
    $size = ceil($size);

    $result = array_chunk(twig_to_array($items, $preserveKeys), $size, $preserveKeys);

    if (null !== $fill && $result) {
        $last = \count($result) - 1;
        if ($fillCount = $size - \count($result[$last])) {
            for ($i = 0; $i < $fillCount; $i++) {
                $result[$last][] = $fill;
            }
        }
    }

    return $result;
}

/**
 * Returns the attribute value for a given array/object.
 *
 * @param mixed  $object            The object or array from where to get the item
 * @param mixed  $item              The item to get from the array or object
 * @param array  $arguments         An array of arguments to pass if the item is an object method
 * @param string $type              The type of attribute (@see \Twig\Template constants)
 * @param bool   $isDefinedTest     Whether this is only a defined check
 * @param bool   $ignoreStrictCheck Whether to ignore the strict attribute check or not
 *
 * @return mixed The attribute value, or a Boolean when $isDefinedTest is true, or null when the attribute is not set and $ignoreStrictCheck is true
 *
 * @throws RuntimeError if the attribute does not exist and Twig is running in strict mode and $isDefinedTest is false
 *
 * @internal
 */
function twig_get_attribute(Environment $env, Source $source, $object, $item, array $arguments = [], $type = /* Template::ANY_CALL */ 'any', $isDefinedTest = false, $ignoreStrictCheck = false, $sandboxed = false)
{
    // array
    if (/* Template::METHOD_CALL */ 'method' !== $type) {
        $arrayItem = \is_bool($item) || \is_float($item) ? (int) $item : $item;

        if (((\is_array($object) || $object instanceof \ArrayObject) && (isset($object[$arrayItem]) || \array_key_exists($arrayItem, $object)))
            || ($object instanceof ArrayAccess && isset($object[$arrayItem]))
        ) {
            if ($isDefinedTest) {
                return true;
            }

            return $object[$arrayItem];
        }

        if (/* Template::ARRAY_CALL */ 'array' === $type || !\is_object($object)) {
            if ($isDefinedTest) {
                return false;
            }

            if ($ignoreStrictCheck || !$env->isStrictVariables()) {
                return;
            }

            if ($object instanceof ArrayAccess) {
                $message = sprintf('Key "%s" in object with ArrayAccess of class "%s" does not exist.', $arrayItem, \get_class($object));
            } elseif (\is_object($object)) {
                $message = sprintf('Impossible to access a key "%s" on an object of class "%s" that does not implement ArrayAccess interface.', $item, \get_class($object));
            } elseif (\is_array($object)) {
                if (empty($object)) {
                    $message = sprintf('Key "%s" does not exist as the array is empty.', $arrayItem);
                } else {
                    $message = sprintf('Key "%s" for array with keys "%s" does not exist.', $arrayItem, implode(', ', array_keys($object)));
                }
            } elseif (/* Template::ARRAY_CALL */ 'array' === $type) {
                if (null === $object) {
                    $message = sprintf('Impossible to access a key ("%s") on a null variable.', $item);
                } else {
                    $message = sprintf('Impossible to access a key ("%s") on a %s variable ("%s").', $item, \gettype($object), $object);
                }
            } elseif (null === $object) {
                $message = sprintf('Impossible to access an attribute ("%s") on a null variable.', $item);
            } else {
                $message = sprintf('Impossible to access an attribute ("%s") on a %s variable ("%s").', $item, \gettype($object), $object);
            }

            throw new RuntimeError($message, -1, $source);
        }
    }

    if (!\is_object($object)) {
        if ($isDefinedTest) {
            return false;
        }

        if ($ignoreStrictCheck || !$env->isStrictVariables()) {
            return;
        }

        if (null === $object) {
            $message = sprintf('Impossible to invoke a method ("%s") on a null variable.', $item);
        } elseif (\is_array($object)) {
            $message = sprintf('Impossible to invoke a method ("%s") on an array.', $item);
        } else {
            $message = sprintf('Impossible to invoke a method ("%s") on a %s variable ("%s").', $item, \gettype($object), $object);
        }

        throw new RuntimeError($message, -1, $source);
    }

    if ($object instanceof Template) {
        throw new RuntimeError('Accessing \Twig\Template attributes is forbidden.');
    }

    // object property
    if (/* Template::METHOD_CALL */ 'method' !== $type) {
        if (isset($object->$item) || \array_key_exists((string) $item, $object)) {
            if ($isDefinedTest) {
                return true;
            }

            if ($sandboxed) {
                $env->getExtension(SandboxExtension::class)->checkPropertyAllowed($object, $item);
            }

            return $object->$item;
        }
    }

    static $cache = [];

    $class = \get_class($object);

    // object method
    // precedence: getXxx() > isXxx() > hasXxx()
    if (!isset($cache[$class])) {
        $methods = get_class_methods($object);
        sort($methods);
        $lcMethods = array_map('strtolower', $methods);
        $classCache = [];
        foreach ($methods as $i => $method) {
            $classCache[$method] = $method;
            $classCache[$lcName = $lcMethods[$i]] = $method;

            if ('g' === $lcName[0] && 0 === strpos($lcName, 'get')) {
                $name = substr($method, 3);
                $lcName = substr($lcName, 3);
            } elseif ('i' === $lcName[0] && 0 === strpos($lcName, 'is')) {
                $name = substr($method, 2);
                $lcName = substr($lcName, 2);
            } elseif ('h' === $lcName[0] && 0 === strpos($lcName, 'has')) {
                $name = substr($method, 3);
                $lcName = substr($lcName, 3);
                if (\in_array('is'.$lcName, $lcMethods)) {
                    continue;
                }
            } else {
                continue;
            }

            // skip get() and is() methods (in which case, $name is empty)
            if ($name) {
                if (!isset($classCache[$name])) {
                    $classCache[$name] = $method;
                }

                if (!isset($classCache[$lcName])) {
                    $classCache[$lcName] = $method;
                }
            }
        }
        $cache[$class] = $classCache;
    }

    $call = false;
    if (isset($cache[$class][$item])) {
        $method = $cache[$class][$item];
    } elseif (isset($cache[$class][$lcItem = strtolower($item)])) {
        $method = $cache[$class][$lcItem];
    } elseif (isset($cache[$class]['__call'])) {
        $method = $item;
        $call = true;
    } else {
        if ($isDefinedTest) {
            return false;
        }

        if ($ignoreStrictCheck || !$env->isStrictVariables()) {
            return;
        }

        throw new RuntimeError(sprintf('Neither the property "%1$s" nor one of the methods "%1$s()", "get%1$s()"/"is%1$s()"/"has%1$s()" or "__call()" exist and have public access in class "%2$s".', $item, $class), -1, $source);
    }

    if ($isDefinedTest) {
        return true;
    }

    if ($sandboxed) {
        $env->getExtension(SandboxExtension::class)->checkMethodAllowed($object, $method);
    }

    // Some objects throw exceptions when they have __call, and the method we try
    // to call is not supported. If ignoreStrictCheck is true, we should return null.
    try {
        $ret = $object->$method(...$arguments);
    } catch (\BadMethodCallException $e) {
        if ($call && ($ignoreStrictCheck || !$env->isStrictVariables())) {
            return;
        }
        throw $e;
    }

    return $ret;
}
}<|MERGE_RESOLUTION|>--- conflicted
+++ resolved
@@ -527,17 +527,7 @@
  */
 function twig_replace_filter($str, $from)
 {
-<<<<<<< HEAD
-    if ($from instanceof \Traversable) {
-        $from = iterator_to_array($from);
-    } elseif (!\is_array($from)) {
-=======
-    if (\is_string($from) && \is_string($to)) {
-        @trigger_error('Using "replace" with character by character replacement is deprecated since version 1.22 and will be removed in Twig 2.0', E_USER_DEPRECATED);
-
-        return strtr($str, $from, $to);
-    } elseif (!twig_test_iterable($from)) {
->>>>>>> 01f39731
+    if (!twig_test_iterable($from)) {
         throw new RuntimeError(sprintf('The "replace" filter expects an array or "Traversable" as replace values, got "%s".', \is_object($from) ? \get_class($from) : \gettype($from)));
     }
 
