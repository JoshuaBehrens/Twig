<?php

/*
 * This file is part of Twig.
 *
 * (c) Fabien Potencier
 *
 * For the full copyright and license information, please view the LICENSE
 * file that was distributed with this source code.
 */

namespace Twig\Extension {
use Twig\ExpressionParser;
use Twig\Node\Expression\Binary\AddBinary;
use Twig\Node\Expression\Binary\AndBinary;
use Twig\Node\Expression\Binary\BitwiseAndBinary;
use Twig\Node\Expression\Binary\BitwiseOrBinary;
use Twig\Node\Expression\Binary\BitwiseXorBinary;
use Twig\Node\Expression\Binary\ConcatBinary;
use Twig\Node\Expression\Binary\DivBinary;
use Twig\Node\Expression\Binary\EndsWithBinary;
use Twig\Node\Expression\Binary\EqualBinary;
use Twig\Node\Expression\Binary\FloorDivBinary;
use Twig\Node\Expression\Binary\GreaterBinary;
use Twig\Node\Expression\Binary\GreaterEqualBinary;
use Twig\Node\Expression\Binary\InBinary;
use Twig\Node\Expression\Binary\LessBinary;
use Twig\Node\Expression\Binary\LessEqualBinary;
use Twig\Node\Expression\Binary\MatchesBinary;
use Twig\Node\Expression\Binary\ModBinary;
use Twig\Node\Expression\Binary\MulBinary;
use Twig\Node\Expression\Binary\NotEqualBinary;
use Twig\Node\Expression\Binary\NotInBinary;
use Twig\Node\Expression\Binary\OrBinary;
use Twig\Node\Expression\Binary\PowerBinary;
use Twig\Node\Expression\Binary\RangeBinary;
use Twig\Node\Expression\Binary\StartsWithBinary;
use Twig\Node\Expression\Binary\SubBinary;
use Twig\Node\Expression\Filter\DefaultFilter;
use Twig\Node\Expression\NullCoalesceExpression;
use Twig\Node\Expression\Test\ConstantTest;
use Twig\Node\Expression\Test\DefinedTest;
use Twig\Node\Expression\Test\DivisiblebyTest;
use Twig\Node\Expression\Test\EvenTest;
use Twig\Node\Expression\Test\NullTest;
use Twig\Node\Expression\Test\OddTest;
use Twig\Node\Expression\Test\SameasTest;
use Twig\Node\Expression\Unary\NegUnary;
use Twig\Node\Expression\Unary\NotUnary;
use Twig\Node\Expression\Unary\PosUnary;
use Twig\TokenParser\BlockTokenParser;
use Twig\TokenParser\DeprecatedTokenParser;
use Twig\TokenParser\DoTokenParser;
use Twig\TokenParser\EmbedTokenParser;
use Twig\TokenParser\ExtendsTokenParser;
use Twig\TokenParser\FilterTokenParser;
use Twig\TokenParser\FlushTokenParser;
use Twig\TokenParser\ForTokenParser;
use Twig\TokenParser\FromTokenParser;
use Twig\TokenParser\IfTokenParser;
use Twig\TokenParser\ImportTokenParser;
use Twig\TokenParser\IncludeTokenParser;
use Twig\TokenParser\MacroTokenParser;
use Twig\TokenParser\SetTokenParser;
use Twig\TokenParser\SpacelessTokenParser;
use Twig\TokenParser\UseTokenParser;
use Twig\TokenParser\WithTokenParser;
use Twig\TwigFilter;
use Twig\TwigFunction;
use Twig\TwigTest;

final class CoreExtension extends AbstractExtension
{
    private $dateFormats = ['F j, Y H:i', '%d days'];
    private $numberFormat = [0, '.', ','];
    private $timezone = null;
    private $escapers = [];

    /**
     * Defines a new escaper to be used via the escape filter.
     *
     * @param string   $strategy The strategy name that should be used as a strategy in the escape call
     * @param callable $callable A valid PHP callable
     */
    public function setEscaper($strategy, callable $callable)
    {
        $this->escapers[$strategy] = $callable;
    }

    /**
     * Gets all defined escapers.
     *
     * @return callable[] An array of escapers
     */
    public function getEscapers()
    {
        return $this->escapers;
    }

    /**
     * Sets the default format to be used by the date filter.
     *
     * @param string $format             The default date format string
     * @param string $dateIntervalFormat The default date interval format string
     */
    public function setDateFormat($format = null, $dateIntervalFormat = null)
    {
        if (null !== $format) {
            $this->dateFormats[0] = $format;
        }

        if (null !== $dateIntervalFormat) {
            $this->dateFormats[1] = $dateIntervalFormat;
        }
    }

    /**
     * Gets the default format to be used by the date filter.
     *
     * @return array The default date format string and the default date interval format string
     */
    public function getDateFormat()
    {
        return $this->dateFormats;
    }

    /**
     * Sets the default timezone to be used by the date filter.
     *
     * @param \DateTimeZone|string $timezone The default timezone string or a \DateTimeZone object
     */
    public function setTimezone($timezone)
    {
        $this->timezone = $timezone instanceof \DateTimeZone ? $timezone : new \DateTimeZone($timezone);
    }

    /**
     * Gets the default timezone to be used by the date filter.
     *
     * @return \DateTimeZone The default timezone currently in use
     */
    public function getTimezone()
    {
        if (null === $this->timezone) {
            $this->timezone = new \DateTimeZone(date_default_timezone_get());
        }

        return $this->timezone;
    }

    /**
     * Sets the default format to be used by the number_format filter.
     *
     * @param int    $decimal      the number of decimal places to use
     * @param string $decimalPoint the character(s) to use for the decimal point
     * @param string $thousandSep  the character(s) to use for the thousands separator
     */
    public function setNumberFormat($decimal, $decimalPoint, $thousandSep)
    {
        $this->numberFormat = [$decimal, $decimalPoint, $thousandSep];
    }

    /**
     * Get the default format used by the number_format filter.
     *
     * @return array The arguments for number_format()
     */
    public function getNumberFormat()
    {
        return $this->numberFormat;
    }

    public function getTokenParsers()
    {
        return [
            new ForTokenParser(),
            new IfTokenParser(),
            new ExtendsTokenParser(),
            new IncludeTokenParser(),
            new BlockTokenParser(),
            new UseTokenParser(),
            new FilterTokenParser(),
            new MacroTokenParser(),
            new ImportTokenParser(),
            new FromTokenParser(),
            new SetTokenParser(),
            new SpacelessTokenParser(),
            new FlushTokenParser(),
            new DoTokenParser(),
            new EmbedTokenParser(),
            new WithTokenParser(),
            new DeprecatedTokenParser(),
        ];
    }

    public function getFilters()
    {
        return [
            // formatting filters
            new TwigFilter('date', 'twig_date_format_filter', ['needs_environment' => true]),
            new TwigFilter('date_modify', 'twig_date_modify_filter', ['needs_environment' => true]),
            new TwigFilter('format', 'sprintf'),
            new TwigFilter('replace', 'twig_replace_filter'),
            new TwigFilter('number_format', 'twig_number_format_filter', ['needs_environment' => true]),
            new TwigFilter('abs', 'abs'),
            new TwigFilter('round', 'twig_round'),

            // encoding
            new TwigFilter('url_encode', 'twig_urlencode_filter'),
            new TwigFilter('json_encode', 'json_encode'),
            new TwigFilter('convert_encoding', 'twig_convert_encoding'),

            // string filters
            new TwigFilter('title', 'twig_title_string_filter', ['needs_environment' => true]),
            new TwigFilter('capitalize', 'twig_capitalize_string_filter', ['needs_environment' => true]),
            new TwigFilter('upper', 'twig_upper_filter', ['needs_environment' => true]),
            new TwigFilter('lower', 'twig_lower_filter', ['needs_environment' => true]),
            new TwigFilter('striptags', 'strip_tags'),
            new TwigFilter('trim', 'twig_trim_filter'),
            new TwigFilter('nl2br', 'nl2br', ['pre_escape' => 'html', 'is_safe' => ['html']]),

            // array helpers
            new TwigFilter('join', 'twig_join_filter'),
            new TwigFilter('split', 'twig_split_filter', ['needs_environment' => true]),
            new TwigFilter('sort', 'twig_sort_filter'),
            new TwigFilter('merge', 'twig_array_merge'),
            new TwigFilter('batch', 'twig_array_batch'),

            // string/array filters
            new TwigFilter('reverse', 'twig_reverse_filter', ['needs_environment' => true]),
            new TwigFilter('length', 'twig_length_filter', ['needs_environment' => true]),
            new TwigFilter('slice', 'twig_slice', ['needs_environment' => true]),
            new TwigFilter('first', 'twig_first', ['needs_environment' => true]),
            new TwigFilter('last', 'twig_last', ['needs_environment' => true]),

            // iteration and runtime
            new TwigFilter('default', '_twig_default_filter', ['node_class' => DefaultFilter::class]),
            new TwigFilter('keys', 'twig_get_array_keys_filter'),

            // escaping
            new TwigFilter('escape', 'twig_escape_filter', ['needs_environment' => true, 'is_safe_callback' => 'twig_escape_filter_is_safe']),
            new TwigFilter('e', 'twig_escape_filter', ['needs_environment' => true, 'is_safe_callback' => 'twig_escape_filter_is_safe']),
        ];
    }

    public function getFunctions()
    {
        return [
            new TwigFunction('max', 'max'),
            new TwigFunction('min', 'min'),
            new TwigFunction('range', 'range'),
            new TwigFunction('constant', 'twig_constant'),
            new TwigFunction('cycle', 'twig_cycle'),
            new TwigFunction('random', 'twig_random', ['needs_environment' => true]),
            new TwigFunction('date', 'twig_date_converter', ['needs_environment' => true]),
            new TwigFunction('include', 'twig_include', ['needs_environment' => true, 'needs_context' => true, 'is_safe' => ['all']]),
            new TwigFunction('source', 'twig_source', ['needs_environment' => true, 'is_safe' => ['all']]),
        ];
    }

    public function getTests()
    {
        return [
            new TwigTest('even', null, ['node_class' => EvenTest::class]),
            new TwigTest('odd', null, ['node_class' => OddTest::class]),
            new TwigTest('defined', null, ['node_class' => DefinedTest::class]),
            new TwigTest('same as', null, ['node_class' => SameasTest::class]),
            new TwigTest('none', null, ['node_class' => NullTest::class]),
            new TwigTest('null', null, ['node_class' => NullTest::class]),
            new TwigTest('divisible by', null, ['node_class' => DivisiblebyTest::class]),
            new TwigTest('constant', null, ['node_class' => ConstantTest::class]),
            new TwigTest('empty', 'twig_test_empty'),
            new TwigTest('iterable', 'twig_test_iterable'),
        ];
    }

    public function getOperators()
    {
        return [
            [
                'not' => ['precedence' => 50, 'class' => NotUnary::class],
                '-' => ['precedence' => 500, 'class' => NegUnary::class],
                '+' => ['precedence' => 500, 'class' => PosUnary::class],
            ],
            [
                'or' => ['precedence' => 10, 'class' => OrBinary::class, 'associativity' => ExpressionParser::OPERATOR_LEFT],
                'and' => ['precedence' => 15, 'class' => AndBinary::class, 'associativity' => ExpressionParser::OPERATOR_LEFT],
                'b-or' => ['precedence' => 16, 'class' => BitwiseOrBinary::class, 'associativity' => ExpressionParser::OPERATOR_LEFT],
                'b-xor' => ['precedence' => 17, 'class' => BitwiseXorBinary::class, 'associativity' => ExpressionParser::OPERATOR_LEFT],
                'b-and' => ['precedence' => 18, 'class' => BitwiseAndBinary::class, 'associativity' => ExpressionParser::OPERATOR_LEFT],
                '==' => ['precedence' => 20, 'class' => EqualBinary::class, 'associativity' => ExpressionParser::OPERATOR_LEFT],
                '!=' => ['precedence' => 20, 'class' => NotEqualBinary::class, 'associativity' => ExpressionParser::OPERATOR_LEFT],
                '<' => ['precedence' => 20, 'class' => LessBinary::class, 'associativity' => ExpressionParser::OPERATOR_LEFT],
                '>' => ['precedence' => 20, 'class' => GreaterBinary::class, 'associativity' => ExpressionParser::OPERATOR_LEFT],
                '>=' => ['precedence' => 20, 'class' => GreaterEqualBinary::class, 'associativity' => ExpressionParser::OPERATOR_LEFT],
                '<=' => ['precedence' => 20, 'class' => LessEqualBinary::class, 'associativity' => ExpressionParser::OPERATOR_LEFT],
                'not in' => ['precedence' => 20, 'class' => NotInBinary::class, 'associativity' => ExpressionParser::OPERATOR_LEFT],
                'in' => ['precedence' => 20, 'class' => InBinary::class, 'associativity' => ExpressionParser::OPERATOR_LEFT],
                'matches' => ['precedence' => 20, 'class' => MatchesBinary::class, 'associativity' => ExpressionParser::OPERATOR_LEFT],
                'starts with' => ['precedence' => 20, 'class' => StartsWithBinary::class, 'associativity' => ExpressionParser::OPERATOR_LEFT],
                'ends with' => ['precedence' => 20, 'class' => EndsWithBinary::class, 'associativity' => ExpressionParser::OPERATOR_LEFT],
                '..' => ['precedence' => 25, 'class' => RangeBinary::class, 'associativity' => ExpressionParser::OPERATOR_LEFT],
                '+' => ['precedence' => 30, 'class' => AddBinary::class, 'associativity' => ExpressionParser::OPERATOR_LEFT],
                '-' => ['precedence' => 30, 'class' => SubBinary::class, 'associativity' => ExpressionParser::OPERATOR_LEFT],
                '~' => ['precedence' => 40, 'class' => ConcatBinary::class, 'associativity' => ExpressionParser::OPERATOR_LEFT],
                '*' => ['precedence' => 60, 'class' => MulBinary::class, 'associativity' => ExpressionParser::OPERATOR_LEFT],
                '/' => ['precedence' => 60, 'class' => DivBinary::class, 'associativity' => ExpressionParser::OPERATOR_LEFT],
                '//' => ['precedence' => 60, 'class' => FloorDivBinary::class, 'associativity' => ExpressionParser::OPERATOR_LEFT],
                '%' => ['precedence' => 60, 'class' => ModBinary::class, 'associativity' => ExpressionParser::OPERATOR_LEFT],
                'is' => ['precedence' => 100, 'associativity' => ExpressionParser::OPERATOR_LEFT],
                'is not' => ['precedence' => 100, 'associativity' => ExpressionParser::OPERATOR_LEFT],
                '**' => ['precedence' => 200, 'class' => PowerBinary::class, 'associativity' => ExpressionParser::OPERATOR_RIGHT],
                '??' => ['precedence' => 300, 'class' => NullCoalesceExpression::class, 'associativity' => ExpressionParser::OPERATOR_RIGHT],
            ],
        ];
    }
}

class_alias('Twig\Extension\CoreExtension', 'Twig_Extension_Core');
}

namespace {
    use Twig\Environment;
    use Twig\Error\LoaderError;
    use Twig\Error\RuntimeError;
    use Twig\Extension\CoreExtension;
    use Twig\Extension\SandboxExtension;
    use Twig\Markup;
    use Twig\Node\Expression\ConstantExpression;
    use Twig\Node\Node;
    use Twig\Source;
    use Twig\Template;

    /**
 * Cycles over a value.
 *
 * @param \ArrayAccess|array $values
 * @param int                $position The cycle position
 *
 * @return string The next value in the cycle
 */
function twig_cycle($values, $position)
{
    if (!\is_array($values) && !$values instanceof \ArrayAccess) {
        return $values;
    }

    return $values[$position % \count($values)];
}

/**
 * Returns a random value depending on the supplied parameter type:
 * - a random item from a \Traversable or array
 * - a random character from a string
 * - a random integer between 0 and the integer parameter.
 *
 * @param \Traversable|array|int|float|string $values The values to pick a random item from
 * @param int|null                            $max    Maximum value used when $values is an int
 *
 * @throws RuntimeError when $values is an empty array (does not apply to an empty string which is returned as is)
 *
 * @return mixed A random value from the given sequence
 */
function twig_random(Environment $env, $values = null, $max = null)
{
    if (null === $values) {
        return null === $max ? mt_rand() : mt_rand(0, $max);
    }

    if (\is_int($values) || \is_float($values)) {
        if (null === $max) {
            if ($values < 0) {
                $max = 0;
                $min = $values;
            } else {
                $max = $values;
                $min = 0;
            }
        } else {
            $min = $values;
            $max = $max;
        }
        return mt_rand($min, $max);
    }

    if ($values instanceof \Traversable) {
        $values = iterator_to_array($values);
    } elseif (\is_string($values)) {
        if ('' === $values) {
            return '';
        }

        $charset = $env->getCharset();

        if ('UTF-8' !== $charset) {
            $values = iconv($charset, 'UTF-8', $values);
        }

        // unicode version of str_split()
        // split at all positions, but not after the start and not before the end
        $values = preg_split('/(?<!^)(?!$)/u', $values);

        if ('UTF-8' !== $charset) {
            foreach ($values as $i => $value) {
                $values[$i] = iconv('UTF-8', $charset, $value);
            }
        }
    }

    if (!\is_array($values)) {
        return $values;
    }

    if (0 === \count($values)) {
        throw new RuntimeError('The random function cannot pick from an empty array.');
    }

    return $values[array_rand($values, 1)];
}

/**
 * Converts a date to the given format.
 *
 *   {{ post.published_at|date("m/d/Y") }}
 *
 * @param \DateTimeInterface|\DateInterval|string $date     A date
 * @param string|null                             $format   The target format, null to use the default
 * @param \DateTimeZone|string|false|null         $timezone The target timezone, null to use the default, false to leave unchanged
 *
 * @return string The formatted date
 */
function twig_date_format_filter(Environment $env, $date, $format = null, $timezone = null)
{
    if (null === $format) {
        $formats = $env->getExtension(CoreExtension::class)->getDateFormat();
        $format = $date instanceof \DateInterval ? $formats[1] : $formats[0];
    }

    if ($date instanceof \DateInterval) {
        return $date->format($format);
    }

    return twig_date_converter($env, $date, $timezone)->format($format);
}

/**
 * Returns a new date object modified.
 *
 *   {{ post.published_at|date_modify("-1day")|date("m/d/Y") }}
 *
 * @param \DateTimeInterface|string $date     A date
 * @param string                    $modifier A modifier string
 *
<<<<<<< HEAD
 * @return \DateTimeInterface A new date object
=======
 * @return \DateTime
>>>>>>> 19fd71ea
 */
function twig_date_modify_filter(Environment $env, $date, $modifier)
{
    $date = twig_date_converter($env, $date, false);

    return $date->modify($modifier);
}

/**
 * Converts an input to a \DateTime instance.
 *
 *    {% if date(user.created_at) < date('+2days') %}
 *      {# do something #}
 *    {% endif %}
 *
 * @param \DateTimeInterface|string|null  $date     A date or null to use the current time
 * @param \DateTimeZone|string|false|null $timezone The target timezone, null to use the default, false to leave unchanged
 *
 * @return \DateTime
 */
function twig_date_converter(Environment $env, $date = null, $timezone = null)
{
    // determine the timezone
    if (false !== $timezone) {
        if (null === $timezone) {
            $timezone = $env->getExtension(CoreExtension::class)->getTimezone();
        } elseif (!$timezone instanceof \DateTimeZone) {
            $timezone = new \DateTimeZone($timezone);
        }
    }

    // immutable dates
    if ($date instanceof \DateTimeImmutable) {
        return false !== $timezone ? $date->setTimezone($timezone) : $date;
    }

    if ($date instanceof \DateTimeInterface) {
        $date = clone $date;
        if (false !== $timezone) {
            $date->setTimezone($timezone);
        }

        return $date;
    }

    if (null === $date || 'now' === $date) {
        return new \DateTime($date, false !== $timezone ? $timezone : $env->getExtension(CoreExtension::class)->getTimezone());
    }

    $asString = (string) $date;
    if (ctype_digit($asString) || (!empty($asString) && '-' === $asString[0] && ctype_digit(substr($asString, 1)))) {
        $date = new \DateTime('@'.$date);
    } else {
        $date = new \DateTime($date, $env->getExtension(CoreExtension::class)->getTimezone());
    }

    if (false !== $timezone) {
        $date->setTimezone($timezone);
    }

    return $date;
}

/**
 * Replaces strings within a string.
 *
 * @param string             $str  String to replace in
 * @param array|\Traversable $from Replace values
 *
 * @return string
 */
function twig_replace_filter($str, $from)
{
    if ($from instanceof \Traversable) {
        $from = iterator_to_array($from);
    } elseif (!\is_array($from)) {
        throw new RuntimeError(sprintf('The "replace" filter expects an array or "Traversable" as replace values, got "%s".', \is_object($from) ? \get_class($from) : \gettype($from)));
    }

    return strtr($str, $from);
}

/**
 * Rounds a number.
 *
 * @param int|float $value     The value to round
 * @param int|float $precision The rounding precision
 * @param string    $method    The method to use for rounding
 *
 * @return int|float The rounded number
 */
function twig_round($value, $precision = 0, $method = 'common')
{
    if ('common' == $method) {
        return round($value, $precision);
    }

    if ('ceil' != $method && 'floor' != $method) {
        throw new RuntimeError('The round filter only supports the "common", "ceil", and "floor" methods.');
    }

    return $method($value * pow(10, $precision)) / pow(10, $precision);
}

/**
 * Number format filter.
 *
 * All of the formatting options can be left null, in that case the defaults will
 * be used.  Supplying any of the parameters will override the defaults set in the
 * environment object.
 *
 * @param mixed  $number       A float/int/string of the number to format
 * @param int    $decimal      the number of decimal points to display
 * @param string $decimalPoint the character(s) to use for the decimal point
 * @param string $thousandSep  the character(s) to use for the thousands separator
 *
 * @return string The formatted number
 */
function twig_number_format_filter(Environment $env, $number, $decimal = null, $decimalPoint = null, $thousandSep = null)
{
    $defaults = $env->getExtension(CoreExtension::class)->getNumberFormat();
    if (null === $decimal) {
        $decimal = $defaults[0];
    }

    if (null === $decimalPoint) {
        $decimalPoint = $defaults[1];
    }

    if (null === $thousandSep) {
        $thousandSep = $defaults[2];
    }

    return number_format((float) $number, $decimal, $decimalPoint, $thousandSep);
}

/**
 * URL encodes (RFC 3986) a string as a path segment or an array as a query string.
 *
 * @param string|array $url A URL or an array of query parameters
 *
 * @return string The URL encoded value
 */
function twig_urlencode_filter($url)
{
    if (\is_array($url)) {
        return http_build_query($url, '', '&', PHP_QUERY_RFC3986);
    }

    return rawurlencode($url);
}

/**
 * Merges an array with another one.
 *
 *  {% set items = { 'apple': 'fruit', 'orange': 'fruit' } %}
 *
 *  {% set items = items|merge({ 'peugeot': 'car' }) %}
 *
 *  {# items now contains { 'apple': 'fruit', 'orange': 'fruit', 'peugeot': 'car' } #}
 *
 * @param array|\Traversable $arr1 An array
 * @param array|\Traversable $arr2 An array
 *
 * @return array The merged array
 */
function twig_array_merge($arr1, $arr2)
{
    if ($arr1 instanceof \Traversable) {
        $arr1 = iterator_to_array($arr1);
    } elseif (!\is_array($arr1)) {
        throw new RuntimeError(sprintf('The merge filter only works with arrays or "Traversable", got "%s" as first argument.', \gettype($arr1)));
    }

    if ($arr2 instanceof \Traversable) {
        $arr2 = iterator_to_array($arr2);
    } elseif (!\is_array($arr2)) {
        throw new RuntimeError(sprintf('The merge filter only works with arrays or "Traversable", got "%s" as second argument.', \gettype($arr2)));
    }

    return array_merge($arr1, $arr2);
}

/**
 * Slices a variable.
 *
 * @param mixed $item         A variable
 * @param int   $start        Start of the slice
 * @param int   $length       Size of the slice
 * @param bool  $preserveKeys Whether to preserve key or not (when the input is an array)
 *
 * @return mixed The sliced variable
 */
function twig_slice(Environment $env, $item, $start, $length = null, $preserveKeys = false)
{
    if ($item instanceof \Traversable) {
        while ($item instanceof \IteratorAggregate) {
            $item = $item->getIterator();
        }

        if ($start >= 0 && $length >= 0 && $item instanceof \Iterator) {
            try {
                return iterator_to_array(new \LimitIterator($item, $start, null === $length ? -1 : $length), $preserveKeys);
            } catch (\OutOfBoundsException $exception) {
                return [];
            }
        }

        $item = iterator_to_array($item, $preserveKeys);
    }

    if (\is_array($item)) {
        return \array_slice($item, $start, $length, $preserveKeys);
    }

    $item = (string) $item;

    return (string) mb_substr($item, $start, $length, $env->getCharset());
}

/**
 * Returns the first element of the item.
 *
 * @param mixed $item A variable
 *
 * @return mixed The first element of the item
 */
function twig_first(Environment $env, $item)
{
    $elements = twig_slice($env, $item, 0, 1, false);

    return \is_string($elements) ? $elements : current($elements);
}

/**
 * Returns the last element of the item.
 *
 * @param mixed $item A variable
 *
 * @return mixed The last element of the item
 */
function twig_last(Environment $env, $item)
{
    $elements = twig_slice($env, $item, -1, 1, false);

    return \is_string($elements) ? $elements : current($elements);
}

/**
 * Joins the values to a string.
 *
 * The separators between elements are empty strings per default, you can define them with the optional parameters.
 *
 *  {{ [1, 2, 3]|join(', ', ' and ') }}
 *  {# returns 1, 2 and 3 #}
 *
 *  {{ [1, 2, 3]|join('|') }}
 *  {# returns 1|2|3 #}
 *
 *  {{ [1, 2, 3]|join }}
 *  {# returns 123 #}
 *
 * @param array       $value An array
 * @param string      $glue  The separator
 * @param string|null $and   The separator for the last pair
 *
 * @return string The concatenated string
 */
function twig_join_filter($value, $glue = '', $and = null)
{
    if ($value instanceof \Traversable) {
        $value = iterator_to_array($value, false);
    } else {
        $value = (array) $value;
    }

    if (0 === \count($value)) {
        return '';
    }

    if (null === $and || $and === $glue) {
        return implode($glue, $value);
    }

    $v = array_values($value);
    if (1 === \count($v)) {
        return $v[0];
    }

    return implode($glue, \array_slice($value, 0, -1)).$and.$v[\count($v) - 1];
}

/**
 * Splits the string into an array.
 *
 *  {{ "one,two,three"|split(',') }}
 *  {# returns [one, two, three] #}
 *
 *  {{ "one,two,three,four,five"|split(',', 3) }}
 *  {# returns [one, two, "three,four,five"] #}
 *
 *  {{ "123"|split('') }}
 *  {# returns [1, 2, 3] #}
 *
 *  {{ "aabbcc"|split('', 2) }}
 *  {# returns [aa, bb, cc] #}
 *
 * @param string $value     A string
 * @param string $delimiter The delimiter
 * @param int    $limit     The limit
 *
 * @return array The split string as an array
 */
function twig_split_filter(Environment $env, $value, $delimiter, $limit = null)
{
    if (!empty($delimiter)) {
        return null === $limit ? explode($delimiter, $value) : explode($delimiter, $value, $limit);
    }

    if ($limit <= 1) {
        return preg_split('/(?<!^)(?!$)/u', $value);
    }

    $length = mb_strlen($value, $env->getCharset());
    if ($length < $limit) {
        return [$value];
    }

    $r = [];
    for ($i = 0; $i < $length; $i += $limit) {
        $r[] = mb_substr($value, $i, $limit, $env->getCharset());
    }

    return $r;
}

// The '_default' filter is used internally to avoid using the ternary operator
// which costs a lot for big contexts (before PHP 5.4). So, on average,
// a function call is cheaper.
/**
 * @internal
 */
function _twig_default_filter($value, $default = '')
{
    if (twig_test_empty($value)) {
        return $default;
    }

    return $value;
}

/**
 * Returns the keys for the given array.
 *
 * It is useful when you want to iterate over the keys of an array:
 *
 *  {% for key in array|keys %}
 *      {# ... #}
 *  {% endfor %}
 *
 * @param array $array An array
 *
 * @return array The keys
 */
function twig_get_array_keys_filter($array)
{
    if ($array instanceof \Traversable) {
        while ($array instanceof \IteratorAggregate) {
            $array = $array->getIterator();
        }

        if ($array instanceof \Iterator) {
            $keys = [];
            $array->rewind();
            while ($array->valid()) {
                $keys[] = $array->key();
                $array->next();
            }

            return $keys;
        }

        $keys = [];
        foreach ($array as $key => $item) {
            $keys[] = $key;
        }

        return $keys;
    }

    if (!\is_array($array)) {
        return [];
    }

    return array_keys($array);
}

/**
 * Reverses a variable.
 *
 * @param array|\Traversable|string $item         An array, a \Traversable instance, or a string
 * @param bool                      $preserveKeys Whether to preserve key or not
 *
 * @return mixed The reversed input
 */
function twig_reverse_filter(Environment $env, $item, $preserveKeys = false)
{
    if ($item instanceof \Traversable) {
        return array_reverse(iterator_to_array($item), $preserveKeys);
    }

    if (\is_array($item)) {
        return array_reverse($item, $preserveKeys);
    }

    $string = (string) $item;

    $charset = $env->getCharset();

    if ('UTF-8' !== $charset) {
        $item = iconv($charset, 'UTF-8', $string);
    }

    preg_match_all('/./us', $item, $matches);

    $string = implode('', array_reverse($matches[0]));

    if ('UTF-8' !== $charset) {
        $string = iconv('UTF-8', $charset, $string);
    }

    return $string;
}

/**
 * Sorts an array.
 *
 * @param array|\Traversable $array
 *
 * @return array
 */
function twig_sort_filter($array)
{
    if ($array instanceof \Traversable) {
        $array = iterator_to_array($array);
    } elseif (!\is_array($array)) {
        throw new RuntimeError(sprintf('The sort filter only works with arrays or "Traversable", got "%s".', \gettype($array)));
    }

    asort($array);

    return $array;
}

/**
 * @internal
 */
function twig_in_filter($value, $compare)
{
    if (\is_array($compare)) {
        return \in_array($value, $compare, \is_object($value) || \is_resource($value));
    } elseif (\is_string($compare) && (\is_string($value) || \is_int($value) || \is_float($value))) {
        return '' === $value || false !== strpos($compare, (string) $value);
    } elseif ($compare instanceof \Traversable) {
        if (\is_object($value) || \is_resource($value)) {
            foreach ($compare as $item) {
                if ($item === $value) {
                    return true;
                }
            }
        } else {
            foreach ($compare as $item) {
                if ($item == $value) {
                    return true;
                }
            }
        }

        return false;
    }

    return false;
}

/**
 * Returns a trimmed string.
 *
 * @return string
 *
 * @throws RuntimeError When an invalid trimming side is used (not a string or not 'left', 'right', or 'both')
 */
function twig_trim_filter($string, $characterMask = null, $side = 'both')
{
    if (null === $characterMask) {
        $characterMask = " \t\n\r\0\x0B";
    }

    switch ($side) {
        case 'both':
            return trim($string, $characterMask);
        case 'left':
            return ltrim($string, $characterMask);
        case 'right':
            return rtrim($string, $characterMask);
        default:
            throw new RuntimeError('Trimming side must be "left", "right" or "both".');
    }
}

/**
 * Escapes a string.
 *
 * @param mixed  $string     The value to be escaped
 * @param string $strategy   The escaping strategy
 * @param string $charset    The charset
 * @param bool   $autoescape Whether the function is called by the auto-escaping feature (true) or by the developer (false)
 *
 * @return string
 */
function twig_escape_filter(Environment $env, $string, $strategy = 'html', $charset = null, $autoescape = false)
{
    if ($autoescape && $string instanceof Markup) {
        return $string;
    }

    if (!\is_string($string)) {
        if (\is_object($string) && method_exists($string, '__toString')) {
            $string = (string) $string;
        } elseif (\in_array($strategy, ['html', 'js', 'css', 'html_attr', 'url'])) {
            return $string;
        }
    }

    if ('' === $string) {
        return '';
    }

    if (null === $charset) {
        $charset = $env->getCharset();
    }

    switch ($strategy) {
        case 'html':
            // see https://secure.php.net/htmlspecialchars

            // Using a static variable to avoid initializing the array
            // each time the function is called. Moving the declaration on the
            // top of the function slow downs other escaping strategies.
            static $htmlspecialcharsCharsets = [
                'ISO-8859-1' => true, 'ISO8859-1' => true,
                'ISO-8859-15' => true, 'ISO8859-15' => true,
                'utf-8' => true, 'UTF-8' => true,
                'CP866' => true, 'IBM866' => true, '866' => true,
                'CP1251' => true, 'WINDOWS-1251' => true, 'WIN-1251' => true,
                '1251' => true,
                'CP1252' => true, 'WINDOWS-1252' => true, '1252' => true,
                'KOI8-R' => true, 'KOI8-RU' => true, 'KOI8R' => true,
                'BIG5' => true, '950' => true,
                'GB2312' => true, '936' => true,
                'BIG5-HKSCS' => true,
                'SHIFT_JIS' => true, 'SJIS' => true, '932' => true,
                'EUC-JP' => true, 'EUCJP' => true,
                'ISO8859-5' => true, 'ISO-8859-5' => true, 'MACROMAN' => true,
            ];

            if (isset($htmlspecialcharsCharsets[$charset])) {
                return htmlspecialchars($string, ENT_QUOTES | ENT_SUBSTITUTE, $charset);
            }

            if (isset($htmlspecialcharsCharsets[strtoupper($charset)])) {
                // cache the lowercase variant for future iterations
                $htmlspecialcharsCharsets[$charset] = true;

                return htmlspecialchars($string, ENT_QUOTES | ENT_SUBSTITUTE, $charset);
            }

            $string = iconv($charset, 'UTF-8', $string);
            $string = htmlspecialchars($string, ENT_QUOTES | ENT_SUBSTITUTE, 'UTF-8');

            return iconv('UTF-8', $charset, $string);

        case 'js':
            // escape all non-alphanumeric characters
            // into their \x or \uHHHH representations
            if ('UTF-8' !== $charset) {
                $string = iconv($charset, 'UTF-8', $string);
            }

            if (!preg_match('//u', $string)) {
                throw new RuntimeError('The string to escape is not a valid UTF-8 string.');
            }

            $string = preg_replace_callback('#[^a-zA-Z0-9,\._]#Su', function ($matches) {
                $char = $matches[0];

                /*
                 * A few characters have short escape sequences in JSON and JavaScript.
                 * Escape sequences supported only by JavaScript, not JSON, are ommitted.
                 * \" is also supported but omitted, because the resulting string is not HTML safe.
                 */
                static $shortMap = [
                    '\\' => '\\\\',
                    '/' => '\\/',
                    "\x08" => '\b',
                    "\x0C" => '\f',
                    "\x0A" => '\n',
                    "\x0D" => '\r',
                    "\x09" => '\t',
                ];

                if (isset($shortMap[$char])) {
                    return $shortMap[$char];
                }

                // \uHHHH
                $char = twig_convert_encoding($char, 'UTF-16BE', 'UTF-8');
                $char = strtoupper(bin2hex($char));

                if (4 >= \strlen($char)) {
                    return sprintf('\u%04s', $char);
                }

                return sprintf('\u%04s\u%04s', substr($char, 0, -4), substr($char, -4));
            }, $string);

            if ('UTF-8' !== $charset) {
                $string = iconv('UTF-8', $charset, $string);
            }

            return $string;

        case 'css':
            if ('UTF-8' !== $charset) {
                $string = iconv($charset, 'UTF-8', $string);
            }

            if (!preg_match('//u', $string)) {
                throw new RuntimeError('The string to escape is not a valid UTF-8 string.');
            }

            $string = preg_replace_callback('#[^a-zA-Z0-9]#Su', function ($matches) {
                $char = $matches[0];

                return sprintf('\\%X ', 1 === \strlen($char) ? \ord($char) : mb_ord($char, 'UTF-8'));
            }, $string);

            if ('UTF-8' !== $charset) {
                $string = iconv('UTF-8', $charset, $string);
            }

            return $string;

        case 'html_attr':
            if ('UTF-8' !== $charset) {
                $string = iconv($charset, 'UTF-8', $string);
            }

            if (!preg_match('//u', $string)) {
                throw new RuntimeError('The string to escape is not a valid UTF-8 string.');
            }

            $string = preg_replace_callback('#[^a-zA-Z0-9,\.\-_]#Su', function ($matches) {
                /**
                 * This function is adapted from code coming from Zend Framework.
                 *
                 * @copyright Copyright (c) 2005-2012 Zend Technologies USA Inc. (https://www.zend.com)
                 * @license   https://framework.zend.com/license/new-bsd New BSD License
                 */
                $chr = $matches[0];
                $ord = \ord($chr);

                /*
                 * The following replaces characters undefined in HTML with the
                 * hex entity for the Unicode replacement character.
                 */
                if (($ord <= 0x1f && "\t" != $chr && "\n" != $chr && "\r" != $chr) || ($ord >= 0x7f && $ord <= 0x9f)) {
                    return '&#xFFFD;';
                }

                /*
                 * Check if the current character to escape has a name entity we should
                 * replace it with while grabbing the hex value of the character.
                 */
                if (1 === \strlen($chr)) {
                    /*
                     * While HTML supports far more named entities, the lowest common denominator
                     * has become HTML5's XML Serialisation which is restricted to the those named
                     * entities that XML supports. Using HTML entities would result in this error:
                     *     XML Parsing Error: undefined entity
                     */
                    static $entityMap = [
                        34 => '&quot;', /* quotation mark */
                        38 => '&amp;',  /* ampersand */
                        60 => '&lt;',   /* less-than sign */
                        62 => '&gt;',   /* greater-than sign */
                    ];

                    if (isset($entityMap[$ord])) {
                        return $entityMap[$ord];
                    }

                    return sprintf('&#x%02X;', $ord);
                }

                /*
                 * Per OWASP recommendations, we'll use hex entities for any other
                 * characters where a named entity does not exist.
                 */
                return sprintf('&#x%04X;', mb_ord($chr, 'UTF-8'));
            }, $string);

            if ('UTF-8' !== $charset) {
                $string = iconv('UTF-8', $charset, $string);
            }

            return $string;

        case 'url':
            return rawurlencode($string);

        default:
            static $escapers;

            if (null === $escapers) {
                $escapers = $env->getExtension(CoreExtension::class)->getEscapers();
            }

            if (isset($escapers[$strategy])) {
                return $escapers[$strategy]($env, $string, $charset);
            }

            $validStrategies = implode(', ', array_merge(['html', 'js', 'url', 'css', 'html_attr'], array_keys($escapers)));

            throw new RuntimeError(sprintf('Invalid escaping strategy "%s" (valid ones: %s).', $strategy, $validStrategies));
    }
}

/**
 * @internal
 */
function twig_escape_filter_is_safe(Node $filterArgs)
{
    foreach ($filterArgs as $arg) {
        if ($arg instanceof ConstantExpression) {
            return [$arg->getAttribute('value')];
        }

        return [];
    }

    return ['html'];
}

function twig_convert_encoding($string, $to, $from)
{
    return iconv($from, $to, $string);
}

/**
 * Returns the length of a variable.
 *
 * @param mixed $thing A variable
 *
 * @return int The length of the value
 */
function twig_length_filter(Environment $env, $thing)
{
    if (null === $thing) {
        return 0;
    }

    if (is_scalar($thing)) {
        return mb_strlen($thing, $env->getCharset());
    }

    if ($thing instanceof \SimpleXMLElement) {
        return \count($thing);
    }

    if (method_exists($thing, '__toString') && !$thing instanceof \Countable) {
        return mb_strlen((string) $thing, $env->getCharset());
    }

    if ($thing instanceof \Countable || \is_array($thing)) {
        return \count($thing);
    }

    if ($thing instanceof \IteratorAggregate) {
        return iterator_count($thing);
    }

    return 1;
}

/**
 * Converts a string to uppercase.
 *
 * @param string $string A string
 *
 * @return string The uppercased string
 */
function twig_upper_filter(Environment $env, $string)
{
    return mb_strtoupper($string, $env->getCharset());
}

/**
 * Converts a string to lowercase.
 *
 * @param string $string A string
 *
 * @return string The lowercased string
 */
function twig_lower_filter(Environment $env, $string)
{
    return mb_strtolower($string, $env->getCharset());
}

/**
 * Returns a titlecased string.
 *
 * @param string $string A string
 *
 * @return string The titlecased string
 */
function twig_title_string_filter(Environment $env, $string)
{
    if (null !== $charset = $env->getCharset()) {
        return mb_convert_case($string, MB_CASE_TITLE, $charset);
    }

    return ucwords(strtolower($string));
}

/**
 * Returns a capitalized string.
 *
 * @param string $string A string
 *
 * @return string The capitalized string
 */
function twig_capitalize_string_filter(Environment $env, $string)
{
    $charset = $env->getCharset();

    return mb_strtoupper(mb_substr($string, 0, 1, $charset), $charset).mb_strtolower(mb_substr($string, 1, null, $charset), $charset);
}

/**
 * @internal
 */
function twig_ensure_traversable($seq)
{
    if ($seq instanceof \Traversable || \is_array($seq)) {
        return $seq;
    }

    return [];
}

/**
 * Checks if a variable is empty.
 *
 *    {# evaluates to true if the foo variable is null, false, or the empty string #}
 *    {% if foo is empty %}
 *        {# ... #}
 *    {% endif %}
 *
 * @param mixed $value A variable
 *
 * @return bool true if the value is empty, false otherwise
 */
function twig_test_empty($value)
{
    if ($value instanceof \Countable) {
        return 0 == \count($value);
    }

    if (\is_object($value) && method_exists($value, '__toString')) {
        return '' === (string) $value;
    }

    return '' === $value || false === $value || null === $value || [] === $value;
}

/**
 * Checks if a variable is traversable.
 *
 *    {# evaluates to true if the foo variable is an array or a traversable object #}
 *    {% if foo is iterable %}
 *        {# ... #}
 *    {% endif %}
 *
 * @param mixed $value A variable
 *
 * @return bool true if the value is traversable
 */
function twig_test_iterable($value)
{
    return $value instanceof \Traversable || \is_array($value);
}

/**
 * Renders a template.
 *
 * @param array        $context
 * @param string|array $template      The template to render or an array of templates to try consecutively
 * @param array        $variables     The variables to pass to the template
 * @param bool         $withContext
 * @param bool         $ignoreMissing Whether to ignore missing templates or not
 * @param bool         $sandboxed     Whether to sandbox the template or not
 *
 * @return string The rendered template
 */
function twig_include(Environment $env, $context, $template, $variables = [], $withContext = true, $ignoreMissing = false, $sandboxed = false)
{
    $alreadySandboxed = false;
    $sandbox = null;
    if ($withContext) {
        $variables = array_merge($context, $variables);
    }

    if ($isSandboxed = $sandboxed && $env->hasExtension(SandboxExtension::class)) {
        $sandbox = $env->getExtension(SandboxExtension::class);
        if (!$alreadySandboxed = $sandbox->isSandboxed()) {
            $sandbox->enableSandbox();
        }
    }

    $result = '';
    try {
        $result = $env->resolveTemplate($template)->render($variables);
    } catch (LoaderError $e) {
        if (!$ignoreMissing) {
            if ($isSandboxed && !$alreadySandboxed) {
                $sandbox->disableSandbox();
            }

            throw $e;
        }
    } catch (\Throwable $e) {
        if ($isSandboxed && !$alreadySandboxed) {
            $sandbox->disableSandbox();
        }

        throw $e;
    }

    if ($isSandboxed && !$alreadySandboxed) {
        $sandbox->disableSandbox();
    }

    return $result;
}

/**
 * Returns a template content without rendering it.
 *
 * @param string $name          The template name
 * @param bool   $ignoreMissing Whether to ignore missing templates or not
 *
 * @return string The template source
 */
function twig_source(Environment $env, $name, $ignoreMissing = false)
{
    $loader = $env->getLoader();
    try {
        return $loader->getSourceContext($name)->getCode();
    } catch (LoaderError $e) {
        if (!$ignoreMissing) {
            throw $e;
        }
    }
}

/**
 * Provides the ability to get constants from instances as well as class/global constants.
 *
 * @param string      $constant The name of the constant
 * @param object|null $object   The object to get the constant from
 *
 * @return string
 */
function twig_constant($constant, $object = null)
{
    if (null !== $object) {
        $constant = \get_class($object).'::'.$constant;
    }

    return \constant($constant);
}

/**
 * Checks if a constant exists.
 *
 * @param string      $constant The name of the constant
 * @param object|null $object   The object to get the constant from
 *
 * @return bool
 */
function twig_constant_is_defined($constant, $object = null)
{
    if (null !== $object) {
        $constant = \get_class($object).'::'.$constant;
    }

    return \defined($constant);
}

/**
 * Batches item.
 *
 * @param array $items An array of items
 * @param int   $size  The size of the batch
 * @param mixed $fill  A value used to fill missing items
 *
 * @return array
 */
function twig_array_batch($items, $size, $fill = null)
{
    if ($items instanceof \Traversable) {
        $items = iterator_to_array($items, false);
    }

    $size = ceil($size);

    $result = array_chunk($items, $size, true);

    if (null !== $fill && !empty($result)) {
        $last = \count($result) - 1;
        if ($fillCount = $size - \count($result[$last])) {
            $result[$last] = array_merge(
                $result[$last],
                array_fill(0, $fillCount, $fill)
            );
        }
    }

    return $result;
}

/**
 * Returns the attribute value for a given array/object.
 *
 * @param mixed  $object            The object or array from where to get the item
 * @param mixed  $item              The item to get from the array or object
 * @param array  $arguments         An array of arguments to pass if the item is an object method
 * @param string $type              The type of attribute (@see \Twig\Template constants)
 * @param bool   $isDefinedTest     Whether this is only a defined check
 * @param bool   $ignoreStrictCheck Whether to ignore the strict attribute check or not
 *
 * @return mixed The attribute value, or a Boolean when $isDefinedTest is true, or null when the attribute is not set and $ignoreStrictCheck is true
 *
 * @throws RuntimeError if the attribute does not exist and Twig is running in strict mode and $isDefinedTest is false
 *
 * @internal
 */
function twig_get_attribute(Environment $env, Source $source, $object, $item, array $arguments = [], $type = /* Template::ANY_CALL */ 'any', $isDefinedTest = false, $ignoreStrictCheck = false, $sandboxed = false)
{
    // array
    if (/* Template::METHOD_CALL */ 'method' !== $type) {
        $arrayItem = \is_bool($item) || \is_float($item) ? (int) $item : $item;

        if (((\is_array($object) || $object instanceof \ArrayObject) && (isset($object[$arrayItem]) || \array_key_exists($arrayItem, $object)))
            || ($object instanceof ArrayAccess && isset($object[$arrayItem]))
        ) {
            if ($isDefinedTest) {
                return true;
            }

            return $object[$arrayItem];
        }

        if (/* Template::ARRAY_CALL */ 'array' === $type || !\is_object($object)) {
            if ($isDefinedTest) {
                return false;
            }

            if ($ignoreStrictCheck || !$env->isStrictVariables()) {
                return;
            }

            if ($object instanceof ArrayAccess) {
                $message = sprintf('Key "%s" in object with ArrayAccess of class "%s" does not exist.', $arrayItem, \get_class($object));
            } elseif (\is_object($object)) {
                $message = sprintf('Impossible to access a key "%s" on an object of class "%s" that does not implement ArrayAccess interface.', $item, \get_class($object));
            } elseif (\is_array($object)) {
                if (empty($object)) {
                    $message = sprintf('Key "%s" does not exist as the array is empty.', $arrayItem);
                } else {
                    $message = sprintf('Key "%s" for array with keys "%s" does not exist.', $arrayItem, implode(', ', array_keys($object)));
                }
            } elseif (/* Template::ARRAY_CALL */ 'array' === $type) {
                if (null === $object) {
                    $message = sprintf('Impossible to access a key ("%s") on a null variable.', $item);
                } else {
                    $message = sprintf('Impossible to access a key ("%s") on a %s variable ("%s").', $item, \gettype($object), $object);
                }
            } elseif (null === $object) {
                $message = sprintf('Impossible to access an attribute ("%s") on a null variable.', $item);
            } else {
                $message = sprintf('Impossible to access an attribute ("%s") on a %s variable ("%s").', $item, \gettype($object), $object);
            }

            throw new RuntimeError($message, -1, $source);
        }
    }

    if (!\is_object($object)) {
        if ($isDefinedTest) {
            return false;
        }

        if ($ignoreStrictCheck || !$env->isStrictVariables()) {
            return;
        }

        if (null === $object) {
            $message = sprintf('Impossible to invoke a method ("%s") on a null variable.', $item);
        } elseif (\is_array($object)) {
            $message = sprintf('Impossible to invoke a method ("%s") on an array.', $item);
        } else {
            $message = sprintf('Impossible to invoke a method ("%s") on a %s variable ("%s").', $item, \gettype($object), $object);
        }

        throw new RuntimeError($message, -1, $source);
    }

    if ($object instanceof Template) {
        throw new RuntimeError('Accessing \Twig\Template attributes is forbidden.');
    }

    // object property
    if (/* Template::METHOD_CALL */ 'method' !== $type) {
        if (isset($object->$item) || \array_key_exists((string) $item, $object)) {
            if ($isDefinedTest) {
                return true;
            }

            if ($sandboxed) {
                $env->getExtension(SandboxExtension::class)->checkPropertyAllowed($object, $item);
            }

            return $object->$item;
        }
    }

    static $cache = [];

    $class = \get_class($object);

    // object method
    // precedence: getXxx() > isXxx() > hasXxx()
    if (!isset($cache[$class])) {
        $methods = get_class_methods($object);
        sort($methods);
        $lcMethods = array_map('strtolower', $methods);
        $classCache = [];
        foreach ($methods as $i => $method) {
            $classCache[$method] = $method;
            $classCache[$lcName = $lcMethods[$i]] = $method;

            if ('g' === $lcName[0] && 0 === strpos($lcName, 'get')) {
                $name = substr($method, 3);
                $lcName = substr($lcName, 3);
            } elseif ('i' === $lcName[0] && 0 === strpos($lcName, 'is')) {
                $name = substr($method, 2);
                $lcName = substr($lcName, 2);
            } elseif ('h' === $lcName[0] && 0 === strpos($lcName, 'has')) {
                $name = substr($method, 3);
                $lcName = substr($lcName, 3);
                if (\in_array('is'.$lcName, $lcMethods)) {
                    continue;
                }
            } else {
                continue;
            }

            // skip get() and is() methods (in which case, $name is empty)
            if ($name) {
                if (!isset($classCache[$name])) {
                    $classCache[$name] = $method;
                }

                if (!isset($classCache[$lcName])) {
                    $classCache[$lcName] = $method;
                }
            }
        }
        $cache[$class] = $classCache;
    }

    $call = false;
    if (isset($cache[$class][$item])) {
        $method = $cache[$class][$item];
    } elseif (isset($cache[$class][$lcItem = strtolower($item)])) {
        $method = $cache[$class][$lcItem];
    } elseif (isset($cache[$class]['__call'])) {
        $method = $item;
        $call = true;
    } else {
        if ($isDefinedTest) {
            return false;
        }

        if ($ignoreStrictCheck || !$env->isStrictVariables()) {
            return;
        }

        throw new RuntimeError(sprintf('Neither the property "%1$s" nor one of the methods "%1$s()", "get%1$s()"/"is%1$s()"/"has%1$s()" or "__call()" exist and have public access in class "%2$s".', $item, $class), -1, $source);
    }

    if ($isDefinedTest) {
        return true;
    }

    if ($sandboxed) {
        $env->getExtension(SandboxExtension::class)->checkMethodAllowed($object, $method);
    }

    // Some objects throw exceptions when they have __call, and the method we try
    // to call is not supported. If ignoreStrictCheck is true, we should return null.
    try {
        $ret = $object->$method(...$arguments);
    } catch (\BadMethodCallException $e) {
        if ($call && ($ignoreStrictCheck || !$env->isStrictVariables())) {
            return;
        }
        throw $e;
    }

    return $ret;
}
}<|MERGE_RESOLUTION|>--- conflicted
+++ resolved
@@ -451,11 +451,7 @@
  * @param \DateTimeInterface|string $date     A date
  * @param string                    $modifier A modifier string
  *
-<<<<<<< HEAD
- * @return \DateTimeInterface A new date object
-=======
- * @return \DateTime
->>>>>>> 19fd71ea
+ * @return \DateTimeInterface
  */
 function twig_date_modify_filter(Environment $env, $date, $modifier)
 {
