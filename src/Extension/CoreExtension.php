--- conflicted
+++ resolved
@@ -228,13 +228,10 @@
             new TwigFilter('sort', 'twig_sort_filter'),
             new TwigFilter('merge', 'twig_array_merge'),
             new TwigFilter('batch', 'twig_array_batch'),
-<<<<<<< HEAD
             new TwigFilter('column', 'twig_array_column'),
-=======
             new TwigFilter('filter', 'twig_array_filter'),
             new TwigFilter('map', 'twig_array_map'),
             new TwigFilter('reduce', 'twig_array_reduce'),
->>>>>>> 3d95ffe9
 
             // string/array filters
             new TwigFilter('reverse', 'twig_reverse_filter', ['needs_environment' => true]),
@@ -1514,7 +1511,6 @@
     return $result;
 }
 
-<<<<<<< HEAD
 /**
  * Returns the attribute value for a given array/object.
  *
@@ -1734,7 +1730,8 @@
     }
 
     return array_column($array, $name);
-=======
+}
+
 function twig_array_filter($array, $arrow)
 {
     if (\is_array($array)) {
@@ -1765,6 +1762,5 @@
     }
 
     return array_reduce($array, $arrow, $initial);
->>>>>>> 3d95ffe9
 }
 }