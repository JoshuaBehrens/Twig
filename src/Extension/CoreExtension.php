<?php

/*
 * This file is part of Twig.
 *
 * (c) Fabien Potencier
 *
 * For the full copyright and license information, please view the LICENSE
 * file that was distributed with this source code.
 */

namespace Twig\Extension {
use Twig\ExpressionParser;
use Twig\Node\Expression\Binary\AddBinary;
use Twig\Node\Expression\Binary\AndBinary;
use Twig\Node\Expression\Binary\BitwiseAndBinary;
use Twig\Node\Expression\Binary\BitwiseOrBinary;
use Twig\Node\Expression\Binary\BitwiseXorBinary;
use Twig\Node\Expression\Binary\ConcatBinary;
use Twig\Node\Expression\Binary\DivBinary;
use Twig\Node\Expression\Binary\EndsWithBinary;
use Twig\Node\Expression\Binary\EqualBinary;
use Twig\Node\Expression\Binary\FloorDivBinary;
use Twig\Node\Expression\Binary\GreaterBinary;
use Twig\Node\Expression\Binary\GreaterEqualBinary;
use Twig\Node\Expression\Binary\InBinary;
use Twig\Node\Expression\Binary\LessBinary;
use Twig\Node\Expression\Binary\LessEqualBinary;
use Twig\Node\Expression\Binary\MatchesBinary;
use Twig\Node\Expression\Binary\ModBinary;
use Twig\Node\Expression\Binary\MulBinary;
use Twig\Node\Expression\Binary\NotEqualBinary;
use Twig\Node\Expression\Binary\NotInBinary;
use Twig\Node\Expression\Binary\OrBinary;
use Twig\Node\Expression\Binary\PowerBinary;
use Twig\Node\Expression\Binary\RangeBinary;
use Twig\Node\Expression\Binary\StartsWithBinary;
use Twig\Node\Expression\Binary\SubBinary;
use Twig\Node\Expression\Filter\DefaultFilter;
use Twig\Node\Expression\NullCoalesceExpression;
use Twig\Node\Expression\Test\ConstantTest;
use Twig\Node\Expression\Test\DefinedTest;
use Twig\Node\Expression\Test\DivisiblebyTest;
use Twig\Node\Expression\Test\EvenTest;
use Twig\Node\Expression\Test\NullTest;
use Twig\Node\Expression\Test\OddTest;
use Twig\Node\Expression\Test\SameasTest;
use Twig\Node\Expression\Unary\NegUnary;
use Twig\Node\Expression\Unary\NotUnary;
use Twig\Node\Expression\Unary\PosUnary;
use Twig\TokenParser\BlockTokenParser;
use Twig\TokenParser\DeprecatedTokenParser;
use Twig\TokenParser\DoTokenParser;
use Twig\TokenParser\EmbedTokenParser;
use Twig\TokenParser\ExtendsTokenParser;
use Twig\TokenParser\FilterTokenParser;
use Twig\TokenParser\FlushTokenParser;
use Twig\TokenParser\ForTokenParser;
use Twig\TokenParser\FromTokenParser;
use Twig\TokenParser\IfTokenParser;
use Twig\TokenParser\ImportTokenParser;
use Twig\TokenParser\IncludeTokenParser;
use Twig\TokenParser\MacroTokenParser;
use Twig\TokenParser\SetTokenParser;
use Twig\TokenParser\SpacelessTokenParser;
use Twig\TokenParser\UseTokenParser;
use Twig\TokenParser\WithTokenParser;
use Twig\TwigFilter;
use Twig\TwigFunction;
use Twig\TwigTest;

final class CoreExtension extends AbstractExtension
{
    private $dateFormats = ['F j, Y H:i', '%d days'];
    private $numberFormat = [0, '.', ','];
    private $timezone = null;
    private $escapers = [];

    /**
     * Defines a new escaper to be used via the escape filter.
     *
     * @param string   $strategy The strategy name that should be used as a strategy in the escape call
     * @param callable $callable A valid PHP callable
     */
    public function setEscaper($strategy, callable $callable)
    {
        $this->escapers[$strategy] = $callable;
    }

    /**
     * Gets all defined escapers.
     *
     * @return callable[] An array of escapers
     */
    public function getEscapers()
    {
        return $this->escapers;
    }

    /**
     * Sets the default format to be used by the date filter.
     *
     * @param string $format             The default date format string
     * @param string $dateIntervalFormat The default date interval format string
     */
    public function setDateFormat($format = null, $dateIntervalFormat = null)
    {
        if (null !== $format) {
            $this->dateFormats[0] = $format;
        }

        if (null !== $dateIntervalFormat) {
            $this->dateFormats[1] = $dateIntervalFormat;
        }
    }

    /**
     * Gets the default format to be used by the date filter.
     *
     * @return array The default date format string and the default date interval format string
     */
    public function getDateFormat()
    {
        return $this->dateFormats;
    }

    /**
     * Sets the default timezone to be used by the date filter.
     *
     * @param \DateTimeZone|string $timezone The default timezone string or a \DateTimeZone object
     */
    public function setTimezone($timezone)
    {
        $this->timezone = $timezone instanceof \DateTimeZone ? $timezone : new \DateTimeZone($timezone);
    }

    /**
     * Gets the default timezone to be used by the date filter.
     *
     * @return \DateTimeZone The default timezone currently in use
     */
    public function getTimezone()
    {
        if (null === $this->timezone) {
            $this->timezone = new \DateTimeZone(date_default_timezone_get());
        }

        return $this->timezone;
    }

    /**
     * Sets the default format to be used by the number_format filter.
     *
     * @param int    $decimal      the number of decimal places to use
     * @param string $decimalPoint the character(s) to use for the decimal point
     * @param string $thousandSep  the character(s) to use for the thousands separator
     */
    public function setNumberFormat($decimal, $decimalPoint, $thousandSep)
    {
        $this->numberFormat = [$decimal, $decimalPoint, $thousandSep];
    }

    /**
     * Get the default format used by the number_format filter.
     *
     * @return array The arguments for number_format()
     */
    public function getNumberFormat()
    {
        return $this->numberFormat;
    }

    public function getTokenParsers()
    {
        return [
            new ForTokenParser(),
            new IfTokenParser(),
            new ExtendsTokenParser(),
            new IncludeTokenParser(),
            new BlockTokenParser(),
            new UseTokenParser(),
            new FilterTokenParser(),
            new MacroTokenParser(),
            new ImportTokenParser(),
            new FromTokenParser(),
            new SetTokenParser(),
            new SpacelessTokenParser(),
            new FlushTokenParser(),
            new DoTokenParser(),
            new EmbedTokenParser(),
            new WithTokenParser(),
            new DeprecatedTokenParser(),
        ];
    }

    public function getFilters()
    {
        return [
            // formatting filters
            new TwigFilter('date', 'twig_date_format_filter', ['needs_environment' => true]),
            new TwigFilter('date_modify', 'twig_date_modify_filter', ['needs_environment' => true]),
            new TwigFilter('format', 'sprintf'),
            new TwigFilter('replace', 'twig_replace_filter'),
            new TwigFilter('number_format', 'twig_number_format_filter', ['needs_environment' => true]),
            new TwigFilter('abs', 'abs'),
            new TwigFilter('round', 'twig_round'),

            // encoding
            new TwigFilter('url_encode', 'twig_urlencode_filter'),
            new TwigFilter('json_encode', 'json_encode'),
            new TwigFilter('convert_encoding', 'twig_convert_encoding'),

            // string filters
            new TwigFilter('title', 'twig_title_string_filter', ['needs_environment' => true]),
            new TwigFilter('capitalize', 'twig_capitalize_string_filter', ['needs_environment' => true]),
            new TwigFilter('upper', 'twig_upper_filter', ['needs_environment' => true]),
            new TwigFilter('lower', 'twig_lower_filter', ['needs_environment' => true]),
            new TwigFilter('striptags', 'strip_tags'),
            new TwigFilter('trim', 'twig_trim_filter'),
            new TwigFilter('nl2br', 'nl2br', ['pre_escape' => 'html', 'is_safe' => ['html']]),
            new TwigFilter('spaceless', 'twig_spaceless', ['is_safe' => ['html']]),

            // array helpers
            new TwigFilter('join', 'twig_join_filter'),
            new TwigFilter('split', 'twig_split_filter', ['needs_environment' => true]),
            new TwigFilter('sort', 'twig_sort_filter'),
            new TwigFilter('merge', 'twig_array_merge'),
            new TwigFilter('batch', 'twig_array_batch'),
            new TwigFilter('column', 'twig_array_column'),

            // string/array filters
            new TwigFilter('reverse', 'twig_reverse_filter', ['needs_environment' => true]),
            new TwigFilter('length', 'twig_length_filter', ['needs_environment' => true]),
            new TwigFilter('slice', 'twig_slice', ['needs_environment' => true]),
            new TwigFilter('first', 'twig_first', ['needs_environment' => true]),
            new TwigFilter('last', 'twig_last', ['needs_environment' => true]),

            // iteration and runtime
            new TwigFilter('default', '_twig_default_filter', ['node_class' => DefaultFilter::class]),
            new TwigFilter('keys', 'twig_get_array_keys_filter'),

            // escaping
            new TwigFilter('escape', 'twig_escape_filter', ['needs_environment' => true, 'is_safe_callback' => 'twig_escape_filter_is_safe']),
            new TwigFilter('e', 'twig_escape_filter', ['needs_environment' => true, 'is_safe_callback' => 'twig_escape_filter_is_safe']),
        ];
    }

    public function getFunctions()
    {
        return [
            new TwigFunction('max', 'max'),
            new TwigFunction('min', 'min'),
            new TwigFunction('range', 'range'),
            new TwigFunction('constant', 'twig_constant'),
            new TwigFunction('cycle', 'twig_cycle'),
            new TwigFunction('random', 'twig_random', ['needs_environment' => true]),
            new TwigFunction('date', 'twig_date_converter', ['needs_environment' => true]),
            new TwigFunction('include', 'twig_include', ['needs_environment' => true, 'needs_context' => true, 'is_safe' => ['all']]),
            new TwigFunction('source', 'twig_source', ['needs_environment' => true, 'is_safe' => ['all']]),
        ];
    }

    public function getTests()
    {
        return [
            new TwigTest('even', null, ['node_class' => EvenTest::class]),
            new TwigTest('odd', null, ['node_class' => OddTest::class]),
            new TwigTest('defined', null, ['node_class' => DefinedTest::class]),
            new TwigTest('same as', null, ['node_class' => SameasTest::class]),
            new TwigTest('none', null, ['node_class' => NullTest::class]),
            new TwigTest('null', null, ['node_class' => NullTest::class]),
            new TwigTest('divisible by', null, ['node_class' => DivisiblebyTest::class]),
            new TwigTest('constant', null, ['node_class' => ConstantTest::class]),
            new TwigTest('empty', 'twig_test_empty'),
            new TwigTest('iterable', 'twig_test_iterable'),
        ];
    }

    public function getOperators()
    {
        return [
            [
                'not' => ['precedence' => 50, 'class' => NotUnary::class],
                '-' => ['precedence' => 500, 'class' => NegUnary::class],
                '+' => ['precedence' => 500, 'class' => PosUnary::class],
            ],
            [
                'or' => ['precedence' => 10, 'class' => OrBinary::class, 'associativity' => ExpressionParser::OPERATOR_LEFT],
                'and' => ['precedence' => 15, 'class' => AndBinary::class, 'associativity' => ExpressionParser::OPERATOR_LEFT],
                'b-or' => ['precedence' => 16, 'class' => BitwiseOrBinary::class, 'associativity' => ExpressionParser::OPERATOR_LEFT],
                'b-xor' => ['precedence' => 17, 'class' => BitwiseXorBinary::class, 'associativity' => ExpressionParser::OPERATOR_LEFT],
                'b-and' => ['precedence' => 18, 'class' => BitwiseAndBinary::class, 'associativity' => ExpressionParser::OPERATOR_LEFT],
                '==' => ['precedence' => 20, 'class' => EqualBinary::class, 'associativity' => ExpressionParser::OPERATOR_LEFT],
                '!=' => ['precedence' => 20, 'class' => NotEqualBinary::class, 'associativity' => ExpressionParser::OPERATOR_LEFT],
                '<' => ['precedence' => 20, 'class' => LessBinary::class, 'associativity' => ExpressionParser::OPERATOR_LEFT],
                '>' => ['precedence' => 20, 'class' => GreaterBinary::class, 'associativity' => ExpressionParser::OPERATOR_LEFT],
                '>=' => ['precedence' => 20, 'class' => GreaterEqualBinary::class, 'associativity' => ExpressionParser::OPERATOR_LEFT],
                '<=' => ['precedence' => 20, 'class' => LessEqualBinary::class, 'associativity' => ExpressionParser::OPERATOR_LEFT],
                'not in' => ['precedence' => 20, 'class' => NotInBinary::class, 'associativity' => ExpressionParser::OPERATOR_LEFT],
                'in' => ['precedence' => 20, 'class' => InBinary::class, 'associativity' => ExpressionParser::OPERATOR_LEFT],
                'matches' => ['precedence' => 20, 'class' => MatchesBinary::class, 'associativity' => ExpressionParser::OPERATOR_LEFT],
                'starts with' => ['precedence' => 20, 'class' => StartsWithBinary::class, 'associativity' => ExpressionParser::OPERATOR_LEFT],
                'ends with' => ['precedence' => 20, 'class' => EndsWithBinary::class, 'associativity' => ExpressionParser::OPERATOR_LEFT],
                '..' => ['precedence' => 25, 'class' => RangeBinary::class, 'associativity' => ExpressionParser::OPERATOR_LEFT],
                '+' => ['precedence' => 30, 'class' => AddBinary::class, 'associativity' => ExpressionParser::OPERATOR_LEFT],
                '-' => ['precedence' => 30, 'class' => SubBinary::class, 'associativity' => ExpressionParser::OPERATOR_LEFT],
                '~' => ['precedence' => 40, 'class' => ConcatBinary::class, 'associativity' => ExpressionParser::OPERATOR_LEFT],
                '*' => ['precedence' => 60, 'class' => MulBinary::class, 'associativity' => ExpressionParser::OPERATOR_LEFT],
                '/' => ['precedence' => 60, 'class' => DivBinary::class, 'associativity' => ExpressionParser::OPERATOR_LEFT],
                '//' => ['precedence' => 60, 'class' => FloorDivBinary::class, 'associativity' => ExpressionParser::OPERATOR_LEFT],
                '%' => ['precedence' => 60, 'class' => ModBinary::class, 'associativity' => ExpressionParser::OPERATOR_LEFT],
                'is' => ['precedence' => 100, 'associativity' => ExpressionParser::OPERATOR_LEFT],
                'is not' => ['precedence' => 100, 'associativity' => ExpressionParser::OPERATOR_LEFT],
                '**' => ['precedence' => 200, 'class' => PowerBinary::class, 'associativity' => ExpressionParser::OPERATOR_RIGHT],
                '??' => ['precedence' => 300, 'class' => NullCoalesceExpression::class, 'associativity' => ExpressionParser::OPERATOR_RIGHT],
            ],
        ];
    }
}

class_alias('Twig\Extension\CoreExtension', 'Twig_Extension_Core');
}

namespace {
    use Twig\Environment;
    use Twig\Error\LoaderError;
    use Twig\Error\RuntimeError;
    use Twig\Extension\CoreExtension;
    use Twig\Extension\SandboxExtension;
    use Twig\Markup;
    use Twig\Node\Expression\ConstantExpression;
    use Twig\Node\Node;
    use Twig\Source;
    use Twig\Template;

    /**
 * Cycles over a value.
 *
 * @param \ArrayAccess|array $values
 * @param int                $position The cycle position
 *
 * @return string The next value in the cycle
 */
function twig_cycle($values, $position)
{
    if (!\is_array($values) && !$values instanceof \ArrayAccess) {
        return $values;
    }

    return $values[$position % \count($values)];
}

/**
 * Returns a random value depending on the supplied parameter type:
 * - a random item from a \Traversable or array
 * - a random character from a string
 * - a random integer between 0 and the integer parameter.
 *
 * @param \Traversable|array|int|float|string $values The values to pick a random item from
 * @param int|null                            $max    Maximum value used when $values is an int
 *
 * @throws RuntimeError when $values is an empty array (does not apply to an empty string which is returned as is)
 *
 * @return mixed A random value from the given sequence
 */
function twig_random(Environment $env, $values = null, $max = null)
{
    if (null === $values) {
        return null === $max ? mt_rand() : mt_rand(0, $max);
    }

    if (\is_int($values) || \is_float($values)) {
        if (null === $max) {
            if ($values < 0) {
                $max = 0;
                $min = $values;
            } else {
                $max = $values;
                $min = 0;
            }
        } else {
            $min = $values;
            $max = $max;
        }

        return mt_rand($min, $max);
    }

    if (\is_string($values)) {
        if ('' === $values) {
            return '';
        }

        $charset = $env->getCharset();

        if ('UTF-8' !== $charset) {
            $values = iconv($charset, 'UTF-8', $values);
        }

        // unicode version of str_split()
        // split at all positions, but not after the start and not before the end
        $values = preg_split('/(?<!^)(?!$)/u', $values);

        if ('UTF-8' !== $charset) {
            foreach ($values as $i => $value) {
                $values[$i] = iconv('UTF-8', $charset, $value);
            }
        }
    }

    if (!twig_test_iterable($values)) {
        return $values;
    }

    $values = twig_to_array($values);

    if (0 === \count($values)) {
        throw new RuntimeError('The random function cannot pick from an empty array.');
    }

    return $values[array_rand($values, 1)];
}

/**
 * Converts a date to the given format.
 *
 *   {{ post.published_at|date("m/d/Y") }}
 *
 * @param \DateTimeInterface|\DateInterval|string $date     A date
 * @param string|null                             $format   The target format, null to use the default
 * @param \DateTimeZone|string|false|null         $timezone The target timezone, null to use the default, false to leave unchanged
 *
 * @return string The formatted date
 */
function twig_date_format_filter(Environment $env, $date, $format = null, $timezone = null)
{
    if (null === $format) {
        $formats = $env->getExtension(CoreExtension::class)->getDateFormat();
        $format = $date instanceof \DateInterval ? $formats[1] : $formats[0];
    }

    if ($date instanceof \DateInterval) {
        return $date->format($format);
    }

    return twig_date_converter($env, $date, $timezone)->format($format);
}

/**
 * Returns a new date object modified.
 *
 *   {{ post.published_at|date_modify("-1day")|date("m/d/Y") }}
 *
 * @param \DateTimeInterface|string $date     A date
 * @param string                    $modifier A modifier string
 *
 * @return \DateTimeInterface
 */
function twig_date_modify_filter(Environment $env, $date, $modifier)
{
    $date = twig_date_converter($env, $date, false);

    return $date->modify($modifier);
}

/**
 * Converts an input to a \DateTime instance.
 *
 *    {% if date(user.created_at) < date('+2days') %}
 *      {# do something #}
 *    {% endif %}
 *
 * @param \DateTimeInterface|string|null  $date     A date or null to use the current time
 * @param \DateTimeZone|string|false|null $timezone The target timezone, null to use the default, false to leave unchanged
 *
 * @return \DateTime
 */
function twig_date_converter(Environment $env, $date = null, $timezone = null)
{
    // determine the timezone
    if (false !== $timezone) {
        if (null === $timezone) {
            $timezone = $env->getExtension(CoreExtension::class)->getTimezone();
        } elseif (!$timezone instanceof \DateTimeZone) {
            $timezone = new \DateTimeZone($timezone);
        }
    }

    // immutable dates
    if ($date instanceof \DateTimeImmutable) {
        return false !== $timezone ? $date->setTimezone($timezone) : $date;
    }

    if ($date instanceof \DateTimeInterface) {
        $date = clone $date;
        if (false !== $timezone) {
            $date->setTimezone($timezone);
        }

        return $date;
    }

    if (null === $date || 'now' === $date) {
        return new \DateTime($date, false !== $timezone ? $timezone : $env->getExtension(CoreExtension::class)->getTimezone());
    }

    $asString = (string) $date;
    if (ctype_digit($asString) || (!empty($asString) && '-' === $asString[0] && ctype_digit(substr($asString, 1)))) {
        $date = new \DateTime('@'.$date);
    } else {
        $date = new \DateTime($date, $env->getExtension(CoreExtension::class)->getTimezone());
    }

    if (false !== $timezone) {
        $date->setTimezone($timezone);
    }

    return $date;
}

/**
 * Replaces strings within a string.
 *
 * @param string             $str  String to replace in
 * @param array|\Traversable $from Replace values
 *
 * @return string
 */
function twig_replace_filter($str, $from)
{
    if (!twig_test_iterable($from)) {
        throw new RuntimeError(sprintf('The "replace" filter expects an array or "Traversable" as replace values, got "%s".', \is_object($from) ? \get_class($from) : \gettype($from)));
    }

    return strtr($str, twig_to_array($from));
}

/**
 * Rounds a number.
 *
 * @param int|float $value     The value to round
 * @param int|float $precision The rounding precision
 * @param string    $method    The method to use for rounding
 *
 * @return int|float The rounded number
 */
function twig_round($value, $precision = 0, $method = 'common')
{
    if ('common' == $method) {
        return round($value, $precision);
    }

    if ('ceil' != $method && 'floor' != $method) {
        throw new RuntimeError('The round filter only supports the "common", "ceil", and "floor" methods.');
    }

    return $method($value * pow(10, $precision)) / pow(10, $precision);
}

/**
 * Number format filter.
 *
 * All of the formatting options can be left null, in that case the defaults will
 * be used.  Supplying any of the parameters will override the defaults set in the
 * environment object.
 *
 * @param mixed  $number       A float/int/string of the number to format
 * @param int    $decimal      the number of decimal points to display
 * @param string $decimalPoint the character(s) to use for the decimal point
 * @param string $thousandSep  the character(s) to use for the thousands separator
 *
 * @return string The formatted number
 */
function twig_number_format_filter(Environment $env, $number, $decimal = null, $decimalPoint = null, $thousandSep = null)
{
    $defaults = $env->getExtension(CoreExtension::class)->getNumberFormat();
    if (null === $decimal) {
        $decimal = $defaults[0];
    }

    if (null === $decimalPoint) {
        $decimalPoint = $defaults[1];
    }

    if (null === $thousandSep) {
        $thousandSep = $defaults[2];
    }

    return number_format((float) $number, $decimal, $decimalPoint, $thousandSep);
}

/**
 * URL encodes (RFC 3986) a string as a path segment or an array as a query string.
 *
 * @param string|array $url A URL or an array of query parameters
 *
 * @return string The URL encoded value
 */
function twig_urlencode_filter($url)
{
    if (\is_array($url)) {
        return http_build_query($url, '', '&', PHP_QUERY_RFC3986);
    }

    return rawurlencode($url);
}

/**
 * Merges an array with another one.
 *
 *  {% set items = { 'apple': 'fruit', 'orange': 'fruit' } %}
 *
 *  {% set items = items|merge({ 'peugeot': 'car' }) %}
 *
 *  {# items now contains { 'apple': 'fruit', 'orange': 'fruit', 'peugeot': 'car' } #}
 *
 * @param array|\Traversable $arr1 An array
 * @param array|\Traversable $arr2 An array
 *
 * @return array The merged array
 */
function twig_array_merge($arr1, $arr2)
{
    if (!twig_test_iterable($arr1)) {
        throw new RuntimeError(sprintf('The merge filter only works with arrays or "Traversable", got "%s" as first argument.', \gettype($arr1)));
    }

    if (!twig_test_iterable($arr2)) {
        throw new RuntimeError(sprintf('The merge filter only works with arrays or "Traversable", got "%s" as second argument.', \gettype($arr2)));
    }

    return array_merge(twig_to_array($arr1), twig_to_array($arr2));
}

/**
 * Slices a variable.
 *
 * @param mixed $item         A variable
 * @param int   $start        Start of the slice
 * @param int   $length       Size of the slice
 * @param bool  $preserveKeys Whether to preserve key or not (when the input is an array)
 *
 * @return mixed The sliced variable
 */
function twig_slice(Environment $env, $item, $start, $length = null, $preserveKeys = false)
{
    if ($item instanceof \Traversable) {
        while ($item instanceof \IteratorAggregate) {
            $item = $item->getIterator();
        }

        if ($start >= 0 && $length >= 0 && $item instanceof \Iterator) {
            try {
                return iterator_to_array(new \LimitIterator($item, $start, null === $length ? -1 : $length), $preserveKeys);
            } catch (\OutOfBoundsException $exception) {
                return [];
            }
        }

        $item = iterator_to_array($item, $preserveKeys);
    }

    if (\is_array($item)) {
        return \array_slice($item, $start, $length, $preserveKeys);
    }

    $item = (string) $item;

    return (string) mb_substr($item, $start, $length, $env->getCharset());
}

/**
 * Returns the first element of the item.
 *
 * @param mixed $item A variable
 *
 * @return mixed The first element of the item
 */
function twig_first(Environment $env, $item)
{
    $elements = twig_slice($env, $item, 0, 1, false);

    return \is_string($elements) ? $elements : current($elements);
}

/**
 * Returns the last element of the item.
 *
 * @param mixed $item A variable
 *
 * @return mixed The last element of the item
 */
function twig_last(Environment $env, $item)
{
    $elements = twig_slice($env, $item, -1, 1, false);

    return \is_string($elements) ? $elements : current($elements);
}

/**
 * Joins the values to a string.
 *
 * The separators between elements are empty strings per default, you can define them with the optional parameters.
 *
 *  {{ [1, 2, 3]|join(', ', ' and ') }}
 *  {# returns 1, 2 and 3 #}
 *
 *  {{ [1, 2, 3]|join('|') }}
 *  {# returns 1|2|3 #}
 *
 *  {{ [1, 2, 3]|join }}
 *  {# returns 123 #}
 *
 * @param array       $value An array
 * @param string      $glue  The separator
 * @param string|null $and   The separator for the last pair
 *
 * @return string The concatenated string
 */
function twig_join_filter($value, $glue = '', $and = null)
{
    $value = twig_to_array($value, false);

    if (!\is_array($value) || 0 === \count($value)) {
        return '';
    }

    if (null === $and || $and === $glue) {
        return implode($glue, $value);
    }

    if (1 === \count($value)) {
        return $value[0];
    }

    return implode($glue, \array_slice($value, 0, -1)).$and.$value[\count($value) - 1];
}

/**
 * Splits the string into an array.
 *
 *  {{ "one,two,three"|split(',') }}
 *  {# returns [one, two, three] #}
 *
 *  {{ "one,two,three,four,five"|split(',', 3) }}
 *  {# returns [one, two, "three,four,five"] #}
 *
 *  {{ "123"|split('') }}
 *  {# returns [1, 2, 3] #}
 *
 *  {{ "aabbcc"|split('', 2) }}
 *  {# returns [aa, bb, cc] #}
 *
 * @param string $value     A string
 * @param string $delimiter The delimiter
 * @param int    $limit     The limit
 *
 * @return array The split string as an array
 */
function twig_split_filter(Environment $env, $value, $delimiter, $limit = null)
{
    if (!empty($delimiter)) {
        return null === $limit ? explode($delimiter, $value) : explode($delimiter, $value, $limit);
    }

    if ($limit <= 1) {
        return preg_split('/(?<!^)(?!$)/u', $value);
    }

    $length = mb_strlen($value, $env->getCharset());
    if ($length < $limit) {
        return [$value];
    }

    $r = [];
    for ($i = 0; $i < $length; $i += $limit) {
        $r[] = mb_substr($value, $i, $limit, $env->getCharset());
    }

    return $r;
}

// The '_default' filter is used internally to avoid using the ternary operator
// which costs a lot for big contexts (before PHP 5.4). So, on average,
// a function call is cheaper.
/**
 * @internal
 */
function _twig_default_filter($value, $default = '')
{
    if (twig_test_empty($value)) {
        return $default;
    }

    return $value;
}

/**
 * Returns the keys for the given array.
 *
 * It is useful when you want to iterate over the keys of an array:
 *
 *  {% for key in array|keys %}
 *      {# ... #}
 *  {% endfor %}
 *
 * @param array $array An array
 *
 * @return array The keys
 */
function twig_get_array_keys_filter($array)
{
    if ($array instanceof \Traversable) {
        while ($array instanceof \IteratorAggregate) {
            $array = $array->getIterator();
        }

        if ($array instanceof \Iterator) {
            $keys = [];
            $array->rewind();
            while ($array->valid()) {
                $keys[] = $array->key();
                $array->next();
            }

            return $keys;
        }

        $keys = [];
        foreach ($array as $key => $item) {
            $keys[] = $key;
        }

        return $keys;
    }

    if (!\is_array($array)) {
        return [];
    }

    return array_keys($array);
}

/**
 * Reverses a variable.
 *
 * @param array|\Traversable|string $item         An array, a \Traversable instance, or a string
 * @param bool                      $preserveKeys Whether to preserve key or not
 *
 * @return mixed The reversed input
 */
function twig_reverse_filter(Environment $env, $item, $preserveKeys = false)
{
    if ($item instanceof \Traversable) {
        return array_reverse(iterator_to_array($item), $preserveKeys);
    }

    if (\is_array($item)) {
        return array_reverse($item, $preserveKeys);
    }

    $string = (string) $item;

    $charset = $env->getCharset();

    if ('UTF-8' !== $charset) {
        $item = iconv($charset, 'UTF-8', $string);
    }

    preg_match_all('/./us', $item, $matches);

    $string = implode('', array_reverse($matches[0]));

    if ('UTF-8' !== $charset) {
        $string = iconv('UTF-8', $charset, $string);
    }

    return $string;
}

/**
 * Sorts an array.
 *
 * @param array|\Traversable $array
 *
 * @return array
 */
function twig_sort_filter($array)
{
    if ($array instanceof \Traversable) {
        $array = iterator_to_array($array);
    } elseif (!\is_array($array)) {
        throw new RuntimeError(sprintf('The sort filter only works with arrays or "Traversable", got "%s".', \gettype($array)));
    }

    asort($array);

    return $array;
}

/**
 * @internal
 */
function twig_in_filter($value, $compare)
{
    if (\is_array($compare)) {
        return \in_array($value, $compare, \is_object($value) || \is_resource($value));
    } elseif (\is_string($compare) && (\is_string($value) || \is_int($value) || \is_float($value))) {
        return '' === $value || false !== strpos($compare, (string) $value);
    } elseif ($compare instanceof \Traversable) {
        if (\is_object($value) || \is_resource($value)) {
            foreach ($compare as $item) {
                if ($item === $value) {
                    return true;
                }
            }
        } else {
            foreach ($compare as $item) {
                if ($item == $value) {
                    return true;
                }
            }
        }

        return false;
    }

    return false;
}

/**
 * Returns a trimmed string.
 *
 * @return string
 *
 * @throws RuntimeError When an invalid trimming side is used (not a string or not 'left', 'right', or 'both')
 */
function twig_trim_filter($string, $characterMask = null, $side = 'both')
{
    if (null === $characterMask) {
        $characterMask = " \t\n\r\0\x0B";
    }

    switch ($side) {
        case 'both':
            return trim($string, $characterMask);
        case 'left':
            return ltrim($string, $characterMask);
        case 'right':
            return rtrim($string, $characterMask);
        default:
            throw new RuntimeError('Trimming side must be "left", "right" or "both".');
    }
}

/**
 * Removes whitespaces between HTML tags.
 *
 * @return string
 */
function twig_spaceless($content)
{
    return trim(preg_replace('/>\s+</', '><', $content));
}

/**
 * Escapes a string.
 *
 * @param mixed  $string     The value to be escaped
 * @param string $strategy   The escaping strategy
 * @param string $charset    The charset
 * @param bool   $autoescape Whether the function is called by the auto-escaping feature (true) or by the developer (false)
 *
 * @return string
 */
function twig_escape_filter(Environment $env, $string, $strategy = 'html', $charset = null, $autoescape = false)
{
    if ($autoescape && $string instanceof Markup) {
        return $string;
    }

    if (!\is_string($string)) {
        if (\is_object($string) && method_exists($string, '__toString')) {
            $string = (string) $string;
        } elseif (\in_array($strategy, ['html', 'js', 'css', 'html_attr', 'url'])) {
            return $string;
        }
    }

    if ('' === $string) {
        return '';
    }

    if (null === $charset) {
        $charset = $env->getCharset();
    }

    switch ($strategy) {
        case 'html':
            // see https://secure.php.net/htmlspecialchars

            // Using a static variable to avoid initializing the array
            // each time the function is called. Moving the declaration on the
            // top of the function slow downs other escaping strategies.
            static $htmlspecialcharsCharsets = [
                'ISO-8859-1' => true, 'ISO8859-1' => true,
                'ISO-8859-15' => true, 'ISO8859-15' => true,
                'utf-8' => true, 'UTF-8' => true,
                'CP866' => true, 'IBM866' => true, '866' => true,
                'CP1251' => true, 'WINDOWS-1251' => true, 'WIN-1251' => true,
                '1251' => true,
                'CP1252' => true, 'WINDOWS-1252' => true, '1252' => true,
                'KOI8-R' => true, 'KOI8-RU' => true, 'KOI8R' => true,
                'BIG5' => true, '950' => true,
                'GB2312' => true, '936' => true,
                'BIG5-HKSCS' => true,
                'SHIFT_JIS' => true, 'SJIS' => true, '932' => true,
                'EUC-JP' => true, 'EUCJP' => true,
                'ISO8859-5' => true, 'ISO-8859-5' => true, 'MACROMAN' => true,
            ];

            if (isset($htmlspecialcharsCharsets[$charset])) {
                return htmlspecialchars($string, ENT_QUOTES | ENT_SUBSTITUTE, $charset);
            }

            if (isset($htmlspecialcharsCharsets[strtoupper($charset)])) {
                // cache the lowercase variant for future iterations
                $htmlspecialcharsCharsets[$charset] = true;

                return htmlspecialchars($string, ENT_QUOTES | ENT_SUBSTITUTE, $charset);
            }

            $string = iconv($charset, 'UTF-8', $string);
            $string = htmlspecialchars($string, ENT_QUOTES | ENT_SUBSTITUTE, 'UTF-8');

            return iconv('UTF-8', $charset, $string);

        case 'js':
            // escape all non-alphanumeric characters
            // into their \x or \uHHHH representations
            if ('UTF-8' !== $charset) {
                $string = iconv($charset, 'UTF-8', $string);
            }

            if (!preg_match('//u', $string)) {
                throw new RuntimeError('The string to escape is not a valid UTF-8 string.');
            }

            $string = preg_replace_callback('#[^a-zA-Z0-9,\._]#Su', function ($matches) {
                $char = $matches[0];

                /*
                 * A few characters have short escape sequences in JSON and JavaScript.
                 * Escape sequences supported only by JavaScript, not JSON, are ommitted.
                 * \" is also supported but omitted, because the resulting string is not HTML safe.
                 */
                static $shortMap = [
                    '\\' => '\\\\',
                    '/' => '\\/',
                    "\x08" => '\b',
                    "\x0C" => '\f',
                    "\x0A" => '\n',
                    "\x0D" => '\r',
                    "\x09" => '\t',
                ];

                if (isset($shortMap[$char])) {
                    return $shortMap[$char];
                }

                // \uHHHH
                $char = twig_convert_encoding($char, 'UTF-16BE', 'UTF-8');
                $char = strtoupper(bin2hex($char));

                if (4 >= \strlen($char)) {
                    return sprintf('\u%04s', $char);
                }

                return sprintf('\u%04s\u%04s', substr($char, 0, -4), substr($char, -4));
            }, $string);

            if ('UTF-8' !== $charset) {
                $string = iconv('UTF-8', $charset, $string);
            }

            return $string;

        case 'css':
            if ('UTF-8' !== $charset) {
                $string = iconv($charset, 'UTF-8', $string);
            }

            if (!preg_match('//u', $string)) {
                throw new RuntimeError('The string to escape is not a valid UTF-8 string.');
            }

            $string = preg_replace_callback('#[^a-zA-Z0-9]#Su', function ($matches) {
                $char = $matches[0];

                return sprintf('\\%X ', 1 === \strlen($char) ? \ord($char) : mb_ord($char, 'UTF-8'));
            }, $string);

            if ('UTF-8' !== $charset) {
                $string = iconv('UTF-8', $charset, $string);
            }

            return $string;

        case 'html_attr':
            if ('UTF-8' !== $charset) {
                $string = iconv($charset, 'UTF-8', $string);
            }

            if (!preg_match('//u', $string)) {
                throw new RuntimeError('The string to escape is not a valid UTF-8 string.');
            }

            $string = preg_replace_callback('#[^a-zA-Z0-9,\.\-_]#Su', function ($matches) {
                /**
                 * This function is adapted from code coming from Zend Framework.
                 *
                 * @copyright Copyright (c) 2005-2012 Zend Technologies USA Inc. (https://www.zend.com)
                 * @license   https://framework.zend.com/license/new-bsd New BSD License
                 */
                $chr = $matches[0];
                $ord = \ord($chr);

                /*
                 * The following replaces characters undefined in HTML with the
                 * hex entity for the Unicode replacement character.
                 */
                if (($ord <= 0x1f && "\t" != $chr && "\n" != $chr && "\r" != $chr) || ($ord >= 0x7f && $ord <= 0x9f)) {
                    return '&#xFFFD;';
                }

                /*
                 * Check if the current character to escape has a name entity we should
                 * replace it with while grabbing the hex value of the character.
                 */
                if (1 === \strlen($chr)) {
                    /*
                     * While HTML supports far more named entities, the lowest common denominator
                     * has become HTML5's XML Serialisation which is restricted to the those named
                     * entities that XML supports. Using HTML entities would result in this error:
                     *     XML Parsing Error: undefined entity
                     */
                    static $entityMap = [
                        34 => '&quot;', /* quotation mark */
                        38 => '&amp;',  /* ampersand */
                        60 => '&lt;',   /* less-than sign */
                        62 => '&gt;',   /* greater-than sign */
                    ];

                    if (isset($entityMap[$ord])) {
                        return $entityMap[$ord];
                    }

                    return sprintf('&#x%02X;', $ord);
                }

                /*
                 * Per OWASP recommendations, we'll use hex entities for any other
                 * characters where a named entity does not exist.
                 */
                return sprintf('&#x%04X;', mb_ord($chr, 'UTF-8'));
            }, $string);

            if ('UTF-8' !== $charset) {
                $string = iconv('UTF-8', $charset, $string);
            }

            return $string;

        case 'url':
            return rawurlencode($string);

        default:
            static $escapers;

            if (null === $escapers) {
                $escapers = $env->getExtension(CoreExtension::class)->getEscapers();
            }

            if (isset($escapers[$strategy])) {
                return $escapers[$strategy]($env, $string, $charset);
            }

            $validStrategies = implode(', ', array_merge(['html', 'js', 'url', 'css', 'html_attr'], array_keys($escapers)));

            throw new RuntimeError(sprintf('Invalid escaping strategy "%s" (valid ones: %s).', $strategy, $validStrategies));
    }
}

/**
 * @internal
 */
function twig_escape_filter_is_safe(Node $filterArgs)
{
    foreach ($filterArgs as $arg) {
        if ($arg instanceof ConstantExpression) {
            return [$arg->getAttribute('value')];
        }

        return [];
    }

    return ['html'];
}

function twig_convert_encoding($string, $to, $from)
{
    return iconv($from, $to, $string);
}

/**
 * Returns the length of a variable.
 *
 * @param mixed $thing A variable
 *
 * @return int The length of the value
 */
function twig_length_filter(Environment $env, $thing)
{
    if (null === $thing) {
        return 0;
    }

    if (is_scalar($thing)) {
        return mb_strlen($thing, $env->getCharset());
    }

    if ($thing instanceof \Countable || \is_array($thing) || $thing instanceof \SimpleXMLElement) {
        return \count($thing);
    }

    if ($thing instanceof \Traversable) {
        return iterator_count($thing);
    }

    if (method_exists($thing, '__toString') && !$thing instanceof \Countable) {
        return mb_strlen((string) $thing, $env->getCharset());
    }

    return 1;
}

/**
 * Converts a string to uppercase.
 *
 * @param string $string A string
 *
 * @return string The uppercased string
 */
function twig_upper_filter(Environment $env, $string)
{
    return mb_strtoupper($string, $env->getCharset());
}

/**
 * Converts a string to lowercase.
 *
 * @param string $string A string
 *
 * @return string The lowercased string
 */
function twig_lower_filter(Environment $env, $string)
{
    return mb_strtolower($string, $env->getCharset());
}

/**
 * Returns a titlecased string.
 *
 * @param string $string A string
 *
 * @return string The titlecased string
 */
function twig_title_string_filter(Environment $env, $string)
{
    if (null !== $charset = $env->getCharset()) {
        return mb_convert_case($string, MB_CASE_TITLE, $charset);
    }

    return ucwords(strtolower($string));
}

/**
 * Returns a capitalized string.
 *
 * @param string $string A string
 *
 * @return string The capitalized string
 */
function twig_capitalize_string_filter(Environment $env, $string)
{
    $charset = $env->getCharset();

    return mb_strtoupper(mb_substr($string, 0, 1, $charset), $charset).mb_strtolower(mb_substr($string, 1, null, $charset), $charset);
}

/**
 * @internal
 */
function twig_ensure_traversable($seq)
{
    if ($seq instanceof \Traversable || \is_array($seq)) {
        return $seq;
    }

    return [];
}

/**
 * @internal
 */
function twig_to_array($seq, $preserveKeys = true)
{
    if ($seq instanceof \Traversable) {
        return iterator_to_array($seq, $preserveKeys);
    }

    if (!\is_array($seq)) {
        return (array) $seq;
    }

    if (!$preserveKeys) {
        return array_values($seq);
    }

    return $seq;
}

/**
 * Checks if a variable is empty.
 *
 *    {# evaluates to true if the foo variable is null, false, or the empty string #}
 *    {% if foo is empty %}
 *        {# ... #}
 *    {% endif %}
 *
 * @param mixed $value A variable
 *
 * @return bool true if the value is empty, false otherwise
 */
function twig_test_empty($value)
{
    if ($value instanceof \Countable) {
        return 0 == \count($value);
    }

    if (\is_object($value) && method_exists($value, '__toString')) {
        return '' === (string) $value;
    }

    return '' === $value || false === $value || null === $value || [] === $value;
}

/**
 * Checks if a variable is traversable.
 *
 *    {# evaluates to true if the foo variable is an array or a traversable object #}
 *    {% if foo is iterable %}
 *        {# ... #}
 *    {% endif %}
 *
 * @param mixed $value A variable
 *
 * @return bool true if the value is traversable
 */
function twig_test_iterable($value)
{
    return $value instanceof \Traversable || \is_array($value);
}

/**
 * Renders a template.
 *
 * @param array        $context
 * @param string|array $template      The template to render or an array of templates to try consecutively
 * @param array        $variables     The variables to pass to the template
 * @param bool         $withContext
 * @param bool         $ignoreMissing Whether to ignore missing templates or not
 * @param bool         $sandboxed     Whether to sandbox the template or not
 *
 * @return string The rendered template
 */
function twig_include(Environment $env, $context, $template, $variables = [], $withContext = true, $ignoreMissing = false, $sandboxed = false)
{
    $alreadySandboxed = false;
    $sandbox = null;
    if ($withContext) {
        $variables = array_merge($context, $variables);
    }

    if ($isSandboxed = $sandboxed && $env->hasExtension(SandboxExtension::class)) {
        $sandbox = $env->getExtension(SandboxExtension::class);
        if (!$alreadySandboxed = $sandbox->isSandboxed()) {
            $sandbox->enableSandbox();
        }
    }

<<<<<<< HEAD
    try {
        return $env->resolveTemplate($template)->render($variables);
=======
    $loaded = null;
    try {
        $loaded = $env->resolveTemplate($template);
>>>>>>> 15cde097
    } catch (LoaderError $e) {
        if (!$ignoreMissing) {
            throw $e;
        }
    } finally {
        if ($isSandboxed && !$alreadySandboxed) {
            $sandbox->disableSandbox();
        }
    }
<<<<<<< HEAD
=======

    try {
        $ret = $loaded ? $loaded->render($variables) : '';
    } catch (\Exception $e) {
        if ($isSandboxed && !$alreadySandboxed) {
            $sandbox->disableSandbox();
        }

        throw $e;
    }

    if ($isSandboxed && !$alreadySandboxed) {
        $sandbox->disableSandbox();
    }

    return $ret;
>>>>>>> 15cde097
}

/**
 * Returns a template content without rendering it.
 *
 * @param string $name          The template name
 * @param bool   $ignoreMissing Whether to ignore missing templates or not
 *
 * @return string The template source
 */
function twig_source(Environment $env, $name, $ignoreMissing = false)
{
    $loader = $env->getLoader();
    try {
        return $loader->getSourceContext($name)->getCode();
    } catch (LoaderError $e) {
        if (!$ignoreMissing) {
            throw $e;
        }
    }
}

/**
 * Provides the ability to get constants from instances as well as class/global constants.
 *
 * @param string      $constant The name of the constant
 * @param object|null $object   The object to get the constant from
 *
 * @return string
 */
function twig_constant($constant, $object = null)
{
    if (null !== $object) {
        $constant = \get_class($object).'::'.$constant;
    }

    return \constant($constant);
}

/**
 * Checks if a constant exists.
 *
 * @param string      $constant The name of the constant
 * @param object|null $object   The object to get the constant from
 *
 * @return bool
 */
function twig_constant_is_defined($constant, $object = null)
{
    if (null !== $object) {
        $constant = \get_class($object).'::'.$constant;
    }

    return \defined($constant);
}

/**
 * Batches item.
 *
 * @param array $items An array of items
 * @param int   $size  The size of the batch
 * @param mixed $fill  A value used to fill missing items
 *
 * @return array
 */
function twig_array_batch($items, $size, $fill = null, $preserveKeys = true)
{
    $size = ceil($size);

    $result = array_chunk(twig_to_array($items, $preserveKeys), $size, $preserveKeys);

    if (null !== $fill && $result) {
        $last = \count($result) - 1;
        if ($fillCount = $size - \count($result[$last])) {
            for ($i = 0; $i < $fillCount; ++$i) {
                $result[$last][] = $fill;
            }
        }
    }

    return $result;
}

/**
 * Returns the attribute value for a given array/object.
 *
 * @param mixed  $object            The object or array from where to get the item
 * @param mixed  $item              The item to get from the array or object
 * @param array  $arguments         An array of arguments to pass if the item is an object method
 * @param string $type              The type of attribute (@see \Twig\Template constants)
 * @param bool   $isDefinedTest     Whether this is only a defined check
 * @param bool   $ignoreStrictCheck Whether to ignore the strict attribute check or not
 *
 * @return mixed The attribute value, or a Boolean when $isDefinedTest is true, or null when the attribute is not set and $ignoreStrictCheck is true
 *
 * @throws RuntimeError if the attribute does not exist and Twig is running in strict mode and $isDefinedTest is false
 *
 * @internal
 */
function twig_get_attribute(Environment $env, Source $source, $object, $item, array $arguments = [], $type = /* Template::ANY_CALL */ 'any', $isDefinedTest = false, $ignoreStrictCheck = false, $sandboxed = false)
{
    // array
    if (/* Template::METHOD_CALL */ 'method' !== $type) {
        $arrayItem = \is_bool($item) || \is_float($item) ? (int) $item : $item;

        if (((\is_array($object) || $object instanceof \ArrayObject) && (isset($object[$arrayItem]) || \array_key_exists($arrayItem, $object)))
            || ($object instanceof ArrayAccess && isset($object[$arrayItem]))
        ) {
            if ($isDefinedTest) {
                return true;
            }

            return $object[$arrayItem];
        }

        if (/* Template::ARRAY_CALL */ 'array' === $type || !\is_object($object)) {
            if ($isDefinedTest) {
                return false;
            }

            if ($ignoreStrictCheck || !$env->isStrictVariables()) {
                return;
            }

            if ($object instanceof ArrayAccess) {
                $message = sprintf('Key "%s" in object with ArrayAccess of class "%s" does not exist.', $arrayItem, \get_class($object));
            } elseif (\is_object($object)) {
                $message = sprintf('Impossible to access a key "%s" on an object of class "%s" that does not implement ArrayAccess interface.', $item, \get_class($object));
            } elseif (\is_array($object)) {
                if (empty($object)) {
                    $message = sprintf('Key "%s" does not exist as the array is empty.', $arrayItem);
                } else {
                    $message = sprintf('Key "%s" for array with keys "%s" does not exist.', $arrayItem, implode(', ', array_keys($object)));
                }
            } elseif (/* Template::ARRAY_CALL */ 'array' === $type) {
                if (null === $object) {
                    $message = sprintf('Impossible to access a key ("%s") on a null variable.', $item);
                } else {
                    $message = sprintf('Impossible to access a key ("%s") on a %s variable ("%s").', $item, \gettype($object), $object);
                }
            } elseif (null === $object) {
                $message = sprintf('Impossible to access an attribute ("%s") on a null variable.', $item);
            } else {
                $message = sprintf('Impossible to access an attribute ("%s") on a %s variable ("%s").', $item, \gettype($object), $object);
            }

            throw new RuntimeError($message, -1, $source);
        }
    }

    if (!\is_object($object)) {
        if ($isDefinedTest) {
            return false;
        }

        if ($ignoreStrictCheck || !$env->isStrictVariables()) {
            return;
        }

        if (null === $object) {
            $message = sprintf('Impossible to invoke a method ("%s") on a null variable.', $item);
        } elseif (\is_array($object)) {
            $message = sprintf('Impossible to invoke a method ("%s") on an array.', $item);
        } else {
            $message = sprintf('Impossible to invoke a method ("%s") on a %s variable ("%s").', $item, \gettype($object), $object);
        }

        throw new RuntimeError($message, -1, $source);
    }

    if ($object instanceof Template) {
        throw new RuntimeError('Accessing \Twig\Template attributes is forbidden.');
    }

    // object property
    if (/* Template::METHOD_CALL */ 'method' !== $type) {
        if (isset($object->$item) || \array_key_exists((string) $item, $object)) {
            if ($isDefinedTest) {
                return true;
            }

            if ($sandboxed) {
                $env->getExtension(SandboxExtension::class)->checkPropertyAllowed($object, $item);
            }

            return $object->$item;
        }
    }

    static $cache = [];

    $class = \get_class($object);

    // object method
    // precedence: getXxx() > isXxx() > hasXxx()
    if (!isset($cache[$class])) {
        $methods = get_class_methods($object);
        sort($methods);
        $lcMethods = array_map('strtolower', $methods);
        $classCache = [];
        foreach ($methods as $i => $method) {
            $classCache[$method] = $method;
            $classCache[$lcName = $lcMethods[$i]] = $method;

            if ('g' === $lcName[0] && 0 === strpos($lcName, 'get')) {
                $name = substr($method, 3);
                $lcName = substr($lcName, 3);
            } elseif ('i' === $lcName[0] && 0 === strpos($lcName, 'is')) {
                $name = substr($method, 2);
                $lcName = substr($lcName, 2);
            } elseif ('h' === $lcName[0] && 0 === strpos($lcName, 'has')) {
                $name = substr($method, 3);
                $lcName = substr($lcName, 3);
                if (\in_array('is'.$lcName, $lcMethods)) {
                    continue;
                }
            } else {
                continue;
            }

            // skip get() and is() methods (in which case, $name is empty)
            if ($name) {
                if (!isset($classCache[$name])) {
                    $classCache[$name] = $method;
                }

                if (!isset($classCache[$lcName])) {
                    $classCache[$lcName] = $method;
                }
            }
        }
        $cache[$class] = $classCache;
    }

    $call = false;
    if (isset($cache[$class][$item])) {
        $method = $cache[$class][$item];
    } elseif (isset($cache[$class][$lcItem = strtolower($item)])) {
        $method = $cache[$class][$lcItem];
    } elseif (isset($cache[$class]['__call'])) {
        $method = $item;
        $call = true;
    } else {
        if ($isDefinedTest) {
            return false;
        }

        if ($ignoreStrictCheck || !$env->isStrictVariables()) {
            return;
        }

        throw new RuntimeError(sprintf('Neither the property "%1$s" nor one of the methods "%1$s()", "get%1$s()"/"is%1$s()"/"has%1$s()" or "__call()" exist and have public access in class "%2$s".', $item, $class), -1, $source);
    }

    if ($isDefinedTest) {
        return true;
    }

    if ($sandboxed) {
        $env->getExtension(SandboxExtension::class)->checkMethodAllowed($object, $method);
    }

    // Some objects throw exceptions when they have __call, and the method we try
    // to call is not supported. If ignoreStrictCheck is true, we should return null.
    try {
        $ret = $object->$method(...$arguments);
    } catch (\BadMethodCallException $e) {
        if ($call && ($ignoreStrictCheck || !$env->isStrictVariables())) {
            return;
        }
        throw $e;
    }

    return $ret;
}

/**
 * Returns the values from a single column in the input array.
 *
 * <pre>
 *  {% set items = [{ 'fruit' : 'apple'}, {'fruit' : 'orange' }] %}
 *
 *  {% set fruits = items|column('fruit') %}
 *
 *  {# fruits now contains ['apple', 'orange'] #}
 * </pre>
 *
 * @param array|Traversable $array An array
 * @param mixed             $name  The column name
 *
 * @return array The array of values
 */
function twig_array_column($array, $name): array
{
    if ($array instanceof Traversable) {
        $array = iterator_to_array($array);
    } elseif (!\is_array($array)) {
        throw new RuntimeError(sprintf('The column filter only works with arrays or "Traversable", got "%s" as first argument.', \gettype($array)));
    }

    return array_column($array, $name);
}
}<|MERGE_RESOLUTION|>--- conflicted
+++ resolved
@@ -1399,42 +1399,22 @@
         }
     }
 
-<<<<<<< HEAD
     try {
-        return $env->resolveTemplate($template)->render($variables);
-=======
-    $loaded = null;
-    try {
-        $loaded = $env->resolveTemplate($template);
->>>>>>> 15cde097
-    } catch (LoaderError $e) {
-        if (!$ignoreMissing) {
-            throw $e;
-        }
+        $loaded = null;
+        try {
+            $loaded = $env->resolveTemplate($template);
+        } catch (LoaderError $e) {
+            if (!$ignoreMissing) {
+                throw $e;
+            }
+        }
+
+        return $loaded ? $loaded->render($variables) : '';
     } finally {
         if ($isSandboxed && !$alreadySandboxed) {
             $sandbox->disableSandbox();
         }
     }
-<<<<<<< HEAD
-=======
-
-    try {
-        $ret = $loaded ? $loaded->render($variables) : '';
-    } catch (\Exception $e) {
-        if ($isSandboxed && !$alreadySandboxed) {
-            $sandbox->disableSandbox();
-        }
-
-        throw $e;
-    }
-
-    if ($isSandboxed && !$alreadySandboxed) {
-        $sandbox->disableSandbox();
-    }
-
-    return $ret;
->>>>>>> 15cde097
 }
 
 /**
