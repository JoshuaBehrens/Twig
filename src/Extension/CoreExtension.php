<?php

/*
 * This file is part of Twig.
 *
 * (c) Fabien Potencier
 *
 * For the full copyright and license information, please view the LICENSE
 * file that was distributed with this source code.
 */

namespace Twig\Extension {
use Twig\ExpressionParser;
use Twig\Node\Expression\Binary\AddBinary;
use Twig\Node\Expression\Binary\AndBinary;
use Twig\Node\Expression\Binary\BitwiseAndBinary;
use Twig\Node\Expression\Binary\BitwiseOrBinary;
use Twig\Node\Expression\Binary\BitwiseXorBinary;
use Twig\Node\Expression\Binary\ConcatBinary;
use Twig\Node\Expression\Binary\DivBinary;
use Twig\Node\Expression\Binary\EndsWithBinary;
use Twig\Node\Expression\Binary\EqualBinary;
use Twig\Node\Expression\Binary\FloorDivBinary;
use Twig\Node\Expression\Binary\GreaterBinary;
use Twig\Node\Expression\Binary\GreaterEqualBinary;
use Twig\Node\Expression\Binary\InBinary;
use Twig\Node\Expression\Binary\LessBinary;
use Twig\Node\Expression\Binary\LessEqualBinary;
use Twig\Node\Expression\Binary\MatchesBinary;
use Twig\Node\Expression\Binary\ModBinary;
use Twig\Node\Expression\Binary\MulBinary;
use Twig\Node\Expression\Binary\NotEqualBinary;
use Twig\Node\Expression\Binary\NotInBinary;
use Twig\Node\Expression\Binary\OrBinary;
use Twig\Node\Expression\Binary\PowerBinary;
use Twig\Node\Expression\Binary\RangeBinary;
use Twig\Node\Expression\Binary\SpaceshipBinary;
use Twig\Node\Expression\Binary\StartsWithBinary;
use Twig\Node\Expression\Binary\SubBinary;
use Twig\Node\Expression\Filter\DefaultFilter;
use Twig\Node\Expression\NullCoalesceExpression;
use Twig\Node\Expression\Test\ConstantTest;
use Twig\Node\Expression\Test\DefinedTest;
use Twig\Node\Expression\Test\DivisiblebyTest;
use Twig\Node\Expression\Test\EvenTest;
use Twig\Node\Expression\Test\NullTest;
use Twig\Node\Expression\Test\OddTest;
use Twig\Node\Expression\Test\SameasTest;
use Twig\Node\Expression\Unary\NegUnary;
use Twig\Node\Expression\Unary\NotUnary;
use Twig\Node\Expression\Unary\PosUnary;
use Twig\NodeVisitor\MacroAutoImportNodeVisitor;
use Twig\TokenParser\ApplyTokenParser;
use Twig\TokenParser\BlockTokenParser;
use Twig\TokenParser\DeprecatedTokenParser;
use Twig\TokenParser\DoTokenParser;
use Twig\TokenParser\EmbedTokenParser;
use Twig\TokenParser\ExtendsTokenParser;
use Twig\TokenParser\FilterTokenParser;
use Twig\TokenParser\FlushTokenParser;
use Twig\TokenParser\ForTokenParser;
use Twig\TokenParser\FromTokenParser;
use Twig\TokenParser\IfTokenParser;
use Twig\TokenParser\ImportTokenParser;
use Twig\TokenParser\IncludeTokenParser;
use Twig\TokenParser\MacroTokenParser;
use Twig\TokenParser\SetTokenParser;
use Twig\TokenParser\SpacelessTokenParser;
use Twig\TokenParser\UseTokenParser;
use Twig\TokenParser\WithTokenParser;
use Twig\TwigFilter;
use Twig\TwigFunction;
use Twig\TwigTest;

final class CoreExtension extends AbstractExtension
{
    private $dateFormats = ['F j, Y H:i', '%d days'];
    private $numberFormat = [0, '.', ','];
    private $timezone = null;
    private $escapers = [];

    /**
     * Defines a new escaper to be used via the escape filter.
     *
     * @param string   $strategy The strategy name that should be used as a strategy in the escape call
     * @param callable $callable A valid PHP callable
     *
     * @deprecated since Twig 2.11, to be removed in 3.0; use the same method on EscaperExtension instead
     */
    public function setEscaper($strategy, callable $callable)
    {
        @trigger_error(sprintf('The "%s" method is deprecated since Twig 2.11; use "%s::setEscaper" instead.', __METHOD__, EscaperExtension::class), E_USER_DEPRECATED);

        $this->escapers[$strategy] = $callable;
    }

    /**
     * Gets all defined escapers.
     *
     * @return callable[] An array of escapers
     *
     * @deprecated since Twig 2.11, to be removed in 3.0; use the same method on EscaperExtension instead
     */
    public function getEscapers(/* $triggerDeprecation = true */)
    {
        if (0 === \func_num_args() || func_get_arg(0)) {
            @trigger_error(sprintf('The "%s" method is deprecated since Twig 2.11; use "%s::getEscapers" instead.', __METHOD__, EscaperExtension::class), E_USER_DEPRECATED);
        }

        return $this->escapers;
    }

    /**
     * Sets the default format to be used by the date filter.
     *
     * @param string $format             The default date format string
     * @param string $dateIntervalFormat The default date interval format string
     */
    public function setDateFormat($format = null, $dateIntervalFormat = null)
    {
        if (null !== $format) {
            $this->dateFormats[0] = $format;
        }

        if (null !== $dateIntervalFormat) {
            $this->dateFormats[1] = $dateIntervalFormat;
        }
    }

    /**
     * Gets the default format to be used by the date filter.
     *
     * @return array The default date format string and the default date interval format string
     */
    public function getDateFormat()
    {
        return $this->dateFormats;
    }

    /**
     * Sets the default timezone to be used by the date filter.
     *
     * @param \DateTimeZone|string $timezone The default timezone string or a \DateTimeZone object
     */
    public function setTimezone($timezone)
    {
        $this->timezone = $timezone instanceof \DateTimeZone ? $timezone : new \DateTimeZone($timezone);
    }

    /**
     * Gets the default timezone to be used by the date filter.
     *
     * @return \DateTimeZone The default timezone currently in use
     */
    public function getTimezone()
    {
        if (null === $this->timezone) {
            $this->timezone = new \DateTimeZone(date_default_timezone_get());
        }

        return $this->timezone;
    }

    /**
     * Sets the default format to be used by the number_format filter.
     *
     * @param int    $decimal      the number of decimal places to use
     * @param string $decimalPoint the character(s) to use for the decimal point
     * @param string $thousandSep  the character(s) to use for the thousands separator
     */
    public function setNumberFormat($decimal, $decimalPoint, $thousandSep)
    {
        $this->numberFormat = [$decimal, $decimalPoint, $thousandSep];
    }

    /**
     * Get the default format used by the number_format filter.
     *
     * @return array The arguments for number_format()
     */
    public function getNumberFormat()
    {
        return $this->numberFormat;
    }

    public function getTokenParsers()
    {
        return [
            new ApplyTokenParser(),
            new ForTokenParser(),
            new IfTokenParser(),
            new ExtendsTokenParser(),
            new IncludeTokenParser(),
            new BlockTokenParser(),
            new UseTokenParser(),
            new FilterTokenParser(),
            new MacroTokenParser(),
            new ImportTokenParser(),
            new FromTokenParser(),
            new SetTokenParser(),
            new SpacelessTokenParser(),
            new FlushTokenParser(),
            new DoTokenParser(),
            new EmbedTokenParser(),
            new WithTokenParser(),
            new DeprecatedTokenParser(),
        ];
    }

    public function getFilters()
    {
        return [
            // formatting filters
            new TwigFilter('date', 'twig_date_format_filter', ['needs_environment' => true]),
            new TwigFilter('date_modify', 'twig_date_modify_filter', ['needs_environment' => true]),
            new TwigFilter('format', 'sprintf'),
            new TwigFilter('replace', 'twig_replace_filter'),
            new TwigFilter('number_format', 'twig_number_format_filter', ['needs_environment' => true]),
            new TwigFilter('abs', 'abs'),
            new TwigFilter('round', 'twig_round'),

            // encoding
            new TwigFilter('url_encode', 'twig_urlencode_filter'),
            new TwigFilter('json_encode', 'json_encode'),
            new TwigFilter('convert_encoding', 'twig_convert_encoding'),

            // string filters
            new TwigFilter('title', 'twig_title_string_filter', ['needs_environment' => true]),
            new TwigFilter('capitalize', 'twig_capitalize_string_filter', ['needs_environment' => true]),
            new TwigFilter('upper', 'twig_upper_filter', ['needs_environment' => true]),
            new TwigFilter('lower', 'twig_lower_filter', ['needs_environment' => true]),
            new TwigFilter('striptags', 'strip_tags'),
            new TwigFilter('trim', 'twig_trim_filter'),
            new TwigFilter('nl2br', 'nl2br', ['pre_escape' => 'html', 'is_safe' => ['html']]),
            new TwigFilter('spaceless', 'twig_spaceless', ['is_safe' => ['html']]),

            // array helpers
            new TwigFilter('join', 'twig_join_filter'),
            new TwigFilter('split', 'twig_split_filter', ['needs_environment' => true]),
            new TwigFilter('sort', 'twig_sort_filter'),
            new TwigFilter('merge', 'twig_array_merge'),
            new TwigFilter('batch', 'twig_array_batch'),
            new TwigFilter('column', 'twig_array_column'),
            new TwigFilter('filter', 'twig_array_filter', ['needs_environment' => true]),
            new TwigFilter('map', 'twig_array_map', ['needs_environment' => true]),
            new TwigFilter('reduce', 'twig_array_reduce', ['needs_environment' => true]),

            // string/array filters
            new TwigFilter('reverse', 'twig_reverse_filter', ['needs_environment' => true]),
            new TwigFilter('length', 'twig_length_filter', ['needs_environment' => true]),
            new TwigFilter('slice', 'twig_slice', ['needs_environment' => true]),
            new TwigFilter('first', 'twig_first', ['needs_environment' => true]),
            new TwigFilter('last', 'twig_last', ['needs_environment' => true]),

            // iteration and runtime
            new TwigFilter('default', '_twig_default_filter', ['node_class' => DefaultFilter::class]),
            new TwigFilter('keys', 'twig_get_array_keys_filter'),
        ];
    }

    public function getFunctions()
    {
        return [
            new TwigFunction('max', 'max'),
            new TwigFunction('min', 'min'),
            new TwigFunction('range', 'range'),
            new TwigFunction('constant', 'twig_constant'),
            new TwigFunction('cycle', 'twig_cycle'),
            new TwigFunction('random', 'twig_random', ['needs_environment' => true]),
            new TwigFunction('date', 'twig_date_converter', ['needs_environment' => true]),
            new TwigFunction('include', 'twig_include', ['needs_environment' => true, 'needs_context' => true, 'is_safe' => ['all']]),
            new TwigFunction('source', 'twig_source', ['needs_environment' => true, 'is_safe' => ['all']]),
        ];
    }

    public function getTests()
    {
        return [
            new TwigTest('even', null, ['node_class' => EvenTest::class]),
            new TwigTest('odd', null, ['node_class' => OddTest::class]),
            new TwigTest('defined', null, ['node_class' => DefinedTest::class]),
            new TwigTest('same as', null, ['node_class' => SameasTest::class, 'one_mandatory_argument' => true]),
            new TwigTest('none', null, ['node_class' => NullTest::class]),
            new TwigTest('null', null, ['node_class' => NullTest::class]),
            new TwigTest('divisible by', null, ['node_class' => DivisiblebyTest::class, 'one_mandatory_argument' => true]),
            new TwigTest('constant', null, ['node_class' => ConstantTest::class]),
            new TwigTest('empty', 'twig_test_empty'),
            new TwigTest('iterable', 'twig_test_iterable'),
        ];
    }

    public function getNodeVisitors()
    {
        return [new MacroAutoImportNodeVisitor()];
    }

    public function getOperators()
    {
        return [
            [
                'not' => ['precedence' => 50, 'class' => NotUnary::class],
                '-' => ['precedence' => 500, 'class' => NegUnary::class],
                '+' => ['precedence' => 500, 'class' => PosUnary::class],
            ],
            [
                'or' => ['precedence' => 10, 'class' => OrBinary::class, 'associativity' => ExpressionParser::OPERATOR_LEFT],
                'and' => ['precedence' => 15, 'class' => AndBinary::class, 'associativity' => ExpressionParser::OPERATOR_LEFT],
                'b-or' => ['precedence' => 16, 'class' => BitwiseOrBinary::class, 'associativity' => ExpressionParser::OPERATOR_LEFT],
                'b-xor' => ['precedence' => 17, 'class' => BitwiseXorBinary::class, 'associativity' => ExpressionParser::OPERATOR_LEFT],
                'b-and' => ['precedence' => 18, 'class' => BitwiseAndBinary::class, 'associativity' => ExpressionParser::OPERATOR_LEFT],
                '==' => ['precedence' => 20, 'class' => EqualBinary::class, 'associativity' => ExpressionParser::OPERATOR_LEFT],
                '!=' => ['precedence' => 20, 'class' => NotEqualBinary::class, 'associativity' => ExpressionParser::OPERATOR_LEFT],
                '<=>' => ['precedence' => 20, 'class' => SpaceshipBinary::class, 'associativity' => ExpressionParser::OPERATOR_LEFT],
                '<' => ['precedence' => 20, 'class' => LessBinary::class, 'associativity' => ExpressionParser::OPERATOR_LEFT],
                '>' => ['precedence' => 20, 'class' => GreaterBinary::class, 'associativity' => ExpressionParser::OPERATOR_LEFT],
                '>=' => ['precedence' => 20, 'class' => GreaterEqualBinary::class, 'associativity' => ExpressionParser::OPERATOR_LEFT],
                '<=' => ['precedence' => 20, 'class' => LessEqualBinary::class, 'associativity' => ExpressionParser::OPERATOR_LEFT],
                'not in' => ['precedence' => 20, 'class' => NotInBinary::class, 'associativity' => ExpressionParser::OPERATOR_LEFT],
                'in' => ['precedence' => 20, 'class' => InBinary::class, 'associativity' => ExpressionParser::OPERATOR_LEFT],
                'matches' => ['precedence' => 20, 'class' => MatchesBinary::class, 'associativity' => ExpressionParser::OPERATOR_LEFT],
                'starts with' => ['precedence' => 20, 'class' => StartsWithBinary::class, 'associativity' => ExpressionParser::OPERATOR_LEFT],
                'ends with' => ['precedence' => 20, 'class' => EndsWithBinary::class, 'associativity' => ExpressionParser::OPERATOR_LEFT],
                '..' => ['precedence' => 25, 'class' => RangeBinary::class, 'associativity' => ExpressionParser::OPERATOR_LEFT],
                '+' => ['precedence' => 30, 'class' => AddBinary::class, 'associativity' => ExpressionParser::OPERATOR_LEFT],
                '-' => ['precedence' => 30, 'class' => SubBinary::class, 'associativity' => ExpressionParser::OPERATOR_LEFT],
                '~' => ['precedence' => 40, 'class' => ConcatBinary::class, 'associativity' => ExpressionParser::OPERATOR_LEFT],
                '*' => ['precedence' => 60, 'class' => MulBinary::class, 'associativity' => ExpressionParser::OPERATOR_LEFT],
                '/' => ['precedence' => 60, 'class' => DivBinary::class, 'associativity' => ExpressionParser::OPERATOR_LEFT],
                '//' => ['precedence' => 60, 'class' => FloorDivBinary::class, 'associativity' => ExpressionParser::OPERATOR_LEFT],
                '%' => ['precedence' => 60, 'class' => ModBinary::class, 'associativity' => ExpressionParser::OPERATOR_LEFT],
                'is' => ['precedence' => 100, 'associativity' => ExpressionParser::OPERATOR_LEFT],
                'is not' => ['precedence' => 100, 'associativity' => ExpressionParser::OPERATOR_LEFT],
                '**' => ['precedence' => 200, 'class' => PowerBinary::class, 'associativity' => ExpressionParser::OPERATOR_RIGHT],
                '??' => ['precedence' => 300, 'class' => NullCoalesceExpression::class, 'associativity' => ExpressionParser::OPERATOR_RIGHT],
            ],
        ];
    }
}

class_alias('Twig\Extension\CoreExtension', 'Twig_Extension_Core');
}

namespace {
    use Twig\Environment;
    use Twig\Error\LoaderError;
    use Twig\Error\RuntimeError;
    use Twig\Extension\CoreExtension;
    use Twig\Extension\SandboxExtension;
    use Twig\Markup;
    use Twig\Source;
    use Twig\Template;
    use Twig\TemplateWrapper;

/**
 * Cycles over a value.
 *
 * @param \ArrayAccess|array $values
 * @param int                $position The cycle position
 *
 * @return string The next value in the cycle
 */
function twig_cycle($values, $position)
{
    if (!\is_array($values) && !$values instanceof \ArrayAccess) {
        return $values;
    }

    return $values[$position % \count($values)];
}

/**
 * Returns a random value depending on the supplied parameter type:
 * - a random item from a \Traversable or array
 * - a random character from a string
 * - a random integer between 0 and the integer parameter.
 *
 * @param \Traversable|array|int|float|string $values The values to pick a random item from
 * @param int|null                            $max    Maximum value used when $values is an int
 *
 * @throws RuntimeError when $values is an empty array (does not apply to an empty string which is returned as is)
 *
 * @return mixed A random value from the given sequence
 */
function twig_random(Environment $env, $values = null, $max = null)
{
    if (null === $values) {
        return null === $max ? mt_rand() : mt_rand(0, $max);
    }

    if (\is_int($values) || \is_float($values)) {
        if (null === $max) {
            if ($values < 0) {
                $max = 0;
                $min = $values;
            } else {
                $max = $values;
                $min = 0;
            }
        } else {
            $min = $values;
            $max = $max;
        }

        return mt_rand($min, $max);
    }

    if (\is_string($values)) {
        if ('' === $values) {
            return '';
        }

        $charset = $env->getCharset();

        if ('UTF-8' !== $charset) {
            $values = twig_convert_encoding($values, 'UTF-8', $charset);
        }

        // unicode version of str_split()
        // split at all positions, but not after the start and not before the end
        $values = preg_split('/(?<!^)(?!$)/u', $values);

        if ('UTF-8' !== $charset) {
            foreach ($values as $i => $value) {
                $values[$i] = twig_convert_encoding($value, $charset, 'UTF-8');
            }
        }
    }

    if (!twig_test_iterable($values)) {
        return $values;
    }

    $values = twig_to_array($values);

    if (0 === \count($values)) {
        throw new RuntimeError('The random function cannot pick from an empty array.');
    }

    return $values[array_rand($values, 1)];
}

/**
 * Converts a date to the given format.
 *
 *   {{ post.published_at|date("m/d/Y") }}
 *
 * @param \DateTimeInterface|\DateInterval|string $date     A date
 * @param string|null                             $format   The target format, null to use the default
 * @param \DateTimeZone|string|false|null         $timezone The target timezone, null to use the default, false to leave unchanged
 *
 * @return string The formatted date
 */
function twig_date_format_filter(Environment $env, $date, $format = null, $timezone = null)
{
    if (null === $format) {
        $formats = $env->getExtension(CoreExtension::class)->getDateFormat();
        $format = $date instanceof \DateInterval ? $formats[1] : $formats[0];
    }

    if ($date instanceof \DateInterval) {
        return $date->format($format);
    }

    return twig_date_converter($env, $date, $timezone)->format($format);
}

/**
 * Returns a new date object modified.
 *
 *   {{ post.published_at|date_modify("-1day")|date("m/d/Y") }}
 *
 * @param \DateTimeInterface|string $date     A date
 * @param string                    $modifier A modifier string
 *
 * @return \DateTimeInterface
 */
function twig_date_modify_filter(Environment $env, $date, $modifier)
{
    $date = twig_date_converter($env, $date, false);

    return $date->modify($modifier);
}

/**
 * Converts an input to a \DateTime instance.
 *
 *    {% if date(user.created_at) < date('+2days') %}
 *      {# do something #}
 *    {% endif %}
 *
 * @param \DateTimeInterface|string|null  $date     A date or null to use the current time
 * @param \DateTimeZone|string|false|null $timezone The target timezone, null to use the default, false to leave unchanged
 *
 * @return \DateTimeInterface
 */
function twig_date_converter(Environment $env, $date = null, $timezone = null)
{
    // determine the timezone
    if (false !== $timezone) {
        if (null === $timezone) {
            $timezone = $env->getExtension(CoreExtension::class)->getTimezone();
        } elseif (!$timezone instanceof \DateTimeZone) {
            $timezone = new \DateTimeZone($timezone);
        }
    }

    // immutable dates
    if ($date instanceof \DateTimeImmutable) {
        return false !== $timezone ? $date->setTimezone($timezone) : $date;
    }

    if ($date instanceof \DateTimeInterface) {
        $date = clone $date;
        if (false !== $timezone) {
            $date->setTimezone($timezone);
        }

        return $date;
    }

    if (null === $date || 'now' === $date) {
<<<<<<< HEAD
        return new \DateTime($date, false !== $timezone ? $timezone : $env->getExtension(CoreExtension::class)->getTimezone());
=======
        if ($date === null) {
            $date = 'now';
        }
        return new \DateTime($date, false !== $timezone ? $timezone : $env->getExtension('\Twig\Extension\CoreExtension')->getTimezone());
>>>>>>> 47201dc3
    }

    $asString = (string) $date;
    if (ctype_digit($asString) || (!empty($asString) && '-' === $asString[0] && ctype_digit(substr($asString, 1)))) {
        $date = new \DateTime('@'.$date);
    } else {
        $date = new \DateTime($date, $env->getExtension(CoreExtension::class)->getTimezone());
    }

    if (false !== $timezone) {
        $date->setTimezone($timezone);
    }

    return $date;
}

/**
 * Replaces strings within a string.
 *
 * @param string             $str  String to replace in
 * @param array|\Traversable $from Replace values
 *
 * @return string
 */
function twig_replace_filter($str, $from)
{
    if (!twig_test_iterable($from)) {
        throw new RuntimeError(sprintf('The "replace" filter expects an array or "Traversable" as replace values, got "%s".', \is_object($from) ? \get_class($from) : \gettype($from)));
    }

    return strtr($str, twig_to_array($from));
}

/**
 * Rounds a number.
 *
 * @param int|float $value     The value to round
 * @param int|float $precision The rounding precision
 * @param string    $method    The method to use for rounding
 *
 * @return int|float The rounded number
 */
function twig_round($value, $precision = 0, $method = 'common')
{
    if ('common' === $method) {
        return round($value, $precision);
    }

    if ('ceil' !== $method && 'floor' !== $method) {
        throw new RuntimeError('The round filter only supports the "common", "ceil", and "floor" methods.');
    }

    return $method($value * 10 ** $precision) / 10 ** $precision;
}

/**
 * Number format filter.
 *
 * All of the formatting options can be left null, in that case the defaults will
 * be used.  Supplying any of the parameters will override the defaults set in the
 * environment object.
 *
 * @param mixed  $number       A float/int/string of the number to format
 * @param int    $decimal      the number of decimal points to display
 * @param string $decimalPoint the character(s) to use for the decimal point
 * @param string $thousandSep  the character(s) to use for the thousands separator
 *
 * @return string The formatted number
 */
function twig_number_format_filter(Environment $env, $number, $decimal = null, $decimalPoint = null, $thousandSep = null)
{
    $defaults = $env->getExtension(CoreExtension::class)->getNumberFormat();
    if (null === $decimal) {
        $decimal = $defaults[0];
    }

    if (null === $decimalPoint) {
        $decimalPoint = $defaults[1];
    }

    if (null === $thousandSep) {
        $thousandSep = $defaults[2];
    }

    return number_format((float) $number, $decimal, $decimalPoint, $thousandSep);
}

/**
 * URL encodes (RFC 3986) a string as a path segment or an array as a query string.
 *
 * @param string|array $url A URL or an array of query parameters
 *
 * @return string The URL encoded value
 */
function twig_urlencode_filter($url)
{
    if (\is_array($url)) {
        return http_build_query($url, '', '&', PHP_QUERY_RFC3986);
    }

    return rawurlencode($url);
}

/**
 * Merges an array with another one.
 *
 *  {% set items = { 'apple': 'fruit', 'orange': 'fruit' } %}
 *
 *  {% set items = items|merge({ 'peugeot': 'car' }) %}
 *
 *  {# items now contains { 'apple': 'fruit', 'orange': 'fruit', 'peugeot': 'car' } #}
 *
 * @param array|\Traversable $arr1 An array
 * @param array|\Traversable $arr2 An array
 *
 * @return array The merged array
 */
function twig_array_merge($arr1, $arr2)
{
    if (!twig_test_iterable($arr1)) {
        throw new RuntimeError(sprintf('The merge filter only works with arrays or "Traversable", got "%s" as first argument.', \gettype($arr1)));
    }

    if (!twig_test_iterable($arr2)) {
        throw new RuntimeError(sprintf('The merge filter only works with arrays or "Traversable", got "%s" as second argument.', \gettype($arr2)));
    }

    return array_merge(twig_to_array($arr1), twig_to_array($arr2));
}

/**
 * Slices a variable.
 *
 * @param mixed $item         A variable
 * @param int   $start        Start of the slice
 * @param int   $length       Size of the slice
 * @param bool  $preserveKeys Whether to preserve key or not (when the input is an array)
 *
 * @return mixed The sliced variable
 */
function twig_slice(Environment $env, $item, $start, $length = null, $preserveKeys = false)
{
    if ($item instanceof \Traversable) {
        while ($item instanceof \IteratorAggregate) {
            $item = $item->getIterator();
        }

        if ($start >= 0 && $length >= 0 && $item instanceof \Iterator) {
            try {
                return iterator_to_array(new \LimitIterator($item, $start, null === $length ? -1 : $length), $preserveKeys);
            } catch (\OutOfBoundsException $e) {
                return [];
            }
        }

        $item = iterator_to_array($item, $preserveKeys);
    }

    if (\is_array($item)) {
        return \array_slice($item, $start, $length, $preserveKeys);
    }

    $item = (string) $item;

    return (string) mb_substr($item, $start, $length, $env->getCharset());
}

/**
 * Returns the first element of the item.
 *
 * @param mixed $item A variable
 *
 * @return mixed The first element of the item
 */
function twig_first(Environment $env, $item)
{
    $elements = twig_slice($env, $item, 0, 1, false);

    return \is_string($elements) ? $elements : current($elements);
}

/**
 * Returns the last element of the item.
 *
 * @param mixed $item A variable
 *
 * @return mixed The last element of the item
 */
function twig_last(Environment $env, $item)
{
    $elements = twig_slice($env, $item, -1, 1, false);

    return \is_string($elements) ? $elements : current($elements);
}

/**
 * Joins the values to a string.
 *
 * The separators between elements are empty strings per default, you can define them with the optional parameters.
 *
 *  {{ [1, 2, 3]|join(', ', ' and ') }}
 *  {# returns 1, 2 and 3 #}
 *
 *  {{ [1, 2, 3]|join('|') }}
 *  {# returns 1|2|3 #}
 *
 *  {{ [1, 2, 3]|join }}
 *  {# returns 123 #}
 *
 * @param array       $value An array
 * @param string      $glue  The separator
 * @param string|null $and   The separator for the last pair
 *
 * @return string The concatenated string
 */
function twig_join_filter($value, $glue = '', $and = null)
{
    if (!twig_test_iterable($value)) {
        $value = (array) $value;
    }

    $value = twig_to_array($value, false);

    if (0 === \count($value)) {
        return '';
    }

    if (null === $and || $and === $glue) {
        return implode($glue, $value);
    }

    if (1 === \count($value)) {
        return $value[0];
    }

    return implode($glue, \array_slice($value, 0, -1)).$and.$value[\count($value) - 1];
}

/**
 * Splits the string into an array.
 *
 *  {{ "one,two,three"|split(',') }}
 *  {# returns [one, two, three] #}
 *
 *  {{ "one,two,three,four,five"|split(',', 3) }}
 *  {# returns [one, two, "three,four,five"] #}
 *
 *  {{ "123"|split('') }}
 *  {# returns [1, 2, 3] #}
 *
 *  {{ "aabbcc"|split('', 2) }}
 *  {# returns [aa, bb, cc] #}
 *
 * @param string $value     A string
 * @param string $delimiter The delimiter
 * @param int    $limit     The limit
 *
 * @return array The split string as an array
 */
function twig_split_filter(Environment $env, $value, $delimiter, $limit = null)
{
    if (\strlen($delimiter) > 0) {
        return null === $limit ? explode($delimiter, $value) : explode($delimiter, $value, $limit);
    }

    if ($limit <= 1) {
        return preg_split('/(?<!^)(?!$)/u', $value);
    }

    $length = mb_strlen($value, $env->getCharset());
    if ($length < $limit) {
        return [$value];
    }

    $r = [];
    for ($i = 0; $i < $length; $i += $limit) {
        $r[] = mb_substr($value, $i, $limit, $env->getCharset());
    }

    return $r;
}

// The '_default' filter is used internally to avoid using the ternary operator
// which costs a lot for big contexts (before PHP 5.4). So, on average,
// a function call is cheaper.
/**
 * @internal
 */
function _twig_default_filter($value, $default = '')
{
    if (twig_test_empty($value)) {
        return $default;
    }

    return $value;
}

/**
 * Returns the keys for the given array.
 *
 * It is useful when you want to iterate over the keys of an array:
 *
 *  {% for key in array|keys %}
 *      {# ... #}
 *  {% endfor %}
 *
 * @param array $array An array
 *
 * @return array The keys
 */
function twig_get_array_keys_filter($array)
{
    if ($array instanceof \Traversable) {
        while ($array instanceof \IteratorAggregate) {
            $array = $array->getIterator();
        }

        if ($array instanceof \Iterator) {
            $keys = [];
            $array->rewind();
            while ($array->valid()) {
                $keys[] = $array->key();
                $array->next();
            }

            return $keys;
        }

        $keys = [];
        foreach ($array as $key => $item) {
            $keys[] = $key;
        }

        return $keys;
    }

    if (!\is_array($array)) {
        return [];
    }

    return array_keys($array);
}

/**
 * Reverses a variable.
 *
 * @param array|\Traversable|string $item         An array, a \Traversable instance, or a string
 * @param bool                      $preserveKeys Whether to preserve key or not
 *
 * @return mixed The reversed input
 */
function twig_reverse_filter(Environment $env, $item, $preserveKeys = false)
{
    if ($item instanceof \Traversable) {
        return array_reverse(iterator_to_array($item), $preserveKeys);
    }

    if (\is_array($item)) {
        return array_reverse($item, $preserveKeys);
    }

    $string = (string) $item;

    $charset = $env->getCharset();

    if ('UTF-8' !== $charset) {
        $item = twig_convert_encoding($string, 'UTF-8', $charset);
    }

    preg_match_all('/./us', $item, $matches);

    $string = implode('', array_reverse($matches[0]));

    if ('UTF-8' !== $charset) {
        $string = twig_convert_encoding($string, $charset, 'UTF-8');
    }

    return $string;
}

/**
 * Sorts an array.
 *
 * @param array|\Traversable $array
 *
 * @return array
 */
function twig_sort_filter($array, $arrow = null)
{
    if ($array instanceof \Traversable) {
        $array = iterator_to_array($array);
    } elseif (!\is_array($array)) {
        throw new RuntimeError(sprintf('The sort filter only works with arrays or "Traversable", got "%s".', \gettype($array)));
    }

    if (null !== $arrow) {
        uasort($array, $arrow);
    } else {
        asort($array);
    }

    return $array;
}

/**
 * @internal
 */
function twig_in_filter($value, $compare)
{
    if ($value instanceof Markup) {
        $value = (string) $value;
    }
    if ($compare instanceof Markup) {
        $compare = (string) $compare;
    }

    if (\is_array($compare)) {
        return \in_array($value, $compare, \is_object($value) || \is_resource($value));
    } elseif (\is_string($compare) && (\is_string($value) || \is_int($value) || \is_float($value))) {
        return '' === $value || false !== strpos($compare, (string) $value);
    } elseif ($compare instanceof \Traversable) {
        if (\is_object($value) || \is_resource($value)) {
            foreach ($compare as $item) {
                if ($item === $value) {
                    return true;
                }
            }
        } else {
            foreach ($compare as $item) {
                if ($item == $value) {
                    return true;
                }
            }
        }

        return false;
    }

    return false;
}

/**
 * Returns a trimmed string.
 *
 * @return string
 *
 * @throws RuntimeError When an invalid trimming side is used (not a string or not 'left', 'right', or 'both')
 */
function twig_trim_filter($string, $characterMask = null, $side = 'both')
{
    if (null === $characterMask) {
        $characterMask = " \t\n\r\0\x0B";
    }

    switch ($side) {
        case 'both':
            return trim($string, $characterMask);
        case 'left':
            return ltrim($string, $characterMask);
        case 'right':
            return rtrim($string, $characterMask);
        default:
            throw new RuntimeError('Trimming side must be "left", "right" or "both".');
    }
}

/**
 * Removes whitespaces between HTML tags.
 *
 * @return string
 */
function twig_spaceless($content)
{
    return trim(preg_replace('/>\s+</', '><', $content));
}

function twig_convert_encoding($string, $to, $from)
{
    if (!\function_exists('iconv')) {
        throw new RuntimeError('Unable to convert encoding: required function iconv() does not exist. You should install ext-iconv or symfony/polyfill-iconv.');
    }

    return iconv($from, $to, $string);
}

/**
 * Returns the length of a variable.
 *
 * @param mixed $thing A variable
 *
 * @return int The length of the value
 */
function twig_length_filter(Environment $env, $thing)
{
    if (null === $thing) {
        return 0;
    }

    if (is_scalar($thing)) {
        return mb_strlen($thing, $env->getCharset());
    }

    if ($thing instanceof \Countable || \is_array($thing) || $thing instanceof \SimpleXMLElement) {
        return \count($thing);
    }

    if ($thing instanceof \Traversable) {
        return iterator_count($thing);
    }

    if (method_exists($thing, '__toString') && !$thing instanceof \Countable) {
        return mb_strlen((string) $thing, $env->getCharset());
    }

    return 1;
}

/**
 * Converts a string to uppercase.
 *
 * @param string $string A string
 *
 * @return string The uppercased string
 */
function twig_upper_filter(Environment $env, $string)
{
    return mb_strtoupper($string, $env->getCharset());
}

/**
 * Converts a string to lowercase.
 *
 * @param string $string A string
 *
 * @return string The lowercased string
 */
function twig_lower_filter(Environment $env, $string)
{
    return mb_strtolower($string, $env->getCharset());
}

/**
 * Returns a titlecased string.
 *
 * @param string $string A string
 *
 * @return string The titlecased string
 */
function twig_title_string_filter(Environment $env, $string)
{
    if (null !== $charset = $env->getCharset()) {
        return mb_convert_case($string, MB_CASE_TITLE, $charset);
    }

    return ucwords(strtolower($string));
}

/**
 * Returns a capitalized string.
 *
 * @param string $string A string
 *
 * @return string The capitalized string
 */
function twig_capitalize_string_filter(Environment $env, $string)
{
    $charset = $env->getCharset();

    return mb_strtoupper(mb_substr($string, 0, 1, $charset), $charset).mb_strtolower(mb_substr($string, 1, null, $charset), $charset);
}

/**
 * @internal
 */
function twig_call_macro(Template $template, string $method, array $args, int $lineno, array $context, Source $source)
{
    if (!method_exists($template, $method)) {
        $parent = $template;
        while ($parent = $parent->getParent($context)) {
            if (method_exists($parent, $method)) {
                return $parent->$method(...$args);
            }
        }

        throw new RuntimeError(sprintf('Macro "%s" is not defined in template "%s".', substr($method, \strlen('macro_')), $template->getTemplateName()), $lineno, $source);
    }

    return $template->$method(...$args);
}

/**
 * @internal
 */
function twig_ensure_traversable($seq)
{
    if ($seq instanceof \Traversable || \is_array($seq)) {
        return $seq;
    }

    return [];
}

/**
 * @internal
 */
function twig_to_array($seq, $preserveKeys = true)
{
    if ($seq instanceof \Traversable) {
        return iterator_to_array($seq, $preserveKeys);
    }

    if (!\is_array($seq)) {
        return $seq;
    }

    return $preserveKeys ? $seq : array_values($seq);
}

/**
 * Checks if a variable is empty.
 *
 *    {# evaluates to true if the foo variable is null, false, or the empty string #}
 *    {% if foo is empty %}
 *        {# ... #}
 *    {% endif %}
 *
 * @param mixed $value A variable
 *
 * @return bool true if the value is empty, false otherwise
 */
function twig_test_empty($value)
{
    if ($value instanceof \Countable) {
        return 0 === \count($value);
    }

    if ($value instanceof \Traversable) {
        return !iterator_count($value);
    }

    if (\is_object($value) && method_exists($value, '__toString')) {
        return '' === (string) $value;
    }

    return '' === $value || false === $value || null === $value || [] === $value;
}

/**
 * Checks if a variable is traversable.
 *
 *    {# evaluates to true if the foo variable is an array or a traversable object #}
 *    {% if foo is iterable %}
 *        {# ... #}
 *    {% endif %}
 *
 * @param mixed $value A variable
 *
 * @return bool true if the value is traversable
 */
function twig_test_iterable($value)
{
    return $value instanceof \Traversable || \is_array($value);
}

/**
 * Renders a template.
 *
 * @param array        $context
 * @param string|array $template      The template to render or an array of templates to try consecutively
 * @param array        $variables     The variables to pass to the template
 * @param bool         $withContext
 * @param bool         $ignoreMissing Whether to ignore missing templates or not
 * @param bool         $sandboxed     Whether to sandbox the template or not
 *
 * @return string The rendered template
 */
function twig_include(Environment $env, $context, $template, $variables = [], $withContext = true, $ignoreMissing = false, $sandboxed = false)
{
    $alreadySandboxed = false;
    $sandbox = null;
    if ($withContext) {
        $variables = array_merge($context, $variables);
    }

    if ($isSandboxed = $sandboxed && $env->hasExtension(SandboxExtension::class)) {
        $sandbox = $env->getExtension(SandboxExtension::class);
        if (!$alreadySandboxed = $sandbox->isSandboxed()) {
            $sandbox->enableSandbox();
        }

        foreach ((\is_array($template) ? $template : [$template]) as $name) {
            // if a Template instance is passed, it might have been instantiated outside of a sandbox, check security
            if ($name instanceof TemplateWrapper || $name instanceof Template) {
                $name->unwrap()->checkSecurity();
            }
        }
    }

    try {
        $loaded = null;
        try {
            $loaded = $env->resolveTemplate($template);
        } catch (LoaderError $e) {
            if (!$ignoreMissing) {
                throw $e;
            }
        }

        return $loaded ? $loaded->render($variables) : '';
    } finally {
        if ($isSandboxed && !$alreadySandboxed) {
            $sandbox->disableSandbox();
        }
    }
}

/**
 * Returns a template content without rendering it.
 *
 * @param string $name          The template name
 * @param bool   $ignoreMissing Whether to ignore missing templates or not
 *
 * @return string The template source
 */
function twig_source(Environment $env, $name, $ignoreMissing = false)
{
    $loader = $env->getLoader();
    try {
        return $loader->getSourceContext($name)->getCode();
    } catch (LoaderError $e) {
        if (!$ignoreMissing) {
            throw $e;
        }
    }
}

/**
 * Provides the ability to get constants from instances as well as class/global constants.
 *
 * @param string      $constant The name of the constant
 * @param object|null $object   The object to get the constant from
 *
 * @return string
 */
function twig_constant($constant, $object = null)
{
    if (null !== $object) {
        $constant = \get_class($object).'::'.$constant;
    }

    return \constant($constant);
}

/**
 * Checks if a constant exists.
 *
 * @param string      $constant The name of the constant
 * @param object|null $object   The object to get the constant from
 *
 * @return bool
 */
function twig_constant_is_defined($constant, $object = null)
{
    if (null !== $object) {
        $constant = \get_class($object).'::'.$constant;
    }

    return \defined($constant);
}

/**
 * Batches item.
 *
 * @param array $items An array of items
 * @param int   $size  The size of the batch
 * @param mixed $fill  A value used to fill missing items
 *
 * @return array
 */
function twig_array_batch($items, $size, $fill = null, $preserveKeys = true)
{
    if (!twig_test_iterable($items)) {
        throw new RuntimeError(sprintf('The "batch" filter expects an array or "Traversable", got "%s".', \is_object($items) ? \get_class($items) : \gettype($items)));
    }

    $size = ceil($size);

    $result = array_chunk(twig_to_array($items, $preserveKeys), $size, $preserveKeys);

    if (null !== $fill && $result) {
        $last = \count($result) - 1;
        if ($fillCount = $size - \count($result[$last])) {
            for ($i = 0; $i < $fillCount; ++$i) {
                $result[$last][] = $fill;
            }
        }
    }

    return $result;
}

/**
 * Returns the attribute value for a given array/object.
 *
 * @param mixed  $object            The object or array from where to get the item
 * @param mixed  $item              The item to get from the array or object
 * @param array  $arguments         An array of arguments to pass if the item is an object method
 * @param string $type              The type of attribute (@see \Twig\Template constants)
 * @param bool   $isDefinedTest     Whether this is only a defined check
 * @param bool   $ignoreStrictCheck Whether to ignore the strict attribute check or not
 * @param int    $lineno            The template line where the attribute was called
 *
 * @return mixed The attribute value, or a Boolean when $isDefinedTest is true, or null when the attribute is not set and $ignoreStrictCheck is true
 *
 * @throws RuntimeError if the attribute does not exist and Twig is running in strict mode and $isDefinedTest is false
 *
 * @internal
 */
function twig_get_attribute(Environment $env, Source $source, $object, $item, array $arguments = [], $type = /* Template::ANY_CALL */ 'any', $isDefinedTest = false, $ignoreStrictCheck = false, $sandboxed = false, int $lineno = -1)
{
    // array
    if (/* Template::METHOD_CALL */ 'method' !== $type) {
        $arrayItem = \is_bool($item) || \is_float($item) ? (int) $item : $item;

        if (((\is_array($object) || $object instanceof \ArrayObject) && (isset($object[$arrayItem]) || \array_key_exists($arrayItem, (array) $object)))
            || ($object instanceof ArrayAccess && isset($object[$arrayItem]))
        ) {
            if ($isDefinedTest) {
                return true;
            }

            return $object[$arrayItem];
        }

        if (/* Template::ARRAY_CALL */ 'array' === $type || !\is_object($object)) {
            if ($isDefinedTest) {
                return false;
            }

            if ($ignoreStrictCheck || !$env->isStrictVariables()) {
                return;
            }

            if ($object instanceof ArrayAccess) {
                $message = sprintf('Key "%s" in object with ArrayAccess of class "%s" does not exist.', $arrayItem, \get_class($object));
            } elseif (\is_object($object)) {
                $message = sprintf('Impossible to access a key "%s" on an object of class "%s" that does not implement ArrayAccess interface.', $item, \get_class($object));
            } elseif (\is_array($object)) {
                if (empty($object)) {
                    $message = sprintf('Key "%s" does not exist as the array is empty.', $arrayItem);
                } else {
                    $message = sprintf('Key "%s" for array with keys "%s" does not exist.', $arrayItem, implode(', ', array_keys($object)));
                }
            } elseif (/* Template::ARRAY_CALL */ 'array' === $type) {
                if (null === $object) {
                    $message = sprintf('Impossible to access a key ("%s") on a null variable.', $item);
                } else {
                    $message = sprintf('Impossible to access a key ("%s") on a %s variable ("%s").', $item, \gettype($object), $object);
                }
            } elseif (null === $object) {
                $message = sprintf('Impossible to access an attribute ("%s") on a null variable.', $item);
            } else {
                $message = sprintf('Impossible to access an attribute ("%s") on a %s variable ("%s").', $item, \gettype($object), $object);
            }

            throw new RuntimeError($message, $lineno, $source);
        }
    }

    if (!\is_object($object)) {
        if ($isDefinedTest) {
            return false;
        }

        if ($ignoreStrictCheck || !$env->isStrictVariables()) {
            return;
        }

        if (null === $object) {
            $message = sprintf('Impossible to invoke a method ("%s") on a null variable.', $item);
        } elseif (\is_array($object)) {
            $message = sprintf('Impossible to invoke a method ("%s") on an array.', $item);
        } else {
            $message = sprintf('Impossible to invoke a method ("%s") on a %s variable ("%s").', $item, \gettype($object), $object);
        }

        throw new RuntimeError($message, $lineno, $source);
    }

    if ($object instanceof Template) {
        throw new RuntimeError('Accessing \Twig\Template attributes is forbidden.', $lineno, $source);
    }

    // object property
    if (/* Template::METHOD_CALL */ 'method' !== $type) {
        if (isset($object->$item) || \array_key_exists((string) $item, (array) $object)) {
            if ($isDefinedTest) {
                return true;
            }

            if ($sandboxed) {
                $env->getExtension(SandboxExtension::class)->checkPropertyAllowed($object, $item, $lineno, $source);
            }

            return $object->$item;
        }
    }

    static $cache = [];

    $class = \get_class($object);

    // object method
    // precedence: getXxx() > isXxx() > hasXxx()
    if (!isset($cache[$class])) {
        $methods = get_class_methods($object);
        sort($methods);
        $lcMethods = array_map(function ($value) { return strtr($value, 'ABCDEFGHIJKLMNOPQRSTUVWXYZ', 'abcdefghijklmnopqrstuvwxyz'); }, $methods);
        $classCache = [];
        foreach ($methods as $i => $method) {
            $classCache[$method] = $method;
            $classCache[$lcName = $lcMethods[$i]] = $method;

            if ('g' === $lcName[0] && 0 === strpos($lcName, 'get')) {
                $name = substr($method, 3);
                $lcName = substr($lcName, 3);
            } elseif ('i' === $lcName[0] && 0 === strpos($lcName, 'is')) {
                $name = substr($method, 2);
                $lcName = substr($lcName, 2);
            } elseif ('h' === $lcName[0] && 0 === strpos($lcName, 'has')) {
                $name = substr($method, 3);
                $lcName = substr($lcName, 3);
                if (\in_array('is'.$lcName, $lcMethods)) {
                    continue;
                }
            } else {
                continue;
            }

            // skip get() and is() methods (in which case, $name is empty)
            if ($name) {
                if (!isset($classCache[$name])) {
                    $classCache[$name] = $method;
                }

                if (!isset($classCache[$lcName])) {
                    $classCache[$lcName] = $method;
                }
            }
        }
        $cache[$class] = $classCache;
    }

    $call = false;
    if (isset($cache[$class][$item])) {
        $method = $cache[$class][$item];
    } elseif (isset($cache[$class][$lcItem = strtr($item, 'ABCDEFGHIJKLMNOPQRSTUVWXYZ', 'abcdefghijklmnopqrstuvwxyz')])) {
        $method = $cache[$class][$lcItem];
    } elseif (isset($cache[$class]['__call'])) {
        $method = $item;
        $call = true;
    } else {
        if ($isDefinedTest) {
            return false;
        }

        if ($ignoreStrictCheck || !$env->isStrictVariables()) {
            return;
        }

        throw new RuntimeError(sprintf('Neither the property "%1$s" nor one of the methods "%1$s()", "get%1$s()"/"is%1$s()"/"has%1$s()" or "__call()" exist and have public access in class "%2$s".', $item, $class), $lineno, $source);
    }

    if ($isDefinedTest) {
        return true;
    }

    if ($sandboxed) {
        $env->getExtension(SandboxExtension::class)->checkMethodAllowed($object, $method, $lineno, $source);
    }

    // Some objects throw exceptions when they have __call, and the method we try
    // to call is not supported. If ignoreStrictCheck is true, we should return null.
    try {
        $ret = $object->$method(...$arguments);
    } catch (\BadMethodCallException $e) {
        if ($call && ($ignoreStrictCheck || !$env->isStrictVariables())) {
            return;
        }
        throw $e;
    }

    return $ret;
}

/**
 * Returns the values from a single column in the input array.
 *
 * <pre>
 *  {% set items = [{ 'fruit' : 'apple'}, {'fruit' : 'orange' }] %}
 *
 *  {% set fruits = items|column('fruit') %}
 *
 *  {# fruits now contains ['apple', 'orange'] #}
 * </pre>
 *
 * @param array|Traversable $array An array
 * @param mixed             $name  The column name
 * @param mixed             $index The column to use as the index/keys for the returned array
 *
 * @return array The array of values
 */
function twig_array_column($array, $name, $index = null): array
{
    if ($array instanceof Traversable) {
        $array = iterator_to_array($array);
    } elseif (!\is_array($array)) {
        throw new RuntimeError(sprintf('The column filter only works with arrays or "Traversable", got "%s" as first argument.', \gettype($array)));
    }

    return array_column($array, $name, $index);
}

function twig_array_filter(Environment $env, $array, $arrow)
{
    if (!twig_test_iterable($array)) {
        throw new RuntimeError(sprintf('The "filter" filter expects an array or "Traversable", got "%s".', \is_object($array) ? \get_class($array) : \gettype($array)));
    }

    if (!$arrow instanceof Closure && $env->hasExtension('\Twig\Extension\SandboxExtension') && $env->getExtension('\Twig\Extension\SandboxExtension')->isSandboxed()) {
        throw new RuntimeError('The callable passed to "filter" filter must be a Closure in sandbox mode.');
    }

    if (\is_array($array)) {
        return array_filter($array, $arrow, \ARRAY_FILTER_USE_BOTH);
    }

    // the IteratorIterator wrapping is needed as some internal PHP classes are \Traversable but do not implement \Iterator
    return new \CallbackFilterIterator(new \IteratorIterator($array), $arrow);
}

function twig_array_map(Environment $env, $array, $arrow)
{
    if (!$arrow instanceof Closure && $env->hasExtension('\Twig\Extension\SandboxExtension') && $env->getExtension('\Twig\Extension\SandboxExtension')->isSandboxed()) {
        throw new RuntimeError('The callable passed to the "map" filter must be a Closure in sandbox mode.');
    }

    $r = [];
    foreach ($array as $k => $v) {
        $r[$k] = $arrow($v, $k);
    }

    return $r;
}

function twig_array_reduce(Environment $env, $array, $arrow, $initial = null)
{
    if (!$arrow instanceof Closure && $env->hasExtension('\Twig\Extension\SandboxExtension') && $env->getExtension('\Twig\Extension\SandboxExtension')->isSandboxed()) {
        throw new RuntimeError('The callable passed to the "reduce" filter must be a Closure in sandbox mode.');
    }

    if (!\is_array($array)) {
        if (!$array instanceof \Traversable) {
            throw new RuntimeError(sprintf('The "reduce" filter only works with arrays or "Traversable", got "%s" as first argument.', \gettype($array)));
        }

        $array = iterator_to_array($array);
    }

    return array_reduce($array, $arrow, $initial);
}
}<|MERGE_RESOLUTION|>--- conflicted
+++ resolved
@@ -519,14 +519,10 @@
     }
 
     if (null === $date || 'now' === $date) {
-<<<<<<< HEAD
-        return new \DateTime($date, false !== $timezone ? $timezone : $env->getExtension(CoreExtension::class)->getTimezone());
-=======
         if ($date === null) {
             $date = 'now';
         }
-        return new \DateTime($date, false !== $timezone ? $timezone : $env->getExtension('\Twig\Extension\CoreExtension')->getTimezone());
->>>>>>> 47201dc3
+        return new \DateTime($date, false !== $timezone ? $timezone : $env->getExtension(CoreExtension::class)->getTimezone());
     }
 
     $asString = (string) $date;
