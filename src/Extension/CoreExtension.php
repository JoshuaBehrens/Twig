--- conflicted
+++ resolved
@@ -276,27 +276,14 @@
     public function getTests()
     {
         return [
-<<<<<<< HEAD
             new TwigTest('even', null, ['node_class' => EvenTest::class]),
             new TwigTest('odd', null, ['node_class' => OddTest::class]),
             new TwigTest('defined', null, ['node_class' => DefinedTest::class]),
-            new TwigTest('same as', null, ['node_class' => SameasTest::class]),
+            new TwigTest('same as', null, ['node_class' => SameasTest::class, 'one_mandatory_argument' => true]),
             new TwigTest('none', null, ['node_class' => NullTest::class]),
             new TwigTest('null', null, ['node_class' => NullTest::class]),
-            new TwigTest('divisible by', null, ['node_class' => DivisiblebyTest::class]),
+            new TwigTest('divisible by', null, ['node_class' => DivisiblebyTest::class, 'one_mandatory_argument' => true]),
             new TwigTest('constant', null, ['node_class' => ConstantTest::class]),
-=======
-            new TwigTest('even', null, ['node_class' => '\Twig\Node\Expression\Test\EvenTest']),
-            new TwigTest('odd', null, ['node_class' => '\Twig\Node\Expression\Test\OddTest']),
-            new TwigTest('defined', null, ['node_class' => '\Twig\Node\Expression\Test\DefinedTest']),
-            new TwigTest('sameas', null, ['node_class' => '\Twig\Node\Expression\Test\SameasTest', 'deprecated' => '1.21', 'alternative' => 'same as']),
-            new TwigTest('same as', null, ['node_class' => '\Twig\Node\Expression\Test\SameasTest', 'one_mandatory_argument' => true]),
-            new TwigTest('none', null, ['node_class' => '\Twig\Node\Expression\Test\NullTest']),
-            new TwigTest('null', null, ['node_class' => '\Twig\Node\Expression\Test\NullTest']),
-            new TwigTest('divisibleby', null, ['node_class' => '\Twig\Node\Expression\Test\DivisiblebyTest', 'deprecated' => '1.21', 'alternative' => 'divisible by']),
-            new TwigTest('divisible by', null, ['node_class' => '\Twig\Node\Expression\Test\DivisiblebyTest', 'one_mandatory_argument' => true]),
-            new TwigTest('constant', null, ['node_class' => '\Twig\Node\Expression\Test\ConstantTest']),
->>>>>>> df5d4c3a
             new TwigTest('empty', 'twig_test_empty'),
             new TwigTest('iterable', 'twig_test_iterable'),
         ];
