<?php

/*
 * This file is part of Twig.
 *
 * (c) Fabien Potencier
 *
 * For the full copyright and license information, please view the LICENSE
 * file that was distributed with this source code.
 */

namespace Twig\Extension;

use Twig\NodeVisitor\SandboxNodeVisitor;
use Twig\Sandbox\SecurityNotAllowedMethodError;
use Twig\Sandbox\SecurityNotAllowedPropertyError;
use Twig\Sandbox\SecurityPolicyInterface;
use Twig\Source;
use Twig\TokenParser\SandboxTokenParser;

final class SandboxExtension extends AbstractExtension
{
    private $sandboxedGlobally;
    private $sandboxed;
    private $policy;

    public function __construct(SecurityPolicyInterface $policy, $sandboxed = false)
    {
        $this->policy = $policy;
        $this->sandboxedGlobally = $sandboxed;
    }

    public function getTokenParsers(): array
    {
        return [new SandboxTokenParser()];
    }

    public function getNodeVisitors(): array
    {
        return [new SandboxNodeVisitor()];
    }

    public function enableSandbox(): void
    {
        $this->sandboxed = true;
    }

    public function disableSandbox(): void
    {
        $this->sandboxed = false;
    }

    public function isSandboxed(): bool
    {
        return $this->sandboxedGlobally || $this->sandboxed;
    }

    public function isSandboxedGlobally(): bool
    {
        return $this->sandboxedGlobally;
    }

    public function setSecurityPolicy(SecurityPolicyInterface $policy)
    {
        $this->policy = $policy;
    }

    public function getSecurityPolicy(): SecurityPolicyInterface
    {
        return $this->policy;
    }

    public function checkSecurity($tags, $filters, $functions): void
    {
        if ($this->isSandboxed()) {
            $this->policy->checkSecurity($tags, $filters, $functions);
        }
    }

    public function checkMethodAllowed($obj, $method, int $lineno = -1, Source $source = null): void
    {
        if ($this->isSandboxed()) {
            try {
                $this->policy->checkMethodAllowed($obj, $method);
            } catch (SecurityNotAllowedMethodError $e) {
                $e->setSourceContext($source);
                $e->setTemplateLine($lineno);

                throw $e;
            }
        }
    }

<<<<<<< HEAD
    public function checkPropertyAllowed($obj, $method, int $lineno = -1, Source $source = null): void
=======
    public function checkPropertyAllowed($obj, $property, int $lineno = -1, Source $source = null)
>>>>>>> 6f7bb4c9
    {
        if ($this->isSandboxed()) {
            try {
                $this->policy->checkPropertyAllowed($obj, $property);
            } catch (SecurityNotAllowedPropertyError $e) {
                $e->setSourceContext($source);
                $e->setTemplateLine($lineno);

                throw $e;
            }
        }
    }

    public function ensureToStringAllowed($obj, int $lineno = -1, Source $source = null)
    {
        if ($this->isSandboxed() && \is_object($obj) && method_exists($obj, '__toString')) {
            try {
                $this->policy->checkMethodAllowed($obj, '__toString');
            } catch (SecurityNotAllowedMethodError $e) {
                $e->setSourceContext($source);
                $e->setTemplateLine($lineno);

                throw $e;
            }
        }

        return $obj;
    }
}<|MERGE_RESOLUTION|>--- conflicted
+++ resolved
@@ -91,11 +91,7 @@
         }
     }
 
-<<<<<<< HEAD
-    public function checkPropertyAllowed($obj, $method, int $lineno = -1, Source $source = null): void
-=======
-    public function checkPropertyAllowed($obj, $property, int $lineno = -1, Source $source = null)
->>>>>>> 6f7bb4c9
+    public function checkPropertyAllowed($obj, $property, int $lineno = -1, Source $source = null): void
     {
         if ($this->isSandboxed()) {
             try {
