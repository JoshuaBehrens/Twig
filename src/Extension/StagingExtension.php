--- conflicted
+++ resolved
@@ -18,13 +18,7 @@
 use Twig\TwigTest;
 
 /**
-<<<<<<< HEAD
- * Used by \Twig_Environment as a staging area.
-=======
- * Internal class.
- *
- * This class is used by \Twig\Environment as a staging area and must not be used directly.
->>>>>>> 690f53f9
+ * Used by \Twig\Environment as a staging area.
  *
  * @author Fabien Potencier <fabien@symfony.com>
  *
