<?php

/*
 * This file is part of Twig.
 *
 * (c) Fabien Potencier
 *
 * For the full copyright and license information, please view the LICENSE
 * file that was distributed with this source code.
 */

namespace Twig;

use Twig\Node\Expression\FilterExpression;
use Twig\Node\Node;

/**
 * Represents a template filter.
 *
 * @final since Twig 2.4.0
 *
 * @author Fabien Potencier <fabien@symfony.com>
 *
 * @see https://twig.symfony.com/doc/templates.html#filters
 */
class TwigFilter
{
    private $name;
    private $callable;
    private $options;
    private $arguments = [];

    /**
     * Creates a template filter.
     *
     * @param string        $name     Name of this filter
     * @param callable|null $callable A callable implementing the filter. If null, you need to overwrite the "node_class" option to customize compilation.
     * @param array         $options  Options array
     */
    public function __construct(string $name, $callable = null, array $options = [])
    {
        if (__CLASS__ !== \get_class($this)) {
            @trigger_error('Overriding '.__CLASS__.' is deprecated since Twig 2.4.0 and the class will be final in 3.0.', E_USER_DEPRECATED);
        }

        $this->name = $name;
        $this->callable = $callable;
        $this->options = array_merge([
            'needs_environment' => false,
            'needs_context' => false,
            'is_variadic' => false,
            'is_safe' => null,
            'is_safe_callback' => null,
            'pre_escape' => null,
            'preserves_safety' => null,
            'node_class' => FilterExpression::class,
            'deprecated' => false,
            'alternative' => null,
        ], $options);
    }

    public function getName()
    {
        return $this->name;
    }

    /**
     * Returns the callable to execute for this filter.
     *
     * @return callable|null
     */
    public function getCallable()
    {
        return $this->callable;
    }

    public function getNodeClass()
    {
        return $this->options['node_class'];
    }

    public function setArguments($arguments)
    {
        $this->arguments = $arguments;
    }

    public function getArguments()
    {
        return $this->arguments;
    }

    public function needsEnvironment()
    {
        return $this->options['needs_environment'];
    }

    public function needsContext()
    {
        return $this->options['needs_context'];
    }

    public function getSafe(Node $filterArgs)
    {
        if (null !== $this->options['is_safe']) {
            return $this->options['is_safe'];
        }

        if (null !== $this->options['is_safe_callback']) {
            return $this->options['is_safe_callback']($filterArgs);
        }
    }

    public function getPreservesSafety()
    {
        return $this->options['preserves_safety'];
    }

    public function getPreEscape()
    {
        return $this->options['pre_escape'];
    }

    public function isVariadic()
    {
        return $this->options['is_variadic'];
    }

    public function isDeprecated()
    {
        return (bool) $this->options['deprecated'];
    }

    public function getDeprecatedVersion()
    {
        return $this->options['deprecated'];
    }

    public function getAlternative()
    {
        return $this->options['alternative'];
    }
}

<<<<<<< HEAD
// For Twig 1.x compatibility
class_alias('Twig\TwigFilter', 'Twig_SimpleFilter', false);

class_alias('Twig\TwigFilter', 'Twig_Filter');
=======
class_alias('Twig\TwigFilter', 'Twig_SimpleFilter');

// Ensure that the aliased name is loaded to keep BC for classes implementing the typehint with the old aliased name.
class_exists('Twig\Node\Node');
>>>>>>> fb19ea7d
<|MERGE_RESOLUTION|>--- conflicted
+++ resolved
@@ -141,14 +141,10 @@
     }
 }
 
-<<<<<<< HEAD
 // For Twig 1.x compatibility
 class_alias('Twig\TwigFilter', 'Twig_SimpleFilter', false);
 
 class_alias('Twig\TwigFilter', 'Twig_Filter');
-=======
-class_alias('Twig\TwigFilter', 'Twig_SimpleFilter');
 
 // Ensure that the aliased name is loaded to keep BC for classes implementing the typehint with the old aliased name.
-class_exists('Twig\Node\Node');
->>>>>>> fb19ea7d
+class_exists('Twig\Node\Node');