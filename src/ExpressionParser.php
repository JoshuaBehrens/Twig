<?php

/*
 * This file is part of Twig.
 *
 * (c) Fabien Potencier
 * (c) Armin Ronacher
 *
 * For the full copyright and license information, please view the LICENSE
 * file that was distributed with this source code.
 */

namespace Twig;

use Twig\Error\SyntaxError;
use Twig\Node\Expression\AbstractExpression;
use Twig\Node\Expression\ArrayExpression;
use Twig\Node\Expression\ArrowFunctionExpression;
use Twig\Node\Expression\AssignNameExpression;
use Twig\Node\Expression\Binary\ConcatBinary;
use Twig\Node\Expression\BlockReferenceExpression;
use Twig\Node\Expression\ConditionalExpression;
use Twig\Node\Expression\ConstantExpression;
use Twig\Node\Expression\GetAttrExpression;
use Twig\Node\Expression\MethodCallExpression;
use Twig\Node\Expression\NameExpression;
use Twig\Node\Expression\ParentExpression;
use Twig\Node\Expression\TestExpression;
use Twig\Node\Expression\Unary\NegUnary;
use Twig\Node\Expression\Unary\NotUnary;
use Twig\Node\Expression\Unary\PosUnary;
use Twig\Node\Node;

/**
 * Parses expressions.
 *
 * This parser implements a "Precedence climbing" algorithm.
 *
 * @see https://www.engr.mun.ca/~theo/Misc/exp_parsing.htm
 * @see https://en.wikipedia.org/wiki/Operator-precedence_parser
 *
 * @author Fabien Potencier <fabien@symfony.com>
 *
 * @internal
 */
class ExpressionParser
{
    const OPERATOR_LEFT = 1;
    const OPERATOR_RIGHT = 2;

    private $parser;
    private $env;
    private $unaryOperators;
    private $binaryOperators;

    public function __construct(Parser $parser, Environment $env)
    {
        $this->parser = $parser;
        $this->env = $env;
        $this->unaryOperators = $env->getUnaryOperators();
        $this->binaryOperators = $env->getBinaryOperators();
    }

    public function parseExpression($precedence = 0, $allowArrow = false)
    {
        if ($allowArrow && $arrow = $this->parseArrow()) {
            return $arrow;
        }

        $expr = $this->getPrimary();
        $token = $this->parser->getCurrentToken();
        while ($this->isBinary($token) && $this->binaryOperators[$token->getValue()]['precedence'] >= $precedence) {
            $op = $this->binaryOperators[$token->getValue()];
            $this->parser->getStream()->next();

            if ('is not' === $token->getValue()) {
                $expr = $this->parseNotTestExpression($expr);
            } elseif ('is' === $token->getValue()) {
                $expr = $this->parseTestExpression($expr);
            } elseif (isset($op['callable'])) {
                $expr = $op['callable']($this->parser, $expr);
            } else {
                $expr1 = $this->parseExpression(self::OPERATOR_LEFT === $op['associativity'] ? $op['precedence'] + 1 : $op['precedence']);
                $class = $op['class'];
                $expr = new $class($expr, $expr1, $token->getLine());
            }

            $token = $this->parser->getCurrentToken();
        }

        if (0 === $precedence) {
            return $this->parseConditionalExpression($expr);
        }

        return $expr;
    }

    /**
     * @return ArrowFunctionExpression|null
     */
    private function parseArrow()
    {
        $stream = $this->parser->getStream();

        // short array syntax (one argument, no parentheses)?
        if ($stream->look(1)->test(/* Token::ARROW_TYPE */ 12)) {
            $line = $stream->getCurrent()->getLine();
            $token = $stream->expect(/* Token::NAME_TYPE */ 5);
            $names = [new AssignNameExpression($token->getValue(), $token->getLine())];
            $stream->expect(/* Token::ARROW_TYPE */ 12);

            return new ArrowFunctionExpression($this->parseExpression(0), new Node($names), $line);
        }

        // first, determine if we are parsing an arrow function by finding => (long form)
        $i = 0;
        if (!$stream->look($i)->test(/* Token::PUNCTUATION_TYPE */ 9, '(')) {
            return null;
        }
        ++$i;
        while (true) {
            // variable name
            ++$i;
            if (!$stream->look($i)->test(/* Token::PUNCTUATION_TYPE */ 9, ',')) {
                break;
            }
            ++$i;
        }
        if (!$stream->look($i)->test(/* Token::PUNCTUATION_TYPE */ 9, ')')) {
            return null;
        }
        ++$i;
        if (!$stream->look($i)->test(/* Token::ARROW_TYPE */ 12)) {
            return null;
        }

        // yes, let's parse it properly
        $token = $stream->expect(/* Token::PUNCTUATION_TYPE */ 9, '(');
        $line = $token->getLine();

        $names = [];
        while (true) {
            $token = $stream->expect(/* Token::NAME_TYPE */ 5);
            $names[] = new AssignNameExpression($token->getValue(), $token->getLine());

            if (!$stream->nextIf(/* Token::PUNCTUATION_TYPE */ 9, ',')) {
                break;
            }
        }
        $stream->expect(/* Token::PUNCTUATION_TYPE */ 9, ')');
        $stream->expect(/* Token::ARROW_TYPE */ 12);

        return new ArrowFunctionExpression($this->parseExpression(0), new Node($names), $line);
    }

    private function getPrimary(): AbstractExpression
    {
        $token = $this->parser->getCurrentToken();

        if ($this->isUnary($token)) {
            $operator = $this->unaryOperators[$token->getValue()];
            $this->parser->getStream()->next();
            $expr = $this->parseExpression($operator['precedence']);
            $class = $operator['class'];

            return $this->parsePostfixExpression(new $class($expr, $token->getLine()));
        } elseif ($token->test(/* Token::PUNCTUATION_TYPE */ 9, '(')) {
            $this->parser->getStream()->next();
            $expr = $this->parseExpression();
            $this->parser->getStream()->expect(/* Token::PUNCTUATION_TYPE */ 9, ')', 'An opened parenthesis is not properly closed');

            return $this->parsePostfixExpression($expr);
        }

        return $this->parsePrimaryExpression();
    }

    private function parseConditionalExpression($expr): AbstractExpression
    {
        while ($this->parser->getStream()->nextIf(/* Token::PUNCTUATION_TYPE */ 9, '?')) {
            if (!$this->parser->getStream()->nextIf(/* Token::PUNCTUATION_TYPE */ 9, ':')) {
                $expr2 = $this->parseExpression();
                if ($this->parser->getStream()->nextIf(/* Token::PUNCTUATION_TYPE */ 9, ':')) {
                    $expr3 = $this->parseExpression();
                } else {
                    $expr3 = new ConstantExpression('', $this->parser->getCurrentToken()->getLine());
                }
            } else {
                $expr2 = $expr;
                $expr3 = $this->parseExpression();
            }

            $expr = new ConditionalExpression($expr, $expr2, $expr3, $this->parser->getCurrentToken()->getLine());
        }

        return $expr;
    }

    private function isUnary(Token $token): bool
    {
        return $token->test(/* Token::OPERATOR_TYPE */ 8) && isset($this->unaryOperators[$token->getValue()]);
    }

    private function isBinary(Token $token): bool
    {
        return $token->test(/* Token::OPERATOR_TYPE */ 8) && isset($this->binaryOperators[$token->getValue()]);
    }

    public function parsePrimaryExpression()
    {
        $token = $this->parser->getCurrentToken();
        switch ($token->getType()) {
            case /* Token::NAME_TYPE */ 5:
                $this->parser->getStream()->next();
                switch ($token->getValue()) {
                    case 'true':
                    case 'TRUE':
                        $node = new ConstantExpression(true, $token->getLine());
                        break;

                    case 'false':
                    case 'FALSE':
                        $node = new ConstantExpression(false, $token->getLine());
                        break;

                    case 'none':
                    case 'NONE':
                    case 'null':
                    case 'NULL':
                        $node = new ConstantExpression(null, $token->getLine());
                        break;

                    default:
                        if ('(' === $this->parser->getCurrentToken()->getValue()) {
                            $node = $this->getFunctionNode($token->getValue(), $token->getLine());
                        } else {
                            $node = new NameExpression($token->getValue(), $token->getLine());
                        }
                }
                break;

            case /* Token::NUMBER_TYPE */ 6:
                $this->parser->getStream()->next();
                $node = new ConstantExpression($token->getValue(), $token->getLine());
                break;

            case /* Token::STRING_TYPE */ 7:
            case /* Token::INTERPOLATION_START_TYPE */ 10:
                $node = $this->parseStringExpression();
                break;

            case /* Token::OPERATOR_TYPE */ 8:
                if (preg_match(Lexer::REGEX_NAME, $token->getValue(), $matches) && $matches[0] == $token->getValue()) {
                    // in this context, string operators are variable names
                    $this->parser->getStream()->next();
                    $node = new NameExpression($token->getValue(), $token->getLine());
                    break;
                } elseif (isset($this->unaryOperators[$token->getValue()])) {
                    $class = $this->unaryOperators[$token->getValue()]['class'];

                    $ref = new \ReflectionClass($class);
                    if (!(\in_array($ref->getName(), [NegUnary::class, PosUnary::class, 'Twig_Node_Expression_Unary_Neg', 'Twig_Node_Expression_Unary_Pos'])
                        || $ref->isSubclassOf(NegUnary::class) || $ref->isSubclassOf(PosUnary::class)
                        || $ref->isSubclassOf('Twig_Node_Expression_Unary_Neg') || $ref->isSubclassOf('Twig_Node_Expression_Unary_Pos'))
                    ) {
                        throw new SyntaxError(sprintf('Unexpected unary operator "%s".', $token->getValue()), $token->getLine(), $this->parser->getStream()->getSourceContext());
                    }

                    $this->parser->getStream()->next();
                    $expr = $this->parsePrimaryExpression();

                    $node = new $class($expr, $token->getLine());
                    break;
                }

                // no break
            default:
                if ($token->test(/* Token::PUNCTUATION_TYPE */ 9, '[')) {
                    $node = $this->parseArrayExpression();
                } elseif ($token->test(/* Token::PUNCTUATION_TYPE */ 9, '{')) {
                    $node = $this->parseHashExpression();
                } elseif ($token->test(/* Token::OPERATOR_TYPE */ 8, '=') && ('==' === $this->parser->getStream()->look(-1)->getValue() || '!=' === $this->parser->getStream()->look(-1)->getValue())) {
                    throw new SyntaxError(sprintf('Unexpected operator of value "%s". Did you try to use "===" or "!==" for strict comparison? Use "is same as(value)" instead.', $token->getValue()), $token->getLine(), $this->parser->getStream()->getSourceContext());
                } else {
                    throw new SyntaxError(sprintf('Unexpected token "%s" of value "%s".', Token::typeToEnglish($token->getType()), $token->getValue()), $token->getLine(), $this->parser->getStream()->getSourceContext());
                }
        }

        return $this->parsePostfixExpression($node);
    }

    public function parseStringExpression()
    {
        $stream = $this->parser->getStream();

        $nodes = [];
        // a string cannot be followed by another string in a single expression
        $nextCanBeString = true;
        while (true) {
            if ($nextCanBeString && $token = $stream->nextIf(/* Token::STRING_TYPE */ 7)) {
                $nodes[] = new ConstantExpression($token->getValue(), $token->getLine());
                $nextCanBeString = false;
            } elseif ($stream->nextIf(/* Token::INTERPOLATION_START_TYPE */ 10)) {
                $nodes[] = $this->parseExpression();
                $stream->expect(/* Token::INTERPOLATION_END_TYPE */ 11);
                $nextCanBeString = true;
            } else {
                break;
            }
        }

        $expr = array_shift($nodes);
        foreach ($nodes as $node) {
            $expr = new ConcatBinary($expr, $node, $node->getTemplateLine());
        }

        return $expr;
    }

    public function parseArrayExpression()
    {
        $stream = $this->parser->getStream();
        $stream->expect(/* Token::PUNCTUATION_TYPE */ 9, '[', 'An array element was expected');

        $node = new ArrayExpression([], $stream->getCurrent()->getLine());
        $first = true;
        while (!$stream->test(/* Token::PUNCTUATION_TYPE */ 9, ']')) {
            if (!$first) {
                $stream->expect(/* Token::PUNCTUATION_TYPE */ 9, ',', 'An array element must be followed by a comma');

                // trailing ,?
                if ($stream->test(/* Token::PUNCTUATION_TYPE */ 9, ']')) {
                    break;
                }
            }
            $first = false;

            $node->addElement($this->parseExpression());
        }
        $stream->expect(/* Token::PUNCTUATION_TYPE */ 9, ']', 'An opened array is not properly closed');

        return $node;
    }

    public function parseHashExpression()
    {
        $stream = $this->parser->getStream();
        $stream->expect(/* Token::PUNCTUATION_TYPE */ 9, '{', 'A hash element was expected');

        $node = new ArrayExpression([], $stream->getCurrent()->getLine());
        $first = true;
        while (!$stream->test(/* Token::PUNCTUATION_TYPE */ 9, '}')) {
            if (!$first) {
                $stream->expect(/* Token::PUNCTUATION_TYPE */ 9, ',', 'A hash value must be followed by a comma');

                // trailing ,?
                if ($stream->test(/* Token::PUNCTUATION_TYPE */ 9, '}')) {
                    break;
                }
            }
            $first = false;

            // a hash key can be:
            //
            //  * a number -- 12
            //  * a string -- 'a'
            //  * a name, which is equivalent to a string -- a
            //  * an expression, which must be enclosed in parentheses -- (1 + 2)
            if (($token = $stream->nextIf(/* Token::STRING_TYPE */ 7)) || ($token = $stream->nextIf(/* Token::NAME_TYPE */ 5)) || $token = $stream->nextIf(/* Token::NUMBER_TYPE */ 6)) {
                $key = new ConstantExpression($token->getValue(), $token->getLine());
            } elseif ($stream->test(/* Token::PUNCTUATION_TYPE */ 9, '(')) {
                $key = $this->parseExpression();
            } else {
                $current = $stream->getCurrent();

                throw new SyntaxError(sprintf('A hash key must be a quoted string, a number, a name, or an expression enclosed in parentheses (unexpected token "%s" of value "%s".', Token::typeToEnglish($current->getType()), $current->getValue()), $current->getLine(), $stream->getSourceContext());
            }

            $stream->expect(/* Token::PUNCTUATION_TYPE */ 9, ':', 'A hash key must be followed by a colon (:)');
            $value = $this->parseExpression();

            $node->addElement($value, $key);
        }
        $stream->expect(/* Token::PUNCTUATION_TYPE */ 9, '}', 'An opened hash is not properly closed');

        return $node;
    }

    public function parsePostfixExpression($node)
    {
        while (true) {
            $token = $this->parser->getCurrentToken();
            if (/* Token::PUNCTUATION_TYPE */ 9 == $token->getType()) {
                if ('.' == $token->getValue() || '[' == $token->getValue()) {
                    $node = $this->parseSubscriptExpression($node);
                } elseif ('|' == $token->getValue()) {
                    $node = $this->parseFilterExpression($node);
                } else {
                    break;
                }
            } else {
                break;
            }
        }

        return $node;
    }

    public function getFunctionNode($name, $line)
    {
        switch ($name) {
            case 'parent':
                $this->parseArguments();
                if (!\count($this->parser->getBlockStack())) {
                    throw new SyntaxError('Calling "parent" outside a block is forbidden.', $line, $this->parser->getStream()->getSourceContext());
                }

                if (!$this->parser->getParent() && !$this->parser->hasTraits()) {
                    throw new SyntaxError('Calling "parent" on a template that does not extend nor "use" another template is forbidden.', $line, $this->parser->getStream()->getSourceContext());
                }

                return new ParentExpression($this->parser->peekBlockStack(), $line);
            case 'block':
                $args = $this->parseArguments();
                if (\count($args) < 1) {
                    throw new SyntaxError('The "block" function takes one argument (the block name).', $line, $this->parser->getStream()->getSourceContext());
                }

                return new BlockReferenceExpression($args->getNode(0), \count($args) > 1 ? $args->getNode(1) : null, $line);
            case 'attribute':
                $args = $this->parseArguments();
                if (\count($args) < 2) {
                    throw new SyntaxError('The "attribute" function takes at least two arguments (the variable and the attributes).', $line, $this->parser->getStream()->getSourceContext());
                }

                return new GetAttrExpression($args->getNode(0), $args->getNode(1), \count($args) > 2 ? $args->getNode(2) : null, Template::ANY_CALL, $line);
            default:
                if (null !== $alias = $this->parser->getImportedSymbol('function', $name)) {
                    $arguments = new ArrayExpression([], $line);
                    foreach ($this->parseArguments() as $n) {
                        $arguments->addElement($n);
                    }

                    $node = new MethodCallExpression($alias['node'], $alias['name'], $arguments, $line);
                    $node->setAttribute('safe', true);

                    return $node;
                }

                $args = $this->parseArguments(true);
                $class = $this->getFunctionNodeClass($name, $line);

                return new $class($name, $args, $line);
        }
    }

    public function parseSubscriptExpression($node)
    {
        $stream = $this->parser->getStream();
        $token = $stream->next();
        $lineno = $token->getLine();
        $arguments = new ArrayExpression([], $lineno);
        $type = Template::ANY_CALL;
        if ('.' == $token->getValue()) {
            $token = $stream->next();
            if (
                /* Token::NAME_TYPE */ 5 == $token->getType()
                ||
                /* Token::NUMBER_TYPE */ 6 == $token->getType()
                ||
                (/* Token::OPERATOR_TYPE */ 8 == $token->getType() && preg_match(Lexer::REGEX_NAME, $token->getValue()))
            ) {
                $arg = new ConstantExpression($token->getValue(), $lineno);

                if ($stream->test(/* Token::PUNCTUATION_TYPE */ 9, '(')) {
                    $type = Template::METHOD_CALL;
                    foreach ($this->parseArguments() as $n) {
                        $arguments->addElement($n);
                    }
                }
            } else {
                throw new SyntaxError('Expected name or number.', $lineno, $stream->getSourceContext());
            }

            if ($node instanceof NameExpression && null !== $this->parser->getImportedSymbol('template', $node->getAttribute('name'))) {
                if (!$arg instanceof ConstantExpression) {
                    throw new SyntaxError(sprintf('Dynamic macro names are not supported (called on "%s").', $node->getAttribute('name')), $token->getLine(), $stream->getSourceContext());
                }

                $name = $arg->getAttribute('value');

                $node = new MethodCallExpression($node, 'macro_'.$name, $arguments, $lineno);
                $node->setAttribute('safe', true);

                return $node;
            }
        } else {
            $type = Template::ARRAY_CALL;

            // slice?
            $slice = false;
            if ($stream->test(/* Token::PUNCTUATION_TYPE */ 9, ':')) {
                $slice = true;
                $arg = new ConstantExpression(0, $token->getLine());
            } else {
                $arg = $this->parseExpression();
            }

            if ($stream->nextIf(/* Token::PUNCTUATION_TYPE */ 9, ':')) {
                $slice = true;
            }

            if ($slice) {
                if ($stream->test(/* Token::PUNCTUATION_TYPE */ 9, ']')) {
                    $length = new ConstantExpression(null, $token->getLine());
                } else {
                    $length = $this->parseExpression();
                }

                $class = $this->getFilterNodeClass('slice', $token->getLine());
                $arguments = new Node([$arg, $length]);
                $filter = new $class($node, new ConstantExpression('slice', $token->getLine()), $arguments, $token->getLine());

                $stream->expect(/* Token::PUNCTUATION_TYPE */ 9, ']');

                return $filter;
            }

            $stream->expect(/* Token::PUNCTUATION_TYPE */ 9, ']');
        }

        return new GetAttrExpression($node, $arg, $arguments, $type, $lineno);
    }

    public function parseFilterExpression($node)
    {
        $this->parser->getStream()->next();

        return $this->parseFilterExpressionRaw($node);
    }

    public function parseFilterExpressionRaw($node, $tag = null)
    {
        while (true) {
            $token = $this->parser->getStream()->expect(/* Token::NAME_TYPE */ 5);

            $name = new ConstantExpression($token->getValue(), $token->getLine());
            if (!$this->parser->getStream()->test(/* Token::PUNCTUATION_TYPE */ 9, '(')) {
                $arguments = new Node();
            } else {
                $arguments = $this->parseArguments(true, false, true);
            }

            $class = $this->getFilterNodeClass($name->getAttribute('value'), $token->getLine());

            $node = new $class($node, $name, $arguments, $token->getLine(), $tag);

            if (!$this->parser->getStream()->test(/* Token::PUNCTUATION_TYPE */ 9, '|')) {
                break;
            }

            $this->parser->getStream()->next();
        }

        return $node;
    }

    /**
     * Parses arguments.
     *
     * @param bool $namedArguments Whether to allow named arguments or not
     * @param bool $definition     Whether we are parsing arguments for a function definition
     *
     * @return Node
     *
     * @throws SyntaxError
     */
    public function parseArguments($namedArguments = false, $definition = false, $allowArrow = false)
    {
        $args = [];
        $stream = $this->parser->getStream();

        $stream->expect(/* Token::PUNCTUATION_TYPE */ 9, '(', 'A list of arguments must begin with an opening parenthesis');
        while (!$stream->test(/* Token::PUNCTUATION_TYPE */ 9, ')')) {
            if (!empty($args)) {
<<<<<<< HEAD
                $stream->expect(/* Token::PUNCTUATION_TYPE */ 9, ',', 'Arguments must be separated by a comma');
=======
                $stream->expect(Token::PUNCTUATION_TYPE, ',', 'Arguments must be separated by a comma');

                // if the comma above was a trailing comma, early exit the argument parse loop
                if ($stream->test(/* Token::PUNCTUATION_TYPE */ 9, ')')) {
                    break;
                }
>>>>>>> aa182ff7
            }

            if ($definition) {
                $token = $stream->expect(/* Token::NAME_TYPE */ 5, null, 'An argument must be a name');
                $value = new NameExpression($token->getValue(), $this->parser->getCurrentToken()->getLine());
            } else {
                $value = $this->parseExpression(0, $allowArrow);
            }

            $name = null;
            if ($namedArguments && $token = $stream->nextIf(/* Token::OPERATOR_TYPE */ 8, '=')) {
                if (!$value instanceof NameExpression) {
                    throw new SyntaxError(sprintf('A parameter name must be a string, "%s" given.', \get_class($value)), $token->getLine(), $stream->getSourceContext());
                }
                $name = $value->getAttribute('name');

                if ($definition) {
                    $value = $this->parsePrimaryExpression();

                    if (!$this->checkConstantExpression($value)) {
                        throw new SyntaxError(sprintf('A default value for an argument must be a constant (a boolean, a string, a number, or an array).'), $token->getLine(), $stream->getSourceContext());
                    }
                } else {
                    $value = $this->parseExpression(0, $allowArrow);
                }
            }

            if ($definition) {
                if (null === $name) {
                    $name = $value->getAttribute('name');
                    $value = new ConstantExpression(null, $this->parser->getCurrentToken()->getLine());
                }
                $args[$name] = $value;
            } else {
                if (null === $name) {
                    $args[] = $value;
                } else {
                    $args[$name] = $value;
                }
            }
        }
        $stream->expect(/* Token::PUNCTUATION_TYPE */ 9, ')', 'A list of arguments must be closed by a parenthesis');

        return new Node($args);
    }

    public function parseAssignmentExpression()
    {
        $stream = $this->parser->getStream();
        $targets = [];
        while (true) {
            $token = $this->parser->getCurrentToken();
            if ($stream->test(/* Token::OPERATOR_TYPE */ 8) && preg_match(Lexer::REGEX_NAME, $token->getValue())) {
                // in this context, string operators are variable names
                $this->parser->getStream()->next();
            } else {
                $stream->expect(/* Token::NAME_TYPE */ 5, null, 'Only variables can be assigned to');
            }
            $value = $token->getValue();
            if (\in_array(strtr($value, 'ABCDEFGHIJKLMNOPQRSTUVWXYZ', 'abcdefghijklmnopqrstuvwxyz'), ['true', 'false', 'none', 'null'])) {
                throw new SyntaxError(sprintf('You cannot assign a value to "%s".', $value), $token->getLine(), $stream->getSourceContext());
            }
            $targets[] = new AssignNameExpression($value, $token->getLine());

            if (!$stream->nextIf(/* Token::PUNCTUATION_TYPE */ 9, ',')) {
                break;
            }
        }

        return new Node($targets);
    }

    public function parseMultitargetExpression()
    {
        $targets = [];
        while (true) {
            $targets[] = $this->parseExpression();
            if (!$this->parser->getStream()->nextIf(/* Token::PUNCTUATION_TYPE */ 9, ',')) {
                break;
            }
        }

        return new Node($targets);
    }

    private function parseNotTestExpression(Node $node): NotUnary
    {
        return new NotUnary($this->parseTestExpression($node), $this->parser->getCurrentToken()->getLine());
    }

    private function parseTestExpression(Node $node): TestExpression
    {
        $stream = $this->parser->getStream();
        list($name, $test) = $this->getTest($node->getTemplateLine());

        $class = $this->getTestNodeClass($test);
        $arguments = null;
        if ($stream->test(/* Token::PUNCTUATION_TYPE */ 9, '(')) {
            $arguments = $this->parseArguments(true);
        }

        if ('defined' === $name && $node instanceof NameExpression && null !== $alias = $this->parser->getImportedSymbol('function', $node->getAttribute('name'))) {
            $node = new MethodCallExpression($alias['node'], $alias['name'], new ArrayExpression([], $node->getTemplateLine()), $node->getTemplateLine());
            $node->setAttribute('safe', true);
        }

        return new $class($node, $name, $arguments, $this->parser->getCurrentToken()->getLine());
    }

    private function getTest(int $line): array
    {
        $stream = $this->parser->getStream();
        $name = $stream->expect(/* Token::NAME_TYPE */ 5)->getValue();

        if ($test = $this->env->getTest($name)) {
            return [$name, $test];
        }

        if ($stream->test(/* Token::NAME_TYPE */ 5)) {
            // try 2-words tests
            $name = $name.' '.$this->parser->getCurrentToken()->getValue();

            if ($test = $this->env->getTest($name)) {
                $stream->next();

                return [$name, $test];
            }
        }

        $e = new SyntaxError(sprintf('Unknown "%s" test.', $name), $line, $stream->getSourceContext());
        $e->addSuggestions($name, array_keys($this->env->getTests()));

        throw $e;
    }

    private function getTestNodeClass(TwigTest $test): string
    {
        if ($test->isDeprecated()) {
            $stream = $this->parser->getStream();
            $message = sprintf('Twig Test "%s" is deprecated', $test->getName());

            if (!\is_bool($test->getDeprecatedVersion())) {
                $message .= sprintf(' since version %s', $test->getDeprecatedVersion());
            }
            if ($test->getAlternative()) {
                $message .= sprintf('. Use "%s" instead', $test->getAlternative());
            }
            $src = $stream->getSourceContext();
            $message .= sprintf(' in %s at line %d.', $src->getPath() ?: $src->getName(), $stream->getCurrent()->getLine());

            @trigger_error($message, E_USER_DEPRECATED);
        }

        return $test->getNodeClass();
    }

    private function getFunctionNodeClass(string $name, int $line): string
    {
        if (false === $function = $this->env->getFunction($name)) {
            $e = new SyntaxError(sprintf('Unknown "%s" function.', $name), $line, $this->parser->getStream()->getSourceContext());
            $e->addSuggestions($name, array_keys($this->env->getFunctions()));

            throw $e;
        }

        if ($function->isDeprecated()) {
            $message = sprintf('Twig Function "%s" is deprecated', $function->getName());
            if (!\is_bool($function->getDeprecatedVersion())) {
                $message .= sprintf(' since version %s', $function->getDeprecatedVersion());
            }
            if ($function->getAlternative()) {
                $message .= sprintf('. Use "%s" instead', $function->getAlternative());
            }
            $src = $this->parser->getStream()->getSourceContext();
            $message .= sprintf(' in %s at line %d.', $src->getPath() ?: $src->getName(), $line);

            @trigger_error($message, E_USER_DEPRECATED);
        }

        return $function->getNodeClass();
    }

    private function getFilterNodeClass(string $name, int $line): string
    {
        if (false === $filter = $this->env->getFilter($name)) {
            $e = new SyntaxError(sprintf('Unknown "%s" filter.', $name), $line, $this->parser->getStream()->getSourceContext());
            $e->addSuggestions($name, array_keys($this->env->getFilters()));

            throw $e;
        }

        if ($filter->isDeprecated()) {
            $message = sprintf('Twig Filter "%s" is deprecated', $filter->getName());
            if (!\is_bool($filter->getDeprecatedVersion())) {
                $message .= sprintf(' since version %s', $filter->getDeprecatedVersion());
            }
            if ($filter->getAlternative()) {
                $message .= sprintf('. Use "%s" instead', $filter->getAlternative());
            }
            $src = $this->parser->getStream()->getSourceContext();
            $message .= sprintf(' in %s at line %d.', $src->getPath() ?: $src->getName(), $line);

            @trigger_error($message, E_USER_DEPRECATED);
        }

        return $filter->getNodeClass();
    }

    // checks that the node only contains "constant" elements
    private function checkConstantExpression(Node $node): bool
    {
        if (!($node instanceof ConstantExpression || $node instanceof ArrayExpression
            || $node instanceof NegUnary || $node instanceof PosUnary
        )) {
            return false;
        }

        foreach ($node as $n) {
            if (!$this->checkConstantExpression($n)) {
                return false;
            }
        }

        return true;
    }
}

class_alias('Twig\ExpressionParser', 'Twig_ExpressionParser');<|MERGE_RESOLUTION|>--- conflicted
+++ resolved
@@ -583,16 +583,12 @@
         $stream->expect(/* Token::PUNCTUATION_TYPE */ 9, '(', 'A list of arguments must begin with an opening parenthesis');
         while (!$stream->test(/* Token::PUNCTUATION_TYPE */ 9, ')')) {
             if (!empty($args)) {
-<<<<<<< HEAD
                 $stream->expect(/* Token::PUNCTUATION_TYPE */ 9, ',', 'Arguments must be separated by a comma');
-=======
-                $stream->expect(Token::PUNCTUATION_TYPE, ',', 'Arguments must be separated by a comma');
 
                 // if the comma above was a trailing comma, early exit the argument parse loop
                 if ($stream->test(/* Token::PUNCTUATION_TYPE */ 9, ')')) {
                     break;
                 }
->>>>>>> aa182ff7
             }
 
             if ($definition) {
