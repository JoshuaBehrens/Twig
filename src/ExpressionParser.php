--- conflicted
+++ resolved
@@ -635,17 +635,13 @@
         $stream = $this->parser->getStream();
         $targets = [];
         while (true) {
-<<<<<<< HEAD
-            $token = $stream->expect(/* Token::NAME_TYPE */ 5, null, 'Only variables can be assigned to');
-=======
             $token = $this->parser->getCurrentToken();
-            if ($stream->test(Token::OPERATOR_TYPE) && preg_match(Lexer::REGEX_NAME, $token->getValue())) {
+            if ($stream->test(/* Token::OPERATOR_TYPE */ 8) && preg_match(Lexer::REGEX_NAME, $token->getValue())) {
                 // in this context, string operators are variable names
                 $this->parser->getStream()->next();
             } else {
-                $stream->expect(Token::NAME_TYPE, null, 'Only variables can be assigned to');
-            }
->>>>>>> 51f33f75
+                $stream->expect(/* Token::NAME_TYPE */ 5, null, 'Only variables can be assigned to');
+            }
             $value = $token->getValue();
             if (\in_array(strtolower($value), ['true', 'false', 'none', 'null'])) {
                 throw new SyntaxError(sprintf('You cannot assign a value to "%s".', $value), $token->getLine(), $stream->getSourceContext());
