--- conflicted
+++ resolved
@@ -95,9 +95,6 @@
         return $expr;
     }
 
-<<<<<<< HEAD
-    private function getPrimary(): AbstractExpression
-=======
     /**
      * @return ArrowFunctionExpression|null
      */
@@ -156,8 +153,7 @@
         return new ArrowFunctionExpression($this->parseExpression(0), new Node($names), $line);
     }
 
-    protected function getPrimary()
->>>>>>> 3d95ffe9
+    private function getPrimary(): AbstractExpression
     {
         $token = $this->parser->getCurrentToken();
 
@@ -679,13 +675,8 @@
 
         $class = $this->getTestNodeClass($test);
         $arguments = null;
-<<<<<<< HEAD
         if ($stream->test(/* Token::PUNCTUATION_TYPE */ 9, '(')) {
-            $arguments = $this->parser->getExpressionParser()->parseArguments(true);
-=======
-        if ($stream->test(Token::PUNCTUATION_TYPE, '(')) {
             $arguments = $this->parseArguments(true);
->>>>>>> 3d95ffe9
         }
 
         return new $class($node, $name, $arguments, $this->parser->getCurrentToken()->getLine());
