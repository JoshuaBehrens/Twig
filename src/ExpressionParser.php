--- conflicted
+++ resolved
@@ -366,10 +366,7 @@
             //  * a string -- 'a'
             //  * a name, which is equivalent to a string -- a
             //  * an expression, which must be enclosed in parentheses -- (1 + 2)
-<<<<<<< HEAD
-            if (($token = $stream->nextIf(/* Token::STRING_TYPE */ 7)) || ($token = $stream->nextIf(/* Token::NAME_TYPE */ 5)) || $token = $stream->nextIf(/* Token::NUMBER_TYPE */ 6)) {
-=======
-            if ($token = $stream->nextIf(Token::NAME_TYPE)) {
+            if ($token = $stream->nextIf(/* Token::NAME_TYPE */ 5)) {
                 $key = new ConstantExpression($token->getValue(), $token->getLine());
 
                 // {a} is a shortcut for {a:a}
@@ -378,8 +375,7 @@
                     $node->addElement($value, $key);
                     continue;
                 }
-            } elseif (($token = $stream->nextIf(Token::STRING_TYPE)) || $token = $stream->nextIf(Token::NUMBER_TYPE)) {
->>>>>>> c6927de9
+            } elseif (($token = $stream->nextIf(/* Token::STRING_TYPE */ 7)) || $token = $stream->nextIf(/* Token::NUMBER_TYPE */ 6)) {
                 $key = new ConstantExpression($token->getValue(), $token->getLine());
             } elseif ($stream->test(/* Token::PUNCTUATION_TYPE */ 9, '(')) {
                 $key = $this->parseExpression();
