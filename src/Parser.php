<?php

/*
 * This file is part of Twig.
 *
 * (c) Fabien Potencier
 * (c) Armin Ronacher
 *
 * For the full copyright and license information, please view the LICENSE
 * file that was distributed with this source code.
 */

namespace Twig;

use Twig\Error\SyntaxError;
use Twig\Node\BlockNode;
use Twig\Node\BlockReferenceNode;
use Twig\Node\BodyNode;
use Twig\Node\Expression\AbstractExpression;
use Twig\Node\MacroNode;
use Twig\Node\ModuleNode;
use Twig\Node\Node;
use Twig\Node\NodeCaptureInterface;
use Twig\Node\NodeOutputInterface;
use Twig\Node\PrintNode;
use Twig\Node\SpacelessNode;
use Twig\Node\TextNode;
use Twig\TokenParser\TokenParserInterface;

/**
 * Default parser implementation.
 *
 * @author Fabien Potencier <fabien@symfony.com>
 */
class Parser
{
    private $stack = [];
    private $stream;
    private $parent;
    private $handlers;
    private $visitors;
    private $expressionParser;
    private $blocks;
    private $blockStack;
    private $macros;
    private $env;
    private $importedSymbols;
    private $traits;
    private $embeddedTemplates = [];
    private $varNameSalt = 0;

    public function __construct(Environment $env)
    {
        $this->env = $env;
    }

    public function getVarName()
    {
        return sprintf('__internal_%s', hash('sha256', __METHOD__.$this->stream->getSourceContext()->getCode().$this->varNameSalt++));
    }

    public function parse(TokenStream $stream, $test = null, $dropNeedle = false)
    {
        $vars = get_object_vars($this);
        unset($vars['stack'], $vars['env'], $vars['handlers'], $vars['visitors'], $vars['expressionParser'], $vars['reservedMacroNames']);
        $this->stack[] = $vars;

        // tag handlers
        if (null === $this->handlers) {
            $this->handlers = [];
            foreach ($this->env->getTokenParsers() as $handler) {
                $handler->setParser($this);

                $this->handlers[$handler->getTag()] = $handler;
            }
        }

        // node visitors
        if (null === $this->visitors) {
            $this->visitors = $this->env->getNodeVisitors();
        }

        if (null === $this->expressionParser) {
            $this->expressionParser = new ExpressionParser($this, $this->env);
        }

        $this->stream = $stream;
        $this->parent = null;
        $this->blocks = [];
        $this->macros = [];
        $this->traits = [];
        $this->blockStack = [];
        $this->importedSymbols = [[]];
        $this->embeddedTemplates = [];
        $this->varNameSalt = 0;

        try {
            $body = $this->subparse($test, $dropNeedle);

            if (null !== $this->parent && null === $body = $this->filterBodyNodes($body)) {
                $body = new Node();
            }
        } catch (SyntaxError $e) {
            if (!$e->getSourceContext()) {
                $e->setSourceContext($this->stream->getSourceContext());
            }

            if (!$e->getTemplateLine()) {
                $e->setTemplateLine($this->stream->getCurrent()->getLine());
            }

            throw $e;
        }

        $node = new ModuleNode(new BodyNode([$body]), $this->parent, new Node($this->blocks), new Node($this->macros), new Node($this->traits), $this->embeddedTemplates, $stream->getSourceContext());

        $traverser = new NodeTraverser($this->env, $this->visitors);

        $node = $traverser->traverse($node);

        // restore previous stack so previous parse() call can resume working
        foreach (array_pop($this->stack) as $key => $val) {
            $this->$key = $val;
        }

        return $node;
    }

    public function subparse($test, $dropNeedle = false)
    {
        $lineno = $this->getCurrentToken()->getLine();
        $rv = [];
        while (!$this->stream->isEOF()) {
            switch ($this->getCurrentToken()->getType()) {
                case /* Token::TEXT_TYPE */ 0:
                    $token = $this->stream->next();
                    $rv[] = new TextNode($token->getValue(), $token->getLine());
                    break;

                case /* Token::VAR_START_TYPE */ 2:
                    $token = $this->stream->next();
                    $expr = $this->expressionParser->parseExpression();
                    $this->stream->expect(/* Token::VAR_END_TYPE */ 4);
                    $rv[] = new PrintNode($expr, $token->getLine());
                    break;

                case /* Token::BLOCK_START_TYPE */ 1:
                    $this->stream->next();
                    $token = $this->getCurrentToken();

                    if (/* Token::NAME_TYPE */ 5 !== $token->getType()) {
                        throw new SyntaxError('A block must start with a tag name.', $token->getLine(), $this->stream->getSourceContext());
                    }

                    if (null !== $test && $test($token)) {
                        if ($dropNeedle) {
                            $this->stream->next();
                        }

                        if (1 === \count($rv)) {
                            return $rv[0];
                        }

                        return new Node($rv, [], $lineno);
                    }

                    if (!isset($this->handlers[$token->getValue()])) {
                        if (null !== $test) {
                            $e = new SyntaxError(sprintf('Unexpected "%s" tag', $token->getValue()), $token->getLine(), $this->stream->getSourceContext());

                            if (\is_array($test) && isset($test[0]) && $test[0] instanceof TokenParserInterface) {
                                $e->appendMessage(sprintf(' (expecting closing tag for the "%s" tag defined near line %s).', $test[0]->getTag(), $lineno));
                            }
                        } else {
                            $e = new SyntaxError(sprintf('Unknown "%s" tag.', $token->getValue()), $token->getLine(), $this->stream->getSourceContext());
                            $e->addSuggestions($token->getValue(), array_keys($this->env->getTags()));
                        }

                        throw $e;
                    }

                    $this->stream->next();

                    $subparser = $this->handlers[$token->getValue()];
                    $node = $subparser->parse($token);
                    if (null !== $node) {
                        $rv[] = $node;
                    }
                    break;

                default:
                    throw new SyntaxError('Lexer or parser ended up in unsupported state.', $this->getCurrentToken()->getLine(), $this->stream->getSourceContext());
            }
        }

        if (1 === \count($rv)) {
            return $rv[0];
        }

        return new Node($rv, [], $lineno);
    }

    public function getBlockStack()
    {
        return $this->blockStack;
    }

    public function peekBlockStack()
    {
        return isset($this->blockStack[\count($this->blockStack) - 1]) ? $this->blockStack[\count($this->blockStack) - 1] : null;
    }

    public function popBlockStack()
    {
        array_pop($this->blockStack);
    }

    public function pushBlockStack($name)
    {
        $this->blockStack[] = $name;
    }

    public function hasBlock($name)
    {
        return isset($this->blocks[$name]);
    }

    public function getBlock($name)
    {
        return $this->blocks[$name];
    }

    public function setBlock($name, BlockNode $value)
    {
        $this->blocks[$name] = new BodyNode([$value], [], $value->getTemplateLine());
    }

    public function hasMacro($name)
    {
        return isset($this->macros[$name]);
    }

    public function setMacro($name, MacroNode $node)
    {
        $this->macros[$name] = $node;
    }

    /**
     * @deprecated since Twig 2.7 as there are no reserved macro names anymore, will be removed in 3.0.
     */
    public function isReservedMacroName($name)
    {
        @trigger_error(sprintf('The "%s" method is deprecated since Twig 2.7 and will be removed in 3.0.', __METHOD__), E_USER_DEPRECATED);

        return false;
    }

    public function addTrait($trait)
    {
        $this->traits[] = $trait;
    }

    public function hasTraits()
    {
        return \count($this->traits) > 0;
    }

    public function embedTemplate(ModuleNode $template)
    {
        $template->setIndex(mt_rand());

        $this->embeddedTemplates[] = $template;
    }

    public function addImportedSymbol($type, $alias, $name = null, AbstractExpression $node = null)
    {
        $this->importedSymbols[0][$type][$alias] = ['name' => $name, 'node' => $node];
    }

    public function getImportedSymbol($type, $alias)
    {
<<<<<<< HEAD
        return $this->importedSymbols[0][$type][$alias] ?? null;
=======
        if (null !== $this->peekBlockStack()) {
            foreach ($this->importedSymbols as $functions) {
                if (isset($functions[$type][$alias])) {
                    return $functions[$type][$alias];
                }
            }
        } else {
            return isset($this->importedSymbols[0][$type][$alias]) ? $this->importedSymbols[0][$type][$alias] : null;
        }
>>>>>>> bd1f9eb3
    }

    public function isMainScope()
    {
        return 1 === \count($this->importedSymbols);
    }

    public function pushLocalScope()
    {
        array_unshift($this->importedSymbols, []);
    }

    public function popLocalScope()
    {
        array_shift($this->importedSymbols);
    }

    /**
     * @return ExpressionParser
     */
    public function getExpressionParser()
    {
        return $this->expressionParser;
    }

    public function getParent()
    {
        return $this->parent;
    }

    public function setParent($parent)
    {
        $this->parent = $parent;
    }

    /**
     * @return TokenStream
     */
    public function getStream()
    {
        return $this->stream;
    }

    /**
     * @return Token
     */
    public function getCurrentToken()
    {
        return $this->stream->getCurrent();
    }

    private function filterBodyNodes(Node $node, bool $nested = false)
    {
        // check that the body does not contain non-empty output nodes
        if (
            ($node instanceof TextNode && !ctype_space($node->getAttribute('data')))
            ||
            // the "&& !$node instanceof SpacelessNode" part of the condition must be removed in 3.0
            (!$node instanceof TextNode && !$node instanceof BlockReferenceNode && ($node instanceof NodeOutputInterface && !$node instanceof SpacelessNode))
        ) {
            if (false !== strpos((string) $node, \chr(0xEF).\chr(0xBB).\chr(0xBF))) {
                $t = substr($node->getAttribute('data'), 3);
                if ('' === $t || ctype_space($t)) {
                    // bypass empty nodes starting with a BOM
                    return;
                }
            }

            throw new SyntaxError('A template that extends another one cannot include content outside Twig blocks. Did you forget to put the content inside a {% block %} tag?', $node->getTemplateLine(), $this->stream->getSourceContext());
        }

        // bypass nodes that "capture" the output
        if ($node instanceof NodeCaptureInterface) {
            // a "block" tag in such a node will serve as a block definition AND be displayed in place as well
            return $node;
        }

        // to be removed completely in Twig 3.0
        if (!$nested && $node instanceof SpacelessNode) {
            @trigger_error(sprintf('Using the spaceless tag at the root level of a child template in "%s" at line %d is deprecated since Twig 2.5.0 and will become a syntax error in 3.0.', $this->stream->getSourceContext()->getName(), $node->getTemplateLine()), E_USER_DEPRECATED);
        }

        // "block" tags that are not captured (see above) are only used for defining
        // the content of the block. In such a case, nesting it does not work as
        // expected as the definition is not part of the default template code flow.
        if ($nested && ($node instanceof BlockReferenceNode || $node instanceof \Twig_Node_BlockReference)) {
            //throw new SyntaxError('A block definition cannot be nested under non-capturing nodes.', $node->getTemplateLine(), $this->stream->getSourceContext());
            @trigger_error(sprintf('Nesting a block definition under a non-capturing node in "%s" at line %d is deprecated since Twig 2.5.0 and will become a syntax error in 3.0.', $this->stream->getSourceContext()->getName(), $node->getTemplateLine()), E_USER_DEPRECATED);

            return;
        }

        // the "&& !$node instanceof SpacelessNode" part of the condition must be removed in 3.0
        if ($node instanceof NodeOutputInterface && !$node instanceof SpacelessNode) {
            return;
        }

        // here, $nested means "being at the root level of a child template"
        // we need to discard the wrapping "Twig_Node" for the "body" node
        $nested = $nested || ('Twig_Node' !== \get_class($node) && Node::class !== \get_class($node));
        foreach ($node as $k => $n) {
            if (null !== $n && null === $this->filterBodyNodes($n, $nested)) {
                $node->removeNode($k);
            }
        }

        return $node;
    }
}

class_alias('Twig\Parser', 'Twig_Parser');<|MERGE_RESOLUTION|>--- conflicted
+++ resolved
@@ -279,9 +279,6 @@
 
     public function getImportedSymbol($type, $alias)
     {
-<<<<<<< HEAD
-        return $this->importedSymbols[0][$type][$alias] ?? null;
-=======
         if (null !== $this->peekBlockStack()) {
             foreach ($this->importedSymbols as $functions) {
                 if (isset($functions[$type][$alias])) {
@@ -289,9 +286,8 @@
                 }
             }
         } else {
-            return isset($this->importedSymbols[0][$type][$alias]) ? $this->importedSymbols[0][$type][$alias] : null;
-        }
->>>>>>> bd1f9eb3
+            return $this->importedSymbols[0][$type][$alias] ?? null;
+        }
     }
 
     public function isMainScope()
