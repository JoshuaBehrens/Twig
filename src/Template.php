--- conflicted
+++ resolved
@@ -38,11 +38,8 @@
     protected $env;
     protected $blocks = [];
     protected $traits = [];
-<<<<<<< HEAD
     protected $extensions = [];
-=======
     protected $sandbox;
->>>>>>> b1894d3d
 
     public function __construct(Environment $env)
     {
