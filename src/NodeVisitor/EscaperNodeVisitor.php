<?php

/*
 * This file is part of Twig.
 *
 * (c) Fabien Potencier
 *
 * For the full copyright and license information, please view the LICENSE
 * file that was distributed with this source code.
 */

namespace Twig\NodeVisitor;

use Twig\Environment;
use Twig\Extension\EscaperExtension;
use Twig\Node\AutoEscapeNode;
use Twig\Node\BlockNode;
use Twig\Node\BlockReferenceNode;
use Twig\Node\Expression\ConstantExpression;
use Twig\Node\Expression\FilterExpression;
use Twig\Node\ImportNode;
use Twig\Node\ModuleNode;
use Twig\Node\Node;
use Twig\Node\PrintNode;
use Twig\NodeTraverser;

/**
<<<<<<< HEAD
 * \Twig_NodeVisitor_Escaper implements output escaping.
=======
 * @final
>>>>>>> 690f53f9
 *
 * @author Fabien Potencier <fabien@symfony.com>
 */
final class EscaperNodeVisitor extends AbstractNodeVisitor
{
    private $statusStack = [];
    private $blocks = [];
    private $safeAnalysis;
    private $traverser;
    private $defaultStrategy = false;
    private $safeVars = [];

    public function __construct()
    {
        $this->safeAnalysis = new SafeAnalysisNodeVisitor();
    }

    protected function doEnterNode(Node $node, Environment $env)
    {
        if ($node instanceof ModuleNode) {
            if ($env->hasExtension(EscaperExtension::class) && $defaultStrategy = $env->getExtension(EscaperExtension::class)->getDefaultStrategy($node->getTemplateName())) {
                $this->defaultStrategy = $defaultStrategy;
            }
            $this->safeVars = [];
            $this->blocks = [];
        } elseif ($node instanceof AutoEscapeNode) {
            $this->statusStack[] = $node->getAttribute('value');
        } elseif ($node instanceof BlockNode) {
            $this->statusStack[] = isset($this->blocks[$node->getAttribute('name')]) ? $this->blocks[$node->getAttribute('name')] : $this->needEscaping($env);
        } elseif ($node instanceof ImportNode) {
            $this->safeVars[] = $node->getNode('var')->getAttribute('name');
        }

        return $node;
    }

    protected function doLeaveNode(Node $node, Environment $env)
    {
        if ($node instanceof ModuleNode) {
            $this->defaultStrategy = false;
            $this->safeVars = [];
            $this->blocks = [];
        } elseif ($node instanceof FilterExpression) {
            return $this->preEscapeFilterNode($node, $env);
        } elseif ($node instanceof PrintNode) {
            return $this->escapePrintNode($node, $env, $this->needEscaping($env));
        }

        if ($node instanceof AutoEscapeNode || $node instanceof BlockNode) {
            array_pop($this->statusStack);
        } elseif ($node instanceof BlockReferenceNode) {
            $this->blocks[$node->getAttribute('name')] = $this->needEscaping($env);
        }

        return $node;
    }

    private function escapePrintNode(PrintNode $node, Environment $env, $type)
    {
        if (false === $type) {
            return $node;
        }

        $expression = $node->getNode('expr');

        if ($this->isSafeFor($type, $expression, $env)) {
            return $node;
        }

        $class = \get_class($node);

        return new $class(
            $this->getEscaperFilter($type, $expression),
            $node->getTemplateLine()
        );
    }

    private function preEscapeFilterNode(FilterExpression $filter, Environment $env)
    {
        $name = $filter->getNode('filter')->getAttribute('value');

        $type = $env->getFilter($name)->getPreEscape();
        if (null === $type) {
            return $filter;
        }

        $node = $filter->getNode('node');
        if ($this->isSafeFor($type, $node, $env)) {
            return $filter;
        }

        $filter->setNode('node', $this->getEscaperFilter($type, $node));

        return $filter;
    }

    private function isSafeFor($type, Node $expression, $env)
    {
        $safe = $this->safeAnalysis->getSafe($expression);

        if (null === $safe) {
            if (null === $this->traverser) {
                $this->traverser = new NodeTraverser($env, [$this->safeAnalysis]);
            }

            $this->safeAnalysis->setSafeVars($this->safeVars);

            $this->traverser->traverse($expression);
            $safe = $this->safeAnalysis->getSafe($expression);
        }

        return \in_array($type, $safe) || \in_array('all', $safe);
    }

    private function needEscaping(Environment $env)
    {
        if (\count($this->statusStack)) {
            return $this->statusStack[\count($this->statusStack) - 1];
        }

        return $this->defaultStrategy ? $this->defaultStrategy : false;
    }

    private function getEscaperFilter($type, Node $node)
    {
        $line = $node->getTemplateLine();
        $name = new ConstantExpression('escape', $line);
        $args = new Node([new ConstantExpression((string) $type, $line), new ConstantExpression(null, $line), new ConstantExpression(true, $line)]);

        return new FilterExpression($node, $name, $args, $line);
    }

    public function getPriority()
    {
        return 0;
    }
}

class_alias('Twig\NodeVisitor\EscaperNodeVisitor', 'Twig_NodeVisitor_Escaper');<|MERGE_RESOLUTION|>--- conflicted
+++ resolved
@@ -25,12 +25,6 @@
 use Twig\NodeTraverser;
 
 /**
-<<<<<<< HEAD
- * \Twig_NodeVisitor_Escaper implements output escaping.
-=======
- * @final
->>>>>>> 690f53f9
- *
  * @author Fabien Potencier <fabien@symfony.com>
  */
 final class EscaperNodeVisitor extends AbstractNodeVisitor
