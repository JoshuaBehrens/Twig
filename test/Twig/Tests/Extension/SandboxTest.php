--- conflicted
+++ resolved
@@ -75,13 +75,8 @@
             $twig->load('1_basic1')->render(self::$params);
             $this->fail('Sandbox throws a SecurityError exception if an unallowed method is called');
         } catch (SecurityError $e) {
-<<<<<<< HEAD
             $this->assertInstanceOf(SecurityNotAllowedMethodError::class, $e, 'Exception should be an instance of Twig_Sandbox_SecurityNotAllowedMethodError');
-            $this->assertEquals('FooObject', $e->getClassName(), 'Exception should be raised on the "FooObject" class');
-=======
-            $this->assertInstanceOf('\Twig\Sandbox\SecurityNotAllowedMethodError', $e, 'Exception should be an instance of Twig_Sandbox_SecurityNotAllowedMethodError');
             $this->assertEquals('Twig\Tests\Extension\FooObject', $e->getClassName(), 'Exception should be raised on the "Twig\Tests\Extension\FooObject" class');
->>>>>>> af352673
             $this->assertEquals('foo', $e->getMethodName(), 'Exception should be raised on the "foo" method');
         }
     }
@@ -117,13 +112,8 @@
             $twig->load('1_basic4')->render(self::$params);
             $this->fail('Sandbox throws a SecurityError exception if an unallowed property is called in the template');
         } catch (SecurityError $e) {
-<<<<<<< HEAD
             $this->assertInstanceOf(SecurityNotAllowedPropertyError::class, $e, 'Exception should be an instance of Twig_Sandbox_SecurityNotAllowedPropertyError');
-            $this->assertEquals('FooObject', $e->getClassName(), 'Exception should be raised on the "FooObject" class');
-=======
-            $this->assertInstanceOf('\Twig\Sandbox\SecurityNotAllowedPropertyError', $e, 'Exception should be an instance of Twig_Sandbox_SecurityNotAllowedPropertyError');
             $this->assertEquals('Twig\Tests\Extension\FooObject', $e->getClassName(), 'Exception should be raised on the "Twig\Tests\Extension\FooObject" class');
->>>>>>> af352673
             $this->assertEquals('bar', $e->getPropertyName(), 'Exception should be raised on the "bar" property');
         }
     }
@@ -138,13 +128,8 @@
             $twig->load('index')->render(self::$params);
             $this->fail('Sandbox throws a SecurityError exception if an unallowed method (__toString()) is called in the template');
         } catch (SecurityError $e) {
-<<<<<<< HEAD
             $this->assertInstanceOf(SecurityNotAllowedMethodError::class, $e, 'Exception should be an instance of Twig_Sandbox_SecurityNotAllowedMethodError');
-            $this->assertEquals('FooObject', $e->getClassName(), 'Exception should be raised on the "FooObject" class');
-=======
-            $this->assertInstanceOf('\Twig\Sandbox\SecurityNotAllowedMethodError', $e, 'Exception should be an instance of Twig_Sandbox_SecurityNotAllowedMethodError');
             $this->assertEquals('Twig\Tests\Extension\FooObject', $e->getClassName(), 'Exception should be raised on the "Twig\Tests\Extension\FooObject" class');
->>>>>>> af352673
             $this->assertEquals('__tostring', $e->getMethodName(), 'Exception should be raised on the "__toString" method');
         }
     }
