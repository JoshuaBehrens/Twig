--- conflicted
+++ resolved
@@ -92,11 +92,7 @@
         $text = iconv('UTF-8', 'ISO-8859-1', 'Äé');
         for ($i = 0; $i < 30; ++$i) {
             $rand = twig_random($twig, $text);
-<<<<<<< HEAD
-            $this->assertTrue(in_array(iconv('ISO-8859-1', 'UTF-8', $rand), array('Ä', 'é'), true));
-=======
-            $this->assertTrue(in_array(twig_convert_encoding($rand, 'UTF-8', 'ISO-8859-1'), ['Ä', 'é'], true));
->>>>>>> beedb3ac
+            $this->assertTrue(in_array(iconv('ISO-8859-1', 'UTF-8', $rand), ['Ä', 'é'], true));
         }
     }
 
