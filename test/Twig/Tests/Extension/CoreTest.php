<?php

/*
 * This file is part of Twig.
 *
 * (c) Fabien Potencier
 *
 * For the full copyright and license information, please view the LICENSE
 * file that was distributed with this source code.
 */

class Twig_Tests_Extension_CoreTest extends PHPUnit_Framework_TestCase
{
    /**
     * @dataProvider getRandomFunctionTestData
     */
    public function testRandomFunction($value, $expectedInArray)
    {
        $env = new Twig_Environment($this->getMockBuilder('Twig_LoaderInterface')->getMock());

        for ($i = 0; $i < 100; ++$i) {
            $this->assertTrue(in_array(twig_random($env, $value), $expectedInArray, true)); // assertContains() would not consider the type
        }
    }

    public function getRandomFunctionTestData()
    {
        return array(
            array(// array
                array('apple', 'orange', 'citrus'),
                array('apple', 'orange', 'citrus'),
            ),
            array(// Traversable
                new ArrayObject(array('apple', 'orange', 'citrus')),
                array('apple', 'orange', 'citrus'),
            ),
            array(// unicode string
                'Ä€é',
                array('Ä', '€', 'é'),
            ),
            array(// numeric but string
                '123',
                array('1', '2', '3'),
            ),
            array(// integer
                5,
                range(0, 5, 1),
            ),
            array(// float
                5.9,
                range(0, 5, 1),
            ),
            array(// negative
                -2,
                array(0, -1, -2),
            ),
        );
    }

    public function testRandomFunctionWithoutParameter()
    {
        $max = mt_getrandmax();

        for ($i = 0; $i < 100; ++$i) {
            $val = twig_random(new Twig_Environment($this->getMockBuilder('Twig_LoaderInterface')->getMock()));
            $this->assertTrue(is_int($val) && $val >= 0 && $val <= $max);
        }
    }

    public function testRandomFunctionReturnsAsIs()
    {
        $this->assertSame('', twig_random(new Twig_Environment($this->getMockBuilder('Twig_LoaderInterface')->getMock()), ''));
        $this->assertSame('', twig_random(new Twig_Environment($this->getMockBuilder('Twig_LoaderInterface')->getMock(), array('charset' => null)), ''));

        $instance = new stdClass();
        $this->assertSame($instance, twig_random(new Twig_Environment($this->getMockBuilder('Twig_LoaderInterface')->getMock()), $instance));
    }

    /**
     * @expectedException Twig_Error_Runtime
     */
    public function testRandomFunctionOfEmptyArrayThrowsException()
    {
        twig_random(new Twig_Environment($this->getMockBuilder('Twig_LoaderInterface')->getMock()), array());
    }

    public function testRandomFunctionOnNonUTF8String()
    {
<<<<<<< HEAD
        $twig = new Twig_Environment($this->getMock('Twig_LoaderInterface'));
=======
        if (!function_exists('iconv') && !function_exists('mb_convert_encoding')) {
            $this->markTestSkipped('needs iconv or mbstring');
        }

        $twig = new Twig_Environment($this->getMockBuilder('Twig_LoaderInterface')->getMock());
>>>>>>> 3285e423
        $twig->setCharset('ISO-8859-1');

        $text = iconv('UTF-8', 'ISO-8859-1', 'Äé');
        for ($i = 0; $i < 30; ++$i) {
            $rand = twig_random($twig, $text);
            $this->assertTrue(in_array(iconv('ISO-8859-1', 'UTF-8', $rand), array('Ä', 'é'), true));
        }
    }

    public function testReverseFilterOnNonUTF8String()
    {
<<<<<<< HEAD
        $twig = new Twig_Environment($this->getMock('Twig_LoaderInterface'));
=======
        if (!function_exists('iconv') && !function_exists('mb_convert_encoding')) {
            $this->markTestSkipped('needs iconv or mbstring');
        }

        $twig = new Twig_Environment($this->getMockBuilder('Twig_LoaderInterface')->getMock());
>>>>>>> 3285e423
        $twig->setCharset('ISO-8859-1');

        $input = iconv('UTF-8', 'ISO-8859-1', 'Äé');
        $output = iconv('ISO-8859-1', 'UTF-8', twig_reverse_filter($twig, $input));

        $this->assertEquals($output, 'éÄ');
    }

    public function testCustomEscaper()
    {
        $twig = new Twig_Environment($this->getMockBuilder('Twig_LoaderInterface')->getMock());
        $twig->getExtension('core')->setEscaper('foo', 'foo_escaper_for_test');

        $this->assertEquals('fooUTF-8', twig_escape_filter($twig, 'foo', 'foo'));
        $this->assertEquals('UTF-8', twig_escape_filter($twig, null, 'foo'));
        $this->assertEquals('42UTF-8', twig_escape_filter($twig, 42, 'foo'));
    }

    /**
     * @expectedException Twig_Error_Runtime
     */
    public function testUnknownCustomEscaper()
    {
        twig_escape_filter(new Twig_Environment($this->getMockBuilder('Twig_LoaderInterface')->getMock()), 'foo', 'bar');
    }

    public function testTwigFirst()
    {
        $twig = new Twig_Environment($this->getMockBuilder('Twig_LoaderInterface')->getMock());
        $this->assertEquals('a', twig_first($twig, 'abc'));
        $this->assertEquals(1, twig_first($twig, array(1, 2, 3)));
        $this->assertSame('', twig_first($twig, null));
        $this->assertSame('', twig_first($twig, ''));
    }

    public function testTwigLast()
    {
        $twig = new Twig_Environment($this->getMockBuilder('Twig_LoaderInterface')->getMock());
        $this->assertEquals('c', twig_last($twig, 'abc'));
        $this->assertEquals(3, twig_last($twig, array(1, 2, 3)));
        $this->assertSame('', twig_last($twig, null));
        $this->assertSame('', twig_last($twig, ''));
    }
}

function foo_escaper_for_test(Twig_Environment $env, $string, $charset)
{
    return $string.$charset;
}<|MERGE_RESOLUTION|>--- conflicted
+++ resolved
@@ -86,15 +86,7 @@
 
     public function testRandomFunctionOnNonUTF8String()
     {
-<<<<<<< HEAD
-        $twig = new Twig_Environment($this->getMock('Twig_LoaderInterface'));
-=======
-        if (!function_exists('iconv') && !function_exists('mb_convert_encoding')) {
-            $this->markTestSkipped('needs iconv or mbstring');
-        }
-
         $twig = new Twig_Environment($this->getMockBuilder('Twig_LoaderInterface')->getMock());
->>>>>>> 3285e423
         $twig->setCharset('ISO-8859-1');
 
         $text = iconv('UTF-8', 'ISO-8859-1', 'Äé');
@@ -106,15 +98,7 @@
 
     public function testReverseFilterOnNonUTF8String()
     {
-<<<<<<< HEAD
-        $twig = new Twig_Environment($this->getMock('Twig_LoaderInterface'));
-=======
-        if (!function_exists('iconv') && !function_exists('mb_convert_encoding')) {
-            $this->markTestSkipped('needs iconv or mbstring');
-        }
-
         $twig = new Twig_Environment($this->getMockBuilder('Twig_LoaderInterface')->getMock());
->>>>>>> 3285e423
         $twig->setCharset('ISO-8859-1');
 
         $input = iconv('UTF-8', 'ISO-8859-1', 'Äé');
