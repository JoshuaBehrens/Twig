--- conflicted
+++ resolved
@@ -20,12 +20,8 @@
      */
     public function testRandomFunction(array $expectedInArray, $value1, $value2 = null)
     {
-<<<<<<< HEAD
         $env = new Environment($this->getMockBuilder(LoaderInterface::class)->getMock());
 
-=======
-        $env = new Twig_Environment($this->getMockBuilder('Twig_LoaderInterface')->getMock());
->>>>>>> f16405f7
         for ($i = 0; $i < 100; ++$i) {
             $this->assertTrue(\in_array(twig_random($env, $value1, $value2), $expectedInArray, true)); // assertContains() would not consider the type
         }
