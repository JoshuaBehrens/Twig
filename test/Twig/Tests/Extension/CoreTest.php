<?php

/*
 * This file is part of Twig.
 *
 * (c) Fabien Potencier
 *
 * For the full copyright and license information, please view the LICENSE
 * file that was distributed with this source code.
 */

class Twig_Tests_Extension_CoreTest extends PHPUnit_Framework_TestCase
{
    /**
     * @dataProvider getRandomFunctionTestData
     */
    public function testRandomFunction($value, $expectedInArray)
    {
<<<<<<< HEAD
        $env = new Twig_Environment(new Twig_Loader_Array(array()));
=======
        $env = new Twig_Environment($this->getMock('Twig_LoaderInterface'));
>>>>>>> 05b5f80d

        for ($i = 0; $i < 100; ++$i) {
            $this->assertTrue(in_array(twig_random($env, $value), $expectedInArray, true)); // assertContains() would not consider the type
        }
    }

    public function getRandomFunctionTestData()
    {
        return array(
            array(// array
                array('apple', 'orange', 'citrus'),
                array('apple', 'orange', 'citrus'),
            ),
            array(// Traversable
                new ArrayObject(array('apple', 'orange', 'citrus')),
                array('apple', 'orange', 'citrus'),
            ),
            array(// unicode string
                'Ä€é',
                array('Ä', '€', 'é'),
            ),
            array(// numeric but string
                '123',
                array('1', '2', '3'),
            ),
            array(// integer
                5,
                range(0, 5, 1),
            ),
            array(// float
                5.9,
                range(0, 5, 1),
            ),
            array(// negative
                -2,
                array(0, -1, -2),
            ),
        );
    }

    public function testRandomFunctionWithoutParameter()
    {
        $max = mt_getrandmax();

        for ($i = 0; $i < 100; ++$i) {
<<<<<<< HEAD
            $val = twig_random(new Twig_Environment(new Twig_Loader_Array(array())));
=======
            $val = twig_random(new Twig_Environment($this->getMock('Twig_LoaderInterface')));
>>>>>>> 05b5f80d
            $this->assertTrue(is_int($val) && $val >= 0 && $val <= $max);
        }
    }

    public function testRandomFunctionReturnsAsIs()
    {
<<<<<<< HEAD
        $this->assertSame('', twig_random(new Twig_Environment(new Twig_Loader_Array(array())), ''));
        $this->assertSame('', twig_random(new Twig_Environment(new Twig_Loader_Array(array()), array('charset' => null)), ''));

        $instance = new stdClass();
        $this->assertSame($instance, twig_random(new Twig_Environment(new Twig_Loader_Array(array())), $instance));
=======
        $this->assertSame('', twig_random(new Twig_Environment($this->getMock('Twig_LoaderInterface')), ''));
        $this->assertSame('', twig_random(new Twig_Environment($this->getMock('Twig_LoaderInterface'), array('charset' => null)), ''));

        $instance = new stdClass();
        $this->assertSame($instance, twig_random(new Twig_Environment($this->getMock('Twig_LoaderInterface')), $instance));
>>>>>>> 05b5f80d
    }

    /**
     * @expectedException Twig_Error_Runtime
     */
    public function testRandomFunctionOfEmptyArrayThrowsException()
    {
<<<<<<< HEAD
        twig_random(new Twig_Environment(new Twig_Loader_Array(array())), array());
=======
        twig_random(new Twig_Environment($this->getMock('Twig_LoaderInterface')), array());
>>>>>>> 05b5f80d
    }

    public function testRandomFunctionOnNonUTF8String()
    {
        if (!function_exists('iconv') && !function_exists('mb_convert_encoding')) {
            $this->markTestSkipped('needs iconv or mbstring');
        }

<<<<<<< HEAD
        $twig = new Twig_Environment(new Twig_Loader_Array(array()));
=======
        $twig = new Twig_Environment($this->getMock('Twig_LoaderInterface'));
>>>>>>> 05b5f80d
        $twig->setCharset('ISO-8859-1');

        $text = twig_convert_encoding('Äé', 'ISO-8859-1', 'UTF-8');
        for ($i = 0; $i < 30; ++$i) {
            $rand = twig_random($twig, $text);
            $this->assertTrue(in_array(twig_convert_encoding($rand, 'UTF-8', 'ISO-8859-1'), array('Ä', 'é'), true));
        }
    }

    public function testReverseFilterOnNonUTF8String()
    {
        if (!function_exists('iconv') && !function_exists('mb_convert_encoding')) {
            $this->markTestSkipped('needs iconv or mbstring');
        }

<<<<<<< HEAD
        $twig = new Twig_Environment(new Twig_Loader_Array(array()));
=======
        $twig = new Twig_Environment($this->getMock('Twig_LoaderInterface'));
>>>>>>> 05b5f80d
        $twig->setCharset('ISO-8859-1');

        $input = twig_convert_encoding('Äé', 'ISO-8859-1', 'UTF-8');
        $output = twig_convert_encoding(twig_reverse_filter($twig, $input), 'UTF-8', 'ISO-8859-1');

        $this->assertEquals($output, 'éÄ');
    }

    public function testCustomEscaper()
    {
<<<<<<< HEAD
        $twig = new Twig_Environment(new Twig_Loader_Array(array()));
=======
        $twig = new Twig_Environment($this->getMock('Twig_LoaderInterface'));
>>>>>>> 05b5f80d
        $twig->getExtension('core')->setEscaper('foo', 'foo_escaper_for_test');

        $this->assertEquals('fooUTF-8', twig_escape_filter($twig, 'foo', 'foo'));
    }

    /**
     * @expectedException Twig_Error_Runtime
     */
    public function testUnknownCustomEscaper()
    {
<<<<<<< HEAD
        twig_escape_filter(new Twig_Environment(new Twig_Loader_Array(array())), 'foo', 'bar');
=======
        twig_escape_filter(new Twig_Environment($this->getMock('Twig_LoaderInterface')), 'foo', 'bar');
>>>>>>> 05b5f80d
    }

    public function testTwigFirst()
    {
<<<<<<< HEAD
        $twig = new Twig_Environment(new Twig_Loader_Array(array()));
=======
        $twig = new Twig_Environment($this->getMock('Twig_LoaderInterface'));
>>>>>>> 05b5f80d
        $this->assertEquals('a', twig_first($twig, 'abc'));
        $this->assertEquals(1, twig_first($twig, array(1, 2, 3)));
        $this->assertSame('', twig_first($twig, null));
        $this->assertSame('', twig_first($twig, ''));
    }

    public function testTwigLast()
    {
<<<<<<< HEAD
        $twig = new Twig_Environment(new Twig_Loader_Array(array()));
=======
        $twig = new Twig_Environment($this->getMock('Twig_LoaderInterface'));
>>>>>>> 05b5f80d
        $this->assertEquals('c', twig_last($twig, 'abc'));
        $this->assertEquals(3, twig_last($twig, array(1, 2, 3)));
        $this->assertSame('', twig_last($twig, null));
        $this->assertSame('', twig_last($twig, ''));
    }
}

function foo_escaper_for_test(Twig_Environment $env, $string, $charset)
{
    return $string.$charset;
}<|MERGE_RESOLUTION|>--- conflicted
+++ resolved
@@ -16,11 +16,7 @@
      */
     public function testRandomFunction($value, $expectedInArray)
     {
-<<<<<<< HEAD
-        $env = new Twig_Environment(new Twig_Loader_Array(array()));
-=======
         $env = new Twig_Environment($this->getMock('Twig_LoaderInterface'));
->>>>>>> 05b5f80d
 
         for ($i = 0; $i < 100; ++$i) {
             $this->assertTrue(in_array(twig_random($env, $value), $expectedInArray, true)); // assertContains() would not consider the type
@@ -66,30 +62,18 @@
         $max = mt_getrandmax();
 
         for ($i = 0; $i < 100; ++$i) {
-<<<<<<< HEAD
-            $val = twig_random(new Twig_Environment(new Twig_Loader_Array(array())));
-=======
             $val = twig_random(new Twig_Environment($this->getMock('Twig_LoaderInterface')));
->>>>>>> 05b5f80d
             $this->assertTrue(is_int($val) && $val >= 0 && $val <= $max);
         }
     }
 
     public function testRandomFunctionReturnsAsIs()
     {
-<<<<<<< HEAD
-        $this->assertSame('', twig_random(new Twig_Environment(new Twig_Loader_Array(array())), ''));
-        $this->assertSame('', twig_random(new Twig_Environment(new Twig_Loader_Array(array()), array('charset' => null)), ''));
-
-        $instance = new stdClass();
-        $this->assertSame($instance, twig_random(new Twig_Environment(new Twig_Loader_Array(array())), $instance));
-=======
         $this->assertSame('', twig_random(new Twig_Environment($this->getMock('Twig_LoaderInterface')), ''));
         $this->assertSame('', twig_random(new Twig_Environment($this->getMock('Twig_LoaderInterface'), array('charset' => null)), ''));
 
         $instance = new stdClass();
         $this->assertSame($instance, twig_random(new Twig_Environment($this->getMock('Twig_LoaderInterface')), $instance));
->>>>>>> 05b5f80d
     }
 
     /**
@@ -97,11 +81,7 @@
      */
     public function testRandomFunctionOfEmptyArrayThrowsException()
     {
-<<<<<<< HEAD
-        twig_random(new Twig_Environment(new Twig_Loader_Array(array())), array());
-=======
         twig_random(new Twig_Environment($this->getMock('Twig_LoaderInterface')), array());
->>>>>>> 05b5f80d
     }
 
     public function testRandomFunctionOnNonUTF8String()
@@ -110,11 +90,7 @@
             $this->markTestSkipped('needs iconv or mbstring');
         }
 
-<<<<<<< HEAD
-        $twig = new Twig_Environment(new Twig_Loader_Array(array()));
-=======
         $twig = new Twig_Environment($this->getMock('Twig_LoaderInterface'));
->>>>>>> 05b5f80d
         $twig->setCharset('ISO-8859-1');
 
         $text = twig_convert_encoding('Äé', 'ISO-8859-1', 'UTF-8');
@@ -130,11 +106,7 @@
             $this->markTestSkipped('needs iconv or mbstring');
         }
 
-<<<<<<< HEAD
-        $twig = new Twig_Environment(new Twig_Loader_Array(array()));
-=======
         $twig = new Twig_Environment($this->getMock('Twig_LoaderInterface'));
->>>>>>> 05b5f80d
         $twig->setCharset('ISO-8859-1');
 
         $input = twig_convert_encoding('Äé', 'ISO-8859-1', 'UTF-8');
@@ -145,11 +117,7 @@
 
     public function testCustomEscaper()
     {
-<<<<<<< HEAD
-        $twig = new Twig_Environment(new Twig_Loader_Array(array()));
-=======
         $twig = new Twig_Environment($this->getMock('Twig_LoaderInterface'));
->>>>>>> 05b5f80d
         $twig->getExtension('core')->setEscaper('foo', 'foo_escaper_for_test');
 
         $this->assertEquals('fooUTF-8', twig_escape_filter($twig, 'foo', 'foo'));
@@ -160,20 +128,12 @@
      */
     public function testUnknownCustomEscaper()
     {
-<<<<<<< HEAD
-        twig_escape_filter(new Twig_Environment(new Twig_Loader_Array(array())), 'foo', 'bar');
-=======
         twig_escape_filter(new Twig_Environment($this->getMock('Twig_LoaderInterface')), 'foo', 'bar');
->>>>>>> 05b5f80d
     }
 
     public function testTwigFirst()
     {
-<<<<<<< HEAD
-        $twig = new Twig_Environment(new Twig_Loader_Array(array()));
-=======
         $twig = new Twig_Environment($this->getMock('Twig_LoaderInterface'));
->>>>>>> 05b5f80d
         $this->assertEquals('a', twig_first($twig, 'abc'));
         $this->assertEquals(1, twig_first($twig, array(1, 2, 3)));
         $this->assertSame('', twig_first($twig, null));
@@ -182,11 +142,7 @@
 
     public function testTwigLast()
     {
-<<<<<<< HEAD
-        $twig = new Twig_Environment(new Twig_Loader_Array(array()));
-=======
         $twig = new Twig_Environment($this->getMock('Twig_LoaderInterface'));
->>>>>>> 05b5f80d
         $this->assertEquals('c', twig_last($twig, 'abc'));
         $this->assertEquals(3, twig_last($twig, array(1, 2, 3)));
         $this->assertSame('', twig_last($twig, null));
