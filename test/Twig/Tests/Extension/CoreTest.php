<?php

namespace Twig\Tests\Extension;

/*
 * This file is part of Twig.
 *
 * (c) Fabien Potencier
 *
 * For the full copyright and license information, please view the LICENSE
 * file that was distributed with this source code.
 */

use Twig\Environment;
use Twig\Loader\LoaderInterface;

class CoreTest extends \PHPUnit\Framework\TestCase
{
    /**
     * @dataProvider getRandomFunctionTestData
     */
    public function testRandomFunction(array $expectedInArray, $value1, $value2 = null)
    {
<<<<<<< HEAD
        $env = new Environment($this->getMockBuilder(LoaderInterface::class)->getMock());

=======
        $env = new Environment($this->getMockBuilder('Twig_LoaderInterface')->getMock());
>>>>>>> af352673
        for ($i = 0; $i < 100; ++$i) {
            $this->assertTrue(\in_array(twig_random($env, $value1, $value2), $expectedInArray, true)); // assertContains() would not consider the type
        }
    }

    public function getRandomFunctionTestData()
    {
        return [
            'array' => [
                ['apple', 'orange', 'citrus'],
                ['apple', 'orange', 'citrus'],
            ],
            'Traversable' => [
                ['apple', 'orange', 'citrus'],
                new \ArrayObject(['apple', 'orange', 'citrus']),
            ],
            'unicode string' => [
                ['Ä', '€', 'é'],
                'Ä€é',
            ],
            'numeric but string' => [
                ['1', '2', '3'],
                '123',
            ],
            'integer' => [
                range(0, 5, 1),
                5,
            ],
            'float' => [
                range(0, 5, 1),
                5.9,
            ],
            'negative' => [
                [0, -1, -2],
                -2,
            ],
            'min max int' => [
                range(50, 100),
                50,
                100,
            ],
            'min max float' => [
                range(-10, 10),
                -9.5,
                9.5,
            ],
            'min null' => [
                range(0, 100),
                null,
                100,
            ],
        ];
    }

    public function testRandomFunctionWithoutParameter()
    {
        $max = mt_getrandmax();

        for ($i = 0; $i < 100; ++$i) {
            $val = twig_random(new Environment($this->getMockBuilder(LoaderInterface::class)->getMock()));
            $this->assertTrue(\is_int($val) && $val >= 0 && $val <= $max);
        }
    }

    public function testRandomFunctionReturnsAsIs()
    {
        $this->assertSame('', twig_random(new Environment($this->getMockBuilder(LoaderInterface::class)->getMock()), ''));
        $this->assertSame('', twig_random(new Environment($this->getMockBuilder(LoaderInterface::class)->getMock(), ['charset' => null]), ''));

        $instance = new \stdClass();
        $this->assertSame($instance, twig_random(new Environment($this->getMockBuilder(LoaderInterface::class)->getMock()), $instance));
    }

    /**
     * @expectedException \Twig\Error\RuntimeError
     */
    public function testRandomFunctionOfEmptyArrayThrowsException()
    {
        twig_random(new Environment($this->getMockBuilder(LoaderInterface::class)->getMock()), []);
    }

    public function testRandomFunctionOnNonUTF8String()
    {
        $twig = new Environment($this->getMockBuilder(LoaderInterface::class)->getMock());
        $twig->setCharset('ISO-8859-1');

        $text = iconv('UTF-8', 'ISO-8859-1', 'Äé');
        for ($i = 0; $i < 30; ++$i) {
            $rand = twig_random($twig, $text);
            $this->assertTrue(\in_array(iconv('ISO-8859-1', 'UTF-8', $rand), ['Ä', 'é'], true));
        }
    }

    public function testReverseFilterOnNonUTF8String()
    {
        $twig = new Environment($this->getMockBuilder(LoaderInterface::class)->getMock());
        $twig->setCharset('ISO-8859-1');

        $input = iconv('UTF-8', 'ISO-8859-1', 'Äé');
        $output = iconv('ISO-8859-1', 'UTF-8', twig_reverse_filter($twig, $input));

        $this->assertEquals($output, 'éÄ');
    }

    /**
<<<<<<< HEAD
=======
     * @dataProvider provideCustomEscaperCases
     */
    public function testCustomEscaper($expected, $string, $strategy)
    {
        $twig = new Environment($this->getMockBuilder('\Twig\Loader\LoaderInterface')->getMock());
        $twig->getExtension('\Twig\Extension\CoreExtension')->setEscaper('foo', '\Twig\Tests\Extension\foo_escaper_for_test');

        $this->assertSame($expected, twig_escape_filter($twig, $string, $strategy));
    }

    public function provideCustomEscaperCases()
    {
        return [
            ['fooUTF-8', 'foo', 'foo'],
            ['UTF-8', null, 'foo'],
            ['42UTF-8', 42, 'foo'],
        ];
    }

    /**
     * @expectedException \Twig\Error\RuntimeError
     */
    public function testUnknownCustomEscaper()
    {
        twig_escape_filter(new Environment($this->getMockBuilder('\Twig\Loader\LoaderInterface')->getMock()), 'foo', 'bar');
    }

    /**
>>>>>>> af352673
     * @dataProvider provideTwigFirstCases
     */
    public function testTwigFirst($expected, $input)
    {
        $twig = new Environment($this->getMockBuilder(LoaderInterface::class)->getMock());
        $this->assertSame($expected, twig_first($twig, $input));
    }

    public function provideTwigFirstCases()
    {
        $i = [1 => 'a', 2 => 'b', 3 => 'c'];

        return [
            ['a', 'abc'],
            [1, [1, 2, 3]],
            ['', null],
            ['', ''],
            ['a', new CoreTestIterator($i, array_keys($i), true, 3)],
        ];
    }

    /**
     * @dataProvider provideTwigLastCases
     */
    public function testTwigLast($expected, $input)
    {
        $twig = new Environment($this->getMockBuilder(LoaderInterface::class)->getMock());
        $this->assertSame($expected, twig_last($twig, $input));
    }

    public function provideTwigLastCases()
    {
        $i = [1 => 'a', 2 => 'b', 3 => 'c'];

        return [
            ['c', 'abc'],
            [3, [1, 2, 3]],
            ['', null],
            ['', ''],
            ['c', new CoreTestIterator($i, array_keys($i), true)],
        ];
    }

    /**
     * @dataProvider provideArrayKeyCases
     */
    public function testArrayKeysFilter(array $expected, $input)
    {
        $this->assertSame($expected, twig_get_array_keys_filter($input));
    }

    public function provideArrayKeyCases()
    {
        $array = ['a' => 'a1', 'b' => 'b1', 'c' => 'c1'];
        $keys = array_keys($array);

        return [
            [$keys, $array],
            [$keys, new CoreTestIterator($array, $keys)],
            [$keys, new CoreTestIteratorAggregate($array, $keys)],
            [$keys, new CoreTestIteratorAggregateAggregate($array, $keys)],
            [[], null],
            [['a'], new \SimpleXMLElement('<xml><a></a></xml>')],
        ];
    }

    /**
     * @dataProvider provideInFilterCases
     */
    public function testInFilter($expected, $value, $compare)
    {
        $this->assertSame($expected, twig_in_filter($value, $compare));
    }

    public function provideInFilterCases()
    {
        $array = [1, 2, 'a' => 3, 5, 6, 7];
        $keys = array_keys($array);

        return [
            [true, 1, $array],
            [true, '3', $array],
            [true, '3', 'abc3def'],
            [true, 1, new CoreTestIterator($array, $keys, true, 1)],
            [true, '3', new CoreTestIterator($array, $keys, true, 3)],
            [true, '3', new CoreTestIteratorAggregateAggregate($array, $keys, true, 3)],
            [false, 4, $array],
            [false, 4, new CoreTestIterator($array, $keys, true)],
            [false, 4, new CoreTestIteratorAggregateAggregate($array, $keys, true)],
            [false, 1, 1],
            [true, 'b', new \SimpleXMLElement('<xml><a>b</a></xml>')],
        ];
    }

    /**
     * @dataProvider provideSliceFilterCases
     */
    public function testSliceFilter($expected, $input, $start, $length = null, $preserveKeys = false)
    {
        $twig = new Environment($this->getMockBuilder(LoaderInterface::class)->getMock());
        $this->assertSame($expected, twig_slice($twig, $input, $start, $length, $preserveKeys));
    }

    public function provideSliceFilterCases()
    {
        $i = ['a' => 1, 'b' => 2, 'c' => 3, 'd' => 4];
        $keys = array_keys($i);

        return [
            [['a' => 1], $i, 0, 1, true],
            [['a' => 1], $i, 0, 1, false],
            [['b' => 2, 'c' => 3], $i, 1, 2],
            [[1], [1, 2, 3, 4], 0, 1],
            [[2, 3], [1, 2, 3, 4], 1, 2],
            [[2, 3], new CoreTestIterator($i, $keys, true), 1, 2],
            [['c' => 3, 'd' => 4], new CoreTestIteratorAggregate($i, $keys, true), 2, null, true],
            [$i, new CoreTestIterator($i, $keys, true), 0, \count($keys) + 10, true],
            [[], new CoreTestIterator($i, $keys, true), \count($keys) + 10],
            ['de', 'abcdef', 3, 2],
            [[], new \SimpleXMLElement('<items><item>1</item><item>2</item></items>'), 3],
            [[], new \ArrayIterator([1, 2]), 3],
        ];
    }
}

final class CoreTestIteratorAggregate implements \IteratorAggregate
{
    private $iterator;

    public function __construct(array $array, array $keys, $allowAccess = false, $maxPosition = false)
    {
        $this->iterator = new CoreTestIterator($array, $keys, $allowAccess, $maxPosition);
    }

    public function getIterator()
    {
        return $this->iterator;
    }
}

final class CoreTestIteratorAggregateAggregate implements \IteratorAggregate
{
    private $iterator;

    public function __construct(array $array, array $keys, $allowValueAccess = false, $maxPosition = false)
    {
        $this->iterator = new CoreTestIteratorAggregate($array, $keys, $allowValueAccess, $maxPosition);
    }

    public function getIterator()
    {
        return $this->iterator;
    }
}

final class CoreTestIterator implements \Iterator
{
    private $position;
    private $array;
    private $arrayKeys;
    private $allowValueAccess;
    private $maxPosition;

    public function __construct(array $values, array $keys, $allowValueAccess = false, $maxPosition = false)
    {
        $this->array = $values;
        $this->arrayKeys = $keys;
        $this->position = 0;
        $this->allowValueAccess = $allowValueAccess;
        $this->maxPosition = false === $maxPosition ? \count($values) + 1 : $maxPosition;
    }

    public function rewind()
    {
        $this->position = 0;
    }

    public function current()
    {
        if ($this->allowValueAccess) {
            return $this->array[$this->key()];
        }

        throw new \LogicException('Code should only use the keys, not the values provided by iterator.');
    }

    public function key()
    {
        return $this->arrayKeys[$this->position];
    }

    public function next()
    {
        ++$this->position;
        if ($this->position === $this->maxPosition) {
            throw new \LogicException(sprintf('Code should not iterate beyond %d.', $this->maxPosition));
        }
    }

    public function valid()
    {
        return isset($this->arrayKeys[$this->position]);
    }
}<|MERGE_RESOLUTION|>--- conflicted
+++ resolved
@@ -21,12 +21,8 @@
      */
     public function testRandomFunction(array $expectedInArray, $value1, $value2 = null)
     {
-<<<<<<< HEAD
         $env = new Environment($this->getMockBuilder(LoaderInterface::class)->getMock());
 
-=======
-        $env = new Environment($this->getMockBuilder('Twig_LoaderInterface')->getMock());
->>>>>>> af352673
         for ($i = 0; $i < 100; ++$i) {
             $this->assertTrue(\in_array(twig_random($env, $value1, $value2), $expectedInArray, true)); // assertContains() would not consider the type
         }
@@ -132,37 +128,6 @@
     }
 
     /**
-<<<<<<< HEAD
-=======
-     * @dataProvider provideCustomEscaperCases
-     */
-    public function testCustomEscaper($expected, $string, $strategy)
-    {
-        $twig = new Environment($this->getMockBuilder('\Twig\Loader\LoaderInterface')->getMock());
-        $twig->getExtension('\Twig\Extension\CoreExtension')->setEscaper('foo', '\Twig\Tests\Extension\foo_escaper_for_test');
-
-        $this->assertSame($expected, twig_escape_filter($twig, $string, $strategy));
-    }
-
-    public function provideCustomEscaperCases()
-    {
-        return [
-            ['fooUTF-8', 'foo', 'foo'],
-            ['UTF-8', null, 'foo'],
-            ['42UTF-8', 42, 'foo'],
-        ];
-    }
-
-    /**
-     * @expectedException \Twig\Error\RuntimeError
-     */
-    public function testUnknownCustomEscaper()
-    {
-        twig_escape_filter(new Environment($this->getMockBuilder('\Twig\Loader\LoaderInterface')->getMock()), 'foo', 'bar');
-    }
-
-    /**
->>>>>>> af352673
      * @dataProvider provideTwigFirstCases
      */
     public function testTwigFirst($expected, $input)
