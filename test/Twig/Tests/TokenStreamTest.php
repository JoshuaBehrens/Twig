--- conflicted
+++ resolved
@@ -27,21 +27,6 @@
         ];
     }
 
-<<<<<<< HEAD
-=======
-    /**
-     * @group legacy
-     */
-    public function testLegacyConstructorSignature()
-    {
-        $stream = new Twig_TokenStream([], 'foo', '{{ foo }}');
-        $this->assertEquals('foo', $stream->getFilename());
-        $this->assertEquals('{{ foo }}', $stream->getSource());
-        $this->assertEquals('foo', $stream->getSourceContext()->getName());
-        $this->assertEquals('{{ foo }}', $stream->getSourceContext()->getCode());
-    }
-
->>>>>>> beedb3ac
     public function testNext()
     {
         $stream = new Twig_TokenStream(self::$tokens);
