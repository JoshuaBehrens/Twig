<?php

/*
 * This file is part of Twig.
 *
 * (c) Fabien Potencier
 *
 * For the full copyright and license information, please view the LICENSE
 * file that was distributed with this source code.
 */

use Twig\Profiler\Profile;

abstract class Twig_Tests_Profiler_Dumper_AbstractTest extends \PHPUnit\Framework\TestCase
{
    protected function getProfile()
    {
<<<<<<< HEAD
        $profile = $this->getMockBuilder(Profile::class)->disableOriginalConstructor()->getMock();

        $profile->expects($this->any())->method('isRoot')->will($this->returnValue(true));
        $profile->expects($this->any())->method('getName')->will($this->returnValue('main'));
        $profile->expects($this->any())->method('getDuration')->will($this->returnValue(1));
        $profile->expects($this->any())->method('getMemoryUsage')->will($this->returnValue(0));
        $profile->expects($this->any())->method('getPeakMemoryUsage')->will($this->returnValue(0));

=======
        $profile = new Profile('main');
>>>>>>> dbb2183c
        $subProfiles = [
            $this->getIndexProfile(
                [
                    $this->getEmbeddedBlockProfile(),
                    $this->getEmbeddedTemplateProfile(
                        [
                            $this->getIncludedTemplateProfile(),
                        ]
                    ),
                    $this->getMacroProfile(),
                    $this->getEmbeddedTemplateProfile(
                        [
                            $this->getIncludedTemplateProfile(),
                        ]
                    ),
                ]
            ),
        ];

        $p = new \ReflectionProperty($profile, 'profiles');
        $p->setAccessible(true);
        $p->setValue($profile, $subProfiles);

        return $profile;
    }

    private function getIndexProfile(array $subProfiles = [])
    {
        return $this->generateProfile('main', 1, 'template', 'index.twig', $subProfiles);
    }

    private function getEmbeddedBlockProfile(array $subProfiles = [])
    {
        return $this->generateProfile('body', 0.0001, 'block', 'embedded.twig', $subProfiles);
    }

    private function getEmbeddedTemplateProfile(array $subProfiles = [])
    {
        return $this->generateProfile('main', 0.0001, 'template', 'embedded.twig', $subProfiles);
    }

    private function getIncludedTemplateProfile(array $subProfiles = [])
    {
        return $this->generateProfile('main', 0.0001, 'template', 'included.twig', $subProfiles);
    }

    private function getMacroProfile(array $subProfiles = [])
    {
        return $this->generateProfile('foo', 0.0001, 'macro', 'index.twig', $subProfiles);
    }

    /**
     * @param string $name
     * @param float  $duration
     * @param bool   $isTemplate
     * @param string $type
     * @param string $templateName
     * @param array  $subProfiles
     *
     * @return Profile
     */
    private function generateProfile($name, $duration, $type, $templateName, array $subProfiles = [])
    {
<<<<<<< HEAD
        $profile = $this->getMockBuilder(Profile::class)->disableOriginalConstructor()->getMock();
=======
        $profile = new Profile($templateName, $type, $name);

        $p = new \ReflectionProperty($profile, 'profiles');
        $p->setAccessible(true);
        $p->setValue($profile, $subProfiles);
>>>>>>> dbb2183c

        $starts = new \ReflectionProperty($profile, 'starts');
        $starts->setAccessible(true);
        $starts->setValue($profile, [
            'wt' => 0,
            'mu' => 0,
            'pmu' => 0,
        ]);
        $ends = new \ReflectionProperty($profile, 'ends');
        $ends->setAccessible(true);
        $ends->setValue($profile, [
            'wt' => $duration,
            'mu' => 0,
            'pmu' => 0,
        ]);

        return $profile;
    }
}<|MERGE_RESOLUTION|>--- conflicted
+++ resolved
@@ -15,18 +15,7 @@
 {
     protected function getProfile()
     {
-<<<<<<< HEAD
-        $profile = $this->getMockBuilder(Profile::class)->disableOriginalConstructor()->getMock();
-
-        $profile->expects($this->any())->method('isRoot')->will($this->returnValue(true));
-        $profile->expects($this->any())->method('getName')->will($this->returnValue('main'));
-        $profile->expects($this->any())->method('getDuration')->will($this->returnValue(1));
-        $profile->expects($this->any())->method('getMemoryUsage')->will($this->returnValue(0));
-        $profile->expects($this->any())->method('getPeakMemoryUsage')->will($this->returnValue(0));
-
-=======
         $profile = new Profile('main');
->>>>>>> dbb2183c
         $subProfiles = [
             $this->getIndexProfile(
                 [
@@ -90,15 +79,11 @@
      */
     private function generateProfile($name, $duration, $type, $templateName, array $subProfiles = [])
     {
-<<<<<<< HEAD
-        $profile = $this->getMockBuilder(Profile::class)->disableOriginalConstructor()->getMock();
-=======
         $profile = new Profile($templateName, $type, $name);
 
         $p = new \ReflectionProperty($profile, 'profiles');
         $p->setAccessible(true);
         $p->setValue($profile, $subProfiles);
->>>>>>> dbb2183c
 
         $starts = new \ReflectionProperty($profile, 'starts');
         $starts->setAccessible(true);
