--- conflicted
+++ resolved
@@ -40,14 +40,9 @@
     {{ foo.bar }}
 {% endblock %}
 EOHTML
-<<<<<<< HEAD
-        ));
-
-        $twig = new Twig_Environment($loader, array('strict_variables' => true, 'debug' => true, 'cache' => false));
-=======
         ]);
-        $twig = new Twig_Environment($loader, ['strict_variables' => true, 'debug' => true, 'cache' => false]);
->>>>>>> beedb3ac
+
+        $twig = new Twig_Environment($loader, ['strict_variables' => true, 'debug' => true, 'cache' => false]);
 
         $template = $twig->loadTemplate('index.html');
         try {
@@ -91,13 +86,8 @@
 
     public function testTwigExceptionGuessWithMissingVarAndFilesystemLoader()
     {
-<<<<<<< HEAD
         $loader = new Twig_Loader_Filesystem(__DIR__.'/Fixtures/errors');
-        $twig = new Twig_Environment($loader, array('strict_variables' => true, 'debug' => true, 'cache' => false));
-=======
-        $loader = new Twig_Loader_Filesystem(dirname(__FILE__).'/Fixtures/errors');
-        $twig = new Twig_Environment($loader, ['strict_variables' => true, 'debug' => true, 'cache' => false]);
->>>>>>> beedb3ac
+        $twig = new Twig_Environment($loader, ['strict_variables' => true, 'debug' => true, 'cache' => false]);
 
         $template = $twig->loadTemplate('index.html');
         try {
@@ -115,13 +105,8 @@
 
     public function testTwigExceptionGuessWithExceptionAndFilesystemLoader()
     {
-<<<<<<< HEAD
         $loader = new Twig_Loader_Filesystem(__DIR__.'/Fixtures/errors');
-        $twig = new Twig_Environment($loader, array('strict_variables' => true, 'debug' => true, 'cache' => false));
-=======
-        $loader = new Twig_Loader_Filesystem(dirname(__FILE__).'/Fixtures/errors');
-        $twig = new Twig_Environment($loader, ['strict_variables' => true, 'debug' => true, 'cache' => false]);
->>>>>>> beedb3ac
+        $twig = new Twig_Environment($loader, ['strict_variables' => true, 'debug' => true, 'cache' => false]);
 
         $template = $twig->loadTemplate('index.html');
         try {
