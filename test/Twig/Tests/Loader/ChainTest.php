--- conflicted
+++ resolved
@@ -11,39 +11,14 @@
 
 class Twig_Tests_Loader_ChainTest extends \PHPUnit\Framework\TestCase
 {
-<<<<<<< HEAD
     public function testGetSourceContext()
     {
         $path = __DIR__.'/../Fixtures';
-        $loader = new Twig_Loader_Chain(array(
-            new Twig_Loader_Array(array('foo' => 'bar')),
-            new Twig_Loader_Array(array('errors/index.html' => 'baz')),
-            new Twig_Loader_Filesystem(array($path)),
-        ));
-=======
-    /**
-     * @group legacy
-     */
-    public function testGetSource()
-    {
-        $loader = new Twig_Loader_Chain([
-            new Twig_Loader_Array(['foo' => 'bar']),
-            new Twig_Loader_Array(['foo' => 'foobar', 'bar' => 'foo']),
-        ]);
-
-        $this->assertEquals('bar', $loader->getSource('foo'));
-        $this->assertEquals('foo', $loader->getSource('bar'));
-    }
-
-    public function testGetSourceContext()
-    {
-        $path = dirname(__FILE__).'/../Fixtures';
         $loader = new Twig_Loader_Chain([
             new Twig_Loader_Array(['foo' => 'bar']),
             new Twig_Loader_Array(['errors/index.html' => 'baz']),
             new Twig_Loader_Filesystem([$path]),
         ]);
->>>>>>> beedb3ac
 
         $this->assertEquals('foo', $loader->getSourceContext('foo')->getName());
         $this->assertSame('', $loader->getSourceContext('foo')->getPath());
@@ -67,20 +42,6 @@
         $loader->getSourceContext('foo');
     }
 
-<<<<<<< HEAD
-=======
-    /**
-     * @group legacy
-     * @expectedException Twig_Error_Loader
-     */
-    public function testGetSourceWhenTemplateDoesNotExist()
-    {
-        $loader = new Twig_Loader_Chain([]);
-
-        $loader->getSource('foo');
-    }
-
->>>>>>> beedb3ac
     public function testGetCacheKey()
     {
         $loader = new Twig_Loader_Chain([
@@ -116,16 +77,9 @@
         $loader1->expects($this->once())->method('exists')->will($this->returnValue(false));
         $loader1->expects($this->never())->method('getSourceContext');
 
-<<<<<<< HEAD
         $loader2 = $this->getMockBuilder('Twig_LoaderInterface')->getMock();
         $loader2->expects($this->once())->method('exists')->will($this->returnValue(true));
         $loader2->expects($this->never())->method('getSourceContext');
-=======
-        // can be removed in 2.0
-        $loader2 = $this->getMockBuilder('Twig_ChainTestLoaderInterface')->getMock();
-        //$loader2 = $this->getMockBuilder(['Twig_LoaderInterface', 'Twig_SourceContextLoaderInterface'])->getMock();
-        $loader2->expects($this->once())->method('getSourceContext')->will($this->returnValue(new Twig_Source('content', 'index')));
->>>>>>> beedb3ac
 
         $loader = new Twig_Loader_Chain();
         $loader->addLoader($loader1);
