--- conflicted
+++ resolved
@@ -80,7 +80,6 @@
 
     public function testExists()
     {
-<<<<<<< HEAD
         $loader1 = $this->getMockBuilder(LoaderInterface::class)->getMock();
         $loader1->expects($this->once())->method('exists')->willReturn(false);
         $loader1->expects($this->never())->method('getSourceContext');
@@ -88,16 +87,6 @@
         $loader2 = $this->getMockBuilder(LoaderInterface::class)->getMock();
         $loader2->expects($this->once())->method('exists')->willReturn(true);
         $loader2->expects($this->never())->method('getSourceContext');
-=======
-        $loader1 = $this->getMockBuilder('Twig\Tests\Loader\ChainTestLoaderWithExistsInterface')->getMock();
-        $loader1->expects($this->once())->method('exists')->willReturn(false);
-        $loader1->expects($this->never())->method('getSourceContext');
-
-        // can be removed in 2.0
-        $loader2 = $this->getMockBuilder('Twig\Tests\Loader\ChainTestLoaderInterface')->getMock();
-        //$loader2 = $this->getMockBuilder(['\Twig\Loader\LoaderInterface', '\Twig\Loader\SourceContextLoaderInterface'])->getMock();
-        $loader2->expects($this->once())->method('getSourceContext')->willReturn(new Source('content', 'index'));
->>>>>>> af352673
 
         $loader = new ChainLoader();
         $loader->addLoader($loader1);
@@ -105,15 +94,4 @@
 
         $this->assertTrue($loader->exists('foo'));
     }
-<<<<<<< HEAD
-=======
-}
-
-interface ChainTestLoaderInterface extends LoaderInterface, SourceContextLoaderInterface
-{
-}
-
-interface ChainTestLoaderWithExistsInterface extends LoaderInterface, ExistsLoaderInterface, SourceContextLoaderInterface
-{
->>>>>>> af352673
 }