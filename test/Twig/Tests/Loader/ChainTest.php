<?php

/*
 * This file is part of Twig.
 *
 * (c) Fabien Potencier
 *
 * For the full copyright and license information, please view the LICENSE
 * file that was distributed with this source code.
 */

class Twig_Tests_Loader_ChainTest extends PHPUnit_Framework_TestCase
{
    /**
     * @group legacy
     */
    public function testGetSource()
    {
        $loader = new Twig_Loader_Chain(array(
            new Twig_Loader_Array(array('foo' => 'bar')),
            new Twig_Loader_Array(array('foo' => 'foobar', 'bar' => 'foo')),
        ));

        $this->assertEquals('bar', $loader->getSource('foo'));
        $this->assertEquals('foo', $loader->getSource('bar'));
    }

    public function testGetSourceContext()
    {
        $path = dirname(__FILE__).'/../Fixtures';
        $loader = new Twig_Loader_Chain(array(
            new Twig_Loader_Array(array('foo' => 'bar')),
            new Twig_Loader_Array(array('errors/index.html' => 'baz')),
            new Twig_Loader_Filesystem(array($path)),
        ));

        $this->assertEquals('foo', $loader->getSourceContext('foo')->getName());
        $this->assertSame('', $loader->getSourceContext('foo')->getPath());

        $this->assertEquals('errors/index.html', $loader->getSourceContext('errors/index.html')->getName());
        $this->assertSame('', $loader->getSourceContext('errors/index.html')->getPath());
        $this->assertEquals('baz', $loader->getSourceContext('errors/index.html')->getCode());

        $this->assertEquals('errors/base.html', $loader->getSourceContext('errors/base.html')->getName());
        $this->assertEquals(realpath($path.'/errors/base.html'), realpath($loader->getSourceContext('errors/base.html')->getPath()));
        $this->assertNotEquals('baz', $loader->getSourceContext('errors/base.html')->getCode());
    }

    /**
     * @expectedException Twig_Error_Loader
     */
    public function testGetSourceContextWhenTemplateDoesNotExist()
    {
        $loader = new Twig_Loader_Chain(array());

        $loader->getSourceContext('foo');
    }

    /**
     * @group legacy
     * @expectedException Twig_Error_Loader
     */
    public function testGetSourceWhenTemplateDoesNotExist()
    {
        $loader = new Twig_Loader_Chain(array());

        $loader->getSource('foo');
    }

    public function testGetCacheKey()
    {
        $loader = new Twig_Loader_Chain(array(
            new Twig_Loader_Array(array('foo' => 'bar')),
            new Twig_Loader_Array(array('foo' => 'foobar', 'bar' => 'foo')),
        ));

        $this->assertEquals('bar', $loader->getCacheKey('foo'));
        $this->assertEquals('foo', $loader->getCacheKey('bar'));
    }

    /**
     * @expectedException Twig_Error_Loader
     */
    public function testGetCacheKeyWhenTemplateDoesNotExist()
    {
        $loader = new Twig_Loader_Chain(array());

        $loader->getCacheKey('foo');
    }

    public function testAddLoader()
    {
        $loader = new Twig_Loader_Chain();
        $loader->addLoader(new Twig_Loader_Array(array('foo' => 'bar')));

        $this->assertEquals('bar', $loader->getSourceContext('foo')->getCode());
    }

    public function testExists()
    {
        $loader1 = $this->getMockBuilder('Twig_Loader_Array')->setMethods(array('exists', 'getSourceContext'))->disableOriginalConstructor()->getMock();
        $loader1->expects($this->once())->method('exists')->will($this->returnValue(false));
        $loader1->expects($this->never())->method('getSourceContext');

<<<<<<< HEAD
        $loader2 = $this->getMockBuilder('Twig_LoaderInterface')->getMock();
        $loader2->expects($this->once())->method('exists')->will($this->returnValue(true));
        $loader2->expects($this->never())->method('getSource');
=======
        // can be removed in 2.0
        $loader2 = $this->getMockBuilder('Twig_ChainTestLoaderInterface')->getMock();
        //$loader2 = $this->getMockBuilder(array('Twig_LoaderInterface', 'Twig_SourceContextLoaderInterface'))->getMock();
        $loader2->expects($this->once())->method('getSourceContext')->will($this->returnValue(new Twig_Source('content', 'index')));
>>>>>>> d6e60740

        $loader = new Twig_Loader_Chain();
        $loader->addLoader($loader1);
        $loader->addLoader($loader2);

        $this->assertTrue($loader->exists('foo'));
    }
}

interface Twig_ChainTestLoaderInterface extends Twig_LoaderInterface, Twig_SourceContextLoaderInterface
{
}<|MERGE_RESOLUTION|>--- conflicted
+++ resolved
@@ -102,16 +102,11 @@
         $loader1->expects($this->once())->method('exists')->will($this->returnValue(false));
         $loader1->expects($this->never())->method('getSourceContext');
 
-<<<<<<< HEAD
-        $loader2 = $this->getMockBuilder('Twig_LoaderInterface')->getMock();
-        $loader2->expects($this->once())->method('exists')->will($this->returnValue(true));
-        $loader2->expects($this->never())->method('getSource');
-=======
         // can be removed in 2.0
         $loader2 = $this->getMockBuilder('Twig_ChainTestLoaderInterface')->getMock();
         //$loader2 = $this->getMockBuilder(array('Twig_LoaderInterface', 'Twig_SourceContextLoaderInterface'))->getMock();
-        $loader2->expects($this->once())->method('getSourceContext')->will($this->returnValue(new Twig_Source('content', 'index')));
->>>>>>> d6e60740
+        $loader2->expects($this->once())->method('exists')->will($this->returnValue(true));
+        $loader2->expects($this->never())->method('getSourceContext');
 
         $loader = new Twig_Loader_Chain();
         $loader->addLoader($loader1);
