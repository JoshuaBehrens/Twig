<?php

/*
 * This file is part of Twig.
 *
 * (c) Fabien Potencier
 *
 * For the full copyright and license information, please view the LICENSE
 * file that was distributed with this source code.
 */

class Twig_Tests_Loader_FilesystemTest extends PHPUnit_Framework_TestCase
{
    public function testGetSourceContext()
    {
        $path = dirname(__FILE__).'/../Fixtures';
        $loader = new Twig_Loader_Filesystem(array($path));
        $this->assertEquals('errors/index.html', $loader->getSourceContext('errors/index.html')->getName());
        $this->assertEquals(realpath($path.'/errors/index.html'), realpath($loader->getSourceContext('errors/index.html')->getPath()));
    }

    /**
     * @dataProvider getSecurityTests
     */
    public function testSecurity($template)
    {
        $loader = new Twig_Loader_Filesystem(array(__DIR__.'/../Fixtures'));

        try {
            $loader->getCacheKey($template);
            $this->fail();
        } catch (Twig_Error_Loader $e) {
            $this->assertNotContains('Unable to find template', $e->getMessage());
        }
    }

    public function getSecurityTests()
    {
        return array(
            array("AutoloaderTest\0.php"),
            array('..\\AutoloaderTest.php'),
            array('..\\\\\\AutoloaderTest.php'),
            array('../AutoloaderTest.php'),
            array('..////AutoloaderTest.php'),
            array('./../AutoloaderTest.php'),
            array('.\\..\\AutoloaderTest.php'),
            array('././././././../AutoloaderTest.php'),
            array('.\\./.\\./.\\./../AutoloaderTest.php'),
            array('foo/../../AutoloaderTest.php'),
            array('foo\\..\\..\\AutoloaderTest.php'),
            array('foo/../bar/../../AutoloaderTest.php'),
            array('foo/bar/../../../AutoloaderTest.php'),
            array('filters/../../AutoloaderTest.php'),
            array('filters//..//..//AutoloaderTest.php'),
            array('filters\\..\\..\\AutoloaderTest.php'),
            array('filters\\\\..\\\\..\\\\AutoloaderTest.php'),
            array('filters\\//../\\/\\..\\AutoloaderTest.php'),
            array('/../AutoloaderTest.php'),
        );
    }

    /**
     * @dataProvider getBasePaths
     */
    public function testPaths($basePath, $cacheKey, $rootPath)
    {
        $loader = new Twig_Loader_Filesystem(array($basePath.'/normal', $basePath.'/normal_bis'), $rootPath);
        $loader->setPaths(array($basePath.'/named', $basePath.'/named_bis'), 'named');
        $loader->addPath($basePath.'/named_ter', 'named');
        $loader->addPath($basePath.'/normal_ter');
        $loader->prependPath($basePath.'/normal_final');
        $loader->prependPath($basePath.'/named/../named_quater', 'named');
        $loader->prependPath($basePath.'/named_final', 'named');

        $this->assertEquals(array(
            $basePath.'/normal_final',
            $basePath.'/normal',
            $basePath.'/normal_bis',
            $basePath.'/normal_ter',
        ), $loader->getPaths());
        $this->assertEquals(array(
            $basePath.'/named_final',
            $basePath.'/named/../named_quater',
            $basePath.'/named',
            $basePath.'/named_bis',
            $basePath.'/named_ter',
        ), $loader->getPaths('named'));

        // do not use realpath here as it would make the test unuseful
        $this->assertEquals($cacheKey, str_replace('\\', '/', $loader->getCacheKey('@named/named_absolute.html')));
        $this->assertEquals("path (final)\n", $loader->getSource('index.html'));
        $this->assertEquals("path (final)\n", $loader->getSource('@__main__/index.html'));
        $this->assertEquals("named path (final)\n", $loader->getSource('@named/index.html'));
    }

    public function getBasePaths()
    {
        return array(
<<<<<<< HEAD
            array(__DIR__.'/Fixtures'),
            array('test/Twig/Tests/Loader/Fixtures'),
=======
            array(
                dirname(__FILE__).'/Fixtures',
                'test/Twig/Tests/Loader/Fixtures/named_quater/named_absolute.html',
                null,
            ),
            array(
                dirname(__FILE__).'/Fixtures/../Fixtures',
                'test/Twig/Tests/Loader/Fixtures/named_quater/named_absolute.html',
                null,
            ),
            array(
                'test/Twig/Tests/Loader/Fixtures',
                'test/Twig/Tests/Loader/Fixtures/named_quater/named_absolute.html',
                getcwd(),
            ),
            array(
                'Fixtures',
                'Fixtures/named_quater/named_absolute.html',
                getcwd().'/test/Twig/Tests/Loader',
            ),
            array(
                'Fixtures',
                'Fixtures/named_quater/named_absolute.html',
                getcwd().'/test/../test/Twig/Tests/Loader',
            ),
>>>>>>> fbf1391c
        );
    }

    public function testEmptyConstructor()
    {
        $loader = new Twig_Loader_Filesystem();
        $this->assertEquals(array(), $loader->getPaths());
    }

    public function testGetNamespaces()
    {
        $loader = new Twig_Loader_Filesystem(sys_get_temp_dir());
        $this->assertEquals(array(Twig_Loader_Filesystem::MAIN_NAMESPACE), $loader->getNamespaces());

        $loader->addPath(sys_get_temp_dir(), 'named');
        $this->assertEquals(array(Twig_Loader_Filesystem::MAIN_NAMESPACE, 'named'), $loader->getNamespaces());
    }

    public function testFindTemplateExceptionNamespace()
    {
        $basePath = __DIR__.'/Fixtures';

        $loader = new Twig_Loader_Filesystem(array($basePath.'/normal'));
        $loader->addPath($basePath.'/named', 'named');

        try {
            $loader->getSource('@named/nowhere.html');
        } catch (Exception $e) {
            $this->assertInstanceof('Twig_Error_Loader', $e);
            $this->assertContains('Unable to find template "@named/nowhere.html"', $e->getMessage());
        }
    }

    public function testFindTemplateWithCache()
    {
        $basePath = __DIR__.'/Fixtures';

        $loader = new Twig_Loader_Filesystem(array($basePath.'/normal'));
        $loader->addPath($basePath.'/named', 'named');

        // prime the cache for index.html in the named namespace
        $namedSource = $loader->getSource('@named/index.html');
        $this->assertEquals("named path\n", $namedSource);

        // get index.html from the main namespace
        $this->assertEquals("path\n", $loader->getSource('index.html'));
    }

    public function testLoadTemplateAndRenderBlockWithCache()
    {
        $loader = new Twig_Loader_Filesystem(array());
        $loader->addPath(__DIR__.'/Fixtures/themes/theme2');
        $loader->addPath(__DIR__.'/Fixtures/themes/theme1');
        $loader->addPath(__DIR__.'/Fixtures/themes/theme1', 'default_theme');

        $twig = new Twig_Environment($loader);

        $template = $twig->loadTemplate('blocks.html.twig');
        $this->assertSame('block from theme 1', $template->renderBlock('b1', array()));

        $template = $twig->loadTemplate('blocks.html.twig');
        $this->assertSame('block from theme 2', $template->renderBlock('b2', array()));
    }

    public function getArrayInheritanceTests()
    {
        return array(
            'valid array inheritance' => array('array_inheritance_valid_parent.html.twig'),
            'array inheritance with null first template' => array('array_inheritance_null_parent.html.twig'),
            'array inheritance with empty first template' => array('array_inheritance_empty_parent.html.twig'),
            'array inheritance with non-existent first template' => array('array_inheritance_nonexistent_parent.html.twig'),
        );
    }

    /**
     * @dataProvider getArrayInheritanceTests
     *
     * @param $templateName string Template name with array inheritance
     */
    public function testArrayInheritance($templateName)
    {
        $loader = new Twig_Loader_Filesystem(array());
        $loader->addPath(__DIR__.'/Fixtures/inheritance');

        $twig = new Twig_Environment($loader);

        $template = $twig->loadTemplate($templateName);
        $this->assertSame('VALID Child', $template->renderBlock('body', array()));
    }

    public function testLoadTemplateFromPhar()
    {
        $loader = new Twig_Loader_Filesystem(array());
        // phar-sample.phar was created with the following script:
        // $f = new Phar('phar-test.phar');
        // $f->addFromString('hello.twig', 'hello from phar');
        $loader->addPath('phar://'.dirname(__FILE__).'/Fixtures/phar/phar-sample.phar');
        $this->assertSame('hello from phar', $loader->getSource('hello.twig'));
    }
}<|MERGE_RESOLUTION|>--- conflicted
+++ resolved
@@ -96,17 +96,13 @@
     public function getBasePaths()
     {
         return array(
-<<<<<<< HEAD
-            array(__DIR__.'/Fixtures'),
-            array('test/Twig/Tests/Loader/Fixtures'),
-=======
-            array(
-                dirname(__FILE__).'/Fixtures',
+            array(
+                __DIR__.'/Fixtures',
                 'test/Twig/Tests/Loader/Fixtures/named_quater/named_absolute.html',
                 null,
             ),
             array(
-                dirname(__FILE__).'/Fixtures/../Fixtures',
+                __DIR__.'/Fixtures/../Fixtures',
                 'test/Twig/Tests/Loader/Fixtures/named_quater/named_absolute.html',
                 null,
             ),
@@ -125,7 +121,6 @@
                 'Fixtures/named_quater/named_absolute.html',
                 getcwd().'/test/../test/Twig/Tests/Loader',
             ),
->>>>>>> fbf1391c
         );
     }
 
