--- conflicted
+++ resolved
@@ -13,13 +13,8 @@
 {
     public function testGetSourceContext()
     {
-<<<<<<< HEAD
         $path = __DIR__.'/../Fixtures';
-        $loader = new Twig_Loader_Filesystem(array($path));
-=======
-        $path = dirname(__FILE__).'/../Fixtures';
         $loader = new Twig_Loader_Filesystem([$path]);
->>>>>>> beedb3ac
         $this->assertEquals('errors/index.html', $loader->getSourceContext('errors/index.html')->getName());
         $this->assertEquals(realpath($path.'/errors/index.html'), realpath($loader->getSourceContext('errors/index.html')->getPath()));
     }
@@ -29,11 +24,7 @@
      */
     public function testSecurity($template)
     {
-<<<<<<< HEAD
-        $loader = new Twig_Loader_Filesystem(array(__DIR__.'/../Fixtures'));
-=======
-        $loader = new Twig_Loader_Filesystem([dirname(__FILE__).'/../Fixtures']);
->>>>>>> beedb3ac
+        $loader = new Twig_Loader_Filesystem([__DIR__.'/../Fixtures']);
 
         try {
             $loader->getCacheKey($template);
@@ -104,25 +95,14 @@
 
     public function getBasePaths()
     {
-<<<<<<< HEAD
-        return array(
-            array(
+        return [
+            [
                 __DIR__.'/Fixtures',
                 'test/Twig/Tests/Loader/Fixtures/named_quater/named_absolute.html',
                 null,
-            ),
-            array(
+            ],
+            [
                 __DIR__.'/Fixtures/../Fixtures',
-=======
-        return [
-            [
-                dirname(__FILE__).'/Fixtures',
-                'test/Twig/Tests/Loader/Fixtures/named_quater/named_absolute.html',
-                null,
-            ],
-            [
-                dirname(__FILE__).'/Fixtures/../Fixtures',
->>>>>>> beedb3ac
                 'test/Twig/Tests/Loader/Fixtures/named_quater/named_absolute.html',
                 null,
             ],
@@ -191,17 +171,10 @@
 
     public function testLoadTemplateAndRenderBlockWithCache()
     {
-<<<<<<< HEAD
-        $loader = new Twig_Loader_Filesystem(array());
+        $loader = new Twig_Loader_Filesystem([]);
         $loader->addPath(__DIR__.'/Fixtures/themes/theme2');
         $loader->addPath(__DIR__.'/Fixtures/themes/theme1');
         $loader->addPath(__DIR__.'/Fixtures/themes/theme1', 'default_theme');
-=======
-        $loader = new Twig_Loader_Filesystem([]);
-        $loader->addPath(dirname(__FILE__).'/Fixtures/themes/theme2');
-        $loader->addPath(dirname(__FILE__).'/Fixtures/themes/theme1');
-        $loader->addPath(dirname(__FILE__).'/Fixtures/themes/theme1', 'default_theme');
->>>>>>> beedb3ac
 
         $twig = new Twig_Environment($loader);
 
@@ -229,13 +202,8 @@
      */
     public function testArrayInheritance($templateName)
     {
-<<<<<<< HEAD
-        $loader = new Twig_Loader_Filesystem(array());
+        $loader = new Twig_Loader_Filesystem([]);
         $loader->addPath(__DIR__.'/Fixtures/inheritance');
-=======
-        $loader = new Twig_Loader_Filesystem([]);
-        $loader->addPath(dirname(__FILE__).'/Fixtures/inheritance');
->>>>>>> beedb3ac
 
         $twig = new Twig_Environment($loader);
 
