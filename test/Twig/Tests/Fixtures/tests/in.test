--TEST--
Twig supports the in operator
--TEMPLATE--
{% if bar in foo %}
TRUE
{% endif %}
{% if not (bar in foo) %}
{% else %}
TRUE
{% endif %}
{% if bar not in foo %}
{% else %}
TRUE
{% endif %}
{% if 'a' in bar %}
TRUE
{% endif %}
{% if 'c' not in bar %}
TRUE
{% endif %}
{% if '' in bar %}
TRUE
{% endif %}
{% if '' in '' %}
TRUE
{% endif %}
{% if '0' not in '' %}
TRUE
{% endif %}
{% if 'a' not in '0' %}
TRUE
{% endif %}
{% if '0' in '0' %}
TRUE
{% endif %}

{{ false in [0, 1] ? 'TRUE' : 'FALSE' }}
{{ true in [0, 1] ? 'TRUE' : 'FALSE' }}
{{ '0' in [0, 1] ? 'TRUE' : 'FALSE' }}
{{ '' in [0, 1] ? 'TRUE' : 'FALSE' }}
{{ 0 in ['', 1] ? 'TRUE' : 'FALSE' }}

{{ '' in 'foo' ? 'TRUE' : 'FALSE' }}
{{ 0 in 'foo' ? 'TRUE' : 'FALSE' }}
{{ false in 'foo' ? 'TRUE' : 'FALSE' }}
{{ false in '100' ? 'TRUE' : 'FALSE' }}
{{ true in '100' ? 'TRUE' : 'FALSE' }}

{{ [] in [true, false] ? 'TRUE' : 'FALSE' }}
{{ [] in [true, ''] ? 'TRUE' : 'FALSE' }}
{{ [] in [true, []] ? 'TRUE' : 'FALSE' }}

{{ resource ? 'TRUE' : 'FALSE' }}
{{ resource in 'foo'~resource ? 'TRUE' : 'FALSE' }}
{{ object in 'stdClass' ? 'TRUE' : 'FALSE' }}
{{ [] in 'Array' ? 'TRUE' : 'FALSE' }}
{{ dir_object in 'foo'~dir_object ? 'TRUE' : 'FALSE' }}

{{ ''~resource in resource ? 'TRUE' : 'FALSE' }}
{{ 'stdClass' in object ? 'TRUE' : 'FALSE' }}
{{ 'Array' in [] ? 'TRUE' : 'FALSE' }}
{{ ''~dir_object in dir_object ? 'TRUE' : 'FALSE' }}

{{ resource in [''~resource] ? 'TRUE' : 'FALSE' }}
{{ resource in [resource + 1 - 1] ? 'TRUE' : 'FALSE' }}
{{ dir_object in [''~dir_object] ? 'TRUE' : 'FALSE' }}

{{ 5 in 125 ? 'TRUE' : 'FALSE' }}
{{ 5 in '125' ? 'TRUE' : 'FALSE' }}
{{ '5' in 125 ? 'TRUE' : 'FALSE' }}
{{ '5' in '125' ? 'TRUE' : 'FALSE' }}

{{ 5.5 in 125.5 ? 'TRUE' : 'FALSE' }}
{{ 5.5 in '125.5' ? 'TRUE' : 'FALSE' }}
{{ '5.5' in 125.5 ? 'TRUE' : 'FALSE' }}

{{ safe in ['foo', 'bar'] ? 'TRUE' : 'FALSE' }}
--DATA--
<<<<<<< HEAD
return ['bar' => 'bar', 'foo' => ['bar' => 'bar'], 'dir_object' => new \SplFileInfo(__DIR__), 'object' => new \stdClass(), 'resource' => opendir(__DIR__)]
=======
return ['bar' => 'bar', 'foo' => ['bar' => 'bar'], 'dir_object' => new \SplFileInfo(dirname(__FILE__)), 'object' => new \stdClass(), 'resource' => opendir(dirname(__FILE__)), 'safe' => new \Twig\Markup('foo', 'UTF-8')]
>>>>>>> 6e605bf1
--EXPECT--
TRUE
TRUE
TRUE
TRUE
TRUE
TRUE
TRUE
TRUE
TRUE
TRUE

TRUE
TRUE
TRUE
TRUE
TRUE

TRUE
FALSE
FALSE
FALSE
FALSE

TRUE
FALSE
TRUE

TRUE
FALSE
FALSE
FALSE
FALSE

FALSE
FALSE
FALSE
FALSE

FALSE
FALSE
FALSE

FALSE
TRUE
FALSE
TRUE

FALSE
TRUE
FALSE

TRUE<|MERGE_RESOLUTION|>--- conflicted
+++ resolved
@@ -76,11 +76,7 @@
 
 {{ safe in ['foo', 'bar'] ? 'TRUE' : 'FALSE' }}
 --DATA--
-<<<<<<< HEAD
-return ['bar' => 'bar', 'foo' => ['bar' => 'bar'], 'dir_object' => new \SplFileInfo(__DIR__), 'object' => new \stdClass(), 'resource' => opendir(__DIR__)]
-=======
-return ['bar' => 'bar', 'foo' => ['bar' => 'bar'], 'dir_object' => new \SplFileInfo(dirname(__FILE__)), 'object' => new \stdClass(), 'resource' => opendir(dirname(__FILE__)), 'safe' => new \Twig\Markup('foo', 'UTF-8')]
->>>>>>> 6e605bf1
+return ['bar' => 'bar', 'foo' => ['bar' => 'bar'], 'dir_object' => new \SplFileInfo(__DIR__), 'object' => new \stdClass(), 'resource' => opendir(__DIR__), 'safe' => new \Twig\Markup('foo', 'UTF-8')]
 --EXPECT--
 TRUE
 TRUE
