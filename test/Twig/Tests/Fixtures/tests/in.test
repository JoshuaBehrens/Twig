--- conflicted
+++ resolved
@@ -74,11 +74,7 @@
 {{ 5.5 in '125.5' ? 'TRUE' : 'FALSE' }}
 {{ '5.5' in 125.5 ? 'TRUE' : 'FALSE' }}
 --DATA--
-<<<<<<< HEAD
-return array('bar' => 'bar', 'foo' => array('bar' => 'bar'), 'dir_object' => new SplFileInfo(__DIR__), 'object' => new stdClass(), 'resource' => opendir(__DIR__))
-=======
-return ['bar' => 'bar', 'foo' => ['bar' => 'bar'], 'dir_object' => new SplFileInfo(dirname(__FILE__)), 'object' => new stdClass(), 'resource' => opendir(dirname(__FILE__))]
->>>>>>> beedb3ac
+return ['bar' => 'bar', 'foo' => ['bar' => 'bar'], 'dir_object' => new SplFileInfo(__DIR__), 'object' => new stdClass(), 'resource' => opendir(__DIR__)]
 --EXPECT--
 TRUE
 TRUE
