--- conflicted
+++ resolved
@@ -136,48 +136,30 @@
     public function getFilters()
     {
         return array(
-<<<<<<< HEAD
             new Twig_Filter('§', array($this, '§Filter')),
             new Twig_Filter('escape_and_nl2br', array($this, 'escape_and_nl2br'), array('needs_environment' => true, 'is_safe' => array('html'))),
             new Twig_Filter('nl2br', array($this, 'nl2br'), array('pre_escape' => 'html', 'is_safe' => array('html'))),
             new Twig_Filter('escape_something', array($this, 'escape_something'), array('is_safe' => array('something'))),
             new Twig_Filter('preserves_safety', array($this, 'preserves_safety'), array('preserves_safety' => array('html'))),
+            new Twig_Filter('static_call_string', 'TwigTestExtension::staticCall'),
+            new Twig_Filter('static_call_array', array('TwigTestExtension', 'staticCall')),
             new Twig_Filter('*_path', array($this, 'dynamic_path')),
             new Twig_Filter('*_foo_*_bar', array($this, 'dynamic_foo')),
             new Twig_Filter('anon_foo', function ($name) { return '*'.$name.'*'; }),
-=======
-            new Twig_SimpleFilter('§', array($this, '§Filter')),
-            new Twig_SimpleFilter('escape_and_nl2br', array($this, 'escape_and_nl2br'), array('needs_environment' => true, 'is_safe' => array('html'))),
-            new Twig_SimpleFilter('nl2br', array($this, 'nl2br'), array('pre_escape' => 'html', 'is_safe' => array('html'))),
-            new Twig_SimpleFilter('escape_something', array($this, 'escape_something'), array('is_safe' => array('something'))),
-            new Twig_SimpleFilter('preserves_safety', array($this, 'preserves_safety'), array('preserves_safety' => array('html'))),
-            new Twig_SimpleFilter('static_call_string', 'TwigTestExtension::staticCall'),
-            new Twig_SimpleFilter('static_call_array', array('TwigTestExtension', 'staticCall')),
-            new Twig_SimpleFilter('*_path', array($this, 'dynamic_path')),
-            new Twig_SimpleFilter('*_foo_*_bar', array($this, 'dynamic_foo')),
->>>>>>> f58cce77
         );
     }
 
     public function getFunctions()
     {
         return array(
-<<<<<<< HEAD
             new Twig_Function('§', array($this, '§Function')),
             new Twig_Function('safe_br', array($this, 'br'), array('is_safe' => array('html'))),
             new Twig_Function('unsafe_br', array($this, 'br')),
+            new Twig_Function('static_call_string', 'TwigTestExtension::staticCall'),
+            new Twig_Function('static_call_array', array('TwigTestExtension', 'staticCall')),
             new Twig_Function('*_path', array($this, 'dynamic_path')),
             new Twig_Function('*_foo_*_bar', array($this, 'dynamic_foo')),
             new Twig_Function('anon_foo', function ($name) { return '*'.$name.'*'; }),
-=======
-            new Twig_SimpleFunction('§', array($this, '§Function')),
-            new Twig_SimpleFunction('safe_br', array($this, 'br'), array('is_safe' => array('html'))),
-            new Twig_SimpleFunction('unsafe_br', array($this, 'br')),
-            new Twig_SimpleFunction('static_call_string', 'TwigTestExtension::staticCall'),
-            new Twig_SimpleFunction('static_call_array', array('TwigTestExtension', 'staticCall')),
-            new Twig_SimpleFunction('*_path', array($this, 'dynamic_path')),
-            new Twig_SimpleFunction('*_foo_*_bar', array($this, 'dynamic_foo')),
->>>>>>> f58cce77
         );
     }
 
