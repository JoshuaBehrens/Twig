--- conflicted
+++ resolved
@@ -169,12 +169,8 @@
     public function getTests()
     {
         return array(
-<<<<<<< HEAD
             new Twig_Test('multi word', array($this, 'is_multi_word')),
-=======
-            new Twig_SimpleTest('multi word', array($this, 'is_multi_word')),
-            new Twig_SimpleTest('test_*', array($this, 'dynamic_test')),
->>>>>>> a14d2490
+            new Twig_Test('test_*', array($this, 'dynamic_test')),
         );
     }
 
