<?php

namespace Twig\Tests\NodeVisitor;

/*
 * This file is part of Twig.
 *
 * (c) Fabien Potencier
 *
 * For the full copyright and license information, please view the LICENSE
 * file that was distributed with this source code.
 */

use Twig\Environment;
use Twig\Loader\LoaderInterface;
use Twig\Node\Expression\BlockReferenceExpression;
use Twig\Node\Expression\ParentExpression;
use Twig\Node\ForNode;
use Twig\Node\Node;
use Twig\Source;

class OptimizerTest extends \PHPUnit\Framework\TestCase
{
    public function testRenderBlockOptimizer()
    {
        $env = new Environment($this->getMockBuilder(LoaderInterface::class)->getMock(), ['cache' => false, 'autoescape' => false]);

        $stream = $env->parse($env->tokenize(new Source('{{ block("foo") }}', 'index')));

        $node = $stream->getNode('body')->getNode(0);

        $this->assertInstanceOf(BlockReferenceExpression::class, $node);
        $this->assertTrue($node->getAttribute('output'));
    }

    public function testRenderParentBlockOptimizer()
    {
        $env = new Environment($this->getMockBuilder(LoaderInterface::class)->getMock(), ['cache' => false, 'autoescape' => false]);

        $stream = $env->parse($env->tokenize(new Source('{% extends "foo" %}{% block content %}{{ parent() }}{% endblock %}', 'index')));

        $node = $stream->getNode('blocks')->getNode('content')->getNode(0)->getNode('body');

        $this->assertInstanceOf(ParentExpression::class, $node);
        $this->assertTrue($node->getAttribute('output'));
    }

    /**
     * @dataProvider getTestsForForOptimizer
     */
    public function testForOptimizer($template, $expected)
    {
        $env = new Environment($this->getMockBuilder(LoaderInterface::class)->getMock(), ['cache' => false]);

        $stream = $env->parse($env->tokenize(new Source($template, 'index')));

        foreach ($expected as $target => $withLoop) {
            $this->assertTrue($this->checkForConfiguration($stream, $target, $withLoop), sprintf('variable %s is %soptimized', $target, $withLoop ? 'not ' : ''));
        }
    }

    public function getTestsForForOptimizer()
    {
        return [
            ['{% for i in foo %}{% endfor %}', ['i' => false]],

            ['{% for i in foo %}{{ loop.index }}{% endfor %}', ['i' => true]],

            ['{% for i in foo %}{% for j in foo %}{% endfor %}{% endfor %}', ['i' => false, 'j' => false]],

            ['{% for i in foo %}{% include "foo" %}{% endfor %}', ['i' => true]],

            ['{% for i in foo %}{% include "foo" only %}{% endfor %}', ['i' => false]],

            ['{% for i in foo %}{% include "foo" with { "foo": "bar" } only %}{% endfor %}', ['i' => false]],

            ['{% for i in foo %}{% include "foo" with { "foo": loop.index } only %}{% endfor %}', ['i' => true]],

            ['{% for i in foo %}{% for j in foo %}{{ loop.index }}{% endfor %}{% endfor %}', ['i' => false, 'j' => true]],

            ['{% for i in foo %}{% for j in foo %}{{ loop.parent.loop.index }}{% endfor %}{% endfor %}', ['i' => true, 'j' => true]],

            ['{% for i in foo %}{% set l = loop %}{% for j in foo %}{{ l.index }}{% endfor %}{% endfor %}', ['i' => true, 'j' => false]],

            ['{% for i in foo %}{% for j in foo %}{{ foo.parent.loop.index }}{% endfor %}{% endfor %}', ['i' => false, 'j' => false]],

            ['{% for i in foo %}{% for j in foo %}{{ loop["parent"].loop.index }}{% endfor %}{% endfor %}', ['i' => true, 'j' => true]],

            ['{% for i in foo %}{{ include("foo") }}{% endfor %}', ['i' => true]],

            ['{% for i in foo %}{{ include("foo", with_context = false) }}{% endfor %}', ['i' => false]],

            ['{% for i in foo %}{{ include("foo", with_context = true) }}{% endfor %}', ['i' => true]],

            ['{% for i in foo %}{{ include("foo", { "foo": "bar" }, with_context = false) }}{% endfor %}', ['i' => false]],

            ['{% for i in foo %}{{ include("foo", { "foo": loop.index }, with_context = false) }}{% endfor %}', ['i' => true]],
        ];
    }

<<<<<<< HEAD
    public function checkForConfiguration(Node $node, $target, $withLoop)
=======
    public function checkForConfiguration(\Twig_NodeInterface $node = null, $target, $withLoop)
>>>>>>> af352673
    {
        foreach ($node as $n) {
            if ($n instanceof ForNode) {
                if ($target === $n->getNode('value_target')->getAttribute('name')) {
                    return $withLoop == $n->getAttribute('with_loop');
                }
            }

            $ret = $this->checkForConfiguration($n, $target, $withLoop);
            if (null !== $ret) {
                return $ret;
            }
        }
    }
}<|MERGE_RESOLUTION|>--- conflicted
+++ resolved
@@ -98,11 +98,7 @@
         ];
     }
 
-<<<<<<< HEAD
     public function checkForConfiguration(Node $node, $target, $withLoop)
-=======
-    public function checkForConfiguration(\Twig_NodeInterface $node = null, $target, $withLoop)
->>>>>>> af352673
     {
         foreach ($node as $n) {
             if ($n instanceof ForNode) {
