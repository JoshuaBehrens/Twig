--- conflicted
+++ resolved
@@ -30,17 +30,13 @@
     {
         $tests[] = [new SandboxedPrintNode(new ConstantExpression('foo', 1), 1), <<<EOF
 // line 1
-<<<<<<< HEAD
-echo \$this->extensions[SandboxExtension::class]->ensureToStringAllowed("foo");
-=======
 echo "foo";
 EOF
         ];
 
         $tests[] = [new SandboxedPrintNode(new NameExpression('foo', 1), 1), <<<EOF
 // line 1
-echo \$this->env->getExtension('\Twig\Extension\SandboxExtension')->ensureToStringAllowed({$this->getVariableGetter('foo', false)});
->>>>>>> 7ce52616
+echo \$this->extensions[SandboxExtension::class]->ensureToStringAllowed({$this->getVariableGetter('foo', false)});
 EOF
         ];
 
