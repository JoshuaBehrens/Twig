--- conflicted
+++ resolved
@@ -27,20 +27,10 @@
         $env = new Twig_Environment($this->getMockBuilder('Twig_LoaderInterface')->getMock(), array('strict_variables' => true));
         $env1 = new Twig_Environment($this->getMockBuilder('Twig_LoaderInterface')->getMock(), array('strict_variables' => false));
 
-        if (PHP_VERSION_ID >= 70000) {
-            $output = '($context["foo"] ?? $this->getContext($context, "foo"))';
-        } elseif (PHP_VERSION_ID >= 50400) {
-            $output = '(isset($context["foo"]) ? $context["foo"] : $this->getContext($context, "foo"))';
-        } else {
-            $output = '$this->getContext($context, "foo")';
-        }
+        $output = '(isset($context["foo"]) || array_key_exists("foo", $context) ? $context["foo"] : $this->notFound("foo", 1))';
 
         return array(
-<<<<<<< HEAD
-            array($node, "// line 1\n".'(isset($context["foo"]) || array_key_exists("foo", $context) ? $context["foo"] : $this->notFound("foo", 1))', $env),
-=======
             array($node, "// line 1\n".$output, $env),
->>>>>>> 827d8e77
             array($node, $this->getVariableGetter('foo', 1), $env1),
             array($self, "// line 1\n\$this->getTemplateName()"),
             array($context, "// line 1\n\$context"),
