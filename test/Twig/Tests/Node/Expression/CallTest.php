<?php

/*
 * This file is part of Twig.
 *
 * (c) Fabien Potencier
 *
 * For the full copyright and license information, please view the LICENSE
 * file that was distributed with this source code.
 */

class Twig_Tests_Node_Expression_CallTest extends PHPUnit_Framework_TestCase
{
    public function testGetArguments()
    {
        $node = new Twig_Tests_Node_Expression_Call(array(), array('type' => 'function', 'name' => 'date'));
        $this->assertEquals(array('U', null), $this->getArguments($node, array('date', array('format' => 'U', 'timestamp' => null))));
    }

    /**
     * @expectedException        Twig_Error_Syntax
     * @expectedExceptionMessage Positional arguments cannot be used after named arguments for function "date".
     */
    public function testGetArgumentsWhenPositionalArgumentsAfterNamedArguments()
    {
        $node = new Twig_Tests_Node_Expression_Call(array(), array('type' => 'function', 'name' => 'date'));
        $this->getArguments($node, array('date', array('timestamp' => 123456, 'Y-m-d')));
    }

    /**
     * @expectedException        Twig_Error_Syntax
     * @expectedExceptionMessage Argument "format" is defined twice for function "date".
     */
    public function testGetArgumentsWhenArgumentIsDefinedTwice()
    {
        $node = new Twig_Tests_Node_Expression_Call(array(), array('type' => 'function', 'name' => 'date'));
        $this->getArguments($node, array('date', array('Y-m-d', 'format' => 'U')));
    }

    /**
     * @expectedException        Twig_Error_Syntax
     * @expectedExceptionMessage Unknown argument "unknown" for function "date(format, timestamp)".
     */
    public function testGetArgumentsWithWrongNamedArgumentName()
    {
        $node = new Twig_Tests_Node_Expression_Call(array(), array('type' => 'function', 'name' => 'date'));
        $this->getArguments($node, array('date', array('Y-m-d', 'timestamp' => null, 'unknown' => '')));
    }

    /**
     * @expectedException        Twig_Error_Syntax
     * @expectedExceptionMessage Unknown arguments "unknown1", "unknown2" for function "date(format, timestamp)".
     */
    public function testGetArgumentsWithWrongNamedArgumentNames()
    {
        $node = new Twig_Tests_Node_Expression_Call(array(), array('type' => 'function', 'name' => 'date'));
        $this->getArguments($node, array('date', array('Y-m-d', 'timestamp' => null, 'unknown1' => '', 'unknown2' => '')));
    }

    /**
     * @expectedException        Twig_Error_Syntax
     * @expectedExceptionMessage Argument "case_sensitivity" could not be assigned for function "substr_compare(main_str, str, offset, length, case_sensitivity)" because it is mapped to an internal PHP function which cannot determine default value for optional argument "length".
     */
    public function testResolveArgumentsWithMissingValueForOptionalArgument()
    {
        if (defined('HHVM_VERSION')) {
            $this->markTestSkipped('Skip under HHVM as the behavior is not the same as plain PHP (which is an edge case anyway)');
        }

        $node = new Twig_Tests_Node_Expression_Call(array(), array('type' => 'function', 'name' => 'substr_compare'));
        $this->getArguments($node, array('substr_compare', array('abcd', 'bc', 'offset' => 1, 'case_sensitivity' => true)));
    }

    public function testResolveArgumentsOnlyNecessaryArgumentsForCustomFunction()
    {
        $node = new Twig_Tests_Node_Expression_Call(array(), array('type' => 'function', 'name' => 'custom_function'));

        $this->assertEquals(array('arg1'), $this->getArguments($node, array(array($this, 'customFunction'), array('arg1' => 'arg1'))));
    }

    public function testGetArgumentsForStaticMethod()
    {
        $node = new Twig_Tests_Node_Expression_Call(array(), array('type' => 'function', 'name' => 'custom_static_function'));
        $this->assertEquals(array('arg1'), $this->getArguments($node, array(__CLASS__.'::customStaticFunction', array('arg1' => 'arg1'))));
    }

    /**
     * @expectedException        LogicException
     * @expectedExceptionMessage The last parameter of "Twig_Tests_Node_Expression_CallTest::customFunctionWithArbitraryArguments" for function "foo" must be an array with default value, eg. "array $arg = array()".
     */
    public function testResolveArgumentsWithMissingParameterForArbitraryArguments()
    {
        $node = new Twig_Tests_Node_Expression_Call(array(), array('type' => 'function', 'name' => 'foo', 'is_variadic' => true));
        $node->getArguments(array($this, 'customFunctionWithArbitraryArguments'), array());
    }

    public static function customStaticFunction($arg1, $arg2 = 'default', $arg3 = array())
    {
    }

    public function customFunction($arg1, $arg2 = 'default', $arg3 = array())
    {
    }

<<<<<<< HEAD
    private function getArguments($call, $args)
    {
        $m = new ReflectionMethod($call, 'getArguments');
        $m->setAccessible(true);

        return $m->invokeArgs($call, $args);
=======
    public function customFunctionWithArbitraryArguments()
    {
>>>>>>> 1eb5fb26
    }
}

class Twig_Tests_Node_Expression_Call extends Twig_Node_Expression_Call
{
}<|MERGE_RESOLUTION|>--- conflicted
+++ resolved
@@ -91,7 +91,7 @@
     public function testResolveArgumentsWithMissingParameterForArbitraryArguments()
     {
         $node = new Twig_Tests_Node_Expression_Call(array(), array('type' => 'function', 'name' => 'foo', 'is_variadic' => true));
-        $node->getArguments(array($this, 'customFunctionWithArbitraryArguments'), array());
+        $this->getArguments($node, array(array($this, 'customFunctionWithArbitraryArguments'), array()));
     }
 
     public static function customStaticFunction($arg1, $arg2 = 'default', $arg3 = array())
@@ -102,17 +102,16 @@
     {
     }
 
-<<<<<<< HEAD
     private function getArguments($call, $args)
     {
         $m = new ReflectionMethod($call, 'getArguments');
         $m->setAccessible(true);
 
         return $m->invokeArgs($call, $args);
-=======
+    }
+
     public function customFunctionWithArbitraryArguments()
     {
->>>>>>> 1eb5fb26
     }
 }
 
