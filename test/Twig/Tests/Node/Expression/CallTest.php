<?php

/*
 * This file is part of Twig.
 *
 * (c) Fabien Potencier
 *
 * For the full copyright and license information, please view the LICENSE
 * file that was distributed with this source code.
 */

class Twig_Tests_Node_Expression_CallTest extends PHPUnit_Framework_TestCase
{
    public function testGetArguments()
    {
        $node = new Twig_Tests_Node_Expression_Call(array(), array('type' => 'function', 'name' => 'date'));
        $this->assertEquals(array('U', null), $this->getArguments($node, array('date', array('format' => 'U', 'timestamp' => null))));
    }

    /**
     * @expectedException        Twig_Error_Syntax
     * @expectedExceptionMessage Positional arguments cannot be used after named arguments for function "date".
     */
    public function testGetArgumentsWhenPositionalArgumentsAfterNamedArguments()
    {
        $node = new Twig_Tests_Node_Expression_Call(array(), array('type' => 'function', 'name' => 'date'));
        $this->getArguments($node, array('date', array('timestamp' => 123456, 'Y-m-d')));
    }

    /**
     * @expectedException        Twig_Error_Syntax
     * @expectedExceptionMessage Argument "format" is defined twice for function "date".
     */
    public function testGetArgumentsWhenArgumentIsDefinedTwice()
    {
        $node = new Twig_Tests_Node_Expression_Call(array(), array('type' => 'function', 'name' => 'date'));
        $this->getArguments($node, array('date', array('Y-m-d', 'format' => 'U')));
    }

    /**
     * @expectedException        Twig_Error_Syntax
     * @expectedExceptionMessage Unknown argument "unknown" for function "date(format, timestamp)".
     */
    public function testGetArgumentsWithWrongNamedArgumentName()
    {
        $node = new Twig_Tests_Node_Expression_Call(array(), array('type' => 'function', 'name' => 'date'));
        $this->getArguments($node, array('date', array('Y-m-d', 'timestamp' => null, 'unknown' => '')));
    }

    /**
     * @expectedException        Twig_Error_Syntax
     * @expectedExceptionMessage Unknown arguments "unknown1", "unknown2" for function "date(format, timestamp)".
     */
    public function testGetArgumentsWithWrongNamedArgumentNames()
    {
        $node = new Twig_Tests_Node_Expression_Call(array(), array('type' => 'function', 'name' => 'date'));
        $this->getArguments($node, array('date', array('Y-m-d', 'timestamp' => null, 'unknown1' => '', 'unknown2' => '')));
    }

    /**
     * @expectedException        Twig_Error_Syntax
     * @expectedExceptionMessage Argument "case_sensitivity" could not be assigned for function "substr_compare(main_str, str, offset, length, case_sensitivity)" because it is mapped to an internal PHP function which cannot determine default value for optional argument "length".
     */
    public function testResolveArgumentsWithMissingValueForOptionalArgument()
    {
        if (defined('HHVM_VERSION')) {
            $this->markTestSkipped('Skip under HHVM as the behavior is not the same as plain PHP (which is an edge case anyway)');
        }

        $node = new Twig_Tests_Node_Expression_Call(array(), array('type' => 'function', 'name' => 'substr_compare'));
        $this->getArguments($node, array('substr_compare', array('abcd', 'bc', 'offset' => 1, 'case_sensitivity' => true)));
    }

    public function testResolveArgumentsOnlyNecessaryArgumentsForCustomFunction()
    {
        $node = new Twig_Tests_Node_Expression_Call(array(), array('type' => 'function', 'name' => 'custom_function'));

        $this->assertEquals(array('arg1'), $this->getArguments($node, array(array($this, 'customFunction'), array('arg1' => 'arg1'))));
    }

    public function testGetArgumentsForStaticMethod()
    {
        $node = new Twig_Tests_Node_Expression_Call(array(), array('type' => 'function', 'name' => 'custom_static_function'));
        $this->assertEquals(array('arg1'), $this->getArguments($node, array(__CLASS__.'::customStaticFunction', array('arg1' => 'arg1'))));
    }

    /**
     * @expectedException        LogicException
     * @expectedExceptionMessage The last parameter of "Twig_Tests_Node_Expression_CallTest::customFunctionWithArbitraryArguments" for function "foo" must be an array with default value, eg. "array $arg = array()".
     */
    public function testResolveArgumentsWithMissingParameterForArbitraryArguments()
    {
        $node = new Twig_Tests_Node_Expression_Call(array(), array('type' => 'function', 'name' => 'foo', 'is_variadic' => true));
        $this->getArguments($node, array(array($this, 'customFunctionWithArbitraryArguments'), array()));
    }

    public static function customStaticFunction($arg1, $arg2 = 'default', $arg3 = array())
    {
    }

    public function customFunction($arg1, $arg2 = 'default', $arg3 = array())
    {
    }

    private function getArguments($call, $args)
    {
        $m = new ReflectionMethod($call, 'getArguments');
        $m->setAccessible(true);

        return $m->invokeArgs($call, $args);
    }

    public function customFunctionWithArbitraryArguments()
    {
    }

    /**
     * @expectedException              LogicException
     * @expectedExceptionMessageRegExp #^The last parameter of "custom_Twig_Tests_Node_Expression_CallTest_function" for function "foo" must be an array with default value, eg\. "array \$arg \= array\(\)"\.$#
     */
    public function testResolveArgumentsWithMissingParameterForArbitraryArgumentsOnFunction()
    {
        $node = new Twig_Tests_Node_Expression_Call(array(), array('type' => 'function', 'name' => 'foo', 'is_variadic' => true));
        $node->getArguments('custom_Twig_Tests_Node_Expression_CallTest_function', array());
    }

    /**
     * @expectedException              LogicException
     * @expectedExceptionMessageRegExp #^The last parameter of "CallableTestClass\:\:__invoke" for function "foo" must be an array with default value, eg\. "array \$arg \= array\(\)"\.$#
     */
    public function testResolveArgumentsWithMissingParameterForArbitraryArgumentsOnObject()
    {
        $node = new Twig_Tests_Node_Expression_Call(array(), array('type' => 'function', 'name' => 'foo', 'is_variadic' => true));
        $node->getArguments(new CallableTestClass(), array());
    }
}

class Twig_Tests_Node_Expression_Call extends Twig_Node_Expression_Call
{
<<<<<<< HEAD
=======
    public function getArguments($callable, $arguments)
    {
        return parent::getArguments($callable, $arguments);
    }
}

class CallableTestClass
{
    public function __invoke($required)
    {
    }
}

function custom_Twig_Tests_Node_Expression_CallTest_function($required)
{
>>>>>>> 3285e423
}<|MERGE_RESOLUTION|>--- conflicted
+++ resolved
@@ -137,9 +137,7 @@
 
 class Twig_Tests_Node_Expression_Call extends Twig_Node_Expression_Call
 {
-<<<<<<< HEAD
-=======
-    public function getArguments($callable, $arguments)
+    public function getArguments(callable $callable = null, $arguments)
     {
         return parent::getArguments($callable, $arguments);
     }
@@ -154,5 +152,4 @@
 
 function custom_Twig_Tests_Node_Expression_CallTest_function($required)
 {
->>>>>>> 3285e423
 }