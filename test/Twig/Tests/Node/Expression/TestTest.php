<?php

/*
 * This file is part of Twig.
 *
 * (c) Fabien Potencier
 *
 * For the full copyright and license information, please view the LICENSE
 * file that was distributed with this source code.
 */

class Twig_Tests_Node_Expression_TestTest extends Twig_Test_NodeTestCase
{
    public function testConstructor()
    {
        $expr = new Twig_Node_Expression_Constant('foo', 1);
        $name = new Twig_Node_Expression_Constant('null', 1);
        $args = new Twig_Node();
        $node = new Twig_Node_Expression_Test($expr, $name, $args, 1);

        $this->assertEquals($expr, $node->getNode('node'));
        $this->assertEquals($args, $node->getNode('arguments'));
        $this->assertEquals($name, $node->getAttribute('name'));
    }

    public function getTests()
    {
        $environment = new Twig_Environment($this->getMockBuilder('Twig_LoaderInterface')->getMock());
<<<<<<< HEAD
        $environment->addTest(new Twig_Test('barbar', 'twig_tests_test_barbar', array('is_variadic' => true, 'need_context' => true)));
=======
        $environment->addTest(new Twig_SimpleTest('barbar', 'twig_tests_test_barbar', ['is_variadic' => true, 'need_context' => true]));
>>>>>>> beedb3ac

        $tests = [];

        $expr = new Twig_Node_Expression_Constant('foo', 1);
        $node = new Twig_Node_Expression_Test_Null($expr, 'null', new Twig_Node([]), 1);
        $tests[] = [$node, '(null === "foo")'];

        // test as an anonymous function
<<<<<<< HEAD
        $node = $this->createTest(new Twig_Node_Expression_Constant('foo', 1), 'anonymous', array(new Twig_Node_Expression_Constant('foo', 1)));
        $tests[] = array($node, 'call_user_func_array($this->env->getTest(\'anonymous\')->getCallable(), array("foo", "foo"))');
=======
        if (PHP_VERSION_ID >= 50300) {
            $node = $this->createTest(new Twig_Node_Expression_Constant('foo', 1), 'anonymous', [new Twig_Node_Expression_Constant('foo', 1)]);
            $tests[] = [$node, 'call_user_func_array($this->env->getTest(\'anonymous\')->getCallable(), ["foo", "foo"])'];
        }
>>>>>>> beedb3ac

        // arbitrary named arguments
        $string = new Twig_Node_Expression_Constant('abc', 1);
        $node = $this->createTest($string, 'barbar');
        $tests[] = [$node, 'twig_tests_test_barbar("abc")', $environment];

        $node = $this->createTest($string, 'barbar', ['foo' => new Twig_Node_Expression_Constant('bar', 1)]);
        $tests[] = [$node, 'twig_tests_test_barbar("abc", null, null, ["foo" => "bar"])', $environment];

        $node = $this->createTest($string, 'barbar', ['arg2' => new Twig_Node_Expression_Constant('bar', 1)]);
        $tests[] = [$node, 'twig_tests_test_barbar("abc", null, "bar")', $environment];

        $node = $this->createTest($string, 'barbar', [
            new Twig_Node_Expression_Constant('1', 1),
            new Twig_Node_Expression_Constant('2', 1),
            new Twig_Node_Expression_Constant('3', 1),
            'foo' => new Twig_Node_Expression_Constant('bar', 1),
        ]);
        $tests[] = [$node, 'twig_tests_test_barbar("abc", "1", "2", [0 => "3", "foo" => "bar"])', $environment];

        return $tests;
    }

    protected function createTest($node, $name, array $arguments = [])
    {
        return new Twig_Node_Expression_Test($node, $name, new Twig_Node($arguments), 1);
    }

    protected function getEnvironment()
    {
        $env = new Twig_Environment(new Twig_Loader_Array(array()));
        $env->addTest(new Twig_Test('anonymous', function () {}));

        return $env;
    }
}

function twig_tests_test_barbar($string, $arg1 = null, $arg2 = null, array $args = [])
{
}<|MERGE_RESOLUTION|>--- conflicted
+++ resolved
@@ -26,11 +26,7 @@
     public function getTests()
     {
         $environment = new Twig_Environment($this->getMockBuilder('Twig_LoaderInterface')->getMock());
-<<<<<<< HEAD
-        $environment->addTest(new Twig_Test('barbar', 'twig_tests_test_barbar', array('is_variadic' => true, 'need_context' => true)));
-=======
-        $environment->addTest(new Twig_SimpleTest('barbar', 'twig_tests_test_barbar', ['is_variadic' => true, 'need_context' => true]));
->>>>>>> beedb3ac
+        $environment->addTest(new Twig_Test('barbar', 'twig_tests_test_barbar', ['is_variadic' => true, 'need_context' => true]));
 
         $tests = [];
 
@@ -39,15 +35,8 @@
         $tests[] = [$node, '(null === "foo")'];
 
         // test as an anonymous function
-<<<<<<< HEAD
-        $node = $this->createTest(new Twig_Node_Expression_Constant('foo', 1), 'anonymous', array(new Twig_Node_Expression_Constant('foo', 1)));
-        $tests[] = array($node, 'call_user_func_array($this->env->getTest(\'anonymous\')->getCallable(), array("foo", "foo"))');
-=======
-        if (PHP_VERSION_ID >= 50300) {
-            $node = $this->createTest(new Twig_Node_Expression_Constant('foo', 1), 'anonymous', [new Twig_Node_Expression_Constant('foo', 1)]);
-            $tests[] = [$node, 'call_user_func_array($this->env->getTest(\'anonymous\')->getCallable(), ["foo", "foo"])'];
-        }
->>>>>>> beedb3ac
+        $node = $this->createTest(new Twig_Node_Expression_Constant('foo', 1), 'anonymous', [new Twig_Node_Expression_Constant('foo', 1)]);
+        $tests[] = [$node, 'call_user_func_array($this->env->getTest(\'anonymous\')->getCallable(), array("foo", "foo"))'];
 
         // arbitrary named arguments
         $string = new Twig_Node_Expression_Constant('abc', 1);
@@ -78,7 +67,7 @@
 
     protected function getEnvironment()
     {
-        $env = new Twig_Environment(new Twig_Loader_Array(array()));
+        $env = new Twig_Environment(new Twig_Loader_Array([]));
         $env->addTest(new Twig_Test('anonymous', function () {}));
 
         return $env;
