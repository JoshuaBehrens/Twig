<?php

/*
 * This file is part of Twig.
 *
 * (c) Fabien Potencier
 *
 * For the full copyright and license information, please view the LICENSE
 * file that was distributed with this source code.
 */

class Twig_Tests_Node_Expression_GetAttrTest extends Twig_Test_NodeTestCase
{
    public function testConstructor()
    {
        $expr = new Twig_Node_Expression_Name('foo', 1);
        $attr = new Twig_Node_Expression_Constant('bar', 1);
        $args = new Twig_Node_Expression_Array([], 1);
        $args->addElement(new Twig_Node_Expression_Name('foo', 1));
        $args->addElement(new Twig_Node_Expression_Constant('bar', 1));
        $node = new Twig_Node_Expression_GetAttr($expr, $attr, $args, Twig_Template::ARRAY_CALL, 1);

        $this->assertEquals($expr, $node->getNode('node'));
        $this->assertEquals($attr, $node->getNode('attribute'));
        $this->assertEquals($args, $node->getNode('arguments'));
        $this->assertEquals(Twig_Template::ARRAY_CALL, $node->getAttribute('type'));
    }

    public function getTests()
    {
        $tests = [];

        $expr = new Twig_Node_Expression_Name('foo', 1);
        $attr = new Twig_Node_Expression_Constant('bar', 1);
        $args = new Twig_Node_Expression_Array([], 1);
        $node = new Twig_Node_Expression_GetAttr($expr, $attr, $args, Twig_Template::ANY_CALL, 1);
        $tests[] = [$node, sprintf('%s%s, "bar", [])', $this->getAttributeGetter(), $this->getVariableGetter('foo', 1))];

        $node = new Twig_Node_Expression_GetAttr($expr, $attr, $args, Twig_Template::ARRAY_CALL, 1);
<<<<<<< HEAD
        $tests[] = array($node, '(($__internal_%s = // line 1'."\n".
            '($context["foo"] ?? null)) && is_array($__internal_%s) || $__internal_%s instanceof ArrayAccess ? ($__internal_%s["bar"] ?? null) : null)', null, true, );
=======
        $tests[] = [$node, sprintf('%s%s, "bar", [], "array")', $this->getAttributeGetter(), $this->getVariableGetter('foo', 1))];
>>>>>>> beedb3ac

        $args = new Twig_Node_Expression_Array([], 1);
        $args->addElement(new Twig_Node_Expression_Name('foo', 1));
        $args->addElement(new Twig_Node_Expression_Constant('bar', 1));
        $node = new Twig_Node_Expression_GetAttr($expr, $attr, $args, Twig_Template::METHOD_CALL, 1);
        $tests[] = [$node, sprintf('%s%s, "bar", [0 => %s, 1 => "bar"], "method")', $this->getAttributeGetter(), $this->getVariableGetter('foo', 1), $this->getVariableGetter('foo'))];

        return $tests;
    }
}<|MERGE_RESOLUTION|>--- conflicted
+++ resolved
@@ -37,12 +37,8 @@
         $tests[] = [$node, sprintf('%s%s, "bar", [])', $this->getAttributeGetter(), $this->getVariableGetter('foo', 1))];
 
         $node = new Twig_Node_Expression_GetAttr($expr, $attr, $args, Twig_Template::ARRAY_CALL, 1);
-<<<<<<< HEAD
-        $tests[] = array($node, '(($__internal_%s = // line 1'."\n".
-            '($context["foo"] ?? null)) && is_array($__internal_%s) || $__internal_%s instanceof ArrayAccess ? ($__internal_%s["bar"] ?? null) : null)', null, true, );
-=======
-        $tests[] = [$node, sprintf('%s%s, "bar", [], "array")', $this->getAttributeGetter(), $this->getVariableGetter('foo', 1))];
->>>>>>> beedb3ac
+        $tests[] = [$node, '(($__internal_%s = // line 1'."\n".
+            '($context["foo"] ?? null)) && is_array($__internal_%s) || $__internal_%s instanceof ArrayAccess ? ($__internal_%s["bar"] ?? null) : null)', null, true, ];
 
         $args = new Twig_Node_Expression_Array([], 1);
         $args->addElement(new Twig_Node_Expression_Name('foo', 1));
