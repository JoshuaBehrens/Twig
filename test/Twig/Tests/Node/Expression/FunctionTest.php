--- conflicted
+++ resolved
@@ -23,21 +23,12 @@
 
     public function getTests()
     {
-<<<<<<< HEAD
-        $environment = new Twig_Environment($this->getMock('Twig_LoaderInterface'));
+        $environment = new Twig_Environment($this->getMockBuilder('Twig_LoaderInterface')->getMock());
         $environment->addFunction(new Twig_Function('foo', 'twig_tests_function_dummy', array()));
         $environment->addFunction(new Twig_Function('bar', 'twig_tests_function_dummy', array('needs_environment' => true)));
         $environment->addFunction(new Twig_Function('foofoo', 'twig_tests_function_dummy', array('needs_context' => true)));
         $environment->addFunction(new Twig_Function('foobar', 'twig_tests_function_dummy', array('needs_environment' => true, 'needs_context' => true)));
         $environment->addFunction(new Twig_Function('barbar', 'twig_tests_function_barbar', array('is_variadic' => true)));
-=======
-        $environment = new Twig_Environment($this->getMockBuilder('Twig_LoaderInterface')->getMock());
-        $environment->addFunction(new Twig_SimpleFunction('foo', 'foo', array()));
-        $environment->addFunction(new Twig_SimpleFunction('bar', 'bar', array('needs_environment' => true)));
-        $environment->addFunction(new Twig_SimpleFunction('foofoo', 'foofoo', array('needs_context' => true)));
-        $environment->addFunction(new Twig_SimpleFunction('foobar', 'foobar', array('needs_environment' => true, 'needs_context' => true)));
-        $environment->addFunction(new Twig_SimpleFunction('barbar', 'twig_tests_function_barbar', array('is_variadic' => true)));
->>>>>>> 3285e423
 
         $tests = array();
 
