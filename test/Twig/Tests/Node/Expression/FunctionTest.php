<?php

/*
 * This file is part of Twig.
 *
 * (c) Fabien Potencier
 *
 * For the full copyright and license information, please view the LICENSE
 * file that was distributed with this source code.
 */

class Twig_Tests_Node_Expression_FunctionTest extends Twig_Test_NodeTestCase
{
    public function testConstructor()
    {
        $name = 'function';
        $args = new Twig_Node();
        $node = new Twig_Node_Expression_Function($name, $args, 1);

        $this->assertEquals($name, $node->getAttribute('name'));
        $this->assertEquals($args, $node->getNode('arguments'));
    }

    public function getTests()
    {
<<<<<<< HEAD
        $environment = new Twig_Environment(new Twig_Loader_Array(array()));
        $environment->addFunction(new Twig_Function('foo', 'foo', array()));
        $environment->addFunction(new Twig_Function('bar', 'bar', array('needs_environment' => true)));
        $environment->addFunction(new Twig_Function('foofoo', 'foofoo', array('needs_context' => true)));
        $environment->addFunction(new Twig_Function('foobar', 'foobar', array('needs_environment' => true, 'needs_context' => true)));
        $environment->addFunction(new Twig_Function('barbar', 'twig_tests_function_barbar', array('is_variadic' => true)));
=======
        $environment = new Twig_Environment($this->getMock('Twig_LoaderInterface'));
        $environment->addFunction(new Twig_SimpleFunction('foo', 'foo', array()));
        $environment->addFunction(new Twig_SimpleFunction('bar', 'bar', array('needs_environment' => true)));
        $environment->addFunction(new Twig_SimpleFunction('foofoo', 'foofoo', array('needs_context' => true)));
        $environment->addFunction(new Twig_SimpleFunction('foobar', 'foobar', array('needs_environment' => true, 'needs_context' => true)));
        $environment->addFunction(new Twig_SimpleFunction('barbar', 'twig_tests_function_barbar', array('is_variadic' => true)));
>>>>>>> 05b5f80d

        $tests = array();

        $node = $this->createFunction('foo');
        $tests[] = array($node, 'foo()', $environment);

        $node = $this->createFunction('foo', array(new Twig_Node_Expression_Constant('bar', 1), new Twig_Node_Expression_Constant('foobar', 1)));
        $tests[] = array($node, 'foo("bar", "foobar")', $environment);

        $node = $this->createFunction('bar');
        $tests[] = array($node, 'bar($this->env)', $environment);

        $node = $this->createFunction('bar', array(new Twig_Node_Expression_Constant('bar', 1)));
        $tests[] = array($node, 'bar($this->env, "bar")', $environment);

        $node = $this->createFunction('foofoo');
        $tests[] = array($node, 'foofoo($context)', $environment);

        $node = $this->createFunction('foofoo', array(new Twig_Node_Expression_Constant('bar', 1)));
        $tests[] = array($node, 'foofoo($context, "bar")', $environment);

        $node = $this->createFunction('foobar');
        $tests[] = array($node, 'foobar($this->env, $context)', $environment);

        $node = $this->createFunction('foobar', array(new Twig_Node_Expression_Constant('bar', 1)));
        $tests[] = array($node, 'foobar($this->env, $context, "bar")', $environment);

        // named arguments
        $node = $this->createFunction('date', array(
            'timezone' => new Twig_Node_Expression_Constant('America/Chicago', 1),
            'date' => new Twig_Node_Expression_Constant(0, 1),
        ));
        $tests[] = array($node, 'twig_date_converter($this->env, 0, "America/Chicago")');

        // arbitrary named arguments
        $node = $this->createFunction('barbar');
        $tests[] = array($node, 'twig_tests_function_barbar()', $environment);

        $node = $this->createFunction('barbar', array('foo' => new Twig_Node_Expression_Constant('bar', 1)));
        $tests[] = array($node, 'twig_tests_function_barbar(null, null, array("foo" => "bar"))', $environment);

        $node = $this->createFunction('barbar', array('arg2' => new Twig_Node_Expression_Constant('bar', 1)));
        $tests[] = array($node, 'twig_tests_function_barbar(null, "bar")', $environment);

        $node = $this->createFunction('barbar', array(
            new Twig_Node_Expression_Constant('1', 1),
            new Twig_Node_Expression_Constant('2', 1),
            new Twig_Node_Expression_Constant('3', 1),
            'foo' => new Twig_Node_Expression_Constant('bar', 1),
        ));
        $tests[] = array($node, 'twig_tests_function_barbar("1", "2", array(0 => "3", "foo" => "bar"))', $environment);

        // function as an anonymous function
        $node = $this->createFunction('anonymous', array(new Twig_Node_Expression_Constant('foo', 1)));
        $tests[] = array($node, 'call_user_func_array($this->env->getFunction(\'anonymous\')->getCallable(), array("foo"))');

        return $tests;
    }

    protected function createFunction($name, array $arguments = array())
    {
        return new Twig_Node_Expression_Function($name, new Twig_Node($arguments), 1);
    }

    protected function getEnvironment()
    {
        $env = new Twig_Environment(new Twig_Loader_Array(array()));
        $env->addFunction(new Twig_Function('anonymous', function () {}));

        return $env;
    }
}

function twig_tests_function_barbar($arg1 = null, $arg2 = null, array $args = array())
{
}<|MERGE_RESOLUTION|>--- conflicted
+++ resolved
@@ -23,21 +23,12 @@
 
     public function getTests()
     {
-<<<<<<< HEAD
-        $environment = new Twig_Environment(new Twig_Loader_Array(array()));
+        $environment = new Twig_Environment($this->getMock('Twig_LoaderInterface'));
         $environment->addFunction(new Twig_Function('foo', 'foo', array()));
         $environment->addFunction(new Twig_Function('bar', 'bar', array('needs_environment' => true)));
         $environment->addFunction(new Twig_Function('foofoo', 'foofoo', array('needs_context' => true)));
         $environment->addFunction(new Twig_Function('foobar', 'foobar', array('needs_environment' => true, 'needs_context' => true)));
         $environment->addFunction(new Twig_Function('barbar', 'twig_tests_function_barbar', array('is_variadic' => true)));
-=======
-        $environment = new Twig_Environment($this->getMock('Twig_LoaderInterface'));
-        $environment->addFunction(new Twig_SimpleFunction('foo', 'foo', array()));
-        $environment->addFunction(new Twig_SimpleFunction('bar', 'bar', array('needs_environment' => true)));
-        $environment->addFunction(new Twig_SimpleFunction('foofoo', 'foofoo', array('needs_context' => true)));
-        $environment->addFunction(new Twig_SimpleFunction('foobar', 'foobar', array('needs_environment' => true, 'needs_context' => true)));
-        $environment->addFunction(new Twig_SimpleFunction('barbar', 'twig_tests_function_barbar', array('is_variadic' => true)));
->>>>>>> 05b5f80d
 
         $tests = array();
 
