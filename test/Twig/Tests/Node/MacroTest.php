<?php

/*
 * This file is part of Twig.
 *
 * (c) Fabien Potencier
 *
 * For the full copyright and license information, please view the LICENSE
 * file that was distributed with this source code.
 */

class Twig_Tests_Node_MacroTest extends Twig_Test_NodeTestCase
{
    public function testConstructor()
    {
        $body = new Twig_Node_Text('foo', 1);
        $arguments = new Twig_Node([new Twig_Node_Expression_Name('foo', 1)], [], 1);
        $node = new Twig_Node_Macro('foo', $body, $arguments, 1);

        $this->assertEquals($body, $node->getNode('body'));
        $this->assertEquals($arguments, $node->getNode('arguments'));
        $this->assertEquals('foo', $node->getAttribute('name'));
    }

    public function getTests()
    {
        $body = new Twig_Node_Text('foo', 1);
        $arguments = new Twig_Node([
            'foo' => new Twig_Node_Expression_Constant(null, 1),
            'bar' => new Twig_Node_Expression_Constant('Foo', 1),
        ], [], 1);
        $node = new Twig_Node_Macro('foo', $body, $arguments, 1);

<<<<<<< HEAD
        return array(
            array($node, <<<EOF
=======
        if (PHP_VERSION_ID >= 50600) {
            $declaration = ', ...$__varargs__';
            $varargs = '$__varargs__';
        } else {
            $declaration = '';
            $varargs = 'func_num_args() > 2 ? array_slice(func_get_args(), 2) : []';
        }

        return [
            [$node, <<<EOF
>>>>>>> beedb3ac
// line 1
public function macro_foo(\$__foo__ = null, \$__bar__ = "Foo", ...\$__varargs__)
{
    \$context = \$this->env->mergeGlobals([
        "foo" => \$__foo__,
        "bar" => \$__bar__,
<<<<<<< HEAD
        "varargs" => \$__varargs__,
    ));
=======
        "varargs" => $varargs,
    ]);
>>>>>>> beedb3ac

    \$blocks = [];

    ob_start();
    try {
        echo "foo";

        return ('' === \$tmp = ob_get_contents()) ? '' : new Twig_Markup(\$tmp, \$this->env->getCharset());
    } finally {
        ob_end_clean();
    }
}
EOF
            ],
        ];
    }
}<|MERGE_RESOLUTION|>--- conflicted
+++ resolved
@@ -31,34 +31,16 @@
         ], [], 1);
         $node = new Twig_Node_Macro('foo', $body, $arguments, 1);
 
-<<<<<<< HEAD
-        return array(
-            array($node, <<<EOF
-=======
-        if (PHP_VERSION_ID >= 50600) {
-            $declaration = ', ...$__varargs__';
-            $varargs = '$__varargs__';
-        } else {
-            $declaration = '';
-            $varargs = 'func_num_args() > 2 ? array_slice(func_get_args(), 2) : []';
-        }
-
         return [
             [$node, <<<EOF
->>>>>>> beedb3ac
 // line 1
 public function macro_foo(\$__foo__ = null, \$__bar__ = "Foo", ...\$__varargs__)
 {
     \$context = \$this->env->mergeGlobals([
         "foo" => \$__foo__,
         "bar" => \$__bar__,
-<<<<<<< HEAD
         "varargs" => \$__varargs__,
     ));
-=======
-        "varargs" => $varargs,
-    ]);
->>>>>>> beedb3ac
 
     \$blocks = [];
 
