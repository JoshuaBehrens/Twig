<?php

/*
 * This file is part of Twig.
 *
 * (c) Fabien Potencier
 *
 * For the full copyright and license information, please view the LICENSE
 * file that was distributed with this source code.
 */

<<<<<<< HEAD
use Psr\Container\ContainerInterface;

class Twig_Tests_ContainerRuntimeLoaderTest extends PHPUnit_Framework_TestCase
=======
class Twig_Tests_ContainerRuntimeLoaderTest extends \PHPUnit\Framework\TestCase
>>>>>>> cd06d3c6
{
    public function testLoad()
    {
        $container = $this->getMockBuilder(ContainerInterface::class)->getMock();
        $container->expects($this->once())->method('has')->with('stdClass')->willReturn(true);
        $container->expects($this->once())->method('get')->with('stdClass')->willReturn(new \stdClass());

        $loader = new Twig_ContainerRuntimeLoader($container);

        $this->assertInstanceOf('stdClass', $loader->load('stdClass'));
    }

    public function testLoadUnknownRuntimeReturnsNull()
    {
        $container = $this->getMockBuilder(ContainerInterface::class)->getMock();
        $container->expects($this->once())->method('has')->with('Foo');
        $container->expects($this->never())->method('get');

        $this->assertNull((new Twig_ContainerRuntimeLoader($container))->load('Foo'));
    }
}<|MERGE_RESOLUTION|>--- conflicted
+++ resolved
@@ -9,13 +9,9 @@
  * file that was distributed with this source code.
  */
 
-<<<<<<< HEAD
 use Psr\Container\ContainerInterface;
 
-class Twig_Tests_ContainerRuntimeLoaderTest extends PHPUnit_Framework_TestCase
-=======
 class Twig_Tests_ContainerRuntimeLoaderTest extends \PHPUnit\Framework\TestCase
->>>>>>> cd06d3c6
 {
     public function testLoad()
     {
