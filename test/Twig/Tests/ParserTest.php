<?php

/*
 * This file is part of Twig.
 *
 * (c) Fabien Potencier
 *
 * For the full copyright and license information, please view the LICENSE
 * file that was distributed with this source code.
 */
class Twig_Tests_ParserTest extends PHPUnit_Framework_TestCase
{
    /**
<<<<<<< HEAD
=======
     * @expectedException Twig_Error_Syntax
     */
    public function testSetMacroThrowsExceptionOnReservedMethods()
    {
        $parser = $this->getParser();
        $parser->setMacro('parent', $this->getMockBuilder('Twig_Node_Macro')->disableOriginalConstructor()->getMock());
    }

    /**
>>>>>>> 3285e423
     * @expectedException        Twig_Error_Syntax
     * @expectedExceptionMessage Unknown "foo" tag. Did you mean "for" at line 1?
     */
    public function testUnknownTag()
    {
        $stream = new Twig_TokenStream(array(
            new Twig_Token(Twig_Token::BLOCK_START_TYPE, '', 1),
            new Twig_Token(Twig_Token::NAME_TYPE, 'foo', 1),
            new Twig_Token(Twig_Token::BLOCK_END_TYPE, '', 1),
            new Twig_Token(Twig_Token::EOF_TYPE, '', 1),
        ));
        $parser = new Twig_Parser(new Twig_Environment($this->getMockBuilder('Twig_LoaderInterface')->getMock()));
        $parser->parse($stream);
    }

    /**
     * @expectedException        Twig_Error_Syntax
     * @expectedExceptionMessage Unknown "foobar" tag at line 1.
     */
    public function testUnknownTagWithoutSuggestions()
    {
        $stream = new Twig_TokenStream(array(
            new Twig_Token(Twig_Token::BLOCK_START_TYPE, '', 1),
            new Twig_Token(Twig_Token::NAME_TYPE, 'foobar', 1),
            new Twig_Token(Twig_Token::BLOCK_END_TYPE, '', 1),
            new Twig_Token(Twig_Token::EOF_TYPE, '', 1),
        ));
        $parser = new Twig_Parser(new Twig_Environment($this->getMockBuilder('Twig_LoaderInterface')->getMock()));
        $parser->parse($stream);
    }

    /**
     * @dataProvider getFilterBodyNodesData
     */
    public function testFilterBodyNodes($input, $expected)
    {
        $parser = $this->getParser();
        $m = new ReflectionMethod($parser, 'filterBodyNodes');
        $m->setAccessible(true);

        $this->assertEquals($expected, $m->invoke($parser, $input));
    }

    public function getFilterBodyNodesData()
    {
        return array(
            array(
                new Twig_Node(array(new Twig_Node_Text('   ', 1))),
                new Twig_Node(array()),
            ),
            array(
                $input = new Twig_Node(array(new Twig_Node_Set(false, new Twig_Node(), new Twig_Node(), 1))),
                $input,
            ),
            array(
                $input = new Twig_Node(array(new Twig_Node_Set(true, new Twig_Node(), new Twig_Node(array(new Twig_Node(array(new Twig_Node_Text('foo', 1))))), 1))),
                $input,
            ),
        );
    }

    /**
     * @dataProvider getFilterBodyNodesDataThrowsException
     * @expectedException Twig_Error_Syntax
     */
    public function testFilterBodyNodesThrowsException($input)
    {
        $parser = $this->getParser();

        $m = new ReflectionMethod($parser, 'filterBodyNodes');
        $m->setAccessible(true);

        $m->invoke($parser, $input);
    }

    public function getFilterBodyNodesDataThrowsException()
    {
        return array(
            array(new Twig_Node_Text('foo', 1)),
            array(new Twig_Node(array(new Twig_Node(array(new Twig_Node_Text('foo', 1)))))),
        );
    }

    /**
     * @expectedException Twig_Error_Syntax
     * @expectedExceptionMessage A template that extends another one cannot have a body but a byte order mark (BOM) has been detected; it must be removed at line 1.
     */
    public function testFilterBodyNodesWithBOM()
    {
        $parser = $this->getParser();

        $m = new ReflectionMethod($parser, 'filterBodyNodes');
        $m->setAccessible(true);
        $m->invoke($parser, new Twig_Node_Text(chr(0xEF).chr(0xBB).chr(0xBF), 1));
    }

    public function testParseIsReentrant()
    {
        $twig = new Twig_Environment($this->getMockBuilder('Twig_LoaderInterface')->getMock(), array(
            'autoescape' => false,
            'optimizations' => 0,
        ));
        $twig->addTokenParser(new TestTokenParser());

        $parser = new Twig_Parser($twig);

        $parser->parse(new Twig_TokenStream(array(
            new Twig_Token(Twig_Token::BLOCK_START_TYPE, '', 1),
            new Twig_Token(Twig_Token::NAME_TYPE, 'test', 1),
            new Twig_Token(Twig_Token::BLOCK_END_TYPE, '', 1),
            new Twig_Token(Twig_Token::VAR_START_TYPE, '', 1),
            new Twig_Token(Twig_Token::NAME_TYPE, 'foo', 1),
            new Twig_Token(Twig_Token::VAR_END_TYPE, '', 1),
            new Twig_Token(Twig_Token::EOF_TYPE, '', 1),
        )));

        $this->assertNull($parser->getParent());
    }

    // The getVarName() must not depend on the template loaders,
    // If this test does not throw any exception, that's good.
    // see https://github.com/symfony/symfony/issues/4218
    public function testGetVarName()
    {
        $twig = new Twig_Environment($this->getMockBuilder('Twig_LoaderInterface')->getMock(), array(
            'autoescape' => false,
            'optimizations' => 0,
        ));

        $twig->parse($twig->tokenize(<<<EOF
{% from _self import foo %}

{% macro foo() %}
    {{ foo }}
{% endmacro %}
EOF
        ));
    }

    protected function getParser()
    {
<<<<<<< HEAD
        $parser = new Twig_Parser(new Twig_Environment($this->getMock('Twig_LoaderInterface')));
=======
        $parser = new TestParser(new Twig_Environment($this->getMockBuilder('Twig_LoaderInterface')->getMock()));
>>>>>>> 3285e423
        $parser->setParent(new Twig_Node());
        $p = new ReflectionProperty($parser, 'stream');
        $p->setAccessible(true);
        $p->setValue($parser, $this->getMockBuilder('Twig_TokenStream')->disableOriginalConstructor()->getMock());

        return $parser;
    }
}

class TestTokenParser extends Twig_TokenParser
{
    public function parse(Twig_Token $token)
    {
        // simulate the parsing of another template right in the middle of the parsing of the current template
        $this->parser->parse(new Twig_TokenStream(array(
            new Twig_Token(Twig_Token::BLOCK_START_TYPE, '', 1),
            new Twig_Token(Twig_Token::NAME_TYPE, 'extends', 1),
            new Twig_Token(Twig_Token::STRING_TYPE, 'base', 1),
            new Twig_Token(Twig_Token::BLOCK_END_TYPE, '', 1),
            new Twig_Token(Twig_Token::EOF_TYPE, '', 1),
        )));

        $this->parser->getStream()->expect(Twig_Token::BLOCK_END_TYPE);

        return new Twig_Node(array());
    }

    public function getTag()
    {
        return 'test';
    }
}<|MERGE_RESOLUTION|>--- conflicted
+++ resolved
@@ -11,18 +11,6 @@
 class Twig_Tests_ParserTest extends PHPUnit_Framework_TestCase
 {
     /**
-<<<<<<< HEAD
-=======
-     * @expectedException Twig_Error_Syntax
-     */
-    public function testSetMacroThrowsExceptionOnReservedMethods()
-    {
-        $parser = $this->getParser();
-        $parser->setMacro('parent', $this->getMockBuilder('Twig_Node_Macro')->disableOriginalConstructor()->getMock());
-    }
-
-    /**
->>>>>>> 3285e423
      * @expectedException        Twig_Error_Syntax
      * @expectedExceptionMessage Unknown "foo" tag. Did you mean "for" at line 1?
      */
@@ -164,11 +152,7 @@
 
     protected function getParser()
     {
-<<<<<<< HEAD
-        $parser = new Twig_Parser(new Twig_Environment($this->getMock('Twig_LoaderInterface')));
-=======
-        $parser = new TestParser(new Twig_Environment($this->getMockBuilder('Twig_LoaderInterface')->getMock()));
->>>>>>> 3285e423
+        $parser = new Twig_Parser(new Twig_Environment($this->getMockBuilder('Twig_LoaderInterface')->getMock()));
         $parser->setParent(new Twig_Node());
         $p = new ReflectionProperty($parser, 'stream');
         $p->setAccessible(true);
