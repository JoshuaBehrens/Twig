<?php

/*
 * This file is part of Twig.
 *
 * (c) Fabien Potencier
 *
 * For the full copyright and license information, please view the LICENSE
 * file that was distributed with this source code.
 */
class Twig_Tests_ParserTest extends \PHPUnit\Framework\TestCase
{
    /**
     * @expectedException        Twig_Error_Syntax
     * @expectedExceptionMessage Unknown "foo" tag. Did you mean "for" at line 1?
     */
    public function testUnknownTag()
    {
        $stream = new Twig_TokenStream([
            new Twig_Token(Twig_Token::BLOCK_START_TYPE, '', 1),
            new Twig_Token(Twig_Token::NAME_TYPE, 'foo', 1),
            new Twig_Token(Twig_Token::BLOCK_END_TYPE, '', 1),
            new Twig_Token(Twig_Token::EOF_TYPE, '', 1),
        ]);
        $parser = new Twig_Parser(new Twig_Environment($this->getMockBuilder('Twig_LoaderInterface')->getMock()));
        $parser->parse($stream);
    }

    /**
     * @expectedException        Twig_Error_Syntax
     * @expectedExceptionMessage Unknown "foobar" tag at line 1.
     */
    public function testUnknownTagWithoutSuggestions()
    {
        $stream = new Twig_TokenStream([
            new Twig_Token(Twig_Token::BLOCK_START_TYPE, '', 1),
            new Twig_Token(Twig_Token::NAME_TYPE, 'foobar', 1),
            new Twig_Token(Twig_Token::BLOCK_END_TYPE, '', 1),
            new Twig_Token(Twig_Token::EOF_TYPE, '', 1),
        ]);
        $parser = new Twig_Parser(new Twig_Environment($this->getMockBuilder('Twig_LoaderInterface')->getMock()));
        $parser->parse($stream);
    }

    /**
     * @dataProvider getFilterBodyNodesData
     */
    public function testFilterBodyNodes($input, $expected)
    {
        $parser = $this->getParser();
        $m = new ReflectionMethod($parser, 'filterBodyNodes');
        $m->setAccessible(true);

        $this->assertEquals($expected, $m->invoke($parser, $input));
    }

    public function getFilterBodyNodesData()
    {
        return [
            [
                new Twig_Node([new Twig_Node_Text('   ', 1)]),
                new Twig_Node([]),
            ],
            [
                $input = new Twig_Node([new Twig_Node_Set(false, new Twig_Node(), new Twig_Node(), 1)]),
                $input,
            ],
            [
                $input = new Twig_Node([new Twig_Node_Set(true, new Twig_Node(), new Twig_Node([new Twig_Node([new Twig_Node_Text('foo', 1)])]), 1)]),
                $input,
            ],
        ];
    }

    /**
     * @dataProvider getFilterBodyNodesDataThrowsException
     * @expectedException Twig_Error_Syntax
     */
    public function testFilterBodyNodesThrowsException($input)
    {
        $parser = $this->getParser();

        $m = new ReflectionMethod($parser, 'filterBodyNodes');
        $m->setAccessible(true);

        $m->invoke($parser, $input);
    }

    public function getFilterBodyNodesDataThrowsException()
    {
        return [
            [new Twig_Node_Text('foo', 1)],
            [new Twig_Node([new Twig_Node([new Twig_Node_Text('foo', 1)])])],
        ];
    }

    /**
     * @expectedException Twig_Error_Syntax
     * @expectedExceptionMessage A template that extends another one cannot start with a byte order mark (BOM); it must be removed at line 1
     */
    public function testFilterBodyNodesWithBOM()
    {
        $parser = $this->getParser();

        $m = new ReflectionMethod($parser, 'filterBodyNodes');
        $m->setAccessible(true);
        $m->invoke($parser, new Twig_Node_Text(chr(0xEF).chr(0xBB).chr(0xBF), 1));
    }

    public function testParseIsReentrant()
    {
        $twig = new Twig_Environment($this->getMockBuilder('Twig_LoaderInterface')->getMock(), [
            'autoescape' => false,
            'optimizations' => 0,
        ]);
        $twig->addTokenParser(new TestTokenParser());

        $parser = new Twig_Parser($twig);

        $parser->parse(new Twig_TokenStream([
            new Twig_Token(Twig_Token::BLOCK_START_TYPE, '', 1),
            new Twig_Token(Twig_Token::NAME_TYPE, 'test', 1),
            new Twig_Token(Twig_Token::BLOCK_END_TYPE, '', 1),
            new Twig_Token(Twig_Token::VAR_START_TYPE, '', 1),
            new Twig_Token(Twig_Token::NAME_TYPE, 'foo', 1),
            new Twig_Token(Twig_Token::VAR_END_TYPE, '', 1),
            new Twig_Token(Twig_Token::EOF_TYPE, '', 1),
        ]));

        $this->assertNull($parser->getParent());
    }

    public function testGetVarName()
    {
        $twig = new Twig_Environment($this->getMockBuilder('Twig_LoaderInterface')->getMock(), [
            'autoescape' => false,
            'optimizations' => 0,
        ]);

        $twig->parse($twig->tokenize(new Twig_Source(<<<EOF
{% from _self import foo %}

{% macro foo() %}
    {{ foo }}
{% endmacro %}
EOF
        , 'index')));

        // The getVarName() must not depend on the template loaders,
        // If this test does not throw any exception, that's good.
        // see https://github.com/symfony/symfony/issues/4218
        $this->addToAssertionCount(1);
    }

    protected function getParser()
    {
        $parser = new Twig_Parser(new Twig_Environment($this->getMockBuilder('Twig_LoaderInterface')->getMock()));
        $parser->setParent(new Twig_Node());
<<<<<<< HEAD
=======
        $parser->stream = new Twig_TokenStream([]);

        return $parser;
    }
}
>>>>>>> beedb3ac

        $p = new ReflectionProperty($parser, 'stream');
        $p->setAccessible(true);
        $p->setValue($parser, new Twig_TokenStream(array()));

        return $parser;
    }
}

class TestTokenParser extends Twig_TokenParser
{
    public function parse(Twig_Token $token)
    {
        // simulate the parsing of another template right in the middle of the parsing of the current template
        $this->parser->parse(new Twig_TokenStream([
            new Twig_Token(Twig_Token::BLOCK_START_TYPE, '', 1),
            new Twig_Token(Twig_Token::NAME_TYPE, 'extends', 1),
            new Twig_Token(Twig_Token::STRING_TYPE, 'base', 1),
            new Twig_Token(Twig_Token::BLOCK_END_TYPE, '', 1),
            new Twig_Token(Twig_Token::EOF_TYPE, '', 1),
        ]));

        $this->parser->getStream()->expect(Twig_Token::BLOCK_END_TYPE);

        return new Twig_Node([]);
    }

    public function getTag()
    {
        return 'test';
    }
}<|MERGE_RESOLUTION|>--- conflicted
+++ resolved
@@ -156,18 +156,10 @@
     {
         $parser = new Twig_Parser(new Twig_Environment($this->getMockBuilder('Twig_LoaderInterface')->getMock()));
         $parser->setParent(new Twig_Node());
-<<<<<<< HEAD
-=======
-        $parser->stream = new Twig_TokenStream([]);
-
-        return $parser;
-    }
-}
->>>>>>> beedb3ac
 
         $p = new ReflectionProperty($parser, 'stream');
         $p->setAccessible(true);
-        $p->setValue($parser, new Twig_TokenStream(array()));
+        $p->setValue($parser, new Twig_TokenStream([]));
 
         return $parser;
     }
