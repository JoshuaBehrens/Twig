<?php

/*
 * This file is part of Twig.
 *
 * (c) Fabien Potencier
 *
 * For the full copyright and license information, please view the LICENSE
 * file that was distributed with this source code.
 */
class Twig_Tests_ParserTest extends PHPUnit_Framework_TestCase
{
    /**
     * @expectedException        Twig_Error_Syntax
     * @expectedExceptionMessage Unknown "foo" tag. Did you mean "for" at line 1?
     */
    public function testUnknownTag()
    {
        $stream = new Twig_TokenStream(array(
            new Twig_Token(Twig_Token::BLOCK_START_TYPE, '', 1),
            new Twig_Token(Twig_Token::NAME_TYPE, 'foo', 1),
            new Twig_Token(Twig_Token::BLOCK_END_TYPE, '', 1),
            new Twig_Token(Twig_Token::EOF_TYPE, '', 1),
        ));
        $parser = new Twig_Parser(new Twig_Environment($this->getMockBuilder('Twig_LoaderInterface')->getMock()));
        $parser->parse($stream);
    }

    /**
     * @expectedException        Twig_Error_Syntax
     * @expectedExceptionMessage Unknown "foobar" tag at line 1.
     */
    public function testUnknownTagWithoutSuggestions()
    {
        $stream = new Twig_TokenStream(array(
            new Twig_Token(Twig_Token::BLOCK_START_TYPE, '', 1),
            new Twig_Token(Twig_Token::NAME_TYPE, 'foobar', 1),
            new Twig_Token(Twig_Token::BLOCK_END_TYPE, '', 1),
            new Twig_Token(Twig_Token::EOF_TYPE, '', 1),
        ));
        $parser = new Twig_Parser(new Twig_Environment($this->getMockBuilder('Twig_LoaderInterface')->getMock()));
        $parser->parse($stream);
    }

    /**
     * @dataProvider getFilterBodyNodesData
     */
    public function testFilterBodyNodes($input, $expected)
    {
        $parser = $this->getParser();
        $m = new ReflectionMethod($parser, 'filterBodyNodes');
        $m->setAccessible(true);

        $this->assertEquals($expected, $m->invoke($parser, $input));
    }

    public function getFilterBodyNodesData()
    {
        return array(
            array(
                new Twig_Node(array(new Twig_Node_Text('   ', 1))),
                new Twig_Node(array()),
            ),
            array(
                $input = new Twig_Node(array(new Twig_Node_Set(false, new Twig_Node(), new Twig_Node(), 1))),
                $input,
            ),
            array(
                $input = new Twig_Node(array(new Twig_Node_Set(true, new Twig_Node(), new Twig_Node(array(new Twig_Node(array(new Twig_Node_Text('foo', 1))))), 1))),
                $input,
            ),
        );
    }

    /**
     * @dataProvider getFilterBodyNodesDataThrowsException
     * @expectedException Twig_Error_Syntax
     */
    public function testFilterBodyNodesThrowsException($input)
    {
        $parser = $this->getParser();

        $m = new ReflectionMethod($parser, 'filterBodyNodes');
        $m->setAccessible(true);

        $m->invoke($parser, $input);
    }

    public function getFilterBodyNodesDataThrowsException()
    {
        return array(
            array(new Twig_Node_Text('foo', 1)),
            array(new Twig_Node(array(new Twig_Node(array(new Twig_Node_Text('foo', 1)))))),
        );
    }

    /**
     * @expectedException Twig_Error_Syntax
     * @expectedExceptionMessage A template that extends another one cannot start with a byte order mark (BOM); it must be removed at line 1
     */
    public function testFilterBodyNodesWithBOM()
    {
        $parser = $this->getParser();

        $m = new ReflectionMethod($parser, 'filterBodyNodes');
        $m->setAccessible(true);
        $m->invoke($parser, new Twig_Node_Text(chr(0xEF).chr(0xBB).chr(0xBF), 1));
    }

    public function testParseIsReentrant()
    {
        $twig = new Twig_Environment($this->getMockBuilder('Twig_LoaderInterface')->getMock(), array(
            'autoescape' => false,
            'optimizations' => 0,
        ));
        $twig->addTokenParser(new TestTokenParser());

        $parser = new Twig_Parser($twig);

        $parser->parse(new Twig_TokenStream(array(
            new Twig_Token(Twig_Token::BLOCK_START_TYPE, '', 1),
            new Twig_Token(Twig_Token::NAME_TYPE, 'test', 1),
            new Twig_Token(Twig_Token::BLOCK_END_TYPE, '', 1),
            new Twig_Token(Twig_Token::VAR_START_TYPE, '', 1),
            new Twig_Token(Twig_Token::NAME_TYPE, 'foo', 1),
            new Twig_Token(Twig_Token::VAR_END_TYPE, '', 1),
            new Twig_Token(Twig_Token::EOF_TYPE, '', 1),
        )));

        $this->assertNull($parser->getParent());
    }

    // The getVarName() must not depend on the template loaders,
    // If this test does not throw any exception, that's good.
    // see https://github.com/symfony/symfony/issues/4218
    public function testGetVarName()
    {
        $twig = new Twig_Environment($this->getMockBuilder('Twig_LoaderInterface')->getMock(), array(
            'autoescape' => false,
            'optimizations' => 0,
        ));

        $twig->parse($twig->tokenize(new Twig_Source(<<<EOF
{% from _self import foo %}

{% macro foo() %}
    {{ foo }}
{% endmacro %}
EOF
        , 'index')));
    }

    protected function getParser()
    {
        $parser = new Twig_Parser(new Twig_Environment($this->getMockBuilder('Twig_LoaderInterface')->getMock()));
        $parser->setParent(new Twig_Node());
<<<<<<< HEAD
=======
        $parser->stream = new Twig_TokenStream(array());
>>>>>>> b91182bd

        $stream = $this->getMockBuilder('Twig_TokenStream')->disableOriginalConstructor()->getMock();
        $stream->expects($this->any())->method('getSourceContext')->will($this->returnValue(new Twig_Source('', '')));

        $p = new ReflectionProperty($parser, 'stream');
        $p->setAccessible(true);
        $p->setValue($parser, $stream);

        return $parser;
    }
}

class TestTokenParser extends Twig_TokenParser
{
    public function parse(Twig_Token $token)
    {
        // simulate the parsing of another template right in the middle of the parsing of the current template
        $this->parser->parse(new Twig_TokenStream(array(
            new Twig_Token(Twig_Token::BLOCK_START_TYPE, '', 1),
            new Twig_Token(Twig_Token::NAME_TYPE, 'extends', 1),
            new Twig_Token(Twig_Token::STRING_TYPE, 'base', 1),
            new Twig_Token(Twig_Token::BLOCK_END_TYPE, '', 1),
            new Twig_Token(Twig_Token::EOF_TYPE, '', 1),
        )));

        $this->parser->getStream()->expect(Twig_Token::BLOCK_END_TYPE);

        return new Twig_Node(array());
    }

    public function getTag()
    {
        return 'test';
    }
}<|MERGE_RESOLUTION|>--- conflicted
+++ resolved
@@ -154,17 +154,10 @@
     {
         $parser = new Twig_Parser(new Twig_Environment($this->getMockBuilder('Twig_LoaderInterface')->getMock()));
         $parser->setParent(new Twig_Node());
-<<<<<<< HEAD
-=======
-        $parser->stream = new Twig_TokenStream(array());
->>>>>>> b91182bd
-
-        $stream = $this->getMockBuilder('Twig_TokenStream')->disableOriginalConstructor()->getMock();
-        $stream->expects($this->any())->method('getSourceContext')->will($this->returnValue(new Twig_Source('', '')));
 
         $p = new ReflectionProperty($parser, 'stream');
         $p->setAccessible(true);
-        $p->setValue($parser, $stream);
+        $p->setValue($parser, new Twig_TokenStream(array()));
 
         return $parser;
     }
