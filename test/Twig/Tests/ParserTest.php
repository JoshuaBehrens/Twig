--- conflicted
+++ resolved
@@ -22,11 +22,7 @@
             new Twig_Token(Twig_Token::BLOCK_END_TYPE, '', 1),
             new Twig_Token(Twig_Token::EOF_TYPE, '', 1),
         ));
-<<<<<<< HEAD
-        $parser = new Twig_Parser(new Twig_Environment(new Twig_Loader_Array(array())));
-=======
         $parser = new Twig_Parser(new Twig_Environment($this->getMock('Twig_LoaderInterface')));
->>>>>>> 05b5f80d
         $parser->parse($stream);
     }
 
@@ -97,11 +93,7 @@
 
     public function testParseIsReentrant()
     {
-<<<<<<< HEAD
-        $twig = new Twig_Environment(new Twig_Loader_Array(array()), array(
-=======
         $twig = new Twig_Environment($this->getMock('Twig_LoaderInterface'), array(
->>>>>>> 05b5f80d
             'autoescape' => false,
             'optimizations' => 0,
         ));
@@ -127,11 +119,7 @@
     // see https://github.com/symfony/symfony/issues/4218
     public function testGetVarName()
     {
-<<<<<<< HEAD
-        $twig = new Twig_Environment(new Twig_Loader_Array(array()), array(
-=======
         $twig = new Twig_Environment($this->getMock('Twig_LoaderInterface'), array(
->>>>>>> 05b5f80d
             'autoescape' => false,
             'optimizations' => 0,
         ));
@@ -148,11 +136,7 @@
 
     protected function getParser()
     {
-<<<<<<< HEAD
-        $parser = new Twig_Parser(new Twig_Environment(new Twig_Loader_Array(array())));
-=======
-        $parser = new TestParser(new Twig_Environment($this->getMock('Twig_LoaderInterface')));
->>>>>>> 05b5f80d
+        $parser = new Twig_Parser(new Twig_Environment($this->getMock('Twig_LoaderInterface')));
         $parser->setParent(new Twig_Node());
         $p = new ReflectionProperty($parser, 'stream');
         $p->setAccessible(true);
