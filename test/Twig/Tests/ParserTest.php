<?php

namespace Twig\Tests;

/*
 * This file is part of Twig.
 *
 * (c) Fabien Potencier
 *
 * For the full copyright and license information, please view the LICENSE
 * file that was distributed with this source code.
 */

use Twig\Environment;
use Twig\Loader\LoaderInterface;
use Twig\Node\Node;
use Twig\Node\SetNode;
use Twig\Node\TextNode;
use Twig\Parser;
use Twig\Source;
use Twig\Token;
use Twig\TokenParser\AbstractTokenParser;
use Twig\TokenStream;

class ParserTest extends \PHPUnit\Framework\TestCase
{
    /**
     * @expectedException        \Twig\Error\SyntaxError
     * @expectedExceptionMessage Unknown "foo" tag. Did you mean "for" at line 1?
     */
    public function testUnknownTag()
    {
        $stream = new TokenStream([
            new Token(Token::BLOCK_START_TYPE, '', 1),
            new Token(Token::NAME_TYPE, 'foo', 1),
            new Token(Token::BLOCK_END_TYPE, '', 1),
            new Token(Token::EOF_TYPE, '', 1),
        ]);
        $parser = new Parser(new Environment($this->getMockBuilder(LoaderInterface::class)->getMock()));
        $parser->parse($stream);
    }

    /**
     * @expectedException        \Twig\Error\SyntaxError
     * @expectedExceptionMessage Unknown "foobar" tag at line 1.
     */
    public function testUnknownTagWithoutSuggestions()
    {
        $stream = new TokenStream([
            new Token(Token::BLOCK_START_TYPE, '', 1),
            new Token(Token::NAME_TYPE, 'foobar', 1),
            new Token(Token::BLOCK_END_TYPE, '', 1),
            new Token(Token::EOF_TYPE, '', 1),
        ]);
        $parser = new Parser(new Environment($this->getMockBuilder(LoaderInterface::class)->getMock()));
        $parser->parse($stream);
    }

    /**
     * @dataProvider getFilterBodyNodesData
     */
    public function testFilterBodyNodes($input, $expected)
    {
        $parser = $this->getParser();
        $m = new \ReflectionMethod($parser, 'filterBodyNodes');
        $m->setAccessible(true);

        $this->assertEquals($expected, $m->invoke($parser, $input));
    }

    public function getFilterBodyNodesData()
    {
        return [
            [
                new Node([new TextNode('   ', 1)]),
                new Node([]),
            ],
            [
                $input = new Node([new SetNode(false, new Node(), new Node(), 1)]),
                $input,
            ],
            [
                $input = new Node([new SetNode(true, new Node(), new Node([new Node([new TextNode('foo', 1)])]), 1)]),
                $input,
            ],
        ];
    }

    /**
     * @dataProvider getFilterBodyNodesDataThrowsException
     * @expectedException \Twig\Error\SyntaxError
     */
    public function testFilterBodyNodesThrowsException($input)
    {
        $parser = $this->getParser();

        $m = new \ReflectionMethod($parser, 'filterBodyNodes');
        $m->setAccessible(true);

        $m->invoke($parser, $input);
    }

    public function getFilterBodyNodesDataThrowsException()
    {
        return [
            [new TextNode('foo', 1)],
            [new Node([new Node([new TextNode('foo', 1)])])],
        ];
    }

    /**
     * @dataProvider getFilterBodyNodesWithBOMData
     */
    public function testFilterBodyNodesWithBOM($emptyNode)
    {
        $parser = $this->getParser();

        $m = new \ReflectionMethod($parser, 'filterBodyNodes');
        $m->setAccessible(true);
        $this->assertNull($m->invoke($parser, new TextNode(\chr(0xEF).\chr(0xBB).\chr(0xBF).$emptyNode, 1)));
    }

    public function getFilterBodyNodesWithBOMData()
    {
        return [
            [' '],
            ["\t"],
            ["\n"],
            ["\n\t\n   "],
        ];
    }

    public function testParseIsReentrant()
    {
        $twig = new Environment($this->getMockBuilder(LoaderInterface::class)->getMock(), [
            'autoescape' => false,
            'optimizations' => 0,
        ]);
        $twig->addTokenParser(new TestTokenParser());

        $parser = new Parser($twig);

        $parser->parse(new TokenStream([
            new Token(Token::BLOCK_START_TYPE, '', 1),
            new Token(Token::NAME_TYPE, 'test', 1),
            new Token(Token::BLOCK_END_TYPE, '', 1),
            new Token(Token::VAR_START_TYPE, '', 1),
            new Token(Token::NAME_TYPE, 'foo', 1),
            new Token(Token::VAR_END_TYPE, '', 1),
            new Token(Token::EOF_TYPE, '', 1),
        ]));

        $this->assertNull($parser->getParent());
    }

    public function testGetVarName()
    {
        $twig = new Environment($this->getMockBuilder(LoaderInterface::class)->getMock(), [
            'autoescape' => false,
            'optimizations' => 0,
        ]);

        $twig->parse($twig->tokenize(new Source(<<<EOF
{% from _self import foo %}

{% macro foo() %}
    {{ foo }}
{% endmacro %}
EOF
        , 'index')));

        // The getVarName() must not depend on the template loaders,
        // If this test does not throw any exception, that's good.
        // see https://github.com/symfony/symfony/issues/4218
        $this->addToAssertionCount(1);
    }

    protected function getParser()
    {
        $parser = new Parser(new Environment($this->getMockBuilder(LoaderInterface::class)->getMock()));
        $parser->setParent(new Node());

        $p = new \ReflectionProperty($parser, 'stream');
        $p->setAccessible(true);
        $p->setValue($parser, new TokenStream([]));

<<<<<<< HEAD
        return $parser;
=======
    public function filterBodyNodes(\Twig_NodeInterface $node)
    {
        return parent::filterBodyNodes($node);
>>>>>>> af352673
    }
}

class TestTokenParser extends AbstractTokenParser
{
    public function parse(Token $token)
    {
        // simulate the parsing of another template right in the middle of the parsing of the current template
        $this->parser->parse(new TokenStream([
            new Token(Token::BLOCK_START_TYPE, '', 1),
            new Token(Token::NAME_TYPE, 'extends', 1),
            new Token(Token::STRING_TYPE, 'base', 1),
            new Token(Token::BLOCK_END_TYPE, '', 1),
            new Token(Token::EOF_TYPE, '', 1),
        ]));

        $this->parser->getStream()->expect(Token::BLOCK_END_TYPE);

        return new Node([]);
    }

    public function getTag()
    {
        return 'test';
    }
}<|MERGE_RESOLUTION|>--- conflicted
+++ resolved
@@ -184,13 +184,7 @@
         $p->setAccessible(true);
         $p->setValue($parser, new TokenStream([]));
 
-<<<<<<< HEAD
         return $parser;
-=======
-    public function filterBodyNodes(\Twig_NodeInterface $node)
-    {
-        return parent::filterBodyNodes($node);
->>>>>>> af352673
     }
 }
 
