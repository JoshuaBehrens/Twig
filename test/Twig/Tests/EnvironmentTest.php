--- conflicted
+++ resolved
@@ -77,12 +77,7 @@
         $template = $twig->loadTemplate('index');
         $this->assertEquals('bar', $template->render(array()));
 
-<<<<<<< HEAD
-        // globals cannot be added after runtime init
-=======
-        /* to be uncomment in Twig 2.0
         // globals cannot be added after a template has been loaded
->>>>>>> 6ddd911a
         $twig = new Twig_Environment($this->getMock('Twig_LoaderInterface'));
         $twig->addGlobal('foo', 'foo');
         $twig->getGlobals();
@@ -265,27 +260,6 @@
         $this->assertEquals('Twig_Tests_EnvironmentTest_NodeVisitor', get_class($visitors[2]));
     }
 
-<<<<<<< HEAD
-=======
-    /**
-     * @group legacy
-     */
-    public function testRemoveExtension()
-    {
-        $twig = new Twig_Environment($this->getMock('Twig_LoaderInterface'));
-        $twig->addExtension(new Twig_Tests_EnvironmentTest_Extension());
-        $twig->removeExtension('environment_test');
-
-        $this->assertFalse(array_key_exists('test', $twig->getTags()));
-        $this->assertFalse(array_key_exists('foo_filter', $twig->getFilters()));
-        $this->assertFalse(array_key_exists('foo_function', $twig->getFunctions()));
-        $this->assertFalse(array_key_exists('foo_test', $twig->getTests()));
-        $this->assertFalse(array_key_exists('foo_unary', $twig->getUnaryOperators()));
-        $this->assertFalse(array_key_exists('foo_binary', $twig->getBinaryOperators()));
-        $this->assertFalse(array_key_exists('foo_global', $twig->getGlobals()));
-        $this->assertCount(2, $twig->getNodeVisitors());
-    }
-
     public function testAddMockExtension()
     {
         $extension = $this->getMock('Twig_ExtensionInterface');
@@ -302,7 +276,6 @@
         $this->assertTrue($twig->isTemplateFresh('page', time()));
     }
 
->>>>>>> 6ddd911a
     protected function getMockLoader($templateName, $templateContent)
     {
         $loader = $this->getMock('Twig_LoaderInterface');
