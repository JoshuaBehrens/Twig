--- conflicted
+++ resolved
@@ -13,22 +13,6 @@
 
 class Twig_Tests_EnvironmentTest extends PHPUnit_Framework_TestCase
 {
-<<<<<<< HEAD
-=======
-    private $deprecations = array();
-
-    /**
-     * @expectedException        LogicException
-     * @expectedExceptionMessage You must set a loader first.
-     * @group legacy
-     */
-    public function testRenderNoLoader()
-    {
-        $env = new Twig_Environment();
-        $env->render('test');
-    }
-
->>>>>>> 0190f940
     public function testAutoescapeOption()
     {
         $loader = new Twig_Loader_Array(array(
@@ -278,47 +262,6 @@
         $this->assertEquals('Twig_Tests_EnvironmentTest_NodeVisitor', get_class($visitors[2]));
     }
 
-<<<<<<< HEAD
-=======
-    /**
-     * @requires PHP 5.3
-     */
-    public function testAddExtensionWithDeprecatedGetGlobals()
-    {
-        $twig = new Twig_Environment($this->getMock('Twig_LoaderInterface'));
-        $twig->addExtension(new Twig_Tests_EnvironmentTest_Extension_WithGlobals());
-
-        $this->deprecations = array();
-        set_error_handler(array($this, 'handleError'));
-
-        $this->assertArrayHasKey('foo_global', $twig->getGlobals());
-
-        $this->assertCount(1, $this->deprecations);
-        $this->assertContains('Defining the getGlobals() method in the "environment_test" extension is deprecated', $this->deprecations[0]);
-
-        restore_error_handler();
-    }
-
-    /**
-     * @group legacy
-     */
-    public function testRemoveExtension()
-    {
-        $twig = new Twig_Environment($this->getMock('Twig_LoaderInterface'));
-        $twig->addExtension(new Twig_Tests_EnvironmentTest_Extension());
-        $twig->removeExtension('environment_test');
-
-        $this->assertFalse(array_key_exists('test', $twig->getTags()));
-        $this->assertFalse(array_key_exists('foo_filter', $twig->getFilters()));
-        $this->assertFalse(array_key_exists('foo_function', $twig->getFunctions()));
-        $this->assertFalse(array_key_exists('foo_test', $twig->getTests()));
-        $this->assertFalse(array_key_exists('foo_unary', $twig->getUnaryOperators()));
-        $this->assertFalse(array_key_exists('foo_binary', $twig->getBinaryOperators()));
-        $this->assertFalse(array_key_exists('foo_global', $twig->getGlobals()));
-        $this->assertCount(2, $twig->getNodeVisitors());
-    }
-
->>>>>>> 0190f940
     public function testAddMockExtension()
     {
         $extension = $this->getMock('Twig_ExtensionInterface');
@@ -344,38 +287,8 @@
     }
 
     /**
-<<<<<<< HEAD
      * @expectedException LogicException
      * @expectedExceptionMessage Unable to register extension "environment_test" as it is already registered.
-=======
-     * @requires PHP 5.3
-     */
-    public function testInitRuntimeWithAnExtensionUsingInitRuntimeDeprecation()
-    {
-        $twig = new Twig_Environment($this->getMock('Twig_LoaderInterface'));
-        $twig->addExtension(new Twig_Tests_EnvironmentTest_ExtensionWithDeprecationInitRuntime());
-
-        $this->deprecations = array();
-        set_error_handler(array($this, 'handleError'));
-
-        $twig->initRuntime();
-
-        $this->assertCount(1, $this->deprecations);
-        $this->assertContains('Defining the initRuntime() method in the "with_deprecation" extension is deprecated.', $this->deprecations[0]);
-
-        restore_error_handler();
-    }
-
-    public function handleError($type, $msg)
-    {
-        if (E_USER_DEPRECATED === $type) {
-            $this->deprecations[] = $msg;
-        }
-    }
-
-    /**
-     * @requires PHP 5.3
->>>>>>> 0190f940
      */
     public function testOverrideExtension()
     {
