--- conflicted
+++ resolved
@@ -9,13 +9,7 @@
  * file that was distributed with this source code.
  */
 
-<<<<<<< HEAD
-class Twig_Tests_EnvironmentTest extends PHPUnit_Framework_TestCase
-=======
-require_once dirname(__FILE__).'/FilesystemHelper.php';
-
 class Twig_Tests_EnvironmentTest extends \PHPUnit\Framework\TestCase
->>>>>>> cd06d3c6
 {
     public function testAutoescapeOption()
     {
