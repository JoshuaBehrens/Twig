<?php

/*
 * This file is part of Twig.
 *
 * (c) Fabien Potencier
 *
 * For the full copyright and license information, please view the LICENSE
 * file that was distributed with this source code.
 */

class Twig_Tests_CompilerTest extends PHPUnit_Framework_TestCase
{
    public function testReprNumericValueWithLocale()
    {
<<<<<<< HEAD
        $compiler = new Twig_Compiler(new Twig_Environment(new Twig_Loader_Array(array())));
=======
        $compiler = new Twig_Compiler(new Twig_Environment($this->getMock('Twig_LoaderInterface')));
>>>>>>> 05b5f80d

        $locale = setlocale(LC_NUMERIC, 0);
        if (false === $locale) {
            $this->markTestSkipped('Your platform does not support locales.');
        }

        $required_locales = array('fr_FR.UTF-8', 'fr_FR.UTF8', 'fr_FR.utf-8', 'fr_FR.utf8', 'French_France.1252');
        if (false === setlocale(LC_NUMERIC, $required_locales)) {
            $this->markTestSkipped('Could not set any of required locales: '.implode(', ', $required_locales));
        }

        $this->assertEquals('1.2', $compiler->repr(1.2)->getSource());
        $this->assertContains('fr', strtolower(setlocale(LC_NUMERIC, 0)));

        setlocale(LC_NUMERIC, $locale);
    }
}<|MERGE_RESOLUTION|>--- conflicted
+++ resolved
@@ -13,11 +13,7 @@
 {
     public function testReprNumericValueWithLocale()
     {
-<<<<<<< HEAD
-        $compiler = new Twig_Compiler(new Twig_Environment(new Twig_Loader_Array(array())));
-=======
         $compiler = new Twig_Compiler(new Twig_Environment($this->getMock('Twig_LoaderInterface')));
->>>>>>> 05b5f80d
 
         $locale = setlocale(LC_NUMERIC, 0);
         if (false === $locale) {
