<?php

/*
 * This file is part of Twig.
 *
 * (c) Fabien Potencier
 *
 * For the full copyright and license information, please view the LICENSE
 * file that was distributed with this source code.
 */

use Twig\Environment;
use Twig\Error\RuntimeError;
use Twig\Extension\SandboxExtension;
use Twig\Loader\ArrayLoader;
use Twig\Loader\LoaderInterface;
<<<<<<< HEAD
=======
use Twig\Loader\SourceContextLoaderInterface;
use Twig\Node\Expression\GetAttrExpression;
use Twig\NodeVisitor\NodeVisitorInterface;
>>>>>>> b6ca450e
use Twig\Sandbox\SecurityError;
use Twig\Sandbox\SecurityPolicy;
use Twig\Template;

class Twig_Tests_TemplateTest extends \PHPUnit\Framework\TestCase
{
    /**
     * @expectedException \LogicException
     */
    public function testDisplayBlocksAcceptTemplateOnlyAsBlocks()
    {
        $template = $this->getMockForAbstractClass(Template::class, [], '', false);
        $template->displayBlock('foo', [], ['foo' => [new \stdClass(), 'foo']]);
    }

    /**
     * @dataProvider getAttributeExceptions
     */
    public function testGetAttributeExceptions($template, $message)
    {
        $templates = ['index' => $template];
        $env = new Environment(new ArrayLoader($templates), ['strict_variables' => true]);
        $template = $env->loadTemplate('index');

        $context = [
            'string' => 'foo',
            'null' => null,
            'empty_array' => [],
            'array' => ['foo' => 'foo'],
            'array_access' => new Twig_TemplateArrayAccessObject(),
            'magic_exception' => new Twig_TemplateMagicPropertyObjectWithException(),
            'object' => new \stdClass(),
        ];

        try {
            $template->render($context);
            $this->fail('Accessing an invalid attribute should throw an exception.');
        } catch (RuntimeError $e) {
            $this->assertSame(sprintf($message, 'index'), $e->getMessage());
        }
    }

    public function getAttributeExceptions()
    {
        return [
            ['{{ string["a"] }}', 'Impossible to access a key ("a") on a string variable ("foo") in "%s" at line 1.'],
            ['{{ null["a"] }}', 'Impossible to access a key ("a") on a null variable in "%s" at line 1.'],
            ['{{ empty_array["a"] }}', 'Key "a" does not exist as the array is empty in "%s" at line 1.'],
            ['{{ array["a"] }}', 'Key "a" for array with keys "foo" does not exist in "%s" at line 1.'],
            ['{{ array_access["a"] }}', 'Key "a" in object with ArrayAccess of class "Twig_TemplateArrayAccessObject" does not exist in "%s" at line 1.'],
            ['{{ string.a }}', 'Impossible to access an attribute ("a") on a string variable ("foo") in "%s" at line 1.'],
            ['{{ string.a() }}', 'Impossible to invoke a method ("a") on a string variable ("foo") in "%s" at line 1.'],
            ['{{ null.a }}', 'Impossible to access an attribute ("a") on a null variable in "%s" at line 1.'],
            ['{{ null.a() }}', 'Impossible to invoke a method ("a") on a null variable in "%s" at line 1.'],
            ['{{ array.a() }}', 'Impossible to invoke a method ("a") on an array in "%s" at line 1.'],
            ['{{ empty_array.a }}', 'Key "a" does not exist as the array is empty in "%s" at line 1.'],
            ['{{ array.a }}', 'Key "a" for array with keys "foo" does not exist in "%s" at line 1.'],
            ['{{ attribute(array, -10) }}', 'Key "-10" for array with keys "foo" does not exist in "%s" at line 1.'],
            ['{{ array_access.a }}', 'Neither the property "a" nor one of the methods "a()", "geta()"/"isa()"/"hasa()" or "__call()" exist and have public access in class "Twig_TemplateArrayAccessObject" in "%s" at line 1.'],
            ['{% from _self import foo %}{% macro foo(obj) %}{{ obj.missing_method() }}{% endmacro %}{{ foo(array_access) }}', 'Neither the property "missing_method" nor one of the methods "missing_method()", "getmissing_method()"/"ismissing_method()"/"hasmissing_method()" or "__call()" exist and have public access in class "Twig_TemplateArrayAccessObject" in "%s" at line 1.'],
            ['{{ magic_exception.test }}', 'An exception has been thrown during the rendering of a template ("Hey! Don\'t try to isset me!") in "%s" at line 1.'],
            ['{{ object["a"] }}', 'Impossible to access a key "a" on an object of class "stdClass" that does not implement ArrayAccess interface in "%s" at line 1.'],
        ];
    }

    /**
     * @dataProvider getGetAttributeWithSandbox
     */
    public function testGetAttributeWithSandbox($object, $item, $allowed)
    {
        $twig = new Environment($this->getMockBuilder(LoaderInterface::class)->getMock());
        $policy = new SecurityPolicy([], [], [/*method*/], [/*prop*/], []);
        $twig->addExtension(new SandboxExtension($policy, !$allowed));
        $template = new Twig_TemplateTest($twig);

        try {
            twig_get_attribute($twig, $template->getSourceContext(), $object, $item, [], 'any', false, false, true);

            if (!$allowed) {
                $this->fail();
            } else {
                $this->addToAssertionCount(1);
            }
        } catch (SecurityError $e) {
            if ($allowed) {
                $this->fail();
            } else {
                $this->addToAssertionCount(1);
            }

            $this->assertContains('is not allowed', $e->getMessage());
        }
    }

    public function getGetAttributeWithSandbox()
    {
        return [
            [new Twig_TemplatePropertyObject(), 'defined', false],
            [new Twig_TemplatePropertyObject(), 'defined', true],
            [new Twig_TemplateMethodObject(), 'defined', false],
            [new Twig_TemplateMethodObject(), 'defined', true],
        ];
    }

    /**
     * @expectedException \Twig\Error\RuntimeError
     * @expectedExceptionMessage Block "unknown" on template "index.twig" does not exist in "index.twig".
     */
    public function testRenderBlockWithUndefinedBlock()
    {
        $twig = new Environment($this->getMockBuilder(LoaderInterface::class)->getMock());
        $template = new Twig_TemplateTest($twig, 'index.twig');
        try {
            $template->renderBlock('unknown', []);
        } catch (\Exception $e) {
            ob_end_clean();

            throw $e;
        }
    }

    /**
     * @expectedException \Twig\Error\RuntimeError
     * @expectedExceptionMessage Block "unknown" on template "index.twig" does not exist in "index.twig".
     */
    public function testDisplayBlockWithUndefinedBlock()
    {
        $twig = new Environment($this->getMockBuilder(LoaderInterface::class)->getMock());
        $template = new Twig_TemplateTest($twig, 'index.twig');
        $template->displayBlock('unknown', []);
    }

    /**
     * @expectedException \Twig\Error\RuntimeError
     * @expectedExceptionMessage Block "foo" should not call parent() in "index.twig" as the block does not exist in the parent template "parent.twig"
     */
    public function testDisplayBlockWithUndefinedParentBlock()
    {
        $twig = new Environment($this->getMockBuilder(LoaderInterface::class)->getMock());
        $template = new Twig_TemplateTest($twig, 'parent.twig');
        $template->displayBlock('foo', [], ['foo' => [new Twig_TemplateTest($twig, 'index.twig'), 'block_foo']], false);
    }

    public function testGetAttributeOnArrayWithConfusableKey()
    {
        $twig = new Environment($this->getMockBuilder(LoaderInterface::class)->getMock());
        $template = new Twig_TemplateTest($twig);

        $array = ['Zero', 'One', -1 => 'MinusOne', '' => 'EmptyString', '1.5' => 'FloatButString', '01' => 'IntegerButStringWithLeadingZeros'];

        $this->assertSame('Zero', $array[false]);
        $this->assertSame('One', $array[true]);
        $this->assertSame('One', $array[1.5]);
        $this->assertSame('One', $array['1']);
        $this->assertSame('MinusOne', $array[-1.5]);
        $this->assertSame('FloatButString', $array['1.5']);
        $this->assertSame('IntegerButStringWithLeadingZeros', $array['01']);
        $this->assertSame('EmptyString', $array[null]);

        $this->assertSame('Zero', twig_get_attribute($twig, $template->getSourceContext(), $array, false), 'false is treated as 0 when accessing an array (equals PHP behavior)');
        $this->assertSame('One', twig_get_attribute($twig, $template->getSourceContext(), $array, true), 'true is treated as 1 when accessing an array (equals PHP behavior)');
        $this->assertSame('One', twig_get_attribute($twig, $template->getSourceContext(), $array, 1.5), 'float is casted to int when accessing an array (equals PHP behavior)');
        $this->assertSame('One', twig_get_attribute($twig, $template->getSourceContext(), $array, '1'), '"1" is treated as integer 1 when accessing an array (equals PHP behavior)');
        $this->assertSame('MinusOne', twig_get_attribute($twig, $template->getSourceContext(), $array, -1.5), 'negative float is casted to int when accessing an array (equals PHP behavior)');
        $this->assertSame('FloatButString', twig_get_attribute($twig, $template->getSourceContext(), $array, '1.5'), '"1.5" is treated as-is when accessing an array (equals PHP behavior)');
        $this->assertSame('IntegerButStringWithLeadingZeros', twig_get_attribute($twig, $template->getSourceContext(), $array, '01'), '"01" is treated as-is when accessing an array (equals PHP behavior)');
        $this->assertSame('EmptyString', twig_get_attribute($twig, $template->getSourceContext(), $array, null), 'null is treated as "" when accessing an array (equals PHP behavior)');
    }

    /**
     * @dataProvider getGetAttributeTests
     */
    public function testGetAttribute($defined, $value, $object, $item, $arguments, $type)
    {
        $twig = new Environment($this->getMockBuilder(LoaderInterface::class)->getMock());
        $template = new Twig_TemplateTest($twig);

        $this->assertEquals($value, twig_get_attribute($twig, $template->getSourceContext(), $object, $item, $arguments, $type));
    }

    /**
     * @dataProvider getGetAttributeTests
     */
    public function testGetAttributeStrict($defined, $value, $object, $item, $arguments, $type, $exceptionMessage = null)
    {
        $twig = new Environment($this->getMockBuilder(LoaderInterface::class)->getMock(), ['strict_variables' => true]);
        $template = new Twig_TemplateTest($twig);

        if ($defined) {
            $this->assertEquals($value, twig_get_attribute($twig, $template->getSourceContext(), $object, $item, $arguments, $type));
        } else {
            if (method_exists($this, 'expectException')) {
                $this->expectException(RuntimeError::class);
                if (null !== $exceptionMessage) {
                    $this->expectExceptionMessage($exceptionMessage);
                }
            } else {
                $this->setExpectedException(RuntimeError::class, $exceptionMessage);
            }
            $this->assertEquals($value, twig_get_attribute($twig, $template->getSourceContext(), $object, $item, $arguments, $type));
        }
    }

    /**
     * @dataProvider getGetAttributeTests
     */
    public function testGetAttributeDefined($defined, $value, $object, $item, $arguments, $type)
    {
        $twig = new Environment($this->getMockBuilder(LoaderInterface::class)->getMock());
        $template = new Twig_TemplateTest($twig);

        $this->assertEquals($defined, twig_get_attribute($twig, $template->getSourceContext(), $object, $item, $arguments, $type, true));
    }

    /**
     * @dataProvider getGetAttributeTests
     */
    public function testGetAttributeDefinedStrict($defined, $value, $object, $item, $arguments, $type)
    {
        $twig = new Environment($this->getMockBuilder(LoaderInterface::class)->getMock(), ['strict_variables' => true]);
        $template = new Twig_TemplateTest($twig);

        $this->assertEquals($defined, twig_get_attribute($twig, $template->getSourceContext(), $object, $item, $arguments, $type, true));
    }

    public function testGetAttributeCallExceptions()
    {
        $twig = new Environment($this->getMockBuilder(LoaderInterface::class)->getMock());
        $template = new Twig_TemplateTest($twig);

        $object = new Twig_TemplateMagicMethodExceptionObject();

        $this->assertNull(twig_get_attribute($twig, $template->getSourceContext(), $object, 'foo'));
    }

    public function getGetAttributeTests()
    {
        $array = [
            'defined' => 'defined',
            'zero' => 0,
            'null' => null,
            '1' => 1,
            'bar' => true,
            'foo' => true,
            'baz' => 'baz',
            'baf' => 'baf',
            '09' => '09',
            '+4' => '+4',
        ];

        $objectArray = new Twig_TemplateArrayAccessObject();
        $arrayObject = new \ArrayObject($array);
        $stdObject = (object) $array;
        $magicPropertyObject = new Twig_TemplateMagicPropertyObject();
        $propertyObject = new Twig_TemplatePropertyObject();
        $propertyObject1 = new Twig_TemplatePropertyObjectAndIterator();
        $propertyObject2 = new Twig_TemplatePropertyObjectAndArrayAccess();
        $propertyObject3 = new Twig_TemplatePropertyObjectDefinedWithUndefinedValue();
        $methodObject = new Twig_TemplateMethodObject();
        $magicMethodObject = new Twig_TemplateMagicMethodObject();

        $anyType = Template::ANY_CALL;
        $methodType = Template::METHOD_CALL;
        $arrayType = Template::ARRAY_CALL;

        $basicTests = [
            // array(defined, value, property to fetch)
            [true,  'defined', 'defined'],
            [false, null,      'undefined'],
            [false, null,      'protected'],
            [true,  0,         'zero'],
            [true,  1,         1],
            [true,  1,         1.0],
            [true,  null,      'null'],
            [true,  true,      'bar'],
            [true,  true,      'foo'],
            [true,  'baz',     'baz'],
            [true,  'baf',     'baf'],
            [true,  '09',      '09'],
            [true,  '+4',      '+4'],
        ];
        $testObjects = [
            // array(object, type of fetch)
            [$array,               $arrayType],
            [$objectArray,         $arrayType],
            [$arrayObject,         $anyType],
            [$stdObject,           $anyType],
            [$magicPropertyObject, $anyType],
            [$methodObject,        $methodType],
            [$methodObject,        $anyType],
            [$propertyObject,      $anyType],
            [$propertyObject1,     $anyType],
            [$propertyObject2,     $anyType],
        ];

        $tests = [];
        foreach ($testObjects as $testObject) {
            foreach ($basicTests as $test) {
                // properties cannot be numbers
                if (($testObject[0] instanceof \stdClass || $testObject[0] instanceof Twig_TemplatePropertyObject) && is_numeric($test[2])) {
                    continue;
                }

                if ('+4' === $test[2] && $methodObject === $testObject[0]) {
                    continue;
                }

                $tests[] = [$test[0], $test[1], $testObject[0], $test[2], [], $testObject[1]];
            }
        }

        // additional properties tests
        $tests = array_merge($tests, [
            [true, null, $propertyObject3, 'foo', [], $anyType],
        ]);

        // additional method tests
        $tests = array_merge($tests, [
            [true, 'defined', $methodObject, 'defined',    [], $methodType],
            [true, 'defined', $methodObject, 'DEFINED',    [], $methodType],
            [true, 'defined', $methodObject, 'getDefined', [], $methodType],
            [true, 'defined', $methodObject, 'GETDEFINED', [], $methodType],
            [true, 'static',  $methodObject, 'static',     [], $methodType],
            [true, 'static',  $methodObject, 'getStatic',  [], $methodType],

            [true, '__call_undefined', $magicMethodObject, 'undefined', [], $methodType],
            [true, '__call_UNDEFINED', $magicMethodObject, 'UNDEFINED', [], $methodType],
        ]);

        // add the same tests for the any type
        foreach ($tests as $test) {
            if ($anyType !== $test[5]) {
                $test[5] = $anyType;
                $tests[] = $test;
            }
        }

        $methodAndPropObject = new Twig_TemplateMethodAndPropObject();

        // additional method tests
        $tests = array_merge($tests, [
            [true, 'a', $methodAndPropObject, 'a', [], $anyType],
            [true, 'a', $methodAndPropObject, 'a', [], $methodType],
            [false, null, $methodAndPropObject, 'a', [], $arrayType],

            [true, 'b_prop', $methodAndPropObject, 'b', [], $anyType],
            [true, 'b', $methodAndPropObject, 'B', [], $anyType],
            [true, 'b', $methodAndPropObject, 'b', [], $methodType],
            [true, 'b', $methodAndPropObject, 'B', [], $methodType],
            [false, null, $methodAndPropObject, 'b', [], $arrayType],

            [false, null, $methodAndPropObject, 'c', [], $anyType],
            [false, null, $methodAndPropObject, 'c', [], $methodType],
            [false, null, $methodAndPropObject, 'c', [], $arrayType],
        ]);

        $arrayAccess = new Twig_TemplateArrayAccess();
        $tests = array_merge($tests, [
            [true, ['foo' => 'bar'], $arrayAccess, 'vars', [], $anyType],
        ]);

        // tests when input is not an array or object
        $tests = array_merge($tests, [
            [false, null, 42, 'a', [], $anyType, 'Impossible to access an attribute ("a") on a integer variable ("42") in "index.twig".'],
            [false, null, 'string', 'a', [], $anyType, 'Impossible to access an attribute ("a") on a string variable ("string") in "index.twig".'],
            [false, null, [], 'a', [], $anyType, 'Key "a" does not exist as the array is empty in "index.twig".'],
        ]);

        return $tests;
    }

    /**
     * @expectedException \Twig\Error\RuntimeError
     */
    public function testGetIsMethods()
    {
        $twig = new Environment($this->getMockBuilder(LoaderInterface::class)->getMock(), ['strict_variables' => true]);
        $getIsObject = new Twig_TemplateGetIsMethods();
        $template = new Twig_TemplateTest($twig, ['strict_variables' => true]);
        // first time should not create a cache for "get"
        $this->assertNull(twig_get_attribute($twig, $template->getSourceContext(), $getIsObject, 'get'));
        // 0 should be in the method cache now, so this should fail
        $this->assertNull(twig_get_attribute($twig, $template->getSourceContext(), $getIsObject, 0));
    }
}

class Twig_TemplateTest extends Template
{
    private $name;

    public function __construct(Environment $env, $name = 'index.twig')
    {
        parent::__construct($env);
        $this->name = $name;
    }

    public function getZero()
    {
        return 0;
    }

    public function getEmpty()
    {
        return '';
    }

    public function getString()
    {
        return 'some_string';
    }

    public function getTrue()
    {
        return true;
    }

    public function getTemplateName()
    {
        return $this->name;
    }

    public function getDebugInfo()
    {
        return [];
    }

    protected function doGetParent(array $context)
    {
        return false;
    }

    protected function doDisplay(array $context, array $blocks = [])
    {
    }

    public function block_name($context, array $blocks = [])
    {
    }
}

class Twig_TemplateArrayAccessObject implements \ArrayAccess
{
    protected $protected = 'protected';

    public $attributes = [
        'defined' => 'defined',
        'zero' => 0,
        'null' => null,
        '1' => 1,
        'bar' => true,
        'foo' => true,
        'baz' => 'baz',
        'baf' => 'baf',
        '09' => '09',
        '+4' => '+4',
    ];

    public function offsetExists($name)
    {
        return \array_key_exists($name, $this->attributes);
    }

    public function offsetGet($name)
    {
        return \array_key_exists($name, $this->attributes) ? $this->attributes[$name] : null;
    }

    public function offsetSet($name, $value)
    {
    }

    public function offsetUnset($name)
    {
    }
}

class Twig_TemplateMagicPropertyObject
{
    public $defined = 'defined';

    public $attributes = [
        'zero' => 0,
        'null' => null,
        '1' => 1,
        'bar' => true,
        'foo' => true,
        'baz' => 'baz',
        'baf' => 'baf',
        '09' => '09',
        '+4' => '+4',
    ];

    protected $protected = 'protected';

    public function __isset($name)
    {
        return \array_key_exists($name, $this->attributes);
    }

    public function __get($name)
    {
        return \array_key_exists($name, $this->attributes) ? $this->attributes[$name] : null;
    }
}

class Twig_TemplateMagicPropertyObjectWithException
{
    public function __isset($key)
    {
        throw new \Exception('Hey! Don\'t try to isset me!');
    }
}

class Twig_TemplatePropertyObject
{
    public $defined = 'defined';
    public $zero = 0;
    public $null = null;
    public $bar = true;
    public $foo = true;
    public $baz = 'baz';
    public $baf = 'baf';

    protected $protected = 'protected';
}

class Twig_TemplatePropertyObjectAndIterator extends Twig_TemplatePropertyObject implements \IteratorAggregate
{
    public function getIterator()
    {
        return new \ArrayIterator(['foo', 'bar']);
    }
}

class Twig_TemplatePropertyObjectAndArrayAccess extends Twig_TemplatePropertyObject implements \ArrayAccess
{
    private $data = [
        'defined' => 'defined',
        'zero' => 0,
        'null' => null,
        'bar' => true,
        'foo' => true,
        'baz' => 'baz',
        'baf' => 'baf',
    ];

    public function offsetExists($offset)
    {
        return \array_key_exists($offset, $this->data);
    }

    public function offsetGet($offset)
    {
        return $this->offsetExists($offset) ? $this->data[$offset] : 'n/a';
    }

    public function offsetSet($offset, $value)
    {
    }

    public function offsetUnset($offset)
    {
    }
}

class Twig_TemplatePropertyObjectDefinedWithUndefinedValue
{
    public $foo;

    public function __construct()
    {
        $this->foo = @$notExist;
    }
}

class Twig_TemplateMethodObject
{
    public function getDefined()
    {
        return 'defined';
    }

    public function get1()
    {
        return 1;
    }

    public function get09()
    {
        return '09';
    }

    public function getZero()
    {
        return 0;
    }

    public function getNull()
    {
    }

    public function isBar()
    {
        return true;
    }

    public function hasFoo()
    {
        return true;
    }

    public function hasBaz()
    {
        return 'should never be returned (has)';
    }

    public function isBaz()
    {
        return 'should never be returned (is)';
    }

    public function getBaz()
    {
        return 'Baz';
    }

    public function baz()
    {
        return 'baz';
    }

    public function hasBaf()
    {
        return 'should never be returned (has)';
    }

    public function isBaf()
    {
        return 'baf';
    }

    protected function getProtected()
    {
        return 'protected';
    }

    public static function getStatic()
    {
        return 'static';
    }
}

class Twig_TemplateGetIsMethods
{
    public function get()
    {
    }

    public function is()
    {
    }
}

class Twig_TemplateMethodAndPropObject
{
    private $a = 'a_prop';

    public function getA()
    {
        return 'a';
    }

    public $b = 'b_prop';

    public function getB()
    {
        return 'b';
    }

    private $c = 'c_prop';

    private function getC()
    {
        return 'c';
    }
}

class Twig_TemplateArrayAccess implements \ArrayAccess
{
    public $vars = [
        'foo' => 'bar',
    ];
    private $children = [];

    public function offsetExists($offset)
    {
        return \array_key_exists($offset, $this->children);
    }

    public function offsetGet($offset)
    {
        return $this->children[$offset];
    }

    public function offsetSet($offset, $value)
    {
        $this->children[$offset] = $value;
    }

    public function offsetUnset($offset)
    {
        unset($this->children[$offset]);
    }
}

class Twig_TemplateMagicMethodObject
{
    public function __call($method, $arguments)
    {
        return '__call_'.$method;
    }
}

class Twig_TemplateMagicMethodExceptionObject
{
    public function __call($method, $arguments)
    {
        throw new \BadMethodCallException(sprintf('Unknown method "%s".', $method));
    }
<<<<<<< HEAD
=======
}

class CExtDisablingNodeVisitor implements NodeVisitorInterface
{
    public function enterNode(Twig_NodeInterface $node, Environment $env)
    {
        if ($node instanceof GetAttrExpression) {
            $node->setAttribute('disable_c_ext', true);
        }

        return $node;
    }

    public function leaveNode(Twig_NodeInterface $node, Environment $env)
    {
        return $node;
    }

    public function getPriority()
    {
        return 0;
    }
}

// to be removed in 2.0
interface Twig_TemplateTestLoaderInterface extends LoaderInterface, SourceContextLoaderInterface
{
>>>>>>> b6ca450e
}<|MERGE_RESOLUTION|>--- conflicted
+++ resolved
@@ -14,12 +14,6 @@
 use Twig\Extension\SandboxExtension;
 use Twig\Loader\ArrayLoader;
 use Twig\Loader\LoaderInterface;
-<<<<<<< HEAD
-=======
-use Twig\Loader\SourceContextLoaderInterface;
-use Twig\Node\Expression\GetAttrExpression;
-use Twig\NodeVisitor\NodeVisitorInterface;
->>>>>>> b6ca450e
 use Twig\Sandbox\SecurityError;
 use Twig\Sandbox\SecurityPolicy;
 use Twig\Template;
@@ -749,34 +743,4 @@
     {
         throw new \BadMethodCallException(sprintf('Unknown method "%s".', $method));
     }
-<<<<<<< HEAD
-=======
-}
-
-class CExtDisablingNodeVisitor implements NodeVisitorInterface
-{
-    public function enterNode(Twig_NodeInterface $node, Environment $env)
-    {
-        if ($node instanceof GetAttrExpression) {
-            $node->setAttribute('disable_c_ext', true);
-        }
-
-        return $node;
-    }
-
-    public function leaveNode(Twig_NodeInterface $node, Environment $env)
-    {
-        return $node;
-    }
-
-    public function getPriority()
-    {
-        return 0;
-    }
-}
-
-// to be removed in 2.0
-interface Twig_TemplateTestLoaderInterface extends LoaderInterface, SourceContextLoaderInterface
-{
->>>>>>> b6ca450e
 }