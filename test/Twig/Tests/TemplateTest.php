<?php

/*
 * This file is part of Twig.
 *
 * (c) Fabien Potencier
 *
 * For the full copyright and license information, please view the LICENSE
 * file that was distributed with this source code.
 */
class Twig_Tests_TemplateTest extends PHPUnit_Framework_TestCase
{
    /**
     * @expectedException LogicException
     */
    public function testDisplayBlocksAcceptTemplateOnlyAsBlocks()
    {
        $template = $this->getMockForAbstractClass('Twig_Template', array(), '', false);
        $template->displayBlock('foo', array(), array('foo' => array(new stdClass(), 'foo')));
    }

    /**
     * @dataProvider getAttributeExceptions
     */
    public function testGetAttributeExceptions($template, $message, $useExt)
    {
        $name = 'index_'.($useExt ? 1 : 0);
        $templates = array(
            $name => $template.$useExt, // appending $useExt makes the template content unique
        );

        $env = new Twig_Environment(new Twig_Loader_Array($templates), array('strict_variables' => true));
        if (!$useExt) {
            $env->addNodeVisitor(new CExtDisablingNodeVisitor());
        }
        $template = $env->loadTemplate($name);

        $context = array(
            'string' => 'foo',
            'null' => null,
            'empty_array' => array(),
            'array' => array('foo' => 'foo'),
            'array_access' => new Twig_TemplateArrayAccessObject(),
            'magic_exception' => new Twig_TemplateMagicPropertyObjectWithException(),
            'object' => new stdClass(),
        );

        try {
            $template->render($context);
            $this->fail('Accessing an invalid attribute should throw an exception.');
        } catch (Twig_Error_Runtime $e) {
            $this->assertSame(sprintf($message, $name), $e->getMessage());
        }
    }

    public function getAttributeExceptions()
    {
        $tests = array(
            array('{{ string["a"] }}', 'Impossible to access a key ("a") on a string variable ("foo") in "%s" at line 1', false),
            array('{{ null["a"] }}', 'Impossible to access a key ("a") on a null variable in "%s" at line 1', false),
            array('{{ empty_array["a"] }}', 'Key "a" does not exist as the array is empty in "%s" at line 1', false),
            array('{{ array["a"] }}', 'Key "a" for array with keys "foo" does not exist in "%s" at line 1', false),
            array('{{ array_access["a"] }}', 'Key "a" in object with ArrayAccess of class "Twig_TemplateArrayAccessObject" does not exist in "%s" at line 1', false),
            array('{{ string.a }}', 'Impossible to access an attribute ("a") on a string variable ("foo") in "%s" at line 1', false),
            array('{{ string.a() }}', 'Impossible to invoke a method ("a") on a string variable ("foo") in "%s" at line 1', false),
            array('{{ null.a }}', 'Impossible to access an attribute ("a") on a null variable in "%s" at line 1', false),
            array('{{ null.a() }}', 'Impossible to invoke a method ("a") on a null variable in "%s" at line 1', false),
            array('{{ empty_array.a }}', 'Key "a" does not exist as the array is empty in "%s" at line 1', false),
            array('{{ array.a }}', 'Key "a" for array with keys "foo" does not exist in "%s" at line 1', false),
            array('{{ attribute(array, -10) }}', 'Key "-10" for array with keys "foo" does not exist in "%s" at line 1', false),
            array('{{ array_access.a }}', 'Method "a" for object "Twig_TemplateArrayAccessObject" does not exist in "%s" at line 1', false),
            array('{% from _self import foo %}{% macro foo(obj) %}{{ obj.missing_method() }}{% endmacro %}{{ foo(array_access) }}', 'Method "missing_method" for object "Twig_TemplateArrayAccessObject" does not exist in "%s" at line 1', false),
            array('{{ magic_exception.test }}', 'An exception has been thrown during the rendering of a template ("Hey! Don\'t try to isset me!") in "%s" at line 1.', false),
            array('{{ object["a"] }}', 'Impossible to access a key "a" on an object of class "stdClass" that does not implement ArrayAccess interface in "%s" at line 1', false),
        );

        if (function_exists('twig_template_get_attributes')) {
            foreach (array_slice($tests, 0) as $test) {
                $test[2] = true;
                $tests[] = $test;
            }
        }

        return $tests;
    }

    /**
     * @dataProvider getGetAttributeWithSandbox
     */
    public function testGetAttributeWithSandbox($object, $item, $allowed, $useExt)
    {
<<<<<<< HEAD
        $twig = new Twig_Environment(new Twig_Loader_Array(array()));
=======
        $twig = new Twig_Environment($this->getMock('Twig_LoaderInterface'));
>>>>>>> 05b5f80d
        $policy = new Twig_Sandbox_SecurityPolicy(array(), array(), array(/*method*/), array(/*prop*/), array());
        $twig->addExtension(new Twig_Extension_Sandbox($policy, !$allowed));
        $template = new Twig_TemplateTest($twig, $useExt);

        try {
            $template->getAttribute($object, $item, array(), 'any');

            if (!$allowed) {
                $this->fail();
            }
        } catch (Twig_Sandbox_SecurityError $e) {
            if ($allowed) {
                $this->fail();
            }

            $this->assertContains('is not allowed', $e->getMessage());
        }
    }

    public function getGetAttributeWithSandbox()
    {
        $tests = array(
            array(new Twig_TemplatePropertyObject(), 'defined', false, false),
            array(new Twig_TemplatePropertyObject(), 'defined', true, false),
            array(new Twig_TemplateMethodObject(), 'defined', false, false),
            array(new Twig_TemplateMethodObject(), 'defined', true, false),
        );

        if (function_exists('twig_template_get_attributes')) {
            foreach (array_slice($tests, 0) as $test) {
                $test[3] = true;
                $tests[] = $test;
            }
        }

        return $tests;
    }

    /**
     * @dataProvider getGetAttributeWithTemplateAsObject
     */
    public function testGetAttributeWithTemplateAsObject($useExt)
    {
<<<<<<< HEAD
        $template = new Twig_TemplateTest(new Twig_Environment(new Twig_Loader_Array(array())), $useExt);
        $template1 = new Twig_TemplateTest(new Twig_Environment(new Twig_Loader_Array(array())), false);
=======
        $template = new Twig_TemplateTest(new Twig_Environment($this->getMock('Twig_LoaderInterface')), $useExt);
        $template1 = new Twig_TemplateTest(new Twig_Environment($this->getMock('Twig_LoaderInterface')), false);
>>>>>>> 05b5f80d

        $this->assertInstanceof('Twig_Markup', $template->getAttribute($template1, 'string'));
        $this->assertEquals('some_string', $template->getAttribute($template1, 'string'));

        $this->assertInstanceof('Twig_Markup', $template->getAttribute($template1, 'true'));
        $this->assertEquals('1', $template->getAttribute($template1, 'true'));

        $this->assertInstanceof('Twig_Markup', $template->getAttribute($template1, 'zero'));
        $this->assertEquals('0', $template->getAttribute($template1, 'zero'));

        $this->assertNotInstanceof('Twig_Markup', $template->getAttribute($template1, 'empty'));
        $this->assertSame('', $template->getAttribute($template1, 'empty'));

        $this->assertFalse($template->getAttribute($template1, 'env', array(), Twig_Template::ANY_CALL, true));
        $this->assertFalse($template->getAttribute($template1, 'environment', array(), Twig_Template::ANY_CALL, true));
        $this->assertFalse($template->getAttribute($template1, 'getEnvironment', array(), Twig_Template::METHOD_CALL, true));
        $this->assertFalse($template->getAttribute($template1, 'displayWithErrorHandling', array(), Twig_Template::METHOD_CALL, true));
    }

    public function getGetAttributeWithTemplateAsObject()
    {
        $bools = array(
            array(false),
        );

        if (function_exists('twig_template_get_attributes')) {
            $bools[] = array(true);
        }

        return $bools;
    }

    /**
     * @dataProvider getTestsDependingOnExtensionAvailability
     */
    public function testGetAttributeOnArrayWithConfusableKey($useExt = false)
    {
        $template = new Twig_TemplateTest(
<<<<<<< HEAD
            new Twig_Environment(new Twig_Loader_Array(array())),
=======
            new Twig_Environment($this->getMock('Twig_LoaderInterface')),
>>>>>>> 05b5f80d
            $useExt
        );

        $array = array('Zero', 'One', -1 => 'MinusOne', '' => 'EmptyString', '1.5' => 'FloatButString', '01' => 'IntegerButStringWithLeadingZeros');

        $this->assertSame('Zero', $array[false]);
        $this->assertSame('One', $array[true]);
        $this->assertSame('One', $array[1.5]);
        $this->assertSame('One', $array['1']);
        $this->assertSame('MinusOne', $array[-1.5]);
        $this->assertSame('FloatButString', $array['1.5']);
        $this->assertSame('IntegerButStringWithLeadingZeros', $array['01']);
        $this->assertSame('EmptyString', $array[null]);

        $this->assertSame('Zero', $template->getAttribute($array, false), 'false is treated as 0 when accessing an array (equals PHP behavior)');
        $this->assertSame('One', $template->getAttribute($array, true), 'true is treated as 1 when accessing an array (equals PHP behavior)');
        $this->assertSame('One', $template->getAttribute($array, 1.5), 'float is casted to int when accessing an array (equals PHP behavior)');
        $this->assertSame('One', $template->getAttribute($array, '1'), '"1" is treated as integer 1 when accessing an array (equals PHP behavior)');
        $this->assertSame('MinusOne', $template->getAttribute($array, -1.5), 'negative float is casted to int when accessing an array (equals PHP behavior)');
        $this->assertSame('FloatButString', $template->getAttribute($array, '1.5'), '"1.5" is treated as-is when accessing an array (equals PHP behavior)');
        $this->assertSame('IntegerButStringWithLeadingZeros', $template->getAttribute($array, '01'), '"01" is treated as-is when accessing an array (equals PHP behavior)');
        $this->assertSame('EmptyString', $template->getAttribute($array, null), 'null is treated as "" when accessing an array (equals PHP behavior)');
    }

    public function getTestsDependingOnExtensionAvailability()
    {
        if (function_exists('twig_template_get_attributes')) {
            return array(array(false), array(true));
        }

        return array(array(false));
    }

    /**
     * @dataProvider getGetAttributeTests
     */
    public function testGetAttribute($defined, $value, $object, $item, $arguments, $type, $useExt = false)
    {
<<<<<<< HEAD
        $template = new Twig_TemplateTest(new Twig_Environment(new Twig_Loader_Array(array())), $useExt);
=======
        $template = new Twig_TemplateTest(new Twig_Environment($this->getMock('Twig_LoaderInterface')), $useExt);
>>>>>>> 05b5f80d

        $this->assertEquals($value, $template->getAttribute($object, $item, $arguments, $type));
    }

    /**
     * @dataProvider getGetAttributeTests
     */
    public function testGetAttributeStrict($defined, $value, $object, $item, $arguments, $type, $useExt = false, $exceptionMessage = null)
    {
<<<<<<< HEAD
        $template = new Twig_TemplateTest(new Twig_Environment(new Twig_Loader_Array(array()), array('strict_variables' => true)), $useExt);
=======
        $template = new Twig_TemplateTest(new Twig_Environment($this->getMock('Twig_LoaderInterface'), array('strict_variables' => true)), $useExt);
>>>>>>> 05b5f80d

        if ($defined) {
            $this->assertEquals($value, $template->getAttribute($object, $item, $arguments, $type));
        } else {
            try {
                $this->assertEquals($value, $template->getAttribute($object, $item, $arguments, $type));

                throw new Exception('Expected Twig_Error_Runtime exception.');
            } catch (Twig_Error_Runtime $e) {
                if (null !== $exceptionMessage) {
                    $this->assertSame($exceptionMessage, $e->getMessage());
                }
            }
        }
    }

    /**
     * @dataProvider getGetAttributeTests
     */
    public function testGetAttributeDefined($defined, $value, $object, $item, $arguments, $type, $useExt = false)
    {
<<<<<<< HEAD
        $template = new Twig_TemplateTest(new Twig_Environment(new Twig_Loader_Array(array())), $useExt);
=======
        $template = new Twig_TemplateTest(new Twig_Environment($this->getMock('Twig_LoaderInterface')), $useExt);
>>>>>>> 05b5f80d

        $this->assertEquals($defined, $template->getAttribute($object, $item, $arguments, $type, true));
    }

    /**
     * @dataProvider getGetAttributeTests
     */
    public function testGetAttributeDefinedStrict($defined, $value, $object, $item, $arguments, $type, $useExt = false)
    {
<<<<<<< HEAD
        $template = new Twig_TemplateTest(new Twig_Environment(new Twig_Loader_Array(array()), array('strict_variables' => true)), $useExt);
=======
        $template = new Twig_TemplateTest(new Twig_Environment($this->getMock('Twig_LoaderInterface'), array('strict_variables' => true)), $useExt);
>>>>>>> 05b5f80d

        $this->assertEquals($defined, $template->getAttribute($object, $item, $arguments, $type, true));
    }

    /**
     * @dataProvider getTestsDependingOnExtensionAvailability
     */
    public function testGetAttributeCallExceptions($useExt = false)
    {
<<<<<<< HEAD
        $template = new Twig_TemplateTest(new Twig_Environment(new Twig_Loader_Array(array())), $useExt);
=======
        $template = new Twig_TemplateTest(new Twig_Environment($this->getMock('Twig_LoaderInterface')), $useExt);
>>>>>>> 05b5f80d

        $object = new Twig_TemplateMagicMethodExceptionObject();

        $this->assertNull($template->getAttribute($object, 'foo'));
    }

    public function getGetAttributeTests()
    {
        $array = array(
            'defined' => 'defined',
            'zero' => 0,
            'null' => null,
            '1' => 1,
            'bar' => true,
            '09' => '09',
            '+4' => '+4',
        );

        $objectArray = new Twig_TemplateArrayAccessObject();
        $stdObject = (object) $array;
        $magicPropertyObject = new Twig_TemplateMagicPropertyObject();
        $propertyObject = new Twig_TemplatePropertyObject();
        $propertyObject1 = new Twig_TemplatePropertyObjectAndIterator();
        $propertyObject2 = new Twig_TemplatePropertyObjectAndArrayAccess();
        $propertyObject3 = new Twig_TemplatePropertyObjectDefinedWithUndefinedValue();
        $methodObject = new Twig_TemplateMethodObject();
        $magicMethodObject = new Twig_TemplateMagicMethodObject();

        $anyType = Twig_Template::ANY_CALL;
        $methodType = Twig_Template::METHOD_CALL;
        $arrayType = Twig_Template::ARRAY_CALL;

        $basicTests = array(
            // array(defined, value, property to fetch)
            array(true,  'defined', 'defined'),
            array(false, null,      'undefined'),
            array(false, null,      'protected'),
            array(true,  0,         'zero'),
            array(true,  1,         1),
            array(true,  1,         1.0),
            array(true,  null,      'null'),
            array(true,  true,      'bar'),
            array(true,  '09',      '09'),
            array(true,  '+4',      '+4'),
        );
        $testObjects = array(
            // array(object, type of fetch)
            array($array,               $arrayType),
            array($objectArray,         $arrayType),
            array($stdObject,           $anyType),
            array($magicPropertyObject, $anyType),
            array($methodObject,        $methodType),
            array($methodObject,        $anyType),
            array($propertyObject,      $anyType),
            array($propertyObject1,     $anyType),
            array($propertyObject2,     $anyType),
        );

        $tests = array();
        foreach ($testObjects as $testObject) {
            foreach ($basicTests as $test) {
                // properties cannot be numbers
                if (($testObject[0] instanceof stdClass || $testObject[0] instanceof Twig_TemplatePropertyObject) && is_numeric($test[2])) {
                    continue;
                }

                if ('+4' === $test[2] && $methodObject === $testObject[0]) {
                    continue;
                }

                $tests[] = array($test[0], $test[1], $testObject[0], $test[2], array(), $testObject[1]);
            }
        }

        // additional properties tests
        $tests = array_merge($tests, array(
            array(true, null, $propertyObject3, 'foo', array(), $anyType),
        ));

        // additional method tests
        $tests = array_merge($tests, array(
            array(true, 'defined', $methodObject, 'defined',    array(), $methodType),
            array(true, 'defined', $methodObject, 'DEFINED',    array(), $methodType),
            array(true, 'defined', $methodObject, 'getDefined', array(), $methodType),
            array(true, 'defined', $methodObject, 'GETDEFINED', array(), $methodType),
            array(true, 'static',  $methodObject, 'static',     array(), $methodType),
            array(true, 'static',  $methodObject, 'getStatic',  array(), $methodType),

            array(true, '__call_undefined', $magicMethodObject, 'undefined', array(), $methodType),
            array(true, '__call_UNDEFINED', $magicMethodObject, 'UNDEFINED', array(), $methodType),
        ));

        // add the same tests for the any type
        foreach ($tests as $test) {
            if ($anyType !== $test[5]) {
                $test[5] = $anyType;
                $tests[] = $test;
            }
        }

        $methodAndPropObject = new Twig_TemplateMethodAndPropObject();

        // additional method tests
        $tests = array_merge($tests, array(
            array(true, 'a', $methodAndPropObject, 'a', array(), $anyType),
            array(true, 'a', $methodAndPropObject, 'a', array(), $methodType),
            array(false, null, $methodAndPropObject, 'a', array(), $arrayType),

            array(true, 'b_prop', $methodAndPropObject, 'b', array(), $anyType),
            array(true, 'b', $methodAndPropObject, 'B', array(), $anyType),
            array(true, 'b', $methodAndPropObject, 'b', array(), $methodType),
            array(true, 'b', $methodAndPropObject, 'B', array(), $methodType),
            array(false, null, $methodAndPropObject, 'b', array(), $arrayType),

            array(false, null, $methodAndPropObject, 'c', array(), $anyType),
            array(false, null, $methodAndPropObject, 'c', array(), $methodType),
            array(false, null, $methodAndPropObject, 'c', array(), $arrayType),

        ));

        // tests when input is not an array or object
        $tests = array_merge($tests, array(
            array(false, null, 42, 'a', array(), $anyType, false, 'Impossible to access an attribute ("a") on a integer variable ("42")'),
            array(false, null, 'string', 'a', array(), $anyType, false, 'Impossible to access an attribute ("a") on a string variable ("string")'),
            array(false, null, array(), 'a', array(), $anyType, false, 'Key "a" does not exist as the array is empty'),
        ));

        // add twig_template_get_attributes tests

        if (function_exists('twig_template_get_attributes')) {
            foreach (array_slice($tests, 0) as $test) {
                $test = array_pad($test, 7, null);
                $test[6] = true;
                $tests[] = $test;
            }
        }

        return $tests;
    }
}

class Twig_TemplateTest extends Twig_Template
{
    protected $useExtGetAttribute = false;

    public function __construct(Twig_Environment $env, $useExtGetAttribute = false)
    {
        parent::__construct($env);
        $this->useExtGetAttribute = $useExtGetAttribute;
        self::$cache = array();
    }

    public function getZero()
    {
        return 0;
    }

    public function getEmpty()
    {
        return '';
    }

    public function getString()
    {
        return 'some_string';
    }

    public function getTrue()
    {
        return true;
    }

    public function getTemplateName()
    {
    }

    public function getDebugInfo()
    {
        return array();
    }

    protected function doGetParent(array $context)
    {
    }

    protected function doDisplay(array $context, array $blocks = array())
    {
    }

    public function getAttribute($object, $item, array $arguments = array(), $type = Twig_Template::ANY_CALL, $isDefinedTest = false, $ignoreStrictCheck = false)
    {
        if ($this->useExtGetAttribute) {
            return twig_template_get_attributes($this, $object, $item, $arguments, $type, $isDefinedTest, $ignoreStrictCheck);
        } else {
            return parent::getAttribute($object, $item, $arguments, $type, $isDefinedTest, $ignoreStrictCheck);
        }
    }
}

class Twig_TemplateArrayAccessObject implements ArrayAccess
{
    protected $protected = 'protected';

    public $attributes = array(
        'defined' => 'defined',
        'zero' => 0,
        'null' => null,
        '1' => 1,
        'bar' => true,
        '09' => '09',
        '+4' => '+4',
    );

    public function offsetExists($name)
    {
        return array_key_exists($name, $this->attributes);
    }

    public function offsetGet($name)
    {
        return array_key_exists($name, $this->attributes) ? $this->attributes[$name] : null;
    }

    public function offsetSet($name, $value)
    {
    }

    public function offsetUnset($name)
    {
    }
}

class Twig_TemplateMagicPropertyObject
{
    public $defined = 'defined';

    public $attributes = array(
        'zero' => 0,
        'null' => null,
        '1' => 1,
        'bar' => true,
        '09' => '09',
        '+4' => '+4',
    );

    protected $protected = 'protected';

    public function __isset($name)
    {
        return array_key_exists($name, $this->attributes);
    }

    public function __get($name)
    {
        return array_key_exists($name, $this->attributes) ? $this->attributes[$name] : null;
    }
}

class Twig_TemplateMagicPropertyObjectWithException
{
    public function __isset($key)
    {
        throw new Exception('Hey! Don\'t try to isset me!');
    }
}

class Twig_TemplatePropertyObject
{
    public $defined = 'defined';
    public $zero = 0;
    public $null = null;
    public $bar = true;

    protected $protected = 'protected';
}

class Twig_TemplatePropertyObjectAndIterator extends Twig_TemplatePropertyObject implements IteratorAggregate
{
    public function getIterator()
    {
        return new ArrayIterator(array('foo', 'bar'));
    }
}

class Twig_TemplatePropertyObjectAndArrayAccess extends Twig_TemplatePropertyObject implements ArrayAccess
{
    private $data = array();

    public function offsetExists($offset)
    {
        return array_key_exists($offset, $this->data);
    }

    public function offsetGet($offset)
    {
        return $this->offsetExists($offset) ? $this->data[$offset] : 'n/a';
    }

    public function offsetSet($offset, $value)
    {
    }

    public function offsetUnset($offset)
    {
    }
}

class Twig_TemplatePropertyObjectDefinedWithUndefinedValue
{
    public $foo;

    public function __construct()
    {
        $this->foo = @$notExist;
    }
}

class Twig_TemplateMethodObject
{
    public function getDefined()
    {
        return 'defined';
    }

    public function get1()
    {
        return 1;
    }

    public function get09()
    {
        return '09';
    }

    public function getZero()
    {
        return 0;
    }

    public function getNull()
    {
    }

    public function isBar()
    {
        return true;
    }

    protected function getProtected()
    {
        return 'protected';
    }

    public static function getStatic()
    {
        return 'static';
    }
}

class Twig_TemplateMethodAndPropObject
{
    private $a = 'a_prop';
    public function getA()
    {
        return 'a';
    }

    public $b = 'b_prop';
    public function getB()
    {
        return 'b';
    }

    private $c = 'c_prop';
    private function getC()
    {
        return 'c';
    }
}

class Twig_TemplateMagicMethodObject
{
    public function __call($method, $arguments)
    {
        return '__call_'.$method;
    }
}

class Twig_TemplateMagicMethodExceptionObject
{
    public function __call($method, $arguments)
    {
        throw new BadMethodCallException(sprintf('Unkown method %s', $method));
    }
}

class CExtDisablingNodeVisitor implements Twig_NodeVisitorInterface
{
    public function enterNode(Twig_Node $node, Twig_Environment $env)
    {
        if ($node instanceof Twig_Node_Expression_GetAttr) {
            $node->setAttribute('disable_c_ext', true);
        }

        return $node;
    }

    public function leaveNode(Twig_Node $node, Twig_Environment $env)
    {
        return $node;
    }

    public function getPriority()
    {
        return 0;
    }
}<|MERGE_RESOLUTION|>--- conflicted
+++ resolved
@@ -89,11 +89,7 @@
      */
     public function testGetAttributeWithSandbox($object, $item, $allowed, $useExt)
     {
-<<<<<<< HEAD
-        $twig = new Twig_Environment(new Twig_Loader_Array(array()));
-=======
         $twig = new Twig_Environment($this->getMock('Twig_LoaderInterface'));
->>>>>>> 05b5f80d
         $policy = new Twig_Sandbox_SecurityPolicy(array(), array(), array(/*method*/), array(/*prop*/), array());
         $twig->addExtension(new Twig_Extension_Sandbox($policy, !$allowed));
         $template = new Twig_TemplateTest($twig, $useExt);
@@ -137,13 +133,8 @@
      */
     public function testGetAttributeWithTemplateAsObject($useExt)
     {
-<<<<<<< HEAD
-        $template = new Twig_TemplateTest(new Twig_Environment(new Twig_Loader_Array(array())), $useExt);
-        $template1 = new Twig_TemplateTest(new Twig_Environment(new Twig_Loader_Array(array())), false);
-=======
         $template = new Twig_TemplateTest(new Twig_Environment($this->getMock('Twig_LoaderInterface')), $useExt);
         $template1 = new Twig_TemplateTest(new Twig_Environment($this->getMock('Twig_LoaderInterface')), false);
->>>>>>> 05b5f80d
 
         $this->assertInstanceof('Twig_Markup', $template->getAttribute($template1, 'string'));
         $this->assertEquals('some_string', $template->getAttribute($template1, 'string'));
@@ -182,11 +173,7 @@
     public function testGetAttributeOnArrayWithConfusableKey($useExt = false)
     {
         $template = new Twig_TemplateTest(
-<<<<<<< HEAD
-            new Twig_Environment(new Twig_Loader_Array(array())),
-=======
             new Twig_Environment($this->getMock('Twig_LoaderInterface')),
->>>>>>> 05b5f80d
             $useExt
         );
 
@@ -225,11 +212,7 @@
      */
     public function testGetAttribute($defined, $value, $object, $item, $arguments, $type, $useExt = false)
     {
-<<<<<<< HEAD
-        $template = new Twig_TemplateTest(new Twig_Environment(new Twig_Loader_Array(array())), $useExt);
-=======
         $template = new Twig_TemplateTest(new Twig_Environment($this->getMock('Twig_LoaderInterface')), $useExt);
->>>>>>> 05b5f80d
 
         $this->assertEquals($value, $template->getAttribute($object, $item, $arguments, $type));
     }
@@ -239,11 +222,7 @@
      */
     public function testGetAttributeStrict($defined, $value, $object, $item, $arguments, $type, $useExt = false, $exceptionMessage = null)
     {
-<<<<<<< HEAD
-        $template = new Twig_TemplateTest(new Twig_Environment(new Twig_Loader_Array(array()), array('strict_variables' => true)), $useExt);
-=======
         $template = new Twig_TemplateTest(new Twig_Environment($this->getMock('Twig_LoaderInterface'), array('strict_variables' => true)), $useExt);
->>>>>>> 05b5f80d
 
         if ($defined) {
             $this->assertEquals($value, $template->getAttribute($object, $item, $arguments, $type));
@@ -265,11 +244,7 @@
      */
     public function testGetAttributeDefined($defined, $value, $object, $item, $arguments, $type, $useExt = false)
     {
-<<<<<<< HEAD
-        $template = new Twig_TemplateTest(new Twig_Environment(new Twig_Loader_Array(array())), $useExt);
-=======
         $template = new Twig_TemplateTest(new Twig_Environment($this->getMock('Twig_LoaderInterface')), $useExt);
->>>>>>> 05b5f80d
 
         $this->assertEquals($defined, $template->getAttribute($object, $item, $arguments, $type, true));
     }
@@ -279,11 +254,7 @@
      */
     public function testGetAttributeDefinedStrict($defined, $value, $object, $item, $arguments, $type, $useExt = false)
     {
-<<<<<<< HEAD
-        $template = new Twig_TemplateTest(new Twig_Environment(new Twig_Loader_Array(array()), array('strict_variables' => true)), $useExt);
-=======
         $template = new Twig_TemplateTest(new Twig_Environment($this->getMock('Twig_LoaderInterface'), array('strict_variables' => true)), $useExt);
->>>>>>> 05b5f80d
 
         $this->assertEquals($defined, $template->getAttribute($object, $item, $arguments, $type, true));
     }
@@ -293,11 +264,7 @@
      */
     public function testGetAttributeCallExceptions($useExt = false)
     {
-<<<<<<< HEAD
-        $template = new Twig_TemplateTest(new Twig_Environment(new Twig_Loader_Array(array())), $useExt);
-=======
         $template = new Twig_TemplateTest(new Twig_Environment($this->getMock('Twig_LoaderInterface')), $useExt);
->>>>>>> 05b5f80d
 
         $object = new Twig_TemplateMagicMethodExceptionObject();
 
