--- conflicted
+++ resolved
@@ -104,105 +104,17 @@
     }
 
     /**
-<<<<<<< HEAD
      * @expectedException Twig_Error_Runtime
      * @expectedExceptionMessage Block "unknown" on template "index.twig" does not exist in "index.twig".
      */
     public function testRenderBlockWithUndefinedBlock()
     {
         $twig = new Twig_Environment($this->getMockBuilder('Twig_LoaderInterface')->getMock());
-        $template = new Twig_TemplateTest($twig, false, 'index.twig');
+        $template = new Twig_TemplateTest($twig, 'index.twig');
         try {
             $template->renderBlock('unknown', array());
         } catch (\Exception $e) {
             ob_end_clean();
-=======
-     * @group legacy
-     */
-    public function testGetAttributeWithTemplateAsObject()
-    {
-        // to be removed in 2.0
-        $twig = new Twig_Environment($this->getMockBuilder('Twig_TemplateTestLoaderInterface')->getMock());
-        //$twig = new Twig_Environment($this->getMockBuilder('Twig_LoaderInterface', 'Twig_SourceContextLoaderInterface')->getMock());
-
-        $template = new Twig_TemplateTest($twig, 'index.twig');
-        $template1 = new Twig_TemplateTest($twig, 'index1.twig');
-
-        $this->assertInstanceof('Twig_Markup', $template->getAttribute($template1, 'string'));
-        $this->assertEquals('some_string', $template->getAttribute($template1, 'string'));
-
-        $this->assertInstanceof('Twig_Markup', $template->getAttribute($template1, 'true'));
-        $this->assertEquals('1', $template->getAttribute($template1, 'true'));
-
-        $this->assertInstanceof('Twig_Markup', $template->getAttribute($template1, 'zero'));
-        $this->assertEquals('0', $template->getAttribute($template1, 'zero'));
-
-        $this->assertNotInstanceof('Twig_Markup', $template->getAttribute($template1, 'empty'));
-        $this->assertSame('', $template->getAttribute($template1, 'empty'));
-
-        $this->assertFalse($template->getAttribute($template1, 'env', array(), Twig_Template::ANY_CALL, true));
-        $this->assertFalse($template->getAttribute($template1, 'environment', array(), Twig_Template::ANY_CALL, true));
-        $this->assertFalse($template->getAttribute($template1, 'getEnvironment', array(), Twig_Template::METHOD_CALL, true));
-        $this->assertFalse($template->getAttribute($template1, 'displayWithErrorHandling', array(), Twig_Template::METHOD_CALL, true));
-    }
-
-    /**
-     * @group legacy
-     * @expectedDeprecation Calling "string" on template "index1.twig" from template "index.twig" is deprecated since version 1.28 and won't be supported anymore in 2.0.
-     * @expectedDeprecation Calling "string" on template "index1.twig" from template "index.twig" is deprecated since version 1.28 and won't be supported anymore in 2.0.
-     * @expectedDeprecation Calling "true" on template "index1.twig" from template "index.twig" is deprecated since version 1.28 and won't be supported anymore in 2.0.
-     * @expectedDeprecation Calling "true" on template "index1.twig" from template "index.twig" is deprecated since version 1.28 and won't be supported anymore in 2.0.
-     * @expectedDeprecation Calling "zero" on template "index1.twig" from template "index.twig" is deprecated since version 1.28 and won't be supported anymore in 2.0.
-     * @expectedDeprecation Calling "zero" on template "index1.twig" from template "index.twig" is deprecated since version 1.28 and won't be supported anymore in 2.0.
-     * @expectedDeprecation Calling "empty" on template "index1.twig" from template "index.twig" is deprecated since version 1.28 and won't be supported anymore in 2.0.
-     * @expectedDeprecation Calling "empty" on template "index1.twig" from template "index.twig" is deprecated since version 1.28 and won't be supported anymore in 2.0.
-     * @expectedDeprecation Calling "renderBlock" on template "index.twig" from template "index.twig" is deprecated since version 1.28 and won't be supported anymore in 2.0. Use block("name") instead).
-     * @expectedDeprecation Calling "displayBlock" on template "index.twig" from template "index.twig" is deprecated since version 1.28 and won't be supported anymore in 2.0. Use block("name") instead).
-     * @expectedDeprecation Calling "hasBlock" on template "index.twig" from template "index.twig" is deprecated since version 1.28 and won't be supported anymore in 2.0. Use "block("name") is defined" instead).
-     * @expectedDeprecation Calling "render" on template "index.twig" from template "index.twig" is deprecated since version 1.28 and won't be supported anymore in 2.0. Use include("index.twig") instead).
-     * @expectedDeprecation Calling "display" on template "index.twig" from template "index.twig" is deprecated since version 1.28 and won't be supported anymore in 2.0. Use include("index.twig") instead).
-     * @expectedDeprecation Calling "renderBlock" on template "index1.twig" from template "index.twig" is deprecated since version 1.28 and won't be supported anymore in 2.0. Use block("name", template) instead).
-     * @expectedDeprecation Calling "displayBlock" on template "index1.twig" from template "index.twig" is deprecated since version 1.28 and won't be supported anymore in 2.0. Use block("name", template) instead).
-     * @expectedDeprecation Calling "hasBlock" on template "index1.twig" from template "index.twig" is deprecated since version 1.28 and won't be supported anymore in 2.0. Use "block("name", template) is defined" instead).
-     * @expectedDeprecation Calling "render" on template "index1.twig" from template "index.twig" is deprecated since version 1.28 and won't be supported anymore in 2.0. Use include("index1.twig") instead).
-     * @expectedDeprecation Calling "display" on template "index1.twig" from template "index.twig" is deprecated since version 1.28 and won't be supported anymore in 2.0. Use include("index1.twig") instead).
-     */
-    public function testGetAttributeWithTemplateAsObjectForDeprecations()
-    {
-        // to be removed in 2.0
-        $twig = new Twig_Environment($this->getMockBuilder('Twig_TemplateTestLoaderInterface')->getMock());
-        //$twig = new Twig_Environment($this->getMockBuilder('Twig_LoaderInterface', 'Twig_SourceContextLoaderInterface')->getMock());
-
-        $template = new Twig_TemplateTest($twig, 'index.twig');
-        $template1 = new Twig_TemplateTest($twig, 'index1.twig');
-
-        $this->assertInstanceof('Twig_Markup', $template->getAttribute($template1, 'string'));
-        $this->assertEquals('some_string', $template->getAttribute($template1, 'string'));
-
-        $this->assertInstanceof('Twig_Markup', $template->getAttribute($template1, 'true'));
-        $this->assertEquals('1', $template->getAttribute($template1, 'true'));
-
-        $this->assertInstanceof('Twig_Markup', $template->getAttribute($template1, 'zero'));
-        $this->assertEquals('0', $template->getAttribute($template1, 'zero'));
-
-        $this->assertNotInstanceof('Twig_Markup', $template->getAttribute($template1, 'empty'));
-        $this->assertSame('', $template->getAttribute($template1, 'empty'));
-
-        $blocks = array('name' => array($template1, 'block_name'));
-
-        // trigger some deprecation notice messages to check them with @expectedDeprecation
-        $template->getAttribute($template, 'renderBlock', array('name', array(), $blocks));
-        $template->getAttribute($template, 'displayBlock', array('name', array(), $blocks));
-        $template->getAttribute($template, 'hasBlock', array('name', array()));
-        $template->getAttribute($template, 'render', array(array()));
-        $template->getAttribute($template, 'display', array(array()));
-
-        $template->getAttribute($template1, 'renderBlock', array('name', array(), $blocks));
-        $template->getAttribute($template1, 'displayBlock', array('name', array(), $blocks));
-        $template->getAttribute($template1, 'hasBlock', array('name', array()));
-        $template->getAttribute($template1, 'render', array(array()));
-        $template->getAttribute($template1, 'display', array(array()));
->>>>>>> 9dd38e29
 
             throw $e;
         }
@@ -214,15 +126,8 @@
      */
     public function testDisplayBlockWithUndefinedBlock()
     {
-<<<<<<< HEAD
         $twig = new Twig_Environment($this->getMockBuilder('Twig_LoaderInterface')->getMock());
-        $template = new Twig_TemplateTest($twig, false, 'index.twig');
-=======
-        $twig = new Twig_Environment($this->getMockBuilder('Twig_TemplateTestLoaderInterface')->getMock());
-
         $template = new Twig_TemplateTest($twig, 'index.twig');
-        $template->renderBlock('unknown', array());
->>>>>>> 9dd38e29
         $template->displayBlock('unknown', array());
     }
 
