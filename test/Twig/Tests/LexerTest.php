--- conflicted
+++ resolved
@@ -162,12 +162,8 @@
         $tests = [
             "{{ 'foo \' bar' }}" => 'foo \' bar',
             '{{ "foo \" bar" }}' => 'foo " bar',
-<<<<<<< HEAD
-        );
-
-=======
         ];
->>>>>>> beedb3ac
+
         $lexer = new Twig_Lexer(new Twig_Environment($this->getMockBuilder('Twig_LoaderInterface')->getMock()));
         foreach ($tests as $template => $expected) {
             $stream = $lexer->tokenize(new Twig_Source($template, 'index'));
