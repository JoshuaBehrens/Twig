<?php

/*
 * This file is part of Twig.
 *
 * (c) Fabien Potencier
 *
 * For the full copyright and license information, please view the LICENSE
 * file that was distributed with this source code.
 */

class CustomExtensionTest extends \PHPUnit\Framework\TestCase
{
    /**
     * @dataProvider provideInvalidExtensions
     */
    public function testGetInvalidOperators(Twig_ExtensionInterface $extension, $expectedExceptionMessage)
    {
        if (method_exists($this, 'expectException')) {
            $this->expectException('InvalidArgumentException');
            $this->expectExceptionMessage($expectedExceptionMessage);
        } else {
            $this->setExpectedException('InvalidArgumentException', $expectedExceptionMessage);
        }

        $env = new Twig_Environment($this->getMockBuilder('Twig_LoaderInterface')->getMock());
        $env->addExtension($extension);
        $env->getUnaryOperators();
    }

    public function provideInvalidExtensions()
    {
        return [
            [new InvalidOperatorExtension(new stdClass()), '"InvalidOperatorExtension::getOperators()" must return an array with operators, got "stdClass".'],
            [new InvalidOperatorExtension([1, 2, 3]), '"InvalidOperatorExtension::getOperators()" must return an array of 2 elements, got 3.'],
        ];
    }
}

class InvalidOperatorExtension implements Twig_ExtensionInterface
{
    private $operators;

    public function __construct($operators)
    {
        $this->operators = $operators;
    }

    public function getTokenParsers()
    {
        return [];
    }

    public function getNodeVisitors()
    {
        return [];
    }

    public function getFilters()
    {
        return [];
    }

    public function getTests()
    {
        return [];
    }

    public function getFunctions()
    {
        return [];
    }

<<<<<<< HEAD
=======
    public function getGlobals()
    {
        return [];
    }

>>>>>>> beedb3ac
    public function getOperators()
    {
        return $this->operators;
    }
}<|MERGE_RESOLUTION|>--- conflicted
+++ resolved
@@ -71,14 +71,6 @@
         return [];
     }
 
-<<<<<<< HEAD
-=======
-    public function getGlobals()
-    {
-        return [];
-    }
-
->>>>>>> beedb3ac
     public function getOperators()
     {
         return $this->operators;
