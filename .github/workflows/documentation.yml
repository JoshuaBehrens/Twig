name: "Documentation"

on:
    pull_request:
    push:
        branches:
<<<<<<< HEAD
=======
            - '2.x'
>>>>>>> 226b73cf
            - '3.x'

permissions:
  contents: read

jobs:
    build:
        name: "Build"

        runs-on: ubuntu-latest

        steps:
            -   name: "Checkout code"
                uses: actions/checkout@v2

            -   name: "Set-up PHP"
                uses: shivammathur/setup-php@v2
                with:
                    php-version: 8.1
                    coverage: none
                    tools: "composer:v2"

            -   name: Get composer cache directory
                id: composercache
                working-directory: doc/_build
                run: echo "::set-output name=dir::$(composer config cache-files-dir)"

            -   name: Cache dependencies
                uses: actions/cache@v2
                with:
                    path: ${{ steps.composercache.outputs.dir }}
                    key: ${{ runner.os }}-composer-${{ hashFiles('**/composer.lock') }}
                    restore-keys: ${{ runner.os }}-composer-

            -   name: "Install dependencies"
                working-directory: doc/_build
                run: composer install --prefer-dist --no-progress

            -   name: "Build the docs"
                working-directory: doc/_build
                run: php build.php --disable-cache

    doctor-rst:
        name: "DOCtor-RST"

        runs-on: ubuntu-latest

        steps:
            - name: "Checkout code"
              uses: actions/checkout@v2

            - name: "Run DOCtor-RST"
              uses: docker://oskarstark/doctor-rst
              with:
                  args: --short
              env:
                  DOCS_DIR: 'doc/'<|MERGE_RESOLUTION|>--- conflicted
+++ resolved
@@ -4,10 +4,7 @@
     pull_request:
     push:
         branches:
-<<<<<<< HEAD
-=======
             - '2.x'
->>>>>>> 226b73cf
             - '3.x'
 
 permissions:
