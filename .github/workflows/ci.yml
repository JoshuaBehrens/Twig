--- conflicted
+++ resolved
@@ -116,7 +116,6 @@
               working-directory: ${{ matrix.extension}}
               run: ../../vendor/bin/simple-phpunit
 
-<<<<<<< HEAD
 #
 #    Drupal does not support Twig 3 now!
 #
@@ -137,7 +136,7 @@
 #
 #        steps:
 #            - name: "Checkout code"
-#              uses: actions/checkout@v2
+#              uses: actions/checkout@v3
 #
 #            - name: "Install PHP with extensions"
 #              uses: shivammathur/setup-php@2
@@ -149,36 +148,4 @@
 #                  tools: composer:v2
 #
 #            - run: bash ./tests/drupal_test.sh
-#              shell: "bash"
-=======
-    integration-tests:
-        needs:
-            - 'tests'
-
-        name: "Integration tests with PHP ${{ matrix.php-version }}"
-
-        runs-on: 'ubuntu-20.04'
-
-        continue-on-error: true
-
-        strategy:
-            matrix:
-                php-version:
-                    - '7.3'
-
-        steps:
-            - name: "Checkout code"
-              uses: actions/checkout@v3
-
-            - name: "Install PHP with extensions"
-              uses: shivammathur/setup-php@v2
-              with:
-                  coverage: "none"
-                  extensions: "gd, pdo_sqlite"
-                  php-version: ${{ matrix.php-version }}
-                  ini-values: memory_limit=-1
-                  tools: composer:v2
-
-            - run: bash ./tests/drupal_test.sh
-              shell: "bash"
->>>>>>> dec30692
+#              shell: "bash"