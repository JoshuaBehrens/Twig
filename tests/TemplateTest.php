--- conflicted
+++ resolved
@@ -25,13 +25,9 @@
 {
     public function testDisplayBlocksAcceptTemplateOnlyAsBlocks()
     {
-<<<<<<< HEAD
-        $twig = new Environment($this->getMockBuilder(LoaderInterface::class)->getMock());
-=======
         $this->expectException('\LogicException');
 
-        $twig = new Environment($this->getMockBuilder('\Twig\Loader\LoaderInterface')->getMock());
->>>>>>> 5aae9ba0
+        $twig = new Environment($this->getMockBuilder(LoaderInterface::class)->getMock());
         $template = new TemplateForTest($twig);
         $template->displayBlock('foo', [], ['foo' => [new \stdClass(), 'foo']]);
     }
@@ -212,19 +208,9 @@
         if ($defined) {
             $this->assertEquals($value, twig_get_attribute($twig, $template->getSourceContext(), $object, $item, $arguments, $type));
         } else {
-<<<<<<< HEAD
-            if (method_exists($this, 'expectException')) {
-                $this->expectException(RuntimeError::class);
-                if (null !== $exceptionMessage) {
-                    $this->expectExceptionMessage($exceptionMessage);
-                }
-            } else {
-                $this->setExpectedException(RuntimeError::class, $exceptionMessage);
-=======
-            $this->expectException('\Twig\Error\RuntimeError');
+            $this->expectException(RuntimeError::class);
             if (null !== $exceptionMessage) {
                 $this->expectExceptionMessage($exceptionMessage);
->>>>>>> 5aae9ba0
             }
             $this->assertEquals($value, twig_get_attribute($twig, $template->getSourceContext(), $object, $item, $arguments, $type));
         }
@@ -400,12 +386,8 @@
 
     public function testGetIsMethods()
     {
-<<<<<<< HEAD
-        $twig = new Environment($this->getMockBuilder(LoaderInterface::class)->getMock(), ['strict_variables' => true]);
-=======
         $this->expectException('\Twig\Error\RuntimeError');
 
->>>>>>> 5aae9ba0
         $getIsObject = new TemplateGetIsMethods();
         $template = new TemplateForTest($twig, 'index.twig');
         // first time should not create a cache for "get"
