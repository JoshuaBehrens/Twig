<?php

namespace Twig\Tests;

/*
 * This file is part of Twig.
 *
 * (c) Fabien Potencier
 *
 * For the full copyright and license information, please view the LICENSE
 * file that was distributed with this source code.
 */

use PHPUnit\Framework\TestCase;
use Twig\Environment;
use Twig\Error\RuntimeError;
use Twig\Extension\SandboxExtension;
use Twig\Loader\ArrayLoader;
use Twig\Loader\LoaderInterface;
use Twig\Sandbox\SecurityError;
use Twig\Sandbox\SecurityPolicy;
use Twig\Template;

class TemplateTest extends TestCase
{
    public function testDisplayBlocksAcceptTemplateOnlyAsBlocks()
    {
        $this->expectException(\LogicException::class);

<<<<<<< HEAD
        $twig = new Environment($this->getMockBuilder(LoaderInterface::class)->getMock());
=======
        $twig = new Environment($this->createMock('\Twig\Loader\LoaderInterface'));
>>>>>>> 3ee934ef
        $template = new TemplateForTest($twig);
        $template->displayBlock('foo', [], ['foo' => [new \stdClass(), 'foo']]);
    }

    /**
     * @dataProvider getAttributeExceptions
     */
    public function testGetAttributeExceptions($template, $message)
    {
        $templates = ['index' => $template];
        $env = new Environment(new ArrayLoader($templates), ['strict_variables' => true]);
        $template = $env->load('index');

        $context = [
            'string' => 'foo',
            'null' => null,
            'empty_array' => [],
            'array' => ['foo' => 'foo'],
            'array_access' => new TemplateArrayAccessObject(),
            'magic_exception' => new TemplateMagicPropertyObjectWithException(),
            'object' => new \stdClass(),
        ];

        try {
            $template->render($context);
            $this->fail('Accessing an invalid attribute should throw an exception.');
        } catch (RuntimeError $e) {
            $this->assertSame(sprintf($message, 'index'), $e->getMessage());
        }
    }

    public function getAttributeExceptions()
    {
        return [
            ['{{ string["a"] }}', 'Impossible to access a key ("a") on a string variable ("foo") in "%s" at line 1.'],
            ['{{ null["a"] }}', 'Impossible to access a key ("a") on a null variable in "%s" at line 1.'],
            ['{{ empty_array["a"] }}', 'Key "a" does not exist as the array is empty in "%s" at line 1.'],
            ['{{ array["a"] }}', 'Key "a" for array with keys "foo" does not exist in "%s" at line 1.'],
            ['{{ array_access["a"] }}', 'Key "a" in object with ArrayAccess of class "Twig\Tests\TemplateArrayAccessObject" does not exist in "%s" at line 1.'],
            ['{{ string.a }}', 'Impossible to access an attribute ("a") on a string variable ("foo") in "%s" at line 1.'],
            ['{{ string.a() }}', 'Impossible to invoke a method ("a") on a string variable ("foo") in "%s" at line 1.'],
            ['{{ null.a }}', 'Impossible to access an attribute ("a") on a null variable in "%s" at line 1.'],
            ['{{ null.a() }}', 'Impossible to invoke a method ("a") on a null variable in "%s" at line 1.'],
            ['{{ array.a() }}', 'Impossible to invoke a method ("a") on an array in "%s" at line 1.'],
            ['{{ empty_array.a }}', 'Key "a" does not exist as the array is empty in "%s" at line 1.'],
            ['{{ array.a }}', 'Key "a" for array with keys "foo" does not exist in "%s" at line 1.'],
            ['{{ attribute(array, -10) }}', 'Key "-10" for array with keys "foo" does not exist in "%s" at line 1.'],
            ['{{ array_access.a }}', 'Neither the property "a" nor one of the methods "a()", "geta()"/"isa()"/"hasa()" or "__call()" exist and have public access in class "Twig\Tests\TemplateArrayAccessObject" in "%s" at line 1.'],
            ['{% from _self import foo %}{% macro foo(obj) %}{{ obj.missing_method() }}{% endmacro %}{{ foo(array_access) }}', 'Neither the property "missing_method" nor one of the methods "missing_method()", "getmissing_method()"/"ismissing_method()"/"hasmissing_method()" or "__call()" exist and have public access in class "Twig\Tests\TemplateArrayAccessObject" in "%s" at line 1.'],
            ['{{ magic_exception.test }}', 'An exception has been thrown during the rendering of a template ("Hey! Don\'t try to isset me!") in "%s" at line 1.'],
            ['{{ object["a"] }}', 'Impossible to access a key "a" on an object of class "stdClass" that does not implement ArrayAccess interface in "%s" at line 1.'],
        ];
    }

    /**
     * @dataProvider getGetAttributeWithSandbox
     */
    public function testGetAttributeWithSandbox($object, $item, $allowed)
    {
<<<<<<< HEAD
        $twig = new Environment($this->getMockBuilder(LoaderInterface::class)->getMock());
=======
        $twig = new Environment($this->createMock('\Twig\Loader\LoaderInterface'));
>>>>>>> 3ee934ef
        $policy = new SecurityPolicy([], [], [/*method*/], [/*prop*/], []);
        $twig->addExtension(new SandboxExtension($policy, !$allowed));
        $template = new TemplateForTest($twig);

        try {
            twig_get_attribute($twig, $template->getSourceContext(), $object, $item, [], 'any', false, false, true);

            if (!$allowed) {
                $this->fail();
            } else {
                $this->addToAssertionCount(1);
            }
        } catch (SecurityError $e) {
            if ($allowed) {
                $this->fail();
            } else {
                $this->addToAssertionCount(1);
            }

            $this->assertStringContainsString('is not allowed', $e->getMessage());
        }
    }

    public function getGetAttributeWithSandbox()
    {
        return [
            [new TemplatePropertyObject(), 'defined', false],
            [new TemplatePropertyObject(), 'defined', true],
            [new TemplateMethodObject(), 'defined', false],
            [new TemplateMethodObject(), 'defined', true],
        ];
    }

    public function testRenderBlockWithUndefinedBlock()
    {
<<<<<<< HEAD
        $this->expectException(RuntimeError::class);
        $this->expectExceptionMessage('Block "unknown" on template "index.twig" does not exist in "index.twig".');
=======
        // to be removed in 2.0
        $twig = new Environment($this->createMock('Twig\Tests\TemplateTestLoaderInterface'));
        //$twig = new Environment($this->createMock('\Twig\Loader\LoaderInterface', '\Twig\Loader\SourceContextLoaderInterface'));
>>>>>>> 3ee934ef

        $twig = new Environment($this->getMockBuilder(LoaderInterface::class)->getMock());
        $template = new TemplateForTest($twig, 'index.twig');
        try {
            $template->renderBlock('unknown', []);
        } catch (\Exception $e) {
            ob_end_clean();

            throw $e;
        }
    }

    public function testDisplayBlockWithUndefinedBlock()
    {
<<<<<<< HEAD
        $this->expectException(RuntimeError::class);
        $this->expectExceptionMessage('Block "unknown" on template "index.twig" does not exist in "index.twig".');
=======
        // to be removed in 2.0
        $twig = new Environment($this->createMock('Twig\Tests\TemplateTestLoaderInterface'));
        //$twig = new Environment($this->createMock('\Twig\Loader\LoaderInterface', '\Twig\Loader\SourceContextLoaderInterface'));
>>>>>>> 3ee934ef

        $twig = new Environment($this->getMockBuilder(LoaderInterface::class)->getMock());
        $template = new TemplateForTest($twig, 'index.twig');
        $template->displayBlock('unknown', []);
    }

    public function testDisplayBlockWithUndefinedParentBlock()
    {
<<<<<<< HEAD
        $this->expectException(RuntimeError::class);
        $this->expectExceptionMessage('Block "foo" should not call parent() in "index.twig" as the block does not exist in the parent template "parent.twig"');
=======
        $twig = new Environment($this->createMock('Twig\Tests\TemplateTestLoaderInterface'));
>>>>>>> 3ee934ef

        $twig = new Environment($this->getMockBuilder(LoaderInterface::class)->getMock());
        $template = new TemplateForTest($twig, 'parent.twig');
        $template->displayBlock('foo', [], ['foo' => [new TemplateForTest($twig, 'index.twig'), 'block_foo']], false);
    }

    public function testGetAttributeOnArrayWithConfusableKey()
    {
<<<<<<< HEAD
        $twig = new Environment($this->getMockBuilder(LoaderInterface::class)->getMock());
        $template = new TemplateForTest($twig);
=======
        $template = new TemplateForTest(new Environment($this->createMock('\Twig\Loader\LoaderInterface')));
>>>>>>> 3ee934ef

        $array = ['Zero', 'One', -1 => 'MinusOne', '' => 'EmptyString', '1.5' => 'FloatButString', '01' => 'IntegerButStringWithLeadingZeros'];

        $this->assertSame('Zero', $array[false]);
        $this->assertSame('One', $array[true]);
        $this->assertSame('One', $array[1.5]);
        $this->assertSame('One', $array['1']);
        $this->assertSame('MinusOne', $array[-1.5]);
        $this->assertSame('FloatButString', $array['1.5']);
        $this->assertSame('IntegerButStringWithLeadingZeros', $array['01']);
        $this->assertSame('EmptyString', $array[null]);

        $this->assertSame('Zero', twig_get_attribute($twig, $template->getSourceContext(), $array, false), 'false is treated as 0 when accessing an array (equals PHP behavior)');
        $this->assertSame('One', twig_get_attribute($twig, $template->getSourceContext(), $array, true), 'true is treated as 1 when accessing an array (equals PHP behavior)');
        $this->assertSame('One', twig_get_attribute($twig, $template->getSourceContext(), $array, 1.5), 'float is casted to int when accessing an array (equals PHP behavior)');
        $this->assertSame('One', twig_get_attribute($twig, $template->getSourceContext(), $array, '1'), '"1" is treated as integer 1 when accessing an array (equals PHP behavior)');
        $this->assertSame('MinusOne', twig_get_attribute($twig, $template->getSourceContext(), $array, -1.5), 'negative float is casted to int when accessing an array (equals PHP behavior)');
        $this->assertSame('FloatButString', twig_get_attribute($twig, $template->getSourceContext(), $array, '1.5'), '"1.5" is treated as-is when accessing an array (equals PHP behavior)');
        $this->assertSame('IntegerButStringWithLeadingZeros', twig_get_attribute($twig, $template->getSourceContext(), $array, '01'), '"01" is treated as-is when accessing an array (equals PHP behavior)');
        $this->assertSame('EmptyString', twig_get_attribute($twig, $template->getSourceContext(), $array, null), 'null is treated as "" when accessing an array (equals PHP behavior)');
    }

    /**
     * @dataProvider getGetAttributeTests
     */
    public function testGetAttribute($defined, $value, $object, $item, $arguments, $type)
    {
<<<<<<< HEAD
        $twig = new Environment($this->getMockBuilder(LoaderInterface::class)->getMock());
        $template = new TemplateForTest($twig);
=======
        $template = new TemplateForTest(new Environment($this->createMock('\Twig\Loader\LoaderInterface')));
>>>>>>> 3ee934ef

        $this->assertEquals($value, twig_get_attribute($twig, $template->getSourceContext(), $object, $item, $arguments, $type));
    }

    /**
     * @dataProvider getGetAttributeTests
     */
    public function testGetAttributeStrict($defined, $value, $object, $item, $arguments, $type, $exceptionMessage = null)
    {
<<<<<<< HEAD
        $twig = new Environment($this->getMockBuilder(LoaderInterface::class)->getMock(), ['strict_variables' => true]);
        $template = new TemplateForTest($twig);
=======
        $template = new TemplateForTest(new Environment($this->createMock('\Twig\Loader\LoaderInterface'), ['strict_variables' => true]));
>>>>>>> 3ee934ef

        if ($defined) {
            $this->assertEquals($value, twig_get_attribute($twig, $template->getSourceContext(), $object, $item, $arguments, $type));
        } else {
            $this->expectException(RuntimeError::class);
            if (null !== $exceptionMessage) {
                $this->expectExceptionMessage($exceptionMessage);
            }
            $this->assertEquals($value, twig_get_attribute($twig, $template->getSourceContext(), $object, $item, $arguments, $type));
        }
    }

    /**
     * @dataProvider getGetAttributeTests
     */
    public function testGetAttributeDefined($defined, $value, $object, $item, $arguments, $type)
    {
<<<<<<< HEAD
        $twig = new Environment($this->getMockBuilder(LoaderInterface::class)->getMock());
        $template = new TemplateForTest($twig);
=======
        $template = new TemplateForTest(new Environment($this->createMock('\Twig\Loader\LoaderInterface')));
>>>>>>> 3ee934ef

        $this->assertEquals($defined, twig_get_attribute($twig, $template->getSourceContext(), $object, $item, $arguments, $type, true));
    }

    /**
     * @dataProvider getGetAttributeTests
     */
    public function testGetAttributeDefinedStrict($defined, $value, $object, $item, $arguments, $type)
    {
<<<<<<< HEAD
        $twig = new Environment($this->getMockBuilder(LoaderInterface::class)->getMock(), ['strict_variables' => true]);
        $template = new TemplateForTest($twig);
=======
        $template = new TemplateForTest(new Environment($this->createMock('\Twig\Loader\LoaderInterface'), ['strict_variables' => true]));
>>>>>>> 3ee934ef

        $this->assertEquals($defined, twig_get_attribute($twig, $template->getSourceContext(), $object, $item, $arguments, $type, true));
    }

    public function testGetAttributeCallExceptions()
    {
<<<<<<< HEAD
        $twig = new Environment($this->getMockBuilder(LoaderInterface::class)->getMock());
        $template = new TemplateForTest($twig);
=======
        $template = new TemplateForTest(new Environment($this->createMock('\Twig\Loader\LoaderInterface')));
>>>>>>> 3ee934ef

        $object = new TemplateMagicMethodExceptionObject();

        $this->assertNull(twig_get_attribute($twig, $template->getSourceContext(), $object, 'foo'));
    }

    public function getGetAttributeTests()
    {
        $array = [
            'defined' => 'defined',
            'zero' => 0,
            'null' => null,
            '1' => 1,
            'bar' => true,
            'foo' => true,
            'baz' => 'baz',
            'baf' => 'baf',
            '09' => '09',
            '+4' => '+4',
        ];

        $objectArray = new TemplateArrayAccessObject();
        $arrayObject = new \ArrayObject($array);
        $stdObject = (object) $array;
        $magicPropertyObject = new TemplateMagicPropertyObject();
        $propertyObject = new TemplatePropertyObject();
        $propertyObject1 = new TemplatePropertyObjectAndIterator();
        $propertyObject2 = new TemplatePropertyObjectAndArrayAccess();
        $propertyObject3 = new TemplatePropertyObjectDefinedWithUndefinedValue();
        $methodObject = new TemplateMethodObject();
        $magicMethodObject = new TemplateMagicMethodObject();

        $anyType = Template::ANY_CALL;
        $methodType = Template::METHOD_CALL;
        $arrayType = Template::ARRAY_CALL;

        $basicTests = [
            // array(defined, value, property to fetch)
            [true,  'defined', 'defined'],
            [false, null,      'undefined'],
            [false, null,      'protected'],
            [true,  0,         'zero'],
            [true,  1,         1],
            [true,  1,         1.0],
            [true,  null,      'null'],
            [true,  true,      'bar'],
            [true,  true,      'foo'],
            [true,  'baz',     'baz'],
            [true,  'baf',     'baf'],
            [true,  '09',      '09'],
            [true,  '+4',      '+4'],
        ];
        $testObjects = [
            // array(object, type of fetch)
            [$array,               $arrayType],
            [$objectArray,         $arrayType],
            [$arrayObject,         $anyType],
            [$stdObject,           $anyType],
            [$magicPropertyObject, $anyType],
            [$methodObject,        $methodType],
            [$methodObject,        $anyType],
            [$propertyObject,      $anyType],
            [$propertyObject1,     $anyType],
            [$propertyObject2,     $anyType],
        ];

        $tests = [];
        foreach ($testObjects as $testObject) {
            foreach ($basicTests as $test) {
                // properties cannot be numbers
                if (($testObject[0] instanceof \stdClass || $testObject[0] instanceof TemplatePropertyObject) && is_numeric($test[2])) {
                    continue;
                }

                if ('+4' === $test[2] && $methodObject === $testObject[0]) {
                    continue;
                }

                $tests[] = [$test[0], $test[1], $testObject[0], $test[2], [], $testObject[1]];
            }
        }

        // additional properties tests
        $tests = array_merge($tests, [
            [true, null, $propertyObject3, 'foo', [], $anyType],
        ]);

        // additional method tests
        $tests = array_merge($tests, [
            [true, 'defined', $methodObject, 'defined',    [], $methodType],
            [true, 'defined', $methodObject, 'DEFINED',    [], $methodType],
            [true, 'defined', $methodObject, 'getDefined', [], $methodType],
            [true, 'defined', $methodObject, 'GETDEFINED', [], $methodType],
            [true, 'static',  $methodObject, 'static',     [], $methodType],
            [true, 'static',  $methodObject, 'getStatic',  [], $methodType],

            [true, '__call_undefined', $magicMethodObject, 'undefined', [], $methodType],
            [true, '__call_UNDEFINED', $magicMethodObject, 'UNDEFINED', [], $methodType],
        ]);

        // add the same tests for the any type
        foreach ($tests as $test) {
            if ($anyType !== $test[5]) {
                $test[5] = $anyType;
                $tests[] = $test;
            }
        }

        $methodAndPropObject = new TemplateMethodAndPropObject();

        // additional method tests
        $tests = array_merge($tests, [
            [true, 'a', $methodAndPropObject, 'a', [], $anyType],
            [true, 'a', $methodAndPropObject, 'a', [], $methodType],
            [false, null, $methodAndPropObject, 'a', [], $arrayType],

            [true, 'b_prop', $methodAndPropObject, 'b', [], $anyType],
            [true, 'b', $methodAndPropObject, 'B', [], $anyType],
            [true, 'b', $methodAndPropObject, 'b', [], $methodType],
            [true, 'b', $methodAndPropObject, 'B', [], $methodType],
            [false, null, $methodAndPropObject, 'b', [], $arrayType],

            [false, null, $methodAndPropObject, 'c', [], $anyType],
            [false, null, $methodAndPropObject, 'c', [], $methodType],
            [false, null, $methodAndPropObject, 'c', [], $arrayType],
        ]);

        $arrayAccess = new TemplateArrayAccess();
        $tests = array_merge($tests, [
            [true, ['foo' => 'bar'], $arrayAccess, 'vars', [], $anyType],
        ]);

        // tests when input is not an array or object
        $tests = array_merge($tests, [
            [false, null, 42, 'a', [], $anyType, 'Impossible to access an attribute ("a") on a integer variable ("42") in "index.twig".'],
            [false, null, 'string', 'a', [], $anyType, 'Impossible to access an attribute ("a") on a string variable ("string") in "index.twig".'],
            [false, null, [], 'a', [], $anyType, 'Key "a" does not exist as the array is empty in "index.twig".'],
        ]);

        return $tests;
    }

    public function testGetIsMethods()
    {
        $twig = new Environment($this->getMockBuilder(LoaderInterface::class)->getMock());

        $getIsObject = new TemplateGetIsMethods();
<<<<<<< HEAD
        $template = new TemplateForTest($twig, 'index.twig');
=======
        $template = new TemplateForTest(new Environment($this->createMock('\Twig\Loader\LoaderInterface'), ['strict_variables' => true]));
>>>>>>> 3ee934ef
        // first time should not create a cache for "get"
        $this->assertNull(twig_get_attribute($twig, $template->getSourceContext(), $getIsObject, 'get'));
        // 0 should be in the method cache now, so this should fail
        $this->assertNull(twig_get_attribute($twig, $template->getSourceContext(), $getIsObject, 0));
    }
}

class TemplateForTest extends Template
{
    private $name;

    public function __construct(Environment $env, $name = 'index.twig')
    {
        parent::__construct($env);
        $this->name = $name;
    }

    public function getZero()
    {
        return 0;
    }

    public function getEmpty()
    {
        return '';
    }

    public function getString()
    {
        return 'some_string';
    }

    public function getTrue()
    {
        return true;
    }

    public function getTemplateName()
    {
        return $this->name;
    }

    public function getDebugInfo()
    {
        return [];
    }

    protected function doGetParent(array $context)
    {
        return false;
    }

    protected function doDisplay(array $context, array $blocks = [])
    {
    }

    public function block_name($context, array $blocks = [])
    {
    }
}

class TemplateArrayAccessObject implements \ArrayAccess
{
    protected $protected = 'protected';

    public $attributes = [
        'defined' => 'defined',
        'zero' => 0,
        'null' => null,
        '1' => 1,
        'bar' => true,
        'foo' => true,
        'baz' => 'baz',
        'baf' => 'baf',
        '09' => '09',
        '+4' => '+4',
    ];

    public function offsetExists($name)
    {
        return \array_key_exists($name, $this->attributes);
    }

    public function offsetGet($name)
    {
        return \array_key_exists($name, $this->attributes) ? $this->attributes[$name] : null;
    }

    public function offsetSet($name, $value)
    {
    }

    public function offsetUnset($name)
    {
    }
}

class TemplateMagicPropertyObject
{
    public $defined = 'defined';

    public $attributes = [
        'zero' => 0,
        'null' => null,
        '1' => 1,
        'bar' => true,
        'foo' => true,
        'baz' => 'baz',
        'baf' => 'baf',
        '09' => '09',
        '+4' => '+4',
    ];

    protected $protected = 'protected';

    public function __isset($name)
    {
        return \array_key_exists($name, $this->attributes);
    }

    public function __get($name)
    {
        return \array_key_exists($name, $this->attributes) ? $this->attributes[$name] : null;
    }
}

class TemplateMagicPropertyObjectWithException
{
    public function __isset($key)
    {
        throw new \Exception('Hey! Don\'t try to isset me!');
    }
}

class TemplatePropertyObject
{
    public $defined = 'defined';
    public $zero = 0;
    public $null = null;
    public $bar = true;
    public $foo = true;
    public $baz = 'baz';
    public $baf = 'baf';

    protected $protected = 'protected';
}

class TemplatePropertyObjectAndIterator extends TemplatePropertyObject implements \IteratorAggregate
{
    public function getIterator()
    {
        return new \ArrayIterator(['foo', 'bar']);
    }
}

class TemplatePropertyObjectAndArrayAccess extends TemplatePropertyObject implements \ArrayAccess
{
    private $data = [
        'defined' => 'defined',
        'zero' => 0,
        'null' => null,
        'bar' => true,
        'foo' => true,
        'baz' => 'baz',
        'baf' => 'baf',
    ];

    public function offsetExists($offset)
    {
        return \array_key_exists($offset, $this->data);
    }

    public function offsetGet($offset)
    {
        return $this->offsetExists($offset) ? $this->data[$offset] : 'n/a';
    }

    public function offsetSet($offset, $value)
    {
    }

    public function offsetUnset($offset)
    {
    }
}

class TemplatePropertyObjectDefinedWithUndefinedValue
{
    public $foo;

    public function __construct()
    {
        $this->foo = @$notExist;
    }
}

class TemplateMethodObject
{
    public function getDefined()
    {
        return 'defined';
    }

    public function get1()
    {
        return 1;
    }

    public function get09()
    {
        return '09';
    }

    public function getZero()
    {
        return 0;
    }

    public function getNull()
    {
    }

    public function isBar()
    {
        return true;
    }

    public function hasFoo()
    {
        return true;
    }

    public function hasBaz()
    {
        return 'should never be returned (has)';
    }

    public function isBaz()
    {
        return 'should never be returned (is)';
    }

    public function getBaz()
    {
        return 'Baz';
    }

    public function baz()
    {
        return 'baz';
    }

    public function hasBaf()
    {
        return 'should never be returned (has)';
    }

    public function isBaf()
    {
        return 'baf';
    }

    protected function getProtected()
    {
        return 'protected';
    }

    public static function getStatic()
    {
        return 'static';
    }
}

class TemplateGetIsMethods
{
    public function get()
    {
    }

    public function is()
    {
    }
}

class TemplateMethodAndPropObject
{
    private $a = 'a_prop';

    public function getA()
    {
        return 'a';
    }

    public $b = 'b_prop';

    public function getB()
    {
        return 'b';
    }

    private $c = 'c_prop';

    private function getC()
    {
        return 'c';
    }
}

class TemplateArrayAccess implements \ArrayAccess
{
    public $vars = [
        'foo' => 'bar',
    ];
    private $children = [];

    public function offsetExists($offset)
    {
        return \array_key_exists($offset, $this->children);
    }

    public function offsetGet($offset)
    {
        return $this->children[$offset];
    }

    public function offsetSet($offset, $value)
    {
        $this->children[$offset] = $value;
    }

    public function offsetUnset($offset)
    {
        unset($this->children[$offset]);
    }
}

class TemplateMagicMethodObject
{
    public function __call($method, $arguments)
    {
        return '__call_'.$method;
    }
}

class TemplateMagicMethodExceptionObject
{
    public function __call($method, $arguments)
    {
        throw new \BadMethodCallException(sprintf('Unknown method "%s".', $method));
    }
}<|MERGE_RESOLUTION|>--- conflicted
+++ resolved
@@ -27,11 +27,7 @@
     {
         $this->expectException(\LogicException::class);
 
-<<<<<<< HEAD
-        $twig = new Environment($this->getMockBuilder(LoaderInterface::class)->getMock());
-=======
-        $twig = new Environment($this->createMock('\Twig\Loader\LoaderInterface'));
->>>>>>> 3ee934ef
+        $twig = new Environment($this->createMock(LoaderInterface::class));
         $template = new TemplateForTest($twig);
         $template->displayBlock('foo', [], ['foo' => [new \stdClass(), 'foo']]);
     }
@@ -91,11 +87,7 @@
      */
     public function testGetAttributeWithSandbox($object, $item, $allowed)
     {
-<<<<<<< HEAD
-        $twig = new Environment($this->getMockBuilder(LoaderInterface::class)->getMock());
-=======
-        $twig = new Environment($this->createMock('\Twig\Loader\LoaderInterface'));
->>>>>>> 3ee934ef
+        $twig = new Environment($this->createMock(LoaderInterface::class));
         $policy = new SecurityPolicy([], [], [/*method*/], [/*prop*/], []);
         $twig->addExtension(new SandboxExtension($policy, !$allowed));
         $template = new TemplateForTest($twig);
@@ -131,16 +123,10 @@
 
     public function testRenderBlockWithUndefinedBlock()
     {
-<<<<<<< HEAD
         $this->expectException(RuntimeError::class);
         $this->expectExceptionMessage('Block "unknown" on template "index.twig" does not exist in "index.twig".');
-=======
-        // to be removed in 2.0
-        $twig = new Environment($this->createMock('Twig\Tests\TemplateTestLoaderInterface'));
-        //$twig = new Environment($this->createMock('\Twig\Loader\LoaderInterface', '\Twig\Loader\SourceContextLoaderInterface'));
->>>>>>> 3ee934ef
-
-        $twig = new Environment($this->getMockBuilder(LoaderInterface::class)->getMock());
+
+        $twig = new Environment($this->createMock(LoaderInterface::class));
         $template = new TemplateForTest($twig, 'index.twig');
         try {
             $template->renderBlock('unknown', []);
@@ -153,42 +139,28 @@
 
     public function testDisplayBlockWithUndefinedBlock()
     {
-<<<<<<< HEAD
         $this->expectException(RuntimeError::class);
         $this->expectExceptionMessage('Block "unknown" on template "index.twig" does not exist in "index.twig".');
-=======
-        // to be removed in 2.0
-        $twig = new Environment($this->createMock('Twig\Tests\TemplateTestLoaderInterface'));
-        //$twig = new Environment($this->createMock('\Twig\Loader\LoaderInterface', '\Twig\Loader\SourceContextLoaderInterface'));
->>>>>>> 3ee934ef
-
-        $twig = new Environment($this->getMockBuilder(LoaderInterface::class)->getMock());
+
+        $twig = new Environment($this->createMock(LoaderInterface::class));
         $template = new TemplateForTest($twig, 'index.twig');
         $template->displayBlock('unknown', []);
     }
 
     public function testDisplayBlockWithUndefinedParentBlock()
     {
-<<<<<<< HEAD
         $this->expectException(RuntimeError::class);
         $this->expectExceptionMessage('Block "foo" should not call parent() in "index.twig" as the block does not exist in the parent template "parent.twig"');
-=======
-        $twig = new Environment($this->createMock('Twig\Tests\TemplateTestLoaderInterface'));
->>>>>>> 3ee934ef
-
-        $twig = new Environment($this->getMockBuilder(LoaderInterface::class)->getMock());
+
+        $twig = new Environment($this->createMock(LoaderInterface::class));
         $template = new TemplateForTest($twig, 'parent.twig');
         $template->displayBlock('foo', [], ['foo' => [new TemplateForTest($twig, 'index.twig'), 'block_foo']], false);
     }
 
     public function testGetAttributeOnArrayWithConfusableKey()
     {
-<<<<<<< HEAD
-        $twig = new Environment($this->getMockBuilder(LoaderInterface::class)->getMock());
+        $twig = new Environment($this->createMock(LoaderInterface::class));
         $template = new TemplateForTest($twig);
-=======
-        $template = new TemplateForTest(new Environment($this->createMock('\Twig\Loader\LoaderInterface')));
->>>>>>> 3ee934ef
 
         $array = ['Zero', 'One', -1 => 'MinusOne', '' => 'EmptyString', '1.5' => 'FloatButString', '01' => 'IntegerButStringWithLeadingZeros'];
 
@@ -216,12 +188,8 @@
      */
     public function testGetAttribute($defined, $value, $object, $item, $arguments, $type)
     {
-<<<<<<< HEAD
-        $twig = new Environment($this->getMockBuilder(LoaderInterface::class)->getMock());
+        $twig = new Environment($this->createMock(LoaderInterface::class));
         $template = new TemplateForTest($twig);
-=======
-        $template = new TemplateForTest(new Environment($this->createMock('\Twig\Loader\LoaderInterface')));
->>>>>>> 3ee934ef
 
         $this->assertEquals($value, twig_get_attribute($twig, $template->getSourceContext(), $object, $item, $arguments, $type));
     }
@@ -231,12 +199,8 @@
      */
     public function testGetAttributeStrict($defined, $value, $object, $item, $arguments, $type, $exceptionMessage = null)
     {
-<<<<<<< HEAD
-        $twig = new Environment($this->getMockBuilder(LoaderInterface::class)->getMock(), ['strict_variables' => true]);
+        $twig = new Environment($this->createMock(LoaderInterface::class), ['strict_variables' => true]);
         $template = new TemplateForTest($twig);
-=======
-        $template = new TemplateForTest(new Environment($this->createMock('\Twig\Loader\LoaderInterface'), ['strict_variables' => true]));
->>>>>>> 3ee934ef
 
         if ($defined) {
             $this->assertEquals($value, twig_get_attribute($twig, $template->getSourceContext(), $object, $item, $arguments, $type));
@@ -254,12 +218,8 @@
      */
     public function testGetAttributeDefined($defined, $value, $object, $item, $arguments, $type)
     {
-<<<<<<< HEAD
-        $twig = new Environment($this->getMockBuilder(LoaderInterface::class)->getMock());
+        $twig = new Environment($this->createMock(LoaderInterface::class));
         $template = new TemplateForTest($twig);
-=======
-        $template = new TemplateForTest(new Environment($this->createMock('\Twig\Loader\LoaderInterface')));
->>>>>>> 3ee934ef
 
         $this->assertEquals($defined, twig_get_attribute($twig, $template->getSourceContext(), $object, $item, $arguments, $type, true));
     }
@@ -269,24 +229,16 @@
      */
     public function testGetAttributeDefinedStrict($defined, $value, $object, $item, $arguments, $type)
     {
-<<<<<<< HEAD
-        $twig = new Environment($this->getMockBuilder(LoaderInterface::class)->getMock(), ['strict_variables' => true]);
+        $twig = new Environment($this->createMock(LoaderInterface::class), ['strict_variables' => true]);
         $template = new TemplateForTest($twig);
-=======
-        $template = new TemplateForTest(new Environment($this->createMock('\Twig\Loader\LoaderInterface'), ['strict_variables' => true]));
->>>>>>> 3ee934ef
 
         $this->assertEquals($defined, twig_get_attribute($twig, $template->getSourceContext(), $object, $item, $arguments, $type, true));
     }
 
     public function testGetAttributeCallExceptions()
     {
-<<<<<<< HEAD
-        $twig = new Environment($this->getMockBuilder(LoaderInterface::class)->getMock());
+        $twig = new Environment($this->createMock(LoaderInterface::class));
         $template = new TemplateForTest($twig);
-=======
-        $template = new TemplateForTest(new Environment($this->createMock('\Twig\Loader\LoaderInterface')));
->>>>>>> 3ee934ef
 
         $object = new TemplateMagicMethodExceptionObject();
 
@@ -431,14 +383,10 @@
 
     public function testGetIsMethods()
     {
-        $twig = new Environment($this->getMockBuilder(LoaderInterface::class)->getMock());
+        $twig = new Environment($this->createMock(LoaderInterface::class));
 
         $getIsObject = new TemplateGetIsMethods();
-<<<<<<< HEAD
         $template = new TemplateForTest($twig, 'index.twig');
-=======
-        $template = new TemplateForTest(new Environment($this->createMock('\Twig\Loader\LoaderInterface'), ['strict_variables' => true]));
->>>>>>> 3ee934ef
         // first time should not create a cache for "get"
         $this->assertNull(twig_get_attribute($twig, $template->getSourceContext(), $getIsObject, 'get'));
         // 0 should be in the method cache now, so this should fail
