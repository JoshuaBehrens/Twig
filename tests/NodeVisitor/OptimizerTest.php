--- conflicted
+++ resolved
@@ -24,11 +24,7 @@
 {
     public function testRenderBlockOptimizer()
     {
-<<<<<<< HEAD
-        $env = new Environment($this->getMockBuilder(LoaderInterface::class)->getMock(), ['cache' => false, 'autoescape' => false]);
-=======
-        $env = new Environment($this->createMock('\Twig\Loader\LoaderInterface'), ['cache' => false, 'autoescape' => false]);
->>>>>>> 3ee934ef
+        $env = new Environment($this->createMock(LoaderInterface::class), ['cache' => false, 'autoescape' => false]);
 
         $stream = $env->parse($env->tokenize(new Source('{{ block("foo") }}', 'index')));
 
@@ -40,11 +36,7 @@
 
     public function testRenderParentBlockOptimizer()
     {
-<<<<<<< HEAD
-        $env = new Environment($this->getMockBuilder(LoaderInterface::class)->getMock(), ['cache' => false, 'autoescape' => false]);
-=======
-        $env = new Environment($this->createMock('\Twig\Loader\LoaderInterface'), ['cache' => false, 'autoescape' => false]);
->>>>>>> 3ee934ef
+        $env = new Environment($this->createMock(LoaderInterface::class), ['cache' => false, 'autoescape' => false]);
 
         $stream = $env->parse($env->tokenize(new Source('{% extends "foo" %}{% block content %}{{ parent() }}{% endblock %}', 'index')));
 
@@ -59,11 +51,7 @@
      */
     public function testForOptimizer($template, $expected)
     {
-<<<<<<< HEAD
-        $env = new Environment($this->getMockBuilder(LoaderInterface::class)->getMock(), ['cache' => false]);
-=======
-        $env = new Environment($this->createMock('\Twig\Loader\LoaderInterface'), ['cache' => false]);
->>>>>>> 3ee934ef
+        $env = new Environment($this->createMock(LoaderInterface::class), ['cache' => false]);
 
         $stream = $env->parse($env->tokenize(new Source($template, 'index')));
 
