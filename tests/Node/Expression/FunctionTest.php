<?php

namespace Twig\Tests\Node\Expression;

/*
 * This file is part of Twig.
 *
 * (c) Fabien Potencier
 *
 * For the full copyright and license information, please view the LICENSE
 * file that was distributed with this source code.
 */

use Twig\Environment;
use Twig\Loader\ArrayLoader;
use Twig\Loader\LoaderInterface;
use Twig\Node\Expression\ConstantExpression;
use Twig\Node\Expression\FunctionExpression;
use Twig\Node\Node;
use Twig\Test\NodeTestCase;
use Twig\TwigFunction;

class FunctionTest extends NodeTestCase
{
    public function testConstructor()
    {
        $name = 'function';
        $args = new Node();
        $node = new FunctionExpression($name, $args, 1);

        $this->assertEquals($name, $node->getAttribute('name'));
        $this->assertEquals($args, $node->getNode('arguments'));
    }

    public function getTests()
    {
<<<<<<< HEAD
        $environment = new Environment($this->getMockBuilder(LoaderInterface::class)->getMock());
        $environment->addFunction(new TwigFunction('foo', 'twig_tests_function_dummy', []));
        $environment->addFunction(new TwigFunction('bar', 'twig_tests_function_dummy', ['needs_environment' => true]));
        $environment->addFunction(new TwigFunction('foofoo', 'twig_tests_function_dummy', ['needs_context' => true]));
        $environment->addFunction(new TwigFunction('foobar', 'twig_tests_function_dummy', ['needs_environment' => true, 'needs_context' => true]));
=======
        $environment = new Environment($this->createMock('\Twig\Loader\LoaderInterface'));
        $environment->addFunction(new TwigFunction('foo', 'foo', []));
        $environment->addFunction(new TwigFunction('bar', 'bar', ['needs_environment' => true]));
        $environment->addFunction(new TwigFunction('foofoo', 'foofoo', ['needs_context' => true]));
        $environment->addFunction(new TwigFunction('foobar', 'foobar', ['needs_environment' => true, 'needs_context' => true]));
>>>>>>> 3ee934ef
        $environment->addFunction(new TwigFunction('barbar', 'Twig\Tests\Node\Expression\twig_tests_function_barbar', ['is_variadic' => true]));

        $tests = [];

        $node = $this->createFunction('foo');
        $tests[] = [$node, 'twig_tests_function_dummy()', $environment];

        $node = $this->createFunction('foo', [new ConstantExpression('bar', 1), new ConstantExpression('foobar', 1)]);
        $tests[] = [$node, 'twig_tests_function_dummy("bar", "foobar")', $environment];

        $node = $this->createFunction('bar');
        $tests[] = [$node, 'twig_tests_function_dummy($this->env)', $environment];

        $node = $this->createFunction('bar', [new ConstantExpression('bar', 1)]);
        $tests[] = [$node, 'twig_tests_function_dummy($this->env, "bar")', $environment];

        $node = $this->createFunction('foofoo');
        $tests[] = [$node, 'twig_tests_function_dummy($context)', $environment];

        $node = $this->createFunction('foofoo', [new ConstantExpression('bar', 1)]);
        $tests[] = [$node, 'twig_tests_function_dummy($context, "bar")', $environment];

        $node = $this->createFunction('foobar');
        $tests[] = [$node, 'twig_tests_function_dummy($this->env, $context)', $environment];

        $node = $this->createFunction('foobar', [new ConstantExpression('bar', 1)]);
        $tests[] = [$node, 'twig_tests_function_dummy($this->env, $context, "bar")', $environment];

        // named arguments
        $node = $this->createFunction('date', [
            'timezone' => new ConstantExpression('America/Chicago', 1),
            'date' => new ConstantExpression(0, 1),
        ]);
        $tests[] = [$node, 'twig_date_converter($this->env, 0, "America/Chicago")'];

        // arbitrary named arguments
        $node = $this->createFunction('barbar');
        $tests[] = [$node, 'Twig\Tests\Node\Expression\twig_tests_function_barbar()', $environment];

        $node = $this->createFunction('barbar', ['foo' => new ConstantExpression('bar', 1)]);
        $tests[] = [$node, 'Twig\Tests\Node\Expression\twig_tests_function_barbar(null, null, ["foo" => "bar"])', $environment];

        $node = $this->createFunction('barbar', ['arg2' => new ConstantExpression('bar', 1)]);
        $tests[] = [$node, 'Twig\Tests\Node\Expression\twig_tests_function_barbar(null, "bar")', $environment];

        $node = $this->createFunction('barbar', [
            new ConstantExpression('1', 1),
            new ConstantExpression('2', 1),
            new ConstantExpression('3', 1),
            'foo' => new ConstantExpression('bar', 1),
        ]);
        $tests[] = [$node, 'Twig\Tests\Node\Expression\twig_tests_function_barbar("1", "2", [0 => "3", "foo" => "bar"])', $environment];

        // function as an anonymous function
        $node = $this->createFunction('anonymous', [new ConstantExpression('foo', 1)]);
        $tests[] = [$node, 'call_user_func_array($this->env->getFunction(\'anonymous\')->getCallable(), ["foo"])'];

        return $tests;
    }

    protected function createFunction($name, array $arguments = [])
    {
        return new FunctionExpression($name, new Node($arguments), 1);
    }

    protected function getEnvironment()
    {
        $env = new Environment(new ArrayLoader([]));
        $env->addFunction(new TwigFunction('anonymous', function () {}));

        return $env;
    }
}

function twig_tests_function_dummy()
{
}

function twig_tests_function_barbar($arg1 = null, $arg2 = null, array $args = [])
{
}<|MERGE_RESOLUTION|>--- conflicted
+++ resolved
@@ -34,19 +34,11 @@
 
     public function getTests()
     {
-<<<<<<< HEAD
-        $environment = new Environment($this->getMockBuilder(LoaderInterface::class)->getMock());
+        $environment = new Environment($this->createMock(LoaderInterface::class));
         $environment->addFunction(new TwigFunction('foo', 'twig_tests_function_dummy', []));
         $environment->addFunction(new TwigFunction('bar', 'twig_tests_function_dummy', ['needs_environment' => true]));
         $environment->addFunction(new TwigFunction('foofoo', 'twig_tests_function_dummy', ['needs_context' => true]));
         $environment->addFunction(new TwigFunction('foobar', 'twig_tests_function_dummy', ['needs_environment' => true, 'needs_context' => true]));
-=======
-        $environment = new Environment($this->createMock('\Twig\Loader\LoaderInterface'));
-        $environment->addFunction(new TwigFunction('foo', 'foo', []));
-        $environment->addFunction(new TwigFunction('bar', 'bar', ['needs_environment' => true]));
-        $environment->addFunction(new TwigFunction('foofoo', 'foofoo', ['needs_context' => true]));
-        $environment->addFunction(new TwigFunction('foobar', 'foobar', ['needs_environment' => true, 'needs_context' => true]));
->>>>>>> 3ee934ef
         $environment->addFunction(new TwigFunction('barbar', 'Twig\Tests\Node\Expression\twig_tests_function_barbar', ['is_variadic' => true]));
 
         $tests = [];
