<?php

namespace Twig\Tests\Node\Expression;

/*
 * This file is part of Twig.
 *
 * (c) Fabien Potencier
 *
 * For the full copyright and license information, please view the LICENSE
 * file that was distributed with this source code.
 */

use Twig\Environment;
use Twig\Loader\ArrayLoader;
use Twig\Loader\LoaderInterface;
use Twig\Node\Expression\ConstantExpression;
use Twig\Node\Expression\Test\NullTest;
use Twig\Node\Expression\TestExpression;
use Twig\Node\Node;
use Twig\Test\NodeTestCase;
use Twig\TwigTest;

class TestTest extends NodeTestCase
{
    public function testConstructor()
    {
        $expr = new ConstantExpression('foo', 1);
        $name = new ConstantExpression('null', 1);
        $args = new Node();
        $node = new TestExpression($expr, $name, $args, 1);

        $this->assertEquals($expr, $node->getNode('node'));
        $this->assertEquals($args, $node->getNode('arguments'));
        $this->assertEquals($name, $node->getAttribute('name'));
    }

    public function getTests()
    {
<<<<<<< HEAD
        $environment = new Environment($this->getMockBuilder(LoaderInterface::class)->getMock());
=======
        $environment = new Environment($this->createMock('\Twig\Loader\LoaderInterface'));
>>>>>>> 3ee934ef
        $environment->addTest(new TwigTest('barbar', 'Twig\Tests\Node\Expression\twig_tests_test_barbar', ['is_variadic' => true, 'need_context' => true]));

        $tests = [];

        $expr = new ConstantExpression('foo', 1);
        $node = new NullTest($expr, 'null', new Node([]), 1);
        $tests[] = [$node, '(null === "foo")'];

        // test as an anonymous function
        $node = $this->createTest(new ConstantExpression('foo', 1), 'anonymous', [new ConstantExpression('foo', 1)]);
        $tests[] = [$node, 'call_user_func_array($this->env->getTest(\'anonymous\')->getCallable(), ["foo", "foo"])'];

        // arbitrary named arguments
        $string = new ConstantExpression('abc', 1);
        $node = $this->createTest($string, 'barbar');
        $tests[] = [$node, 'Twig\Tests\Node\Expression\twig_tests_test_barbar("abc")', $environment];

        $node = $this->createTest($string, 'barbar', ['foo' => new ConstantExpression('bar', 1)]);
        $tests[] = [$node, 'Twig\Tests\Node\Expression\twig_tests_test_barbar("abc", null, null, ["foo" => "bar"])', $environment];

        $node = $this->createTest($string, 'barbar', ['arg2' => new ConstantExpression('bar', 1)]);
        $tests[] = [$node, 'Twig\Tests\Node\Expression\twig_tests_test_barbar("abc", null, "bar")', $environment];

        $node = $this->createTest($string, 'barbar', [
            new ConstantExpression('1', 1),
            new ConstantExpression('2', 1),
            new ConstantExpression('3', 1),
            'foo' => new ConstantExpression('bar', 1),
        ]);
        $tests[] = [$node, 'Twig\Tests\Node\Expression\twig_tests_test_barbar("abc", "1", "2", [0 => "3", "foo" => "bar"])', $environment];

        return $tests;
    }

    protected function createTest($node, $name, array $arguments = [])
    {
        return new TestExpression($node, $name, new Node($arguments), 1);
    }

    protected function getEnvironment()
    {
        $env = new Environment(new ArrayLoader([]));
        $env->addTest(new TwigTest('anonymous', function () {}));

        return $env;
    }
}

function twig_tests_test_barbar($string, $arg1 = null, $arg2 = null, array $args = [])
{
}<|MERGE_RESOLUTION|>--- conflicted
+++ resolved
@@ -37,11 +37,7 @@
 
     public function getTests()
     {
-<<<<<<< HEAD
-        $environment = new Environment($this->getMockBuilder(LoaderInterface::class)->getMock());
-=======
-        $environment = new Environment($this->createMock('\Twig\Loader\LoaderInterface'));
->>>>>>> 3ee934ef
+        $environment = new Environment($this->createMock(LoaderInterface::class));
         $environment->addTest(new TwigTest('barbar', 'Twig\Tests\Node\Expression\twig_tests_test_barbar', ['is_variadic' => true, 'need_context' => true]));
 
         $tests = [];
