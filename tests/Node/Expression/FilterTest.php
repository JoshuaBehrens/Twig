<?php

namespace Twig\Tests\Node\Expression;

/*
 * This file is part of Twig.
 *
 * (c) Fabien Potencier
 *
 * For the full copyright and license information, please view the LICENSE
 * file that was distributed with this source code.
 */

use Twig\Environment;
use Twig\Error\SyntaxError;
use Twig\Loader\ArrayLoader;
use Twig\Loader\LoaderInterface;
use Twig\Node\Expression\ConstantExpression;
use Twig\Node\Expression\FilterExpression;
use Twig\Node\Node;
use Twig\Test\NodeTestCase;
use Twig\TwigFilter;

class FilterTest extends NodeTestCase
{
    public function testConstructor()
    {
        $expr = new ConstantExpression('foo', 1);
        $name = new ConstantExpression('upper', 1);
        $args = new Node();
        $node = new FilterExpression($expr, $name, $args, 1);

        $this->assertEquals($expr, $node->getNode('node'));
        $this->assertEquals($name, $node->getNode('filter'));
        $this->assertEquals($args, $node->getNode('arguments'));
    }

    public function getTests()
    {
<<<<<<< HEAD
        $environment = new Environment($this->getMockBuilder(LoaderInterface::class)->getMock());
        $environment->addFilter(new TwigFilter('bar', 'twig_tests_filter_dummy', ['needs_environment' => true]));
=======
        $environment = new Environment($this->createMock('\Twig\Loader\LoaderInterface'));
        $environment->addFilter(new TwigFilter('bar', 'bar', ['needs_environment' => true]));
>>>>>>> 3ee934ef
        $environment->addFilter(new TwigFilter('barbar', 'Twig\Tests\Node\Expression\twig_tests_filter_barbar', ['needs_context' => true, 'is_variadic' => true]));

        $tests = [];

        $expr = new ConstantExpression('foo', 1);
        $node = $this->createFilter($expr, 'upper');
        $node = $this->createFilter($node, 'number_format', [new ConstantExpression(2, 1), new ConstantExpression('.', 1), new ConstantExpression(',', 1)]);

        $tests[] = [$node, 'twig_number_format_filter($this->env, twig_upper_filter($this->env, "foo"), 2, ".", ",")'];

        // named arguments
        $date = new ConstantExpression(0, 1);
        $node = $this->createFilter($date, 'date', [
            'timezone' => new ConstantExpression('America/Chicago', 1),
            'format' => new ConstantExpression('d/m/Y H:i:s P', 1),
        ]);
        $tests[] = [$node, 'twig_date_format_filter($this->env, 0, "d/m/Y H:i:s P", "America/Chicago")'];

        // skip an optional argument
        $date = new ConstantExpression(0, 1);
        $node = $this->createFilter($date, 'date', [
            'timezone' => new ConstantExpression('America/Chicago', 1),
        ]);
        $tests[] = [$node, 'twig_date_format_filter($this->env, 0, null, "America/Chicago")'];

        // underscores vs camelCase for named arguments
        $string = new ConstantExpression('abc', 1);
        $node = $this->createFilter($string, 'reverse', [
            'preserve_keys' => new ConstantExpression(true, 1),
        ]);
        $tests[] = [$node, 'twig_reverse_filter($this->env, "abc", true)'];
        $node = $this->createFilter($string, 'reverse', [
            'preserveKeys' => new ConstantExpression(true, 1),
        ]);
        $tests[] = [$node, 'twig_reverse_filter($this->env, "abc", true)'];

        // filter as an anonymous function
        $node = $this->createFilter(new ConstantExpression('foo', 1), 'anonymous');
        $tests[] = [$node, 'call_user_func_array($this->env->getFilter(\'anonymous\')->getCallable(), ["foo"])'];

        // needs environment
        $node = $this->createFilter($string, 'bar');
        $tests[] = [$node, 'twig_tests_filter_dummy($this->env, "abc")', $environment];

        $node = $this->createFilter($string, 'bar', [new ConstantExpression('bar', 1)]);
        $tests[] = [$node, 'twig_tests_filter_dummy($this->env, "abc", "bar")', $environment];

        // arbitrary named arguments
        $node = $this->createFilter($string, 'barbar');
        $tests[] = [$node, 'Twig\Tests\Node\Expression\twig_tests_filter_barbar($context, "abc")', $environment];

        $node = $this->createFilter($string, 'barbar', ['foo' => new ConstantExpression('bar', 1)]);
        $tests[] = [$node, 'Twig\Tests\Node\Expression\twig_tests_filter_barbar($context, "abc", null, null, ["foo" => "bar"])', $environment];

        $node = $this->createFilter($string, 'barbar', ['arg2' => new ConstantExpression('bar', 1)]);
        $tests[] = [$node, 'Twig\Tests\Node\Expression\twig_tests_filter_barbar($context, "abc", null, "bar")', $environment];

        $node = $this->createFilter($string, 'barbar', [
            new ConstantExpression('1', 1),
            new ConstantExpression('2', 1),
            new ConstantExpression('3', 1),
            'foo' => new ConstantExpression('bar', 1),
        ]);
        $tests[] = [$node, 'Twig\Tests\Node\Expression\twig_tests_filter_barbar($context, "abc", "1", "2", [0 => "3", "foo" => "bar"])', $environment];

        return $tests;
    }

    public function testCompileWithWrongNamedArgumentName()
    {
        $this->expectException(SyntaxError::class);
        $this->expectExceptionMessage('Unknown argument "foobar" for filter "date(format, timezone)" at line 1.');

        $date = new ConstantExpression(0, 1);
        $node = $this->createFilter($date, 'date', [
            'foobar' => new ConstantExpression('America/Chicago', 1),
        ]);

        $compiler = $this->getCompiler();
        $compiler->compile($node);
    }

    public function testCompileWithMissingNamedArgument()
    {
        $this->expectException(SyntaxError::class);
        $this->expectExceptionMessage('Value for argument "from" is required for filter "replace" at line 1.');

        $value = new ConstantExpression(0, 1);
        $node = $this->createFilter($value, 'replace', [
            'to' => new ConstantExpression('foo', 1),
        ]);

        $compiler = $this->getCompiler();
        $compiler->compile($node);
    }

    protected function createFilter($node, $name, array $arguments = [])
    {
        $name = new ConstantExpression($name, 1);
        $arguments = new Node($arguments);

        return new FilterExpression($node, $name, $arguments, 1);
    }

    protected function getEnvironment()
    {
        $env = new Environment(new ArrayLoader([]));
        $env->addFilter(new TwigFilter('anonymous', function () {}));

        return $env;
    }
}

function twig_tests_filter_dummy()
{
}

function twig_tests_filter_barbar($context, $string, $arg1 = null, $arg2 = null, array $args = [])
{
}<|MERGE_RESOLUTION|>--- conflicted
+++ resolved
@@ -37,13 +37,8 @@
 
     public function getTests()
     {
-<<<<<<< HEAD
-        $environment = new Environment($this->getMockBuilder(LoaderInterface::class)->getMock());
+        $environment = new Environment($this->createMock(LoaderInterface::class));
         $environment->addFilter(new TwigFilter('bar', 'twig_tests_filter_dummy', ['needs_environment' => true]));
-=======
-        $environment = new Environment($this->createMock('\Twig\Loader\LoaderInterface'));
-        $environment->addFilter(new TwigFilter('bar', 'bar', ['needs_environment' => true]));
->>>>>>> 3ee934ef
         $environment->addFilter(new TwigFilter('barbar', 'Twig\Tests\Node\Expression\twig_tests_filter_barbar', ['needs_context' => true, 'is_variadic' => true]));
 
         $tests = [];
