--- conflicted
+++ resolved
@@ -31,13 +31,8 @@
         $self = new NameExpression('_self', 1);
         $context = new NameExpression('_context', 1);
 
-<<<<<<< HEAD
-        $env = new Environment($this->getMockBuilder(LoaderInterface::class)->getMock(), ['strict_variables' => true]);
-        $env1 = new Environment($this->getMockBuilder(LoaderInterface::class)->getMock(), ['strict_variables' => false]);
-=======
-        $env = new Environment($this->createMock('\Twig\Loader\LoaderInterface'), ['strict_variables' => true]);
-        $env1 = new Environment($this->createMock('\Twig\Loader\LoaderInterface'), ['strict_variables' => false]);
->>>>>>> 3ee934ef
+        $env = new Environment($this->createMock(LoaderInterface::class), ['strict_variables' => true]);
+        $env1 = new Environment($this->createMock(LoaderInterface::class), ['strict_variables' => false]);
 
         $output = '(isset($context["foo"]) || array_key_exists("foo", $context) ? $context["foo"] : (function () { throw new RuntimeError(\'Variable "foo" does not exist.\', 1, $this->source); })())';
 
