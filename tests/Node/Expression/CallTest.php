--- conflicted
+++ resolved
@@ -61,15 +61,11 @@
 
     public function testResolveArgumentsWithMissingValueForOptionalArgument()
     {
-<<<<<<< HEAD
-        $this->expectException(SyntaxError::class);
-=======
         if (\PHP_VERSION_ID >= 80000) {
             $this->markTestSkipped('substr_compare() has a default value in 8.0, so the test does not work anymore, one should find another PHP built-in function for this test to work in PHP 8.');
         }
 
-        $this->expectException('\Twig\Error\SyntaxError');
->>>>>>> 78348c0c
+        $this->expectException(SyntaxError::class);
         $this->expectExceptionMessage('Argument "case_sensitivity" could not be assigned for function "substr_compare(main_str, str, offset, length, case_sensitivity)" because it is mapped to an internal PHP function which cannot determine default value for optional argument "length".');
 
         $node = new Node_Expression_Call([], ['type' => 'function', 'name' => 'substr_compare']);
