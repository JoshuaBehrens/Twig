<?php

namespace Twig\Tests\Extension;

/*
 * This file is part of Twig.
 *
 * (c) Fabien Potencier
 *
 * For the full copyright and license information, please view the LICENSE
 * file that was distributed with this source code.
 */

use PHPUnit\Framework\TestCase;
use Twig\Environment;
use Twig\Loader\LoaderInterface;

class CoreTest extends TestCase
{
    /**
     * @dataProvider getRandomFunctionTestData
     */
    public function testRandomFunction(array $expectedInArray, $value1, $value2 = null)
    {
        $env = new Environment($this->getMockBuilder(LoaderInterface::class)->getMock());

        for ($i = 0; $i < 100; ++$i) {
            $this->assertTrue(\in_array(twig_random($env, $value1, $value2), $expectedInArray, true)); // assertContains() would not consider the type
        }
    }

    public function getRandomFunctionTestData()
    {
        return [
            'array' => [
                ['apple', 'orange', 'citrus'],
                ['apple', 'orange', 'citrus'],
            ],
            'Traversable' => [
                ['apple', 'orange', 'citrus'],
                new \ArrayObject(['apple', 'orange', 'citrus']),
            ],
            'unicode string' => [
                ['Ä', '€', 'é'],
                'Ä€é',
            ],
            'numeric but string' => [
                ['1', '2', '3'],
                '123',
            ],
            'integer' => [
                range(0, 5, 1),
                5,
            ],
            'float' => [
                range(0, 5, 1),
                5.9,
            ],
            'negative' => [
                [0, -1, -2],
                -2,
            ],
            'min max int' => [
                range(50, 100),
                50,
                100,
            ],
            'min max float' => [
                range(-10, 10),
                -9.5,
                9.5,
            ],
            'min null' => [
                range(0, 100),
                null,
                100,
            ],
        ];
    }

    public function testRandomFunctionWithoutParameter()
    {
        $max = mt_getrandmax();

        for ($i = 0; $i < 100; ++$i) {
            $val = twig_random(new Environment($this->getMockBuilder(LoaderInterface::class)->getMock()));
            $this->assertTrue(\is_int($val) && $val >= 0 && $val <= $max);
        }
    }

    public function testRandomFunctionReturnsAsIs()
    {
        $this->assertSame('', twig_random(new Environment($this->getMockBuilder(LoaderInterface::class)->getMock()), ''));
        $this->assertSame('', twig_random(new Environment($this->getMockBuilder(LoaderInterface::class)->getMock(), ['charset' => null]), ''));

        $instance = new \stdClass();
        $this->assertSame($instance, twig_random(new Environment($this->getMockBuilder(LoaderInterface::class)->getMock()), $instance));
    }

    public function testRandomFunctionOfEmptyArrayThrowsException()
    {
<<<<<<< HEAD
        twig_random(new Environment($this->getMockBuilder(LoaderInterface::class)->getMock()), []);
=======
        $this->expectException('\Twig\Error\RuntimeError');

        twig_random(new Environment($this->getMockBuilder('\Twig\Loader\LoaderInterface')->getMock()), []);
>>>>>>> 5aae9ba0
    }

    public function testRandomFunctionOnNonUTF8String()
    {
        $twig = new Environment($this->getMockBuilder(LoaderInterface::class)->getMock());
        $twig->setCharset('ISO-8859-1');

        $text = iconv('UTF-8', 'ISO-8859-1', 'Äé');
        for ($i = 0; $i < 30; ++$i) {
            $rand = twig_random($twig, $text);
            $this->assertTrue(\in_array(iconv('ISO-8859-1', 'UTF-8', $rand), ['Ä', 'é'], true));
        }
    }

    public function testReverseFilterOnNonUTF8String()
    {
        $twig = new Environment($this->getMockBuilder(LoaderInterface::class)->getMock());
        $twig->setCharset('ISO-8859-1');

        $input = iconv('UTF-8', 'ISO-8859-1', 'Äé');
        $output = iconv('ISO-8859-1', 'UTF-8', twig_reverse_filter($twig, $input));

        $this->assertEquals($output, 'éÄ');
    }

    /**
<<<<<<< HEAD
=======
     * @dataProvider provideCustomEscaperCases
     */
    public function testCustomEscaper($expected, $string, $strategy)
    {
        $twig = new Environment($this->getMockBuilder('\Twig\Loader\LoaderInterface')->getMock());
        $twig->getExtension('\Twig\Extension\CoreExtension')->setEscaper('foo', '\Twig\Tests\Extension\foo_escaper_for_test');

        $this->assertSame($expected, twig_escape_filter($twig, $string, $strategy));
    }

    public function provideCustomEscaperCases()
    {
        return [
            ['fooUTF-8', 'foo', 'foo'],
            ['UTF-8', null, 'foo'],
            ['42UTF-8', 42, 'foo'],
        ];
    }

    public function testUnknownCustomEscaper()
    {
        $this->expectException('\Twig\Error\RuntimeError');

        twig_escape_filter(new Environment($this->getMockBuilder('\Twig\Loader\LoaderInterface')->getMock()), 'foo', 'bar');
    }

    /**
>>>>>>> 5aae9ba0
     * @dataProvider provideTwigFirstCases
     */
    public function testTwigFirst($expected, $input)
    {
        $twig = new Environment($this->getMockBuilder(LoaderInterface::class)->getMock());
        $this->assertSame($expected, twig_first($twig, $input));
    }

    public function provideTwigFirstCases()
    {
        $i = [1 => 'a', 2 => 'b', 3 => 'c'];

        return [
            ['a', 'abc'],
            [1, [1, 2, 3]],
            ['', null],
            ['', ''],
            ['a', new CoreTestIterator($i, array_keys($i), true, 3)],
        ];
    }

    /**
     * @dataProvider provideTwigLastCases
     */
    public function testTwigLast($expected, $input)
    {
        $twig = new Environment($this->getMockBuilder(LoaderInterface::class)->getMock());
        $this->assertSame($expected, twig_last($twig, $input));
    }

    public function provideTwigLastCases()
    {
        $i = [1 => 'a', 2 => 'b', 3 => 'c'];

        return [
            ['c', 'abc'],
            [3, [1, 2, 3]],
            ['', null],
            ['', ''],
            ['c', new CoreTestIterator($i, array_keys($i), true)],
        ];
    }

    /**
     * @dataProvider provideArrayKeyCases
     */
    public function testArrayKeysFilter(array $expected, $input)
    {
        $this->assertSame($expected, twig_get_array_keys_filter($input));
    }

    public function provideArrayKeyCases()
    {
        $array = ['a' => 'a1', 'b' => 'b1', 'c' => 'c1'];
        $keys = array_keys($array);

        return [
            [$keys, $array],
            [$keys, new CoreTestIterator($array, $keys)],
            [$keys, new CoreTestIteratorAggregate($array, $keys)],
            [$keys, new CoreTestIteratorAggregateAggregate($array, $keys)],
            [[], null],
            [['a'], new \SimpleXMLElement('<xml><a></a></xml>')],
        ];
    }

    /**
     * @dataProvider provideInFilterCases
     */
    public function testInFilter($expected, $value, $compare)
    {
        $this->assertSame($expected, twig_in_filter($value, $compare));
    }

    public function provideInFilterCases()
    {
        $array = [1, 2, 'a' => 3, 5, 6, 7];
        $keys = array_keys($array);

        return [
            [true, 1, $array],
            [true, '3', $array],
            [true, '3', 'abc3def'],
            [true, 1, new CoreTestIterator($array, $keys, true, 1)],
            [true, '3', new CoreTestIterator($array, $keys, true, 3)],
            [true, '3', new CoreTestIteratorAggregateAggregate($array, $keys, true, 3)],
            [false, 4, $array],
            [false, 4, new CoreTestIterator($array, $keys, true)],
            [false, 4, new CoreTestIteratorAggregateAggregate($array, $keys, true)],
            [false, 1, 1],
            [true, 'b', new \SimpleXMLElement('<xml><a>b</a></xml>')],
        ];
    }

    /**
     * @dataProvider provideSliceFilterCases
     */
    public function testSliceFilter($expected, $input, $start, $length = null, $preserveKeys = false)
    {
        $twig = new Environment($this->getMockBuilder(LoaderInterface::class)->getMock());
        $this->assertSame($expected, twig_slice($twig, $input, $start, $length, $preserveKeys));
    }

    public function provideSliceFilterCases()
    {
        $i = ['a' => 1, 'b' => 2, 'c' => 3, 'd' => 4];
        $keys = array_keys($i);

        return [
            [['a' => 1], $i, 0, 1, true],
            [['a' => 1], $i, 0, 1, false],
            [['b' => 2, 'c' => 3], $i, 1, 2],
            [[1], [1, 2, 3, 4], 0, 1],
            [[2, 3], [1, 2, 3, 4], 1, 2],
            [[2, 3], new CoreTestIterator($i, $keys, true), 1, 2],
            [['c' => 3, 'd' => 4], new CoreTestIteratorAggregate($i, $keys, true), 2, null, true],
            [$i, new CoreTestIterator($i, $keys, true), 0, \count($keys) + 10, true],
            [[], new CoreTestIterator($i, $keys, true), \count($keys) + 10],
            ['de', 'abcdef', 3, 2],
            [[], new \SimpleXMLElement('<items><item>1</item><item>2</item></items>'), 3],
            [[], new \ArrayIterator([1, 2]), 3],
        ];
    }
}

final class CoreTestIteratorAggregate implements \IteratorAggregate
{
    private $iterator;

    public function __construct(array $array, array $keys, $allowAccess = false, $maxPosition = false)
    {
        $this->iterator = new CoreTestIterator($array, $keys, $allowAccess, $maxPosition);
    }

    public function getIterator()
    {
        return $this->iterator;
    }
}

final class CoreTestIteratorAggregateAggregate implements \IteratorAggregate
{
    private $iterator;

    public function __construct(array $array, array $keys, $allowValueAccess = false, $maxPosition = false)
    {
        $this->iterator = new CoreTestIteratorAggregate($array, $keys, $allowValueAccess, $maxPosition);
    }

    public function getIterator()
    {
        return $this->iterator;
    }
}

final class CoreTestIterator implements \Iterator
{
    private $position;
    private $array;
    private $arrayKeys;
    private $allowValueAccess;
    private $maxPosition;

    public function __construct(array $values, array $keys, $allowValueAccess = false, $maxPosition = false)
    {
        $this->array = $values;
        $this->arrayKeys = $keys;
        $this->position = 0;
        $this->allowValueAccess = $allowValueAccess;
        $this->maxPosition = false === $maxPosition ? \count($values) + 1 : $maxPosition;
    }

    public function rewind()
    {
        $this->position = 0;
    }

    public function current()
    {
        if ($this->allowValueAccess) {
            return $this->array[$this->key()];
        }

        throw new \LogicException('Code should only use the keys, not the values provided by iterator.');
    }

    public function key()
    {
        return $this->arrayKeys[$this->position];
    }

    public function next()
    {
        ++$this->position;
        if ($this->position === $this->maxPosition) {
            throw new \LogicException(sprintf('Code should not iterate beyond %d.', $this->maxPosition));
        }
    }

    public function valid()
    {
        return isset($this->arrayKeys[$this->position]);
    }
}<|MERGE_RESOLUTION|>--- conflicted
+++ resolved
@@ -99,13 +99,8 @@
 
     public function testRandomFunctionOfEmptyArrayThrowsException()
     {
-<<<<<<< HEAD
+        $this->expectException('\Twig\Error\RuntimeError');
         twig_random(new Environment($this->getMockBuilder(LoaderInterface::class)->getMock()), []);
-=======
-        $this->expectException('\Twig\Error\RuntimeError');
-
-        twig_random(new Environment($this->getMockBuilder('\Twig\Loader\LoaderInterface')->getMock()), []);
->>>>>>> 5aae9ba0
     }
 
     public function testRandomFunctionOnNonUTF8String()
@@ -132,36 +127,6 @@
     }
 
     /**
-<<<<<<< HEAD
-=======
-     * @dataProvider provideCustomEscaperCases
-     */
-    public function testCustomEscaper($expected, $string, $strategy)
-    {
-        $twig = new Environment($this->getMockBuilder('\Twig\Loader\LoaderInterface')->getMock());
-        $twig->getExtension('\Twig\Extension\CoreExtension')->setEscaper('foo', '\Twig\Tests\Extension\foo_escaper_for_test');
-
-        $this->assertSame($expected, twig_escape_filter($twig, $string, $strategy));
-    }
-
-    public function provideCustomEscaperCases()
-    {
-        return [
-            ['fooUTF-8', 'foo', 'foo'],
-            ['UTF-8', null, 'foo'],
-            ['42UTF-8', 42, 'foo'],
-        ];
-    }
-
-    public function testUnknownCustomEscaper()
-    {
-        $this->expectException('\Twig\Error\RuntimeError');
-
-        twig_escape_filter(new Environment($this->getMockBuilder('\Twig\Loader\LoaderInterface')->getMock()), 'foo', 'bar');
-    }
-
-    /**
->>>>>>> 5aae9ba0
      * @dataProvider provideTwigFirstCases
      */
     public function testTwigFirst($expected, $input)
