<?php

namespace Twig\Tests\Util;

/*
 * This file is part of Twig.
 *
 * (c) Fabien Potencier
 *
 * For the full copyright and license information, please view the LICENSE
 * file that was distributed with this source code.
 */

use PHPUnit\Framework\TestCase;
use Twig\Environment;
use Twig\Loader\LoaderInterface;
use Twig\TwigFunction;
use Twig\Util\DeprecationCollector;

class DeprecationCollectorTest extends TestCase
{
    /**
     * @requires PHP 5.3
     */
    public function testCollect()
    {
<<<<<<< HEAD
        $twig = new Environment($this->getMockBuilder(LoaderInterface::class)->getMock());
=======
        $twig = new Environment($this->createMock('\Twig\Loader\LoaderInterface'));
>>>>>>> 3ee934ef
        $twig->addFunction(new TwigFunction('deprec', [$this, 'deprec'], ['deprecated' => true]));

        $collector = new DeprecationCollector($twig);
        $deprecations = $collector->collect(new Twig_Tests_Util_Iterator());

        $this->assertEquals(['Twig Function "deprec" is deprecated in deprec.twig at line 1.'], $deprecations);
    }

    public function deprec()
    {
    }
}

class Twig_Tests_Util_Iterator implements \IteratorAggregate
{
    public function getIterator()
    {
        return new \ArrayIterator([
            'ok.twig' => '{{ foo }}',
            'deprec.twig' => '{{ deprec("foo") }}',
        ]);
    }
}<|MERGE_RESOLUTION|>--- conflicted
+++ resolved
@@ -24,11 +24,7 @@
      */
     public function testCollect()
     {
-<<<<<<< HEAD
-        $twig = new Environment($this->getMockBuilder(LoaderInterface::class)->getMock());
-=======
-        $twig = new Environment($this->createMock('\Twig\Loader\LoaderInterface'));
->>>>>>> 3ee934ef
+        $twig = new Environment($this->createMock(LoaderInterface::class));
         $twig->addFunction(new TwigFunction('deprec', [$this, 'deprec'], ['deprecated' => true]));
 
         $collector = new DeprecationCollector($twig);
