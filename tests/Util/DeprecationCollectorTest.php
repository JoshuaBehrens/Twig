--- conflicted
+++ resolved
@@ -24,13 +24,8 @@
      */
     public function testCollect()
     {
-<<<<<<< HEAD
-        $twig = new Environment($this->getMockBuilder(LoaderInterface::class)->getMock());
+        $twig = new Environment($this->createMock(LoaderInterface::class));
         $twig->addFunction(new TwigFunction('deprec', [$this, 'deprec'], ['deprecated' => '1.1']));
-=======
-        $twig = new Environment($this->createMock(LoaderInterface::class));
-        $twig->addFunction(new TwigFunction('deprec', [$this, 'deprec'], ['deprecated' => true]));
->>>>>>> c7b0a459
 
         $collector = new DeprecationCollector($twig);
         $deprecations = $collector->collect(new Twig_Tests_Util_Iterator());
