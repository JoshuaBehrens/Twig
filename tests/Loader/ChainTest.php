--- conflicted
+++ resolved
@@ -49,21 +49,6 @@
         $loader->getSourceContext('foo');
     }
 
-<<<<<<< HEAD
-=======
-    /**
-     * @group legacy
-     */
-    public function testGetSourceWhenTemplateDoesNotExist()
-    {
-        $this->expectException('\Twig\Error\LoaderError');
-
-        $loader = new ChainLoader([]);
-
-        $loader->getSource('foo');
-    }
-
->>>>>>> 5aae9ba0
     public function testGetCacheKey()
     {
         $loader = new ChainLoader([
