<?php

namespace Twig\Tests\Loader;

/*
 * This file is part of Twig.
 *
 * (c) Fabien Potencier
 *
 * For the full copyright and license information, please view the LICENSE
 * file that was distributed with this source code.
 */

use PHPUnit\Framework\TestCase;
use Twig\Loader\ArrayLoader;

class ArrayTest extends TestCase
{
    /**
<<<<<<< HEAD
     * @expectedException \Twig\Error\LoaderError
     */
=======
     * @group legacy
     */
    public function testGetSource()
    {
        $loader = new ArrayLoader(['foo' => 'bar']);

        $this->assertEquals('bar', $loader->getSource('foo'));
    }

    /**
     * @group legacy
     */
    public function testGetSourceWhenTemplateDoesNotExist()
    {
        $this->expectException('\Twig\Error\LoaderError');

        $loader = new ArrayLoader([]);

        $loader->getSource('foo');
    }

>>>>>>> 5aae9ba0
    public function testGetSourceContextWhenTemplateDoesNotExist()
    {
        $this->expectException('\Twig\Error\LoaderError');

        $loader = new ArrayLoader([]);

        $loader->getSourceContext('foo');
    }

    public function testGetCacheKey()
    {
        $loader = new ArrayLoader(['foo' => 'bar']);

        $this->assertEquals('foo:bar', $loader->getCacheKey('foo'));
    }

    public function testGetCacheKeyWhenTemplateHasDuplicateContent()
    {
        $loader = new ArrayLoader([
            'foo' => 'bar',
            'baz' => 'bar',
        ]);

        $this->assertEquals('foo:bar', $loader->getCacheKey('foo'));
        $this->assertEquals('baz:bar', $loader->getCacheKey('baz'));
    }

    public function testGetCacheKeyIsProtectedFromEdgeCollisions()
    {
        $loader = new ArrayLoader([
            'foo__' => 'bar',
            'foo' => '__bar',
        ]);

        $this->assertEquals('foo__:bar', $loader->getCacheKey('foo__'));
        $this->assertEquals('foo:__bar', $loader->getCacheKey('foo'));
    }

    public function testGetCacheKeyWhenTemplateDoesNotExist()
    {
        $this->expectException('\Twig\Error\LoaderError');

        $loader = new ArrayLoader([]);

        $loader->getCacheKey('foo');
    }

    public function testSetTemplate()
    {
        $loader = new ArrayLoader([]);
        $loader->setTemplate('foo', 'bar');

        $this->assertEquals('bar', $loader->getSourceContext('foo')->getCode());
    }

    public function testIsFresh()
    {
        $loader = new ArrayLoader(['foo' => 'bar']);
        $this->assertTrue($loader->isFresh('foo', time()));
    }

    public function testIsFreshWhenTemplateDoesNotExist()
    {
        $this->expectException('\Twig\Error\LoaderError');

        $loader = new ArrayLoader([]);

        $loader->isFresh('foo', time());
    }
}<|MERGE_RESOLUTION|>--- conflicted
+++ resolved
@@ -17,32 +17,8 @@
 class ArrayTest extends TestCase
 {
     /**
-<<<<<<< HEAD
      * @expectedException \Twig\Error\LoaderError
      */
-=======
-     * @group legacy
-     */
-    public function testGetSource()
-    {
-        $loader = new ArrayLoader(['foo' => 'bar']);
-
-        $this->assertEquals('bar', $loader->getSource('foo'));
-    }
-
-    /**
-     * @group legacy
-     */
-    public function testGetSourceWhenTemplateDoesNotExist()
-    {
-        $this->expectException('\Twig\Error\LoaderError');
-
-        $loader = new ArrayLoader([]);
-
-        $loader->getSource('foo');
-    }
-
->>>>>>> 5aae9ba0
     public function testGetSourceContextWhenTemplateDoesNotExist()
     {
         $this->expectException('\Twig\Error\LoaderError');
