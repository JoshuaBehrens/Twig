--- conflicted
+++ resolved
@@ -304,25 +304,6 @@
         $this->assertTrue($twig->isTemplateFresh('page', time()));
     }
 
-<<<<<<< HEAD
-=======
-    /**
-     * @group legacy
-     */
-    public function testInitRuntimeWithAnExtensionUsingInitRuntimeNoDeprecation()
-    {
-        $loader = $this->createMock(LoaderInterface::class);
-        $twig = new Environment($loader);
-        $loader->expects($this->once())->method('getSourceContext')->willReturn(new Source('', ''));
-        $twig->addExtension(new EnvironmentTest_ExtensionWithoutDeprecationInitRuntime());
-        $twig->load('');
-
-        // add a dummy assertion here to satisfy PHPUnit, the only thing we want to test is that the code above
-        // can be executed without throwing any deprecations
-        $this->addToAssertionCount(1);
-    }
-
->>>>>>> c7b0a459
     public function testOverrideExtension()
     {
         $this->expectException(\LogicException::class);
