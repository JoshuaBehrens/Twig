--- conflicted
+++ resolved
@@ -58,13 +58,7 @@
 
     public function testGlobals()
     {
-<<<<<<< HEAD
-        $loader = $this->getMockBuilder(LoaderInterface::class)->getMock();
-=======
-        // to be removed in 2.0
-        $loader = $this->createMock('\Twig\Tests\EnvironmentTestLoaderInterface');
-        //$loader = $this->createMock(['\Twig\Loader\LoaderInterface', '\Twig\Loader\SourceContextLoaderInterface']);
->>>>>>> 3ee934ef
+        $loader = $this->createMock(LoaderInterface::class);
         $loader->expects($this->any())->method('getSourceContext')->willReturn(new Source('', ''));
 
         // globals can be added after calling getGlobals
@@ -191,11 +185,7 @@
         $templateName = __FUNCTION__;
         $templateContent = __FUNCTION__;
 
-<<<<<<< HEAD
         $cache = $this->getMockBuilder(CacheInterface::class)->getMock();
-=======
-        $cache = $this->createMock('\Twig\Cache\CacheInterface');
->>>>>>> 3ee934ef
         $loader = $this->getMockLoader($templateName, $templateContent);
         $twig = new Environment($loader, ['cache' => $cache, 'auto_reload' => true, 'debug' => false]);
 
@@ -222,11 +212,7 @@
         $templateName = __FUNCTION__;
         $templateContent = __FUNCTION__;
 
-<<<<<<< HEAD
         $cache = $this->getMockBuilder(CacheInterface::class)->getMock();
-=======
-        $cache = $this->createMock('\Twig\Cache\CacheInterface');
->>>>>>> 3ee934ef
         $loader = $this->getMockLoader($templateName, $templateContent);
         $twig = new Environment($loader, ['cache' => $cache, 'auto_reload' => true, 'debug' => false]);
 
@@ -254,11 +240,7 @@
         $templateName = __FUNCTION__;
         $templateContent = __FUNCTION__;
 
-<<<<<<< HEAD
         $cache = $this->getMockBuilder(CacheInterface::class)->getMock();
-=======
-        $cache = $this->createMock('\Twig\Cache\CacheInterface');
->>>>>>> 3ee934ef
         $loader = $this->getMockLoader($templateName, $templateContent);
         $twig = new Environment($loader, ['cache' => $cache, 'auto_reload' => true, 'debug' => false]);
 
@@ -281,36 +263,9 @@
         $twig->load($templateName);
     }
 
-<<<<<<< HEAD
     public function testHasGetExtensionByClassName()
     {
-        $twig = new Environment($this->getMockBuilder(LoaderInterface::class)->getMock());
-=======
-    /**
-     * @group legacy
-     */
-    public function testHasGetExtensionWithDynamicName()
-    {
-        $twig = new Environment($this->createMock('\Twig\Loader\LoaderInterface'));
-
-        $ext1 = new EnvironmentTest_Extension_DynamicWithDeprecatedName('ext1');
-        $ext2 = new EnvironmentTest_Extension_DynamicWithDeprecatedName('ext2');
-        $twig->addExtension($ext1);
-        $twig->addExtension($ext2);
-
-        $this->assertTrue($twig->hasExtension('ext1'));
-        $this->assertTrue($twig->hasExtension('ext2'));
-
-        $this->assertTrue($twig->hasExtension('Twig\Tests\EnvironmentTest_Extension_DynamicWithDeprecatedName'));
-
-        $this->assertSame($ext1, $twig->getExtension('ext1'));
-        $this->assertSame($ext2, $twig->getExtension('ext2'));
-    }
-
-    public function testHasGetExtensionByClassName()
-    {
-        $twig = new Environment($this->createMock('\Twig\Loader\LoaderInterface'));
->>>>>>> 3ee934ef
+        $twig = new Environment($this->createMock(LoaderInterface::class));
         $twig->addExtension($ext = new EnvironmentTest_Extension());
         $this->assertSame($ext, $twig->getExtension('Twig\Tests\EnvironmentTest_Extension'));
         $this->assertSame($ext, $twig->getExtension('\Twig\Tests\EnvironmentTest_Extension'));
@@ -321,11 +276,7 @@
 
     public function testAddExtension()
     {
-<<<<<<< HEAD
-        $twig = new Environment($this->getMockBuilder(LoaderInterface::class)->getMock());
-=======
-        $twig = new Environment($this->createMock('\Twig\Loader\LoaderInterface'));
->>>>>>> 3ee934ef
+        $twig = new Environment($this->createMock(LoaderInterface::class));
         $twig->addExtension(new EnvironmentTest_Extension());
 
         $this->assertArrayHasKey('test', $twig->getTags());
@@ -345,64 +296,9 @@
         $this->assertTrue($found);
     }
 
-<<<<<<< HEAD
     public function testAddMockExtension()
     {
         $extension = $this->getMockBuilder(ExtensionInterface::class)->getMock();
-=======
-    /**
-     * @requires PHP 5.3
-     */
-    public function testAddExtensionWithDeprecatedGetGlobals()
-    {
-        $twig = new Environment($this->createMock('\Twig\Loader\LoaderInterface'));
-        $twig->addExtension(new EnvironmentTest_Extension_WithGlobals());
-
-        $this->deprecations = [];
-        set_error_handler([$this, 'handleError']);
-
-        $this->assertArrayHasKey('foo_global', $twig->getGlobals());
-
-        $this->assertCount(1, $this->deprecations);
-        $this->assertStringContainsString('Defining the getGlobals() method in the "Twig\Tests\EnvironmentTest_Extension_WithGlobals" extension ', $this->deprecations[0]);
-
-        restore_error_handler();
-    }
-
-    /**
-     * @group legacy
-     */
-    public function testRemoveExtension()
-    {
-        $twig = new Environment($this->createMock('\Twig\Loader\LoaderInterface'));
-        $twig->addExtension(new EnvironmentTest_Extension_WithDeprecatedName());
-        $twig->removeExtension('environment_test');
-
-        $this->assertArrayNotHasKey('test', $twig->getTags());
-        $this->assertArrayNotHasKey('foo_filter', $twig->getFilters());
-        $this->assertArrayNotHasKey('foo_function', $twig->getFunctions());
-        $this->assertArrayNotHasKey('foo_test', $twig->getTests());
-        $this->assertArrayNotHasKey('foo_unary', $twig->getUnaryOperators());
-        $this->assertArrayNotHasKey('foo_binary', $twig->getBinaryOperators());
-        $this->assertArrayNotHasKey('foo_global', $twig->getGlobals());
-        $this->assertCount(2, $twig->getNodeVisitors());
-    }
-
-    public function testAddMockExtension()
-    {
-        // should be replaced by the following in 2.0 (this current code is just to avoid a dep notice)
-        // $extension = $this->createMock('\Twig\Extension\AbstractExtension');
-        $extension = eval(<<<EOF
-use Twig\Extension\AbstractExtension;
-
-class EnvironmentTest_ExtensionInEval extends AbstractExtension
-{
-}
-EOF
-        );
-        $extension = new \EnvironmentTest_ExtensionInEval();
-
->>>>>>> 3ee934ef
         $loader = new ArrayLoader(['page' => 'hey']);
 
         $twig = new Environment($loader);
@@ -417,13 +313,9 @@
      */
     public function testInitRuntimeWithAnExtensionUsingInitRuntimeNoDeprecation()
     {
-<<<<<<< HEAD
-        $loader = $this->getMockBuilder(LoaderInterface::class)->getMock();
+        $loader = $this->createMock(LoaderInterface::class);
         $twig = new Environment($loader);
         $loader->expects($this->once())->method('getSourceContext')->willReturn(new Source('', ''));
-=======
-        $twig = new Environment($this->createMock('\Twig\Loader\LoaderInterface'));
->>>>>>> 3ee934ef
         $twig->addExtension(new EnvironmentTest_ExtensionWithoutDeprecationInitRuntime());
         $twig->load('');
 
@@ -432,48 +324,12 @@
         $this->addToAssertionCount(1);
     }
 
-<<<<<<< HEAD
     public function testOverrideExtension()
     {
         $this->expectException(\LogicException::class);
         $this->expectExceptionMessage('Unable to register extension "Twig\Tests\EnvironmentTest_Extension" as it is already registered.');
-=======
-    /**
-     * @requires PHP 5.3
-     */
-    public function testInitRuntimeWithAnExtensionUsingInitRuntimeDeprecation()
-    {
-        $twig = new Environment($this->createMock('\Twig\Loader\LoaderInterface'));
-        $twig->addExtension(new EnvironmentTest_ExtensionWithDeprecationInitRuntime());
-
-        $this->deprecations = [];
-        set_error_handler([$this, 'handleError']);
-
-        $twig->initRuntime();
-
-        $this->assertCount(1, $this->deprecations);
-        $this->assertStringContainsString('Defining the initRuntime() method in the "Twig\Tests\EnvironmentTest_ExtensionWithDeprecationInitRuntime" extension is deprecated since version 1.23.', $this->deprecations[0]);
-
-        restore_error_handler();
-    }
-
-    public function handleError($type, $msg)
-    {
-        if (E_USER_DEPRECATED === $type) {
-            $this->deprecations[] = $msg;
-        }
-    }
-
-    /**
-     * @requires PHP 5.3
-     */
-    public function testOverrideExtension()
-    {
-        $twig = new Environment($this->createMock('\Twig\Loader\LoaderInterface'));
-        $twig->addExtension(new EnvironmentTest_ExtensionWithDeprecationInitRuntime());
->>>>>>> 3ee934ef
-
-        $twig = new Environment($this->getMockBuilder(LoaderInterface::class)->getMock());
+
+        $twig = new Environment($this->createMock(LoaderInterface::class));
 
         $twig->addExtension(new EnvironmentTest_Extension());
         $twig->addExtension(new EnvironmentTest_Extension());
@@ -481,11 +337,7 @@
 
     public function testAddRuntimeLoader()
     {
-<<<<<<< HEAD
         $runtimeLoader = $this->getMockBuilder(RuntimeLoaderInterface::class)->getMock();
-=======
-        $runtimeLoader = $this->createMock('\Twig\RuntimeLoader\RuntimeLoaderInterface');
->>>>>>> 3ee934ef
         $runtimeLoader->expects($this->any())->method('load')->willReturn(new EnvironmentTest_Runtime());
 
         $loader = new ArrayLoader([
@@ -521,13 +373,7 @@
 
     protected function getMockLoader($templateName, $templateContent)
     {
-<<<<<<< HEAD
-        $loader = $this->getMockBuilder(LoaderInterface::class)->getMock();
-=======
-        // to be removed in 2.0
-        $loader = $this->createMock('Twig\Tests\EnvironmentTestLoaderInterface');
-        //$loader = $this->createMock(['\Twig\Loader\LoaderInterface', '\Twig\Loader\SourceContextLoaderInterface']);
->>>>>>> 3ee934ef
+        $loader = $this->createMock(LoaderInterface::class);
         $loader->expects($this->any())
           ->method('getSourceContext')
           ->with($templateName)
