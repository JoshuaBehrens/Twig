<?php

namespace Twig\Tests;

/*
 * This file is part of Twig.
 *
 * (c) Fabien Potencier
 *
 * For the full copyright and license information, please view the LICENSE
 * file that was distributed with this source code.
 */

use PHPUnit\Framework\TestCase;
use Twig\Environment;
use Twig\Error\SyntaxError;
use Twig\Lexer;
use Twig\Loader\LoaderInterface;
use Twig\Source;
use Twig\Token;

class LexerTest extends TestCase
{
<<<<<<< HEAD
=======
    /**
     * @group legacy
     */
    public function testLegacyConstructorSignature()
    {
        $lexer = new Lexer(new Environment($this->createMock('\Twig\Loader\LoaderInterface')));
        $stream = $lexer->tokenize('{{ foo }}', 'foo');
        $this->assertEquals('foo', $stream->getFilename());
        $this->assertEquals('{{ foo }}', $stream->getSource());
    }

>>>>>>> 3ee934ef
    public function testNameLabelForTag()
    {
        $template = '{% § %}';

<<<<<<< HEAD
        $lexer = new Lexer(new Environment($this->getMockBuilder(LoaderInterface::class)->getMock()));
=======
        $lexer = new Lexer(new Environment($this->createMock('\Twig\Loader\LoaderInterface')));
>>>>>>> 3ee934ef
        $stream = $lexer->tokenize(new Source($template, 'index'));

        $stream->expect(Token::BLOCK_START_TYPE);
        $this->assertSame('§', $stream->expect(Token::NAME_TYPE)->getValue());
    }

    public function testNameLabelForFunction()
    {
        $template = '{{ §() }}';

<<<<<<< HEAD
        $lexer = new Lexer(new Environment($this->getMockBuilder(LoaderInterface::class)->getMock()));
=======
        $lexer = new Lexer(new Environment($this->createMock('\Twig\Loader\LoaderInterface')));
>>>>>>> 3ee934ef
        $stream = $lexer->tokenize(new Source($template, 'index'));

        $stream->expect(Token::VAR_START_TYPE);
        $this->assertSame('§', $stream->expect(Token::NAME_TYPE)->getValue());
    }

    public function testBracketsNesting()
    {
        $template = '{{ {"a":{"b":"c"}} }}';

        $this->assertEquals(2, $this->countToken($template, Token::PUNCTUATION_TYPE, '{'));
        $this->assertEquals(2, $this->countToken($template, Token::PUNCTUATION_TYPE, '}'));
    }

    protected function countToken($template, $type, $value = null)
    {
<<<<<<< HEAD
        $lexer = new Lexer(new Environment($this->getMockBuilder(LoaderInterface::class)->getMock()));
=======
        $lexer = new Lexer(new Environment($this->createMock('\Twig\Loader\LoaderInterface')));
>>>>>>> 3ee934ef
        $stream = $lexer->tokenize(new Source($template, 'index'));

        $count = 0;
        while (!$stream->isEOF()) {
            $token = $stream->next();
            if ($type === $token->getType()) {
                if (null === $value || $value === $token->getValue()) {
                    ++$count;
                }
            }
        }

        return $count;
    }

    public function testLineDirective()
    {
        $template = "foo\n"
            ."bar\n"
            ."{% line 10 %}\n"
            ."{{\n"
            ."baz\n"
            ."}}\n";

<<<<<<< HEAD
        $lexer = new Lexer(new Environment($this->getMockBuilder(LoaderInterface::class)->getMock()));
=======
        $lexer = new Lexer(new Environment($this->createMock('\Twig\Loader\LoaderInterface')));
>>>>>>> 3ee934ef
        $stream = $lexer->tokenize(new Source($template, 'index'));

        // foo\nbar\n
        $this->assertSame(1, $stream->expect(Token::TEXT_TYPE)->getLine());
        // \n (after {% line %})
        $this->assertSame(10, $stream->expect(Token::TEXT_TYPE)->getLine());
        // {{
        $this->assertSame(11, $stream->expect(Token::VAR_START_TYPE)->getLine());
        // baz
        $this->assertSame(12, $stream->expect(Token::NAME_TYPE)->getLine());
    }

    public function testLineDirectiveInline()
    {
        $template = "foo\n"
            ."bar{% line 10 %}{{\n"
            ."baz\n"
            ."}}\n";

<<<<<<< HEAD
        $lexer = new Lexer(new Environment($this->getMockBuilder(LoaderInterface::class)->getMock()));
=======
        $lexer = new Lexer(new Environment($this->createMock('\Twig\Loader\LoaderInterface')));
>>>>>>> 3ee934ef
        $stream = $lexer->tokenize(new Source($template, 'index'));

        // foo\nbar
        $this->assertSame(1, $stream->expect(Token::TEXT_TYPE)->getLine());
        // {{
        $this->assertSame(10, $stream->expect(Token::VAR_START_TYPE)->getLine());
        // baz
        $this->assertSame(11, $stream->expect(Token::NAME_TYPE)->getLine());
    }

    public function testLongComments()
    {
        $template = '{# '.str_repeat('*', 100000).' #}';

<<<<<<< HEAD
        $lexer = new Lexer(new Environment($this->getMockBuilder(LoaderInterface::class)->getMock()));
=======
        $lexer = new Lexer(new Environment($this->createMock('\Twig\Loader\LoaderInterface')));
>>>>>>> 3ee934ef
        $lexer->tokenize(new Source($template, 'index'));

        // add a dummy assertion here to satisfy PHPUnit, the only thing we want to test is that the code above
        // can be executed without throwing any exceptions
        $this->addToAssertionCount(1);
    }

    public function testLongVerbatim()
    {
        $template = '{% verbatim %}'.str_repeat('*', 100000).'{% endverbatim %}';

<<<<<<< HEAD
        $lexer = new Lexer(new Environment($this->getMockBuilder(LoaderInterface::class)->getMock()));
=======
        $lexer = new Lexer(new Environment($this->createMock('\Twig\Loader\LoaderInterface')));
>>>>>>> 3ee934ef
        $lexer->tokenize(new Source($template, 'index'));

        // add a dummy assertion here to satisfy PHPUnit, the only thing we want to test is that the code above
        // can be executed without throwing any exceptions
        $this->addToAssertionCount(1);
    }

    public function testLongVar()
    {
        $template = '{{ '.str_repeat('x', 100000).' }}';

<<<<<<< HEAD
        $lexer = new Lexer(new Environment($this->getMockBuilder(LoaderInterface::class)->getMock()));
=======
        $lexer = new Lexer(new Environment($this->createMock('\Twig\Loader\LoaderInterface')));
>>>>>>> 3ee934ef
        $lexer->tokenize(new Source($template, 'index'));

        // add a dummy assertion here to satisfy PHPUnit, the only thing we want to test is that the code above
        // can be executed without throwing any exceptions
        $this->addToAssertionCount(1);
    }

    public function testLongBlock()
    {
        $template = '{% '.str_repeat('x', 100000).' %}';

<<<<<<< HEAD
        $lexer = new Lexer(new Environment($this->getMockBuilder(LoaderInterface::class)->getMock()));
=======
        $lexer = new Lexer(new Environment($this->createMock('\Twig\Loader\LoaderInterface')));
>>>>>>> 3ee934ef
        $lexer->tokenize(new Source($template, 'index'));

        // add a dummy assertion here to satisfy PHPUnit, the only thing we want to test is that the code above
        // can be executed without throwing any exceptions
        $this->addToAssertionCount(1);
    }

    public function testBigNumbers()
    {
        $template = '{{ 922337203685477580700 }}';

<<<<<<< HEAD
        $lexer = new Lexer(new Environment($this->getMockBuilder(LoaderInterface::class)->getMock()));
=======
        $lexer = new Lexer(new Environment($this->createMock('\Twig\Loader\LoaderInterface')));
>>>>>>> 3ee934ef
        $stream = $lexer->tokenize(new Source($template, 'index'));
        $stream->next();
        $node = $stream->next();
        $this->assertEquals('922337203685477580700', $node->getValue());
    }

    public function testStringWithEscapedDelimiter()
    {
        $tests = [
            "{{ 'foo \' bar' }}" => 'foo \' bar',
            '{{ "foo \" bar" }}' => 'foo " bar',
        ];
<<<<<<< HEAD

        $lexer = new Lexer(new Environment($this->getMockBuilder(LoaderInterface::class)->getMock()));
=======
        $lexer = new Lexer(new Environment($this->createMock('\Twig\Loader\LoaderInterface')));
>>>>>>> 3ee934ef
        foreach ($tests as $template => $expected) {
            $stream = $lexer->tokenize(new Source($template, 'index'));
            $stream->expect(Token::VAR_START_TYPE);
            $stream->expect(Token::STRING_TYPE, $expected);

            // add a dummy assertion here to satisfy PHPUnit, the only thing we want to test is that the code above
            // can be executed without throwing any exceptions
            $this->addToAssertionCount(1);
        }
    }

    public function testStringWithInterpolation()
    {
        $template = 'foo {{ "bar #{ baz + 1 }" }}';

<<<<<<< HEAD
        $lexer = new Lexer(new Environment($this->getMockBuilder(LoaderInterface::class)->getMock()));
=======
        $lexer = new Lexer(new Environment($this->createMock('\Twig\Loader\LoaderInterface')));
>>>>>>> 3ee934ef
        $stream = $lexer->tokenize(new Source($template, 'index'));
        $stream->expect(Token::TEXT_TYPE, 'foo ');
        $stream->expect(Token::VAR_START_TYPE);
        $stream->expect(Token::STRING_TYPE, 'bar ');
        $stream->expect(Token::INTERPOLATION_START_TYPE);
        $stream->expect(Token::NAME_TYPE, 'baz');
        $stream->expect(Token::OPERATOR_TYPE, '+');
        $stream->expect(Token::NUMBER_TYPE, '1');
        $stream->expect(Token::INTERPOLATION_END_TYPE);
        $stream->expect(Token::VAR_END_TYPE);

        // add a dummy assertion here to satisfy PHPUnit, the only thing we want to test is that the code above
        // can be executed without throwing any exceptions
        $this->addToAssertionCount(1);
    }

    public function testStringWithEscapedInterpolation()
    {
        $template = '{{ "bar \#{baz+1}" }}';

<<<<<<< HEAD
        $lexer = new Lexer(new Environment($this->getMockBuilder(LoaderInterface::class)->getMock()));
=======
        $lexer = new Lexer(new Environment($this->createMock('\Twig\Loader\LoaderInterface')));
>>>>>>> 3ee934ef
        $stream = $lexer->tokenize(new Source($template, 'index'));
        $stream->expect(Token::VAR_START_TYPE);
        $stream->expect(Token::STRING_TYPE, 'bar #{baz+1}');
        $stream->expect(Token::VAR_END_TYPE);

        // add a dummy assertion here to satisfy PHPUnit, the only thing we want to test is that the code above
        // can be executed without throwing any exceptions
        $this->addToAssertionCount(1);
    }

    public function testStringWithHash()
    {
        $template = '{{ "bar # baz" }}';

<<<<<<< HEAD
        $lexer = new Lexer(new Environment($this->getMockBuilder(LoaderInterface::class)->getMock()));
=======
        $lexer = new Lexer(new Environment($this->createMock('\Twig\Loader\LoaderInterface')));
>>>>>>> 3ee934ef
        $stream = $lexer->tokenize(new Source($template, 'index'));
        $stream->expect(Token::VAR_START_TYPE);
        $stream->expect(Token::STRING_TYPE, 'bar # baz');
        $stream->expect(Token::VAR_END_TYPE);

        // add a dummy assertion here to satisfy PHPUnit, the only thing we want to test is that the code above
        // can be executed without throwing any exceptions
        $this->addToAssertionCount(1);
    }

    public function testStringWithUnterminatedInterpolation()
    {
        $this->expectException(SyntaxError::class);
        $this->expectExceptionMessage('Unclosed """');

        $template = '{{ "bar #{x" }}';

<<<<<<< HEAD
        $lexer = new Lexer(new Environment($this->getMockBuilder(LoaderInterface::class)->getMock()));
=======
        $lexer = new Lexer(new Environment($this->createMock('\Twig\Loader\LoaderInterface')));
>>>>>>> 3ee934ef
        $lexer->tokenize(new Source($template, 'index'));
    }

    public function testStringWithNestedInterpolations()
    {
        $template = '{{ "bar #{ "foo#{bar}" }" }}';

<<<<<<< HEAD
        $lexer = new Lexer(new Environment($this->getMockBuilder(LoaderInterface::class)->getMock()));
=======
        $lexer = new Lexer(new Environment($this->createMock('\Twig\Loader\LoaderInterface')));
>>>>>>> 3ee934ef
        $stream = $lexer->tokenize(new Source($template, 'index'));
        $stream->expect(Token::VAR_START_TYPE);
        $stream->expect(Token::STRING_TYPE, 'bar ');
        $stream->expect(Token::INTERPOLATION_START_TYPE);
        $stream->expect(Token::STRING_TYPE, 'foo');
        $stream->expect(Token::INTERPOLATION_START_TYPE);
        $stream->expect(Token::NAME_TYPE, 'bar');
        $stream->expect(Token::INTERPOLATION_END_TYPE);
        $stream->expect(Token::INTERPOLATION_END_TYPE);
        $stream->expect(Token::VAR_END_TYPE);

        // add a dummy assertion here to satisfy PHPUnit, the only thing we want to test is that the code above
        // can be executed without throwing any exceptions
        $this->addToAssertionCount(1);
    }

    public function testStringWithNestedInterpolationsInBlock()
    {
        $template = '{% foo "bar #{ "foo#{bar}" }" %}';

<<<<<<< HEAD
        $lexer = new Lexer(new Environment($this->getMockBuilder(LoaderInterface::class)->getMock()));
=======
        $lexer = new Lexer(new Environment($this->createMock('\Twig\Loader\LoaderInterface')));
>>>>>>> 3ee934ef
        $stream = $lexer->tokenize(new Source($template, 'index'));
        $stream->expect(Token::BLOCK_START_TYPE);
        $stream->expect(Token::NAME_TYPE, 'foo');
        $stream->expect(Token::STRING_TYPE, 'bar ');
        $stream->expect(Token::INTERPOLATION_START_TYPE);
        $stream->expect(Token::STRING_TYPE, 'foo');
        $stream->expect(Token::INTERPOLATION_START_TYPE);
        $stream->expect(Token::NAME_TYPE, 'bar');
        $stream->expect(Token::INTERPOLATION_END_TYPE);
        $stream->expect(Token::INTERPOLATION_END_TYPE);
        $stream->expect(Token::BLOCK_END_TYPE);

        // add a dummy assertion here to satisfy PHPUnit, the only thing we want to test is that the code above
        // can be executed without throwing any exceptions
        $this->addToAssertionCount(1);
    }

    public function testOperatorEndingWithALetterAtTheEndOfALine()
    {
        $template = "{{ 1 and\n0}}";

<<<<<<< HEAD
        $lexer = new Lexer(new Environment($this->getMockBuilder(LoaderInterface::class)->getMock()));
=======
        $lexer = new Lexer(new Environment($this->createMock('\Twig\Loader\LoaderInterface')));
>>>>>>> 3ee934ef
        $stream = $lexer->tokenize(new Source($template, 'index'));
        $stream->expect(Token::VAR_START_TYPE);
        $stream->expect(Token::NUMBER_TYPE, 1);
        $stream->expect(Token::OPERATOR_TYPE, 'and');

        // add a dummy assertion here to satisfy PHPUnit, the only thing we want to test is that the code above
        // can be executed without throwing any exceptions
        $this->addToAssertionCount(1);
    }

    public function testUnterminatedVariable()
    {
        $this->expectException(SyntaxError::class);
        $this->expectExceptionMessage('Unclosed "variable" in "index" at line 3');

        $template = '

{{

bar


';

<<<<<<< HEAD
        $lexer = new Lexer(new Environment($this->getMockBuilder(LoaderInterface::class)->getMock()));
=======
        $lexer = new Lexer(new Environment($this->createMock('\Twig\Loader\LoaderInterface')));
>>>>>>> 3ee934ef
        $lexer->tokenize(new Source($template, 'index'));
    }

    public function testUnterminatedBlock()
    {
        $this->expectException(SyntaxError::class);
        $this->expectExceptionMessage('Unclosed "block" in "index" at line 3');

        $template = '

{%

bar


';

<<<<<<< HEAD
        $lexer = new Lexer(new Environment($this->getMockBuilder(LoaderInterface::class)->getMock()));
=======
        $lexer = new Lexer(new Environment($this->createMock('\Twig\Loader\LoaderInterface')));
>>>>>>> 3ee934ef
        $lexer->tokenize(new Source($template, 'index'));
    }

    public function testOverridingSyntax()
    {
        $template = '[# comment #]{# variable #}/# if true #/true/# endif #/';
<<<<<<< HEAD
        $lexer = new Lexer(new Environment($this->getMockBuilder(LoaderInterface::class)->getMock()), [
=======
        $lexer = new Lexer(new Environment($this->createMock('\Twig\Loader\LoaderInterface')), [
>>>>>>> 3ee934ef
            'tag_comment' => ['[#', '#]'],
            'tag_block' => ['/#', '#/'],
            'tag_variable' => ['{#', '#}'],
        ]);
        $stream = $lexer->tokenize(new Source($template, 'index'));
        $stream->expect(Token::VAR_START_TYPE);
        $stream->expect(Token::NAME_TYPE, 'variable');
        $stream->expect(Token::VAR_END_TYPE);
        $stream->expect(Token::BLOCK_START_TYPE);
        $stream->expect(Token::NAME_TYPE, 'if');
        $stream->expect(Token::NAME_TYPE, 'true');
        $stream->expect(Token::BLOCK_END_TYPE);
        $stream->expect(Token::TEXT_TYPE, 'true');
        $stream->expect(Token::BLOCK_START_TYPE);
        $stream->expect(Token::NAME_TYPE, 'endif');
        $stream->expect(Token::BLOCK_END_TYPE);

        // add a dummy assertion here to satisfy PHPUnit, the only thing we want to test is that the code above
        // can be executed without throwing any exceptions
        $this->addToAssertionCount(1);
    }
}<|MERGE_RESOLUTION|>--- conflicted
+++ resolved
@@ -21,29 +21,11 @@
 
 class LexerTest extends TestCase
 {
-<<<<<<< HEAD
-=======
-    /**
-     * @group legacy
-     */
-    public function testLegacyConstructorSignature()
-    {
-        $lexer = new Lexer(new Environment($this->createMock('\Twig\Loader\LoaderInterface')));
-        $stream = $lexer->tokenize('{{ foo }}', 'foo');
-        $this->assertEquals('foo', $stream->getFilename());
-        $this->assertEquals('{{ foo }}', $stream->getSource());
-    }
-
->>>>>>> 3ee934ef
     public function testNameLabelForTag()
     {
         $template = '{% § %}';
 
-<<<<<<< HEAD
-        $lexer = new Lexer(new Environment($this->getMockBuilder(LoaderInterface::class)->getMock()));
-=======
-        $lexer = new Lexer(new Environment($this->createMock('\Twig\Loader\LoaderInterface')));
->>>>>>> 3ee934ef
+        $lexer = new Lexer(new Environment($this->createMock(LoaderInterface::class)));
         $stream = $lexer->tokenize(new Source($template, 'index'));
 
         $stream->expect(Token::BLOCK_START_TYPE);
@@ -54,11 +36,7 @@
     {
         $template = '{{ §() }}';
 
-<<<<<<< HEAD
-        $lexer = new Lexer(new Environment($this->getMockBuilder(LoaderInterface::class)->getMock()));
-=======
-        $lexer = new Lexer(new Environment($this->createMock('\Twig\Loader\LoaderInterface')));
->>>>>>> 3ee934ef
+        $lexer = new Lexer(new Environment($this->createMock(LoaderInterface::class)));
         $stream = $lexer->tokenize(new Source($template, 'index'));
 
         $stream->expect(Token::VAR_START_TYPE);
@@ -75,11 +53,7 @@
 
     protected function countToken($template, $type, $value = null)
     {
-<<<<<<< HEAD
-        $lexer = new Lexer(new Environment($this->getMockBuilder(LoaderInterface::class)->getMock()));
-=======
-        $lexer = new Lexer(new Environment($this->createMock('\Twig\Loader\LoaderInterface')));
->>>>>>> 3ee934ef
+        $lexer = new Lexer(new Environment($this->createMock(LoaderInterface::class)));
         $stream = $lexer->tokenize(new Source($template, 'index'));
 
         $count = 0;
@@ -104,11 +78,7 @@
             ."baz\n"
             ."}}\n";
 
-<<<<<<< HEAD
-        $lexer = new Lexer(new Environment($this->getMockBuilder(LoaderInterface::class)->getMock()));
-=======
-        $lexer = new Lexer(new Environment($this->createMock('\Twig\Loader\LoaderInterface')));
->>>>>>> 3ee934ef
+        $lexer = new Lexer(new Environment($this->createMock(LoaderInterface::class)));
         $stream = $lexer->tokenize(new Source($template, 'index'));
 
         // foo\nbar\n
@@ -128,11 +98,7 @@
             ."baz\n"
             ."}}\n";
 
-<<<<<<< HEAD
-        $lexer = new Lexer(new Environment($this->getMockBuilder(LoaderInterface::class)->getMock()));
-=======
-        $lexer = new Lexer(new Environment($this->createMock('\Twig\Loader\LoaderInterface')));
->>>>>>> 3ee934ef
+        $lexer = new Lexer(new Environment($this->createMock(LoaderInterface::class)));
         $stream = $lexer->tokenize(new Source($template, 'index'));
 
         // foo\nbar
@@ -147,11 +113,7 @@
     {
         $template = '{# '.str_repeat('*', 100000).' #}';
 
-<<<<<<< HEAD
-        $lexer = new Lexer(new Environment($this->getMockBuilder(LoaderInterface::class)->getMock()));
-=======
-        $lexer = new Lexer(new Environment($this->createMock('\Twig\Loader\LoaderInterface')));
->>>>>>> 3ee934ef
+        $lexer = new Lexer(new Environment($this->createMock(LoaderInterface::class)));
         $lexer->tokenize(new Source($template, 'index'));
 
         // add a dummy assertion here to satisfy PHPUnit, the only thing we want to test is that the code above
@@ -163,11 +125,7 @@
     {
         $template = '{% verbatim %}'.str_repeat('*', 100000).'{% endverbatim %}';
 
-<<<<<<< HEAD
-        $lexer = new Lexer(new Environment($this->getMockBuilder(LoaderInterface::class)->getMock()));
-=======
-        $lexer = new Lexer(new Environment($this->createMock('\Twig\Loader\LoaderInterface')));
->>>>>>> 3ee934ef
+        $lexer = new Lexer(new Environment($this->createMock(LoaderInterface::class)));
         $lexer->tokenize(new Source($template, 'index'));
 
         // add a dummy assertion here to satisfy PHPUnit, the only thing we want to test is that the code above
@@ -179,11 +137,7 @@
     {
         $template = '{{ '.str_repeat('x', 100000).' }}';
 
-<<<<<<< HEAD
-        $lexer = new Lexer(new Environment($this->getMockBuilder(LoaderInterface::class)->getMock()));
-=======
-        $lexer = new Lexer(new Environment($this->createMock('\Twig\Loader\LoaderInterface')));
->>>>>>> 3ee934ef
+        $lexer = new Lexer(new Environment($this->createMock(LoaderInterface::class)));
         $lexer->tokenize(new Source($template, 'index'));
 
         // add a dummy assertion here to satisfy PHPUnit, the only thing we want to test is that the code above
@@ -195,11 +149,7 @@
     {
         $template = '{% '.str_repeat('x', 100000).' %}';
 
-<<<<<<< HEAD
-        $lexer = new Lexer(new Environment($this->getMockBuilder(LoaderInterface::class)->getMock()));
-=======
-        $lexer = new Lexer(new Environment($this->createMock('\Twig\Loader\LoaderInterface')));
->>>>>>> 3ee934ef
+        $lexer = new Lexer(new Environment($this->createMock(LoaderInterface::class)));
         $lexer->tokenize(new Source($template, 'index'));
 
         // add a dummy assertion here to satisfy PHPUnit, the only thing we want to test is that the code above
@@ -211,11 +161,7 @@
     {
         $template = '{{ 922337203685477580700 }}';
 
-<<<<<<< HEAD
-        $lexer = new Lexer(new Environment($this->getMockBuilder(LoaderInterface::class)->getMock()));
-=======
-        $lexer = new Lexer(new Environment($this->createMock('\Twig\Loader\LoaderInterface')));
->>>>>>> 3ee934ef
+        $lexer = new Lexer(new Environment($this->createMock(LoaderInterface::class)));
         $stream = $lexer->tokenize(new Source($template, 'index'));
         $stream->next();
         $node = $stream->next();
@@ -228,12 +174,8 @@
             "{{ 'foo \' bar' }}" => 'foo \' bar',
             '{{ "foo \" bar" }}' => 'foo " bar',
         ];
-<<<<<<< HEAD
-
-        $lexer = new Lexer(new Environment($this->getMockBuilder(LoaderInterface::class)->getMock()));
-=======
-        $lexer = new Lexer(new Environment($this->createMock('\Twig\Loader\LoaderInterface')));
->>>>>>> 3ee934ef
+
+        $lexer = new Lexer(new Environment($this->createMock(LoaderInterface::class)));
         foreach ($tests as $template => $expected) {
             $stream = $lexer->tokenize(new Source($template, 'index'));
             $stream->expect(Token::VAR_START_TYPE);
@@ -249,11 +191,7 @@
     {
         $template = 'foo {{ "bar #{ baz + 1 }" }}';
 
-<<<<<<< HEAD
-        $lexer = new Lexer(new Environment($this->getMockBuilder(LoaderInterface::class)->getMock()));
-=======
-        $lexer = new Lexer(new Environment($this->createMock('\Twig\Loader\LoaderInterface')));
->>>>>>> 3ee934ef
+        $lexer = new Lexer(new Environment($this->createMock(LoaderInterface::class)));
         $stream = $lexer->tokenize(new Source($template, 'index'));
         $stream->expect(Token::TEXT_TYPE, 'foo ');
         $stream->expect(Token::VAR_START_TYPE);
@@ -274,11 +212,7 @@
     {
         $template = '{{ "bar \#{baz+1}" }}';
 
-<<<<<<< HEAD
-        $lexer = new Lexer(new Environment($this->getMockBuilder(LoaderInterface::class)->getMock()));
-=======
-        $lexer = new Lexer(new Environment($this->createMock('\Twig\Loader\LoaderInterface')));
->>>>>>> 3ee934ef
+        $lexer = new Lexer(new Environment($this->createMock(LoaderInterface::class)));
         $stream = $lexer->tokenize(new Source($template, 'index'));
         $stream->expect(Token::VAR_START_TYPE);
         $stream->expect(Token::STRING_TYPE, 'bar #{baz+1}');
@@ -293,11 +227,7 @@
     {
         $template = '{{ "bar # baz" }}';
 
-<<<<<<< HEAD
-        $lexer = new Lexer(new Environment($this->getMockBuilder(LoaderInterface::class)->getMock()));
-=======
-        $lexer = new Lexer(new Environment($this->createMock('\Twig\Loader\LoaderInterface')));
->>>>>>> 3ee934ef
+        $lexer = new Lexer(new Environment($this->createMock(LoaderInterface::class)));
         $stream = $lexer->tokenize(new Source($template, 'index'));
         $stream->expect(Token::VAR_START_TYPE);
         $stream->expect(Token::STRING_TYPE, 'bar # baz');
@@ -315,11 +245,7 @@
 
         $template = '{{ "bar #{x" }}';
 
-<<<<<<< HEAD
-        $lexer = new Lexer(new Environment($this->getMockBuilder(LoaderInterface::class)->getMock()));
-=======
-        $lexer = new Lexer(new Environment($this->createMock('\Twig\Loader\LoaderInterface')));
->>>>>>> 3ee934ef
+        $lexer = new Lexer(new Environment($this->createMock(LoaderInterface::class)));
         $lexer->tokenize(new Source($template, 'index'));
     }
 
@@ -327,11 +253,7 @@
     {
         $template = '{{ "bar #{ "foo#{bar}" }" }}';
 
-<<<<<<< HEAD
-        $lexer = new Lexer(new Environment($this->getMockBuilder(LoaderInterface::class)->getMock()));
-=======
-        $lexer = new Lexer(new Environment($this->createMock('\Twig\Loader\LoaderInterface')));
->>>>>>> 3ee934ef
+        $lexer = new Lexer(new Environment($this->createMock(LoaderInterface::class)));
         $stream = $lexer->tokenize(new Source($template, 'index'));
         $stream->expect(Token::VAR_START_TYPE);
         $stream->expect(Token::STRING_TYPE, 'bar ');
@@ -352,11 +274,7 @@
     {
         $template = '{% foo "bar #{ "foo#{bar}" }" %}';
 
-<<<<<<< HEAD
-        $lexer = new Lexer(new Environment($this->getMockBuilder(LoaderInterface::class)->getMock()));
-=======
-        $lexer = new Lexer(new Environment($this->createMock('\Twig\Loader\LoaderInterface')));
->>>>>>> 3ee934ef
+        $lexer = new Lexer(new Environment($this->createMock(LoaderInterface::class)));
         $stream = $lexer->tokenize(new Source($template, 'index'));
         $stream->expect(Token::BLOCK_START_TYPE);
         $stream->expect(Token::NAME_TYPE, 'foo');
@@ -378,11 +296,7 @@
     {
         $template = "{{ 1 and\n0}}";
 
-<<<<<<< HEAD
-        $lexer = new Lexer(new Environment($this->getMockBuilder(LoaderInterface::class)->getMock()));
-=======
-        $lexer = new Lexer(new Environment($this->createMock('\Twig\Loader\LoaderInterface')));
->>>>>>> 3ee934ef
+        $lexer = new Lexer(new Environment($this->createMock(LoaderInterface::class)));
         $stream = $lexer->tokenize(new Source($template, 'index'));
         $stream->expect(Token::VAR_START_TYPE);
         $stream->expect(Token::NUMBER_TYPE, 1);
@@ -407,11 +321,7 @@
 
 ';
 
-<<<<<<< HEAD
-        $lexer = new Lexer(new Environment($this->getMockBuilder(LoaderInterface::class)->getMock()));
-=======
-        $lexer = new Lexer(new Environment($this->createMock('\Twig\Loader\LoaderInterface')));
->>>>>>> 3ee934ef
+        $lexer = new Lexer(new Environment($this->createMock(LoaderInterface::class)));
         $lexer->tokenize(new Source($template, 'index'));
     }
 
@@ -429,22 +339,14 @@
 
 ';
 
-<<<<<<< HEAD
-        $lexer = new Lexer(new Environment($this->getMockBuilder(LoaderInterface::class)->getMock()));
-=======
-        $lexer = new Lexer(new Environment($this->createMock('\Twig\Loader\LoaderInterface')));
->>>>>>> 3ee934ef
+        $lexer = new Lexer(new Environment($this->createMock(LoaderInterface::class)));
         $lexer->tokenize(new Source($template, 'index'));
     }
 
     public function testOverridingSyntax()
     {
         $template = '[# comment #]{# variable #}/# if true #/true/# endif #/';
-<<<<<<< HEAD
-        $lexer = new Lexer(new Environment($this->getMockBuilder(LoaderInterface::class)->getMock()), [
-=======
-        $lexer = new Lexer(new Environment($this->createMock('\Twig\Loader\LoaderInterface')), [
->>>>>>> 3ee934ef
+        $lexer = new Lexer(new Environment($this->createMock(LoaderInterface::class)), [
             'tag_comment' => ['[#', '#]'],
             'tag_block' => ['/#', '#/'],
             'tag_variable' => ['{#', '#}'],
