<?php

namespace Twig\Tests;

/*
 * This file is part of Twig.
 *
 * (c) Fabien Potencier
 *
 * For the full copyright and license information, please view the LICENSE
 * file that was distributed with this source code.
 */

use Twig\Extension\AbstractExtension;
use Twig\Extension\DebugExtension;
use Twig\Extension\SandboxExtension;
use Twig\Extension\StringLoaderExtension;
use Twig\Node\Expression\ConstantExpression;
use Twig\Node\PrintNode;
use Twig\Sandbox\SecurityPolicy;
use Twig\Test\IntegrationTestCase;
use Twig\Token;
use Twig\TokenParser\AbstractTokenParser;
use Twig\TwigFilter;
use Twig\TwigFunction;
use Twig\TwigTest;

// This function is defined to check that escaping strategies
// like html works even if a function with the same name is defined.
function html()
{
    return 'foo';
}

class IntegrationTest extends IntegrationTestCase
{
    public function getExtensions()
    {
        $policy = new SecurityPolicy([], [], [], [], ['dump']);

        return [
            new DebugExtension(),
            new SandboxExtension($policy, false),
            new StringLoaderExtension(),
            new TwigTestExtension(),
        ];
    }

    public function getFixturesDir()
    {
        return __DIR__.'/Fixtures/';
    }
}

function test_foo($value = 'foo')
{
    return $value;
}

class TwigTestFoo implements \Iterator
{
    const BAR_NAME = 'bar';

    public $position = 0;
    public $array = [1, 2];

    public function bar($param1 = null, $param2 = null)
    {
        return 'bar'.($param1 ? '_'.$param1 : '').($param2 ? '-'.$param2 : '');
    }

    public function getFoo()
    {
        return 'foo';
    }

    public function getSelf()
    {
        return $this;
    }

    public function is()
    {
        return 'is';
    }

    public function in()
    {
        return 'in';
    }

    public function not()
    {
        return 'not';
    }

    public function strToLower($value)
    {
        return strtolower($value);
    }

    public function rewind()
    {
        $this->position = 0;
    }

    public function current()
    {
        return $this->array[$this->position];
    }

    public function key()
    {
        return 'a';
    }

    public function next()
    {
        ++$this->position;
    }

    public function valid()
    {
        return isset($this->array[$this->position]);
    }
}

class TwigTestTokenParser_§ extends AbstractTokenParser
{
    public function parse(Token $token)
    {
        $this->parser->getStream()->expect(Token::BLOCK_END_TYPE);

        return new PrintNode(new ConstantExpression('§', -1), -1);
    }

    public function getTag()
    {
        return '§';
    }
}

class TwigTestExtension extends AbstractExtension
{
    public function getTokenParsers()
    {
        return [
            new TwigTestTokenParser_§(),
        ];
    }

    public function getFilters()
    {
        return [
            new TwigFilter('§', [$this, '§Filter']),
            new TwigFilter('escape_and_nl2br', [$this, 'escape_and_nl2br'], ['needs_environment' => true, 'is_safe' => ['html']]),
            new TwigFilter('nl2br', [$this, 'nl2br'], ['pre_escape' => 'html', 'is_safe' => ['html']]),
            new TwigFilter('escape_something', [$this, 'escape_something'], ['is_safe' => ['something']]),
            new TwigFilter('preserves_safety', [$this, 'preserves_safety'], ['preserves_safety' => ['html']]),
            new TwigFilter('static_call_string', 'Twig\Tests\TwigTestExtension::staticCall'),
            new TwigFilter('static_call_array', ['Twig\Tests\TwigTestExtension', 'staticCall']),
            new TwigFilter('magic_call', [$this, 'magicCall']),
            new TwigFilter('magic_call_string', 'Twig\Tests\TwigTestExtension::magicStaticCall'),
            new TwigFilter('magic_call_array', ['Twig\Tests\TwigTestExtension', 'magicStaticCall']),
            new TwigFilter('*_path', [$this, 'dynamic_path']),
            new TwigFilter('*_foo_*_bar', [$this, 'dynamic_foo']),
<<<<<<< HEAD
            new TwigFilter('anon_foo', function ($name) { return '*'.$name.'*'; }),
=======
            new TwigFilter('not', [$this, 'notFilter']),
>>>>>>> 5d6d7914
        ];
    }

    public function getFunctions()
    {
        return [
            new TwigFunction('§', [$this, '§Function']),
            new TwigFunction('safe_br', [$this, 'br'], ['is_safe' => ['html']]),
            new TwigFunction('unsafe_br', [$this, 'br']),
            new TwigFunction('static_call_string', 'Twig\Tests\TwigTestExtension::staticCall'),
            new TwigFunction('static_call_array', ['Twig\Tests\TwigTestExtension', 'staticCall']),
            new TwigFunction('*_path', [$this, 'dynamic_path']),
            new TwigFunction('*_foo_*_bar', [$this, 'dynamic_foo']),
            new TwigFunction('anon_foo', function ($name) { return '*'.$name.'*'; }),
        ];
    }

    public function getTests()
    {
        return [
            new TwigTest('multi word', [$this, 'is_multi_word']),
            new TwigTest('test_*', [$this, 'dynamic_test']),
        ];
    }

    public function notFilter($value)
    {
        return 'not '.$value;
    }

    public function §Filter($value)
    {
        return "§{$value}§";
    }

    public function §Function($value)
    {
        return "§{$value}§";
    }

    /**
     * nl2br which also escapes, for testing escaper filters.
     */
    public function escape_and_nl2br($env, $value, $sep = '<br />')
    {
        return $this->nl2br(twig_escape_filter($env, $value, 'html'), $sep);
    }

    /**
     * nl2br only, for testing filters with pre_escape.
     */
    public function nl2br($value, $sep = '<br />')
    {
        // not secure if $value contains html tags (not only entities)
        // don't use
        return str_replace("\n", "$sep\n", $value);
    }

    public function dynamic_path($element, $item)
    {
        return $element.'/'.$item;
    }

    public function dynamic_foo($foo, $bar, $item)
    {
        return $foo.'/'.$bar.'/'.$item;
    }

    public function dynamic_test($element, $item)
    {
        return $element === $item;
    }

    public function escape_something($value)
    {
        return strtoupper($value);
    }

    public function preserves_safety($value)
    {
        return strtoupper($value);
    }

    public static function staticCall($value)
    {
        return "*$value*";
    }

    public function br()
    {
        return '<br />';
    }

    public function is_multi_word($value)
    {
        return false !== strpos($value, ' ');
    }

    public function __call($method, $arguments)
    {
        if ('magicCall' !== $method) {
            throw new \BadMethodCallException('Unexpected call to __call');
        }

        return 'magic_'.$arguments[0];
    }

    public static function __callStatic($method, $arguments)
    {
        if ('magicStaticCall' !== $method) {
            throw new \BadMethodCallException('Unexpected call to __callStatic');
        }

        return 'static_magic_'.$arguments[0];
    }
}

/**
 * This class is used in tests for the "length" filter and "empty" test. It asserts that __call is not
 * used to convert such objects to strings.
 */
class MagicCallStub
{
    public function __call($name, $args)
    {
        throw new \Exception('__call shall not be called');
    }
}

class ToStringStub
{
    /**
     * @var string
     */
    private $string;

    public function __construct($string)
    {
        $this->string = $string;
    }

    public function __toString()
    {
        return $this->string;
    }
}

/**
 * This class is used in tests for the length filter and empty test to show
 * that when \Countable is implemented, it is preferred over the __toString()
 * method.
 */
class CountableStub implements \Countable
{
    private $count;

    public function __construct($count)
    {
        $this->count = $count;
    }

    public function count()
    {
        return $this->count;
    }

    public function __toString()
    {
        throw new \Exception('__toString shall not be called on \Countables');
    }
}

/**
 * This class is used in tests for the length filter.
 */
class IteratorAggregateStub implements \IteratorAggregate
{
    private $data;

    public function __construct(array $data)
    {
        $this->data = $data;
    }

    public function getIterator()
    {
        return new \ArrayIterator($this->data);
    }
}

class SimpleIteratorForTesting implements \Iterator
{
    private $data = [1, 2, 3, 4, 5, 6, 7];
    private $key = 0;

    public function current()
    {
        return $this->key;
    }

    public function next()
    {
        ++$this->key;
    }

    public function key()
    {
        return $this->key;
    }

    public function valid()
    {
        return isset($this->data[$this->key]);
    }

    public function rewind()
    {
        $this->key = 0;
    }

    public function __toString()
    {
        // for testing, make sure string length returned is not the same as the `iterator_count`
        return str_repeat('X', iterator_count($this) + 10);
    }
}<|MERGE_RESOLUTION|>--- conflicted
+++ resolved
@@ -164,11 +164,8 @@
             new TwigFilter('magic_call_array', ['Twig\Tests\TwigTestExtension', 'magicStaticCall']),
             new TwigFilter('*_path', [$this, 'dynamic_path']),
             new TwigFilter('*_foo_*_bar', [$this, 'dynamic_foo']),
-<<<<<<< HEAD
+            new TwigFilter('not', [$this, 'notFilter']),
             new TwigFilter('anon_foo', function ($name) { return '*'.$name.'*'; }),
-=======
-            new TwigFilter('not', [$this, 'notFilter']),
->>>>>>> 5d6d7914
         ];
     }
 
