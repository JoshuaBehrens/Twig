--- conflicted
+++ resolved
@@ -21,13 +21,9 @@
         "twig/twig": "^2.7|^3.0"
     },
     "require-dev": {
-<<<<<<< HEAD
         "league/commonmark": "^1.0|^2.0",
-        "symfony/phpunit-bridge": "^4.4.9|^5.0.9|^6.0",
+        "symfony/phpunit-bridge": "^5.4|^6.3",
         "twig/cache-extra": "^3.0",
-=======
-        "symfony/phpunit-bridge": "^5.4|^6.3",
->>>>>>> b60ed3e0
         "twig/cssinliner-extra": "^2.12|^3.0",
         "twig/html-extra": "^2.12|^3.0",
         "twig/inky-extra": "^2.12|^3.0",
