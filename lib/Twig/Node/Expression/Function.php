--- conflicted
+++ resolved
@@ -25,22 +25,12 @@
         $this->setAttribute('needs_environment', $function->needsEnvironment());
         $this->setAttribute('needs_context', $function->needsContext());
         $this->setAttribute('arguments', $function->getArguments());
-<<<<<<< HEAD
-        $this->setAttribute('callable', $function->getCallable());
+        $callable = $function->getCallable();
+        if ('constant' === $name && $this->getAttribute('is_defined_test')) {
+            $callable = 'twig_constant_is_defined';
+        }
+        $this->setAttribute('callable', $callable);
         $this->setAttribute('is_variadic', $function->isVariadic());
-=======
-        if ($function instanceof Twig_FunctionCallableInterface || $function instanceof Twig_SimpleFunction) {
-            $callable = $function->getCallable();
-            if ('constant' === $name && $this->getAttribute('is_defined_test')) {
-                $callable = 'twig_constant_is_defined';
-            }
-
-            $this->setAttribute('callable', $callable);
-        }
-        if ($function instanceof Twig_SimpleFunction) {
-            $this->setAttribute('is_variadic', $function->isVariadic());
-        }
->>>>>>> c1944854
 
         $this->compileCallable($compiler);
     }
