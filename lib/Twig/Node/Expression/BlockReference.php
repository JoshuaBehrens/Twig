--- conflicted
+++ resolved
@@ -17,29 +17,14 @@
  */
 class Twig_Node_Expression_BlockReference extends Twig_Node_Expression
 {
-<<<<<<< HEAD
-    public function __construct(Twig_Node $name, $lineno, $tag = null)
+    public function __construct(Twig_Node $name, Twig_Node $template = null, $lineno, $tag = null)
     {
-        parent::__construct(array('name' => $name), array('is_defined_test' => false, 'output' => false), $lineno, $tag);
-=======
-    /**
-     * @param Twig_Node|null $template
-     */
-    public function __construct(Twig_NodeInterface $name, $template = null, $lineno, $tag = null)
-    {
-        if (is_bool($template)) {
-            @trigger_error(sprintf('The %s method "$asString" argument is deprecated since version 1.28 and will be removed in 2.0.', __METHOD__), E_USER_DEPRECATED);
-
-            $template = null;
-        }
-
         $nodes = array('name' => $name);
         if (null !== $template) {
             $nodes['template'] = $template;
         }
 
         parent::__construct($nodes, array('is_defined_test' => false, 'output' => false), $lineno, $tag);
->>>>>>> a50f765a
     }
 
     public function compile(Twig_Compiler $compiler)
