<?php

/*
 * This file is part of Twig.
 *
 * (c) 2009 Fabien Potencier
 * (c) 2009 Armin Ronacher
 *
 * For the full copyright and license information, please view the LICENSE
 * file that was distributed with this source code.
 */

/**
 * Represents a block call node.
 *
 * @author Fabien Potencier <fabien@symfony.com>
 */
class Twig_Node_Expression_BlockReference extends Twig_Node_Expression
{
    public function __construct(Twig_Node $name, $lineno, $tag = null)
    {
<<<<<<< HEAD
        parent::__construct(array('name' => $name), array('output' => false), $lineno, $tag);
=======
        if (is_bool($lineno)) {
            @trigger_error(sprintf('The %s method "$asString" argument is deprecated since version 1.28 and will be removed in 2.0.', __METHOD__), E_USER_DEPRECATED);

            $lineno = $tag;
            $tag = func_num_args() > 3 ? func_get_arg(3) : null;
        }

        parent::__construct(array('name' => $name), array('is_defined_test' => false, 'output' => false), $lineno, $tag);
>>>>>>> c1944854
    }

    public function compile(Twig_Compiler $compiler)
    {
        if ($this->getAttribute('is_defined_test')) {
            $compiler
                ->raw('$this->blockExists(')
                ->subcompile($this->getNode('name'))
                ->raw(', $context, $blocks)')
            ;
        } else {
            if ($this->getAttribute('output')) {
                $compiler
                    ->addDebugInfo($this)
                    ->write('$this->displayBlock(')
                    ->subcompile($this->getNode('name'))
                    ->raw(", \$context, \$blocks);\n")
                ;
            } else {
                $compiler
                    ->raw('$this->renderBlock(')
                    ->subcompile($this->getNode('name'))
                    ->raw(', $context, $blocks)')
                ;
            }
        }
    }
}<|MERGE_RESOLUTION|>--- conflicted
+++ resolved
@@ -19,18 +19,7 @@
 {
     public function __construct(Twig_Node $name, $lineno, $tag = null)
     {
-<<<<<<< HEAD
-        parent::__construct(array('name' => $name), array('output' => false), $lineno, $tag);
-=======
-        if (is_bool($lineno)) {
-            @trigger_error(sprintf('The %s method "$asString" argument is deprecated since version 1.28 and will be removed in 2.0.', __METHOD__), E_USER_DEPRECATED);
-
-            $lineno = $tag;
-            $tag = func_num_args() > 3 ? func_get_arg(3) : null;
-        }
-
         parent::__construct(array('name' => $name), array('is_defined_test' => false, 'output' => false), $lineno, $tag);
->>>>>>> c1944854
     }
 
     public function compile(Twig_Compiler $compiler)
