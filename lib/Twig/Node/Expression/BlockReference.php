--- conflicted
+++ resolved
@@ -17,19 +17,8 @@
  */
 class Twig_Node_Expression_BlockReference extends Twig_Node_Expression
 {
-<<<<<<< HEAD
-    public function __construct(Twig_Node $name, $asString = false, $lineno, $tag = null)
-=======
-    public function __construct(Twig_NodeInterface $name, $lineno, $tag = null)
->>>>>>> c577631f
+    public function __construct(Twig_Node $name, $lineno, $tag = null)
     {
-        if (is_bool($lineno)) {
-            @trigger_error(sprintf('The %s method "$asString" argument is deprecated since version 1.28 and will be removed in 2.0.', __METHOD__), E_USER_DEPRECATED);
-
-            $lineno = $tag;
-            $tag = func_num_args() > 3 ? func_get_arg(3) : null;
-        }
-
         parent::__construct(array('name' => $name), array('output' => false), $lineno, $tag);
     }
 
