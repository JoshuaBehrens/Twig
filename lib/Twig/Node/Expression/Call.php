--- conflicted
+++ resolved
@@ -74,14 +74,8 @@
             $first = false;
         }
 
-<<<<<<< HEAD
-        if ($this->hasNode('arguments') && null !== $this->getNode('arguments')) {
+        if ($this->hasNode('arguments')) {
             $callable = $this->getAttribute('callable');
-=======
-        if ($this->hasNode('arguments')) {
-            $callable = $this->hasAttribute('callable') ? $this->getAttribute('callable') : null;
-
->>>>>>> 75482cf7
             $arguments = $this->getArguments($callable, $this->getNode('arguments'));
             foreach ($arguments as $node) {
                 if (!$first) {
