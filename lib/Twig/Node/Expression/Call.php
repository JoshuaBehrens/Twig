--- conflicted
+++ resolved
@@ -15,26 +15,13 @@
         $callable = $this->getAttribute('callable');
 
         $closingParenthesis = false;
-<<<<<<< HEAD
         if (is_string($callable)) {
             $compiler->raw($callable);
         } elseif (is_array($callable) && $callable[0] instanceof Twig_ExtensionInterface) {
-            $compiler->raw(sprintf('$this->env->getExtension(\'%s\')->%s', $callable[0]->getName(), $callable[1]));
+            $compiler->raw(sprintf('$this->env->getExtension(\'%s\')->%s', get_class($callable[0]), $callable[1]));
         } elseif (null !== $callable) {
             $closingParenthesis = true;
             $compiler->raw(sprintf('call_user_func_array($this->env->get%s(\'%s\')->getCallable(), array', ucfirst($this->getAttribute('type')), $this->getAttribute('name')));
-=======
-        if ($this->hasAttribute('callable') && $callable = $this->getAttribute('callable')) {
-            if (is_string($callable)) {
-                $compiler->raw($callable);
-            } elseif (is_array($callable) && $callable[0] instanceof Twig_ExtensionInterface) {
-                $compiler->raw(sprintf('$this->env->getExtension(\'%s\')->%s', get_class($callable[0]), $callable[1]));
-            } else {
-                $type = ucfirst($this->getAttribute('type'));
-                $compiler->raw(sprintf('call_user_func_array($this->env->get%s(\'%s\')->getCallable(), array', $type, $this->getAttribute('name')));
-                $closingParenthesis = true;
-            }
->>>>>>> f58cce77
         } else {
             throw new LogicException(sprintf(
                 '%s "%s" cannot be compiled because it does not define a callable to execute. Maybe you want to change compilation with a custom node class.',
