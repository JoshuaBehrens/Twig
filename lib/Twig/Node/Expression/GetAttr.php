<?php

/*
 * This file is part of Twig.
 *
 * (c) Fabien Potencier
 * (c) Armin Ronacher
 *
 * For the full copyright and license information, please view the LICENSE
 * file that was distributed with this source code.
 */
class Twig_Node_Expression_GetAttr extends Twig_Node_Expression
{
    public function __construct(Twig_Node_Expression $node, Twig_Node_Expression $attribute, Twig_Node_Expression $arguments = null, $type, $lineno)
    {
        $nodes = ['node' => $node, 'attribute' => $attribute];
        if (null !== $arguments) {
            $nodes['arguments'] = $arguments;
        }

<<<<<<< HEAD
        parent::__construct($nodes, array('type' => $type, 'is_defined_test' => false, 'ignore_strict_check' => false, 'optimizable' => true), $lineno);
=======
        parent::__construct($nodes, ['type' => $type, 'is_defined_test' => false, 'ignore_strict_check' => false, 'disable_c_ext' => false], $lineno);
>>>>>>> beedb3ac
    }

    public function compile(Twig_Compiler $compiler)
    {
        $env = $compiler->getEnvironment();

        // optimize array calls
        if (
            $this->getAttribute('optimizable')
            && (!$env->isStrictVariables() || $this->getAttribute('ignore_strict_check'))
            && !$this->getAttribute('is_defined_test')
            && Twig_Template::ARRAY_CALL === $this->getAttribute('type')
        ) {
            $var = '$'.$compiler->getVarName();
            $compiler
                ->raw('(('.$var.' = ')
                ->subcompile($this->getNode('node'))
                ->raw(') && is_array(')
                ->raw($var)
                ->raw(') || ')
                ->raw($var)
                ->raw(' instanceof ArrayAccess ? (')
                ->raw($var)
                ->raw('[')
                ->subcompile($this->getNode('attribute'))
                ->raw('] ?? null) : null)')
            ;

            return;
        }

        $compiler->raw('twig_get_attribute($this->env, $this->source, ');

        if ($this->getAttribute('ignore_strict_check')) {
            $this->getNode('node')->setAttribute('ignore_strict_check', true);
        }

        $compiler->subcompile($this->getNode('node'));

        $compiler->raw(', ')->subcompile($this->getNode('attribute'));

        // only generate optional arguments when needed (to make generated code more readable)
        $needFifth = $env->hasExtension('Twig_Extension_Sandbox');
        $needFourth = $needFifth || $this->getAttribute('ignore_strict_check');
        $needThird = $needFourth || $this->getAttribute('is_defined_test');
        $needSecond = $needThird || Twig_Template::ANY_CALL !== $this->getAttribute('type');
        $needFirst = $needSecond || $this->hasNode('arguments');

        if ($needFirst) {
            if ($this->hasNode('arguments')) {
                $compiler->raw(', ')->subcompile($this->getNode('arguments'));
            } else {
                $compiler->raw(', []');
            }
        }

        if ($needSecond) {
            $compiler->raw(', ')->repr($this->getAttribute('type'));
        }

        if ($needThird) {
            $compiler->raw(', ')->repr($this->getAttribute('is_defined_test'));
        }

        if ($needFourth) {
            $compiler->raw(', ')->repr($this->getAttribute('ignore_strict_check'));
        }

        if ($needFifth) {
            $compiler->raw(', ')->repr($env->hasExtension('Twig_Extension_Sandbox'));
        }

        $compiler->raw(')');
    }
}

class_alias('Twig_Node_Expression_GetAttr', 'Twig\Node\Expression\GetAttrExpression', false);<|MERGE_RESOLUTION|>--- conflicted
+++ resolved
@@ -18,11 +18,7 @@
             $nodes['arguments'] = $arguments;
         }
 
-<<<<<<< HEAD
         parent::__construct($nodes, array('type' => $type, 'is_defined_test' => false, 'ignore_strict_check' => false, 'optimizable' => true), $lineno);
-=======
-        parent::__construct($nodes, ['type' => $type, 'is_defined_test' => false, 'ignore_strict_check' => false, 'disable_c_ext' => false], $lineno);
->>>>>>> beedb3ac
     }
 
     public function compile(Twig_Compiler $compiler)
