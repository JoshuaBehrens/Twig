<?php

/*
 * This file is part of Twig.
 *
 * (c) Fabien Potencier
 * (c) Armin Ronacher
 *
 * For the full copyright and license information, please view the LICENSE
 * file that was distributed with this source code.
 */
class Twig_Node_Expression_Name extends Twig_Node_Expression
{
<<<<<<< HEAD
    private $specialVars = array(
        '_self' => '$this->getTemplateName()',
=======
    protected $specialVars = [
        '_self' => '$this',
>>>>>>> beedb3ac
        '_context' => '$context',
        '_charset' => '$this->env->getCharset()',
    ];

    public function __construct($name, $lineno)
    {
        parent::__construct([], ['name' => $name, 'is_defined_test' => false, 'ignore_strict_check' => false, 'always_defined' => false], $lineno);
    }

    public function compile(Twig_Compiler $compiler)
    {
        $name = $this->getAttribute('name');

        $compiler->addDebugInfo($this);

        if ($this->getAttribute('is_defined_test')) {
            if ($this->isSpecial()) {
                $compiler->repr(true);
            } else {
                $compiler
                    ->raw('(isset($context[')
                    ->string($name)
                    ->raw(']) || array_key_exists(')
                    ->string($name)
                    ->raw(', $context))');
            }
        } elseif ($this->isSpecial()) {
            $compiler->raw($this->specialVars[$name]);
        } elseif ($this->getAttribute('always_defined')) {
            $compiler
                ->raw('$context[')
                ->string($name)
                ->raw(']')
            ;
        } else {
            if ($this->getAttribute('ignore_strict_check') || !$compiler->getEnvironment()->isStrictVariables()) {
                $compiler
                    ->raw('($context[')
                    ->string($name)
                    ->raw('] ?? null)')
                ;
            } else {
                $compiler
                    ->raw('(isset($context[')
                    ->string($name)
                    ->raw(']) || array_key_exists(')
                    ->string($name)
                    ->raw(', $context) ? $context[')
                    ->string($name)
                    ->raw('] : (function () { throw new Twig_Error_Runtime(\'Variable ')
                    ->string($name)
                    ->raw(' does not exist.\', ')
                    ->repr($this->lineno)
                    ->raw(', $this->source); })()')
                    ->raw(')')
                ;
            }
        }
    }

    public function isSpecial()
    {
        return isset($this->specialVars[$this->getAttribute('name')]);
    }

    public function isSimple()
    {
        return !$this->isSpecial() && !$this->getAttribute('is_defined_test');
    }
}

class_alias('Twig_Node_Expression_Name', 'Twig\Node\Expression\NameExpression', false);<|MERGE_RESOLUTION|>--- conflicted
+++ resolved
@@ -11,13 +11,8 @@
  */
 class Twig_Node_Expression_Name extends Twig_Node_Expression
 {
-<<<<<<< HEAD
     private $specialVars = array(
         '_self' => '$this->getTemplateName()',
-=======
-    protected $specialVars = [
-        '_self' => '$this',
->>>>>>> beedb3ac
         '_context' => '$context',
         '_charset' => '$this->env->getCharset()',
     ];
