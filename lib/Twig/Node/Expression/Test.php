--- conflicted
+++ resolved
@@ -27,21 +27,9 @@
 
         $this->setAttribute('name', $name);
         $this->setAttribute('type', 'test');
-<<<<<<< HEAD
+        $this->setAttribute('arguments', $test->getArguments());
         $this->setAttribute('callable', $test->getCallable());
         $this->setAttribute('is_variadic', $test->isVariadic());
-=======
-        $this->setAttribute('thing', $test);
-        if ($test instanceof Twig_SimpleTest) {
-            $this->setAttribute('arguments', $test->getArguments());
-        }
-        if ($test instanceof Twig_TestCallableInterface || $test instanceof Twig_SimpleTest) {
-            $this->setAttribute('callable', $test->getCallable());
-        }
-        if ($test instanceof Twig_SimpleTest) {
-            $this->setAttribute('is_variadic', $test->isVariadic());
-        }
->>>>>>> a14d2490
 
         $this->compileCallable($compiler);
     }
