<?php

/*
 * This file is part of Twig.
 *
 * (c) Fabien Potencier
 * (c) Armin Ronacher
 *
 * For the full copyright and license information, please view the LICENSE
 * file that was distributed with this source code.
 */

/**
 * Represents a module node.
 *
 * Consider this class as being final. If you need to customize the behavior of
 * the generated class, consider adding nodes to the following nodes: display_start,
 * display_end, constructor_start, constructor_end, and class_end.
 *
 * @author Fabien Potencier <fabien@symfony.com>
 *
 * @final since version 2.4.0
 */
class Twig_Node_Module extends Twig_Node
{
    private $source;

    public function __construct(Twig_Node $body, Twig_Node_Expression $parent = null, Twig_Node $blocks, Twig_Node $macros, Twig_Node $traits, $embeddedTemplates, Twig_Source $source)
    {
        if (__CLASS__ !== get_class($this)) {
            @trigger_error('Overriding '.__CLASS__.' is deprecated since version 2.4.0 and the class will be final in 3.0.', E_USER_DEPRECATED);
        }

<<<<<<< HEAD
        $this->source = $source;

        $nodes = array(
=======
        $nodes = [
>>>>>>> beedb3ac
            'body' => $body,
            'blocks' => $blocks,
            'macros' => $macros,
            'traits' => $traits,
            'display_start' => new Twig_Node(),
            'display_end' => new Twig_Node(),
            'constructor_start' => new Twig_Node(),
            'constructor_end' => new Twig_Node(),
            'class_end' => new Twig_Node(),
        ];
        if (null !== $parent) {
            $nodes['parent'] = $parent;
        }

        // embedded templates are set as attributes so that they are only visited once by the visitors
<<<<<<< HEAD
        parent::__construct($nodes, array(
=======
        parent::__construct($nodes, [
            // source to be remove in 2.0
            'source' => $this->source->getCode(),
            // filename to be remove in 2.0 (use getTemplateName() instead)
            'filename' => $this->source->getName(),
>>>>>>> beedb3ac
            'index' => null,
            'embedded_templates' => $embeddedTemplates,
        ], 1);

        // populate the template name of all node children
        $this->setTemplateName($this->source->getName());
    }

    public function setIndex($index)
    {
        $this->setAttribute('index', $index);
    }

    public function compile(Twig_Compiler $compiler)
    {
        $this->compileTemplate($compiler);

        foreach ($this->getAttribute('embedded_templates') as $template) {
            $compiler->subcompile($template);
        }
    }

    protected function compileTemplate(Twig_Compiler $compiler)
    {
        if (!$this->getAttribute('index')) {
            $compiler->write('<?php');
        }

        $this->compileClassHeader($compiler);

        $this->compileConstructor($compiler);

        $this->compileGetParent($compiler);

        $this->compileDisplay($compiler);

        $compiler->subcompile($this->getNode('blocks'));

        $this->compileMacros($compiler);

        $this->compileGetTemplateName($compiler);

        $this->compileIsTraitable($compiler);

        $this->compileDebugInfo($compiler);

        $this->compileGetSourceContext($compiler);

        $this->compileClassFooter($compiler);
    }

    protected function compileGetParent(Twig_Compiler $compiler)
    {
        if (!$this->hasNode('parent')) {
            return;
        }
        $parent = $this->getNode('parent');

        $compiler
            ->write("protected function doGetParent(array \$context)\n", "{\n")
            ->indent()
            ->addDebugInfo($parent)
            ->write('return ')
        ;

        if ($parent instanceof Twig_Node_Expression_Constant) {
            $compiler->subcompile($parent);
        } else {
            $compiler
                ->raw('$this->loadTemplate(')
                ->subcompile($parent)
                ->raw(', ')
                ->repr($this->source->getName())
                ->raw(', ')
                ->repr($parent->getTemplateLine())
                ->raw(')')
            ;
        }

        $compiler
            ->raw(";\n")
            ->outdent()
            ->write("}\n\n")
        ;
    }

    protected function compileClassHeader(Twig_Compiler $compiler)
    {
        $compiler
            ->write("\n\n")
            // if the template name contains */, add a blank to avoid a PHP parse error
            ->write('/* '.str_replace('*/', '* /', $this->source->getName())." */\n")
            ->write('class '.$compiler->getEnvironment()->getTemplateClass($this->source->getName(), $this->getAttribute('index')))
            ->raw(sprintf(" extends %s\n", $compiler->getEnvironment()->getBaseTemplateClass()))
            ->write("{\n")
            ->indent()
            ->write("private \$source;\n\n")
        ;
    }

    protected function compileConstructor(Twig_Compiler $compiler)
    {
        $compiler
            ->write("public function __construct(Twig_Environment \$env)\n", "{\n")
            ->indent()
            ->subcompile($this->getNode('constructor_start'))
            ->write("parent::__construct(\$env);\n\n")
            ->write("\$this->source = \$this->getSourceContext();\n\n")
        ;

        // parent
        if (!$this->hasNode('parent')) {
            $compiler->write("\$this->parent = false;\n\n");
        } elseif (($parent = $this->getNode('parent')) && $parent instanceof Twig_Node_Expression_Constant) {
            $compiler
                ->addDebugInfo($parent)
                ->write('$this->parent = $this->loadTemplate(')
                ->subcompile($parent)
                ->raw(', ')
                ->repr($this->source->getName())
                ->raw(', ')
                ->repr($parent->getTemplateLine())
                ->raw(");\n")
            ;
        }

        $countTraits = count($this->getNode('traits'));
        if ($countTraits) {
            // traits
            foreach ($this->getNode('traits') as $i => $trait) {
                $node = $trait->getNode('template');

                $compiler
                    ->write(sprintf('$_trait_%s = $this->loadTemplate(', $i))
                    ->subcompile($node)
                    ->raw(', ')
                    ->repr($node->getTemplateName())
                    ->raw(', ')
                    ->repr($node->getTemplateLine())
                    ->raw(");\n")
                ;

                $compiler
                    ->addDebugInfo($trait->getNode('template'))
                    ->write(sprintf("if (!\$_trait_%s->isTraitable()) {\n", $i))
                    ->indent()
                    ->write("throw new Twig_Error_Runtime('Template \"'.")
                    ->subcompile($trait->getNode('template'))
                    ->raw(".'\" cannot be used as a trait.', ")
                    ->repr($node->getTemplateLine())
                    ->raw(", \$this->source);\n")
                    ->outdent()
                    ->write("}\n")
                    ->write(sprintf("\$_trait_%s_blocks = \$_trait_%s->getBlocks();\n\n", $i, $i))
                ;

                foreach ($trait->getNode('targets') as $key => $value) {
                    $compiler
                        ->write(sprintf('if (!isset($_trait_%s_blocks[', $i))
                        ->string($key)
                        ->raw("])) {\n")
                        ->indent()
                        ->write("throw new Twig_Error_Runtime('Block ")
                        ->string($key)
                        ->raw(' is not defined in trait ')
                        ->subcompile($trait->getNode('template'))
                        ->raw(".', ")
                        ->repr($node->getTemplateLine())
                        ->raw(", \$this->source);\n")
                        ->outdent()
                        ->write("}\n\n")

                        ->write(sprintf('$_trait_%s_blocks[', $i))
                        ->subcompile($value)
                        ->raw(sprintf('] = $_trait_%s_blocks[', $i))
                        ->string($key)
                        ->raw(sprintf(']; unset($_trait_%s_blocks[', $i))
                        ->string($key)
                        ->raw("]);\n\n")
                    ;
                }
            }

            if ($countTraits > 1) {
                $compiler
                    ->write("\$this->traits = array_merge(\n")
                    ->indent()
                ;

                for ($i = 0; $i < $countTraits; ++$i) {
                    $compiler
                        ->write(sprintf('$_trait_%s_blocks'.($i == $countTraits - 1 ? '' : ',')."\n", $i))
                    ;
                }

                $compiler
                    ->outdent()
                    ->write(");\n\n")
                ;
            } else {
                $compiler
                    ->write("\$this->traits = \$_trait_0_blocks;\n\n")
                ;
            }

            $compiler
                ->write("\$this->blocks = array_merge(\n")
                ->indent()
                ->write("\$this->traits,\n")
                ->write("[\n")
            ;
        } else {
            $compiler
                ->write("\$this->blocks = [\n")
            ;
        }

        // blocks
        $compiler
            ->indent()
        ;

        foreach ($this->getNode('blocks') as $name => $node) {
            $compiler
                ->write(sprintf("'%s' => [\$this, 'block_%s'],\n", $name, $name))
            ;
        }

        if ($countTraits) {
            $compiler
                ->outdent()
                ->write("]\n")
                ->outdent()
                ->write(");\n")
            ;
        } else {
            $compiler
                ->outdent()
                ->write("];\n")
            ;
        }

        $compiler
            ->outdent()
            ->subcompile($this->getNode('constructor_end'))
            ->write("}\n\n")
        ;
    }

    protected function compileDisplay(Twig_Compiler $compiler)
    {
        $compiler
            ->write("protected function doDisplay(array \$context, array \$blocks = [])\n", "{\n")
            ->indent()
            ->subcompile($this->getNode('display_start'))
            ->subcompile($this->getNode('body'))
        ;

        if ($this->hasNode('parent')) {
            $parent = $this->getNode('parent');
            $compiler->addDebugInfo($parent);
            if ($parent instanceof Twig_Node_Expression_Constant) {
                $compiler->write('$this->parent');
            } else {
                $compiler->write('$this->getParent($context)');
            }
            $compiler->raw("->display(\$context, array_merge(\$this->blocks, \$blocks));\n");
        }

        $compiler
            ->subcompile($this->getNode('display_end'))
            ->outdent()
            ->write("}\n\n")
        ;
    }

    protected function compileClassFooter(Twig_Compiler $compiler)
    {
        $compiler
            ->subcompile($this->getNode('class_end'))
            ->outdent()
            ->write("}\n")
        ;
    }

    protected function compileMacros(Twig_Compiler $compiler)
    {
        $compiler->subcompile($this->getNode('macros'));
    }

    protected function compileGetTemplateName(Twig_Compiler $compiler)
    {
        $compiler
            ->write("public function getTemplateName()\n", "{\n")
            ->indent()
            ->write('return ')
            ->repr($this->source->getName())
            ->raw(";\n")
            ->outdent()
            ->write("}\n\n")
        ;
    }

    protected function compileIsTraitable(Twig_Compiler $compiler)
    {
        // A template can be used as a trait if:
        //   * it has no parent
        //   * it has no macros
        //   * it has no body
        //
        // Put another way, a template can be used as a trait if it
        // only contains blocks and use statements.
        $traitable = !$this->hasNode('parent') && 0 === count($this->getNode('macros'));
        if ($traitable) {
            if ($this->getNode('body') instanceof Twig_Node_Body) {
                $nodes = $this->getNode('body')->getNode(0);
            } else {
                $nodes = $this->getNode('body');
            }

            if (!count($nodes)) {
                $nodes = new Twig_Node([$nodes]);
            }

            foreach ($nodes as $node) {
                if (!count($node)) {
                    continue;
                }

                if ($node instanceof Twig_Node_Text && ctype_space($node->getAttribute('data'))) {
                    continue;
                }

                if ($node instanceof Twig_Node_BlockReference) {
                    continue;
                }

                $traitable = false;
                break;
            }
        }

        if ($traitable) {
            return;
        }

        $compiler
            ->write("public function isTraitable()\n", "{\n")
            ->indent()
            ->write(sprintf("return %s;\n", $traitable ? 'true' : 'false'))
            ->outdent()
            ->write("}\n\n")
        ;
    }

    protected function compileDebugInfo(Twig_Compiler $compiler)
    {
        $compiler
            ->write("public function getDebugInfo()\n", "{\n")
            ->indent()
            ->write(sprintf("return %s;\n", str_replace("\n", '', var_export(array_reverse($compiler->getDebugInfo(), true), true))))
            ->outdent()
            ->write("}\n\n")
        ;
    }

    protected function compileGetSourceContext(Twig_Compiler $compiler)
    {
        $compiler
            ->write("public function getSourceContext()\n", "{\n")
            ->indent()
            ->write('return new Twig_Source(')
            ->string($compiler->getEnvironment()->isDebug() ? $this->source->getCode() : '')
            ->raw(', ')
            ->string($this->source->getName())
            ->raw(', ')
            ->string($this->source->getPath())
            ->raw(");\n")
            ->outdent()
            ->write("}\n")
        ;
    }

    protected function compileLoadTemplate(Twig_Compiler $compiler, $node, $var)
    {
        if ($node instanceof Twig_Node_Expression_Constant) {
            $compiler
                ->write(sprintf('%s = $this->loadTemplate(', $var))
                ->subcompile($node)
                ->raw(', ')
                ->repr($node->getTemplateName())
                ->raw(', ')
                ->repr($node->getTemplateLine())
                ->raw(");\n")
            ;
        } else {
            throw new LogicException('Trait templates can only be constant nodes.');
        }
    }
}

class_alias('Twig_Node_Module', 'Twig\Node\ModuleNode', false);<|MERGE_RESOLUTION|>--- conflicted
+++ resolved
@@ -31,13 +31,9 @@
             @trigger_error('Overriding '.__CLASS__.' is deprecated since version 2.4.0 and the class will be final in 3.0.', E_USER_DEPRECATED);
         }
 
-<<<<<<< HEAD
         $this->source = $source;
 
-        $nodes = array(
-=======
         $nodes = [
->>>>>>> beedb3ac
             'body' => $body,
             'blocks' => $blocks,
             'macros' => $macros,
@@ -53,15 +49,7 @@
         }
 
         // embedded templates are set as attributes so that they are only visited once by the visitors
-<<<<<<< HEAD
-        parent::__construct($nodes, array(
-=======
         parent::__construct($nodes, [
-            // source to be remove in 2.0
-            'source' => $this->source->getCode(),
-            // filename to be remove in 2.0 (use getTemplateName() instead)
-            'filename' => $this->source->getName(),
->>>>>>> beedb3ac
             'index' => null,
             'embedded_templates' => $embeddedTemplates,
         ], 1);
