--- conflicted
+++ resolved
@@ -168,11 +168,7 @@
             // if the template name contains */, add a blank to avoid a PHP parse error
             ->write('/* '.str_replace('*/', '* /', $this->source->getName())." */\n")
             ->write('class '.$compiler->getEnvironment()->getTemplateClass($this->source->getName(), $this->getAttribute('index')))
-<<<<<<< HEAD
-            ->raw(sprintf(" extends  %s\n", $compiler->getEnvironment()->getBaseTemplateClass(false)))
-=======
-            ->raw(sprintf(" extends %s\n", $compiler->getEnvironment()->getBaseTemplateClass()))
->>>>>>> e7e1a71b
+            ->raw(sprintf(" extends %s\n", $compiler->getEnvironment()->getBaseTemplateClass(false)))
             ->write("{\n")
             ->indent()
             ->write("private \$source;\n\n")
