--- conflicted
+++ resolved
@@ -21,11 +21,7 @@
  */
 class Twig_Node_Module extends Twig_Node
 {
-<<<<<<< HEAD
-    public function __construct(Twig_Node $body, Twig_Node_Expression $parent = null, Twig_Node $blocks, Twig_Node $macros, Twig_Node $traits, $embeddedTemplates, $filename, $source = '')
-=======
-    public function __construct(Twig_NodeInterface $body, Twig_Node_Expression $parent = null, Twig_NodeInterface $blocks, Twig_NodeInterface $macros, Twig_NodeInterface $traits, $embeddedTemplates, $name, $source = '')
->>>>>>> 1b7b1477
+    public function __construct(Twig_Node $body, Twig_Node_Expression $parent = null, Twig_Node $blocks, Twig_Node $macros, Twig_Node $traits, $embeddedTemplates, $name, $source = '')
     {
         if (!$name instanceof Twig_Source) {
             @trigger_error(sprintf('Passing a string as the $name argument of %s() is deprecated since version 1.27. Pass a Twig_Source instance instead.', __METHOD__), E_USER_DEPRECATED);
@@ -456,11 +452,7 @@
                 ->write(sprintf('%s = $this->loadTemplate(', $var))
                 ->subcompile($node)
                 ->raw(', ')
-<<<<<<< HEAD
                 ->repr($node->getFilename())
-=======
-                ->repr($this->getAttribute('name'))
->>>>>>> 1b7b1477
                 ->raw(', ')
                 ->repr($node->getLine())
                 ->raw(");\n")
