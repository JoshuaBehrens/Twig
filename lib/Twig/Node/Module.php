--- conflicted
+++ resolved
@@ -21,11 +21,7 @@
  */
 class Twig_Node_Module extends Twig_Node
 {
-<<<<<<< HEAD
-    public function __construct(Twig_Node $body, Twig_Node_Expression $parent = null, Twig_Node $blocks, Twig_Node $macros, Twig_Node $traits, $embeddedTemplates, $filename)
-=======
-    public function __construct(Twig_NodeInterface $body, Twig_Node_Expression $parent = null, Twig_NodeInterface $blocks, Twig_NodeInterface $macros, Twig_NodeInterface $traits, $embeddedTemplates, $filename, $source = '')
->>>>>>> 2486ea66
+    public function __construct(Twig_Node $body, Twig_Node_Expression $parent = null, Twig_Node $blocks, Twig_Node $macros, Twig_Node $traits, $embeddedTemplates, $filename, $source = '')
     {
         $nodes = array(
             'body' => $body,
