<?php

/*
 * This file is part of Twig.
 *
 * (c) 2009 Fabien Potencier
 *
 * For the full copyright and license information, please view the LICENSE
 * file that was distributed with this source code.
 */

/**
 * Stores the Twig configuration.
 *
 * @author Fabien Potencier <fabien@symfony.com>
 */
class Twig_Environment
{
<<<<<<< HEAD
    const VERSION = '2.0.0-DEV';
=======
    const VERSION = '1.18.2-DEV';
>>>>>>> ca76ad98

    protected $charset;
    protected $loader;
    protected $debug;
    protected $autoReload;
    protected $cache;
    protected $lexer;
    protected $parser;
    protected $compiler;
    protected $baseTemplateClass;
    protected $extensions;
    protected $parsers;
    protected $visitors;
    protected $filters;
    protected $tests;
    protected $functions;
    protected $globals;
    protected $runtimeInitialized;
    protected $extensionInitialized;
    protected $loadedTemplates;
    protected $strictVariables;
    protected $unaryOperators;
    protected $binaryOperators;
    protected $templateClassPrefix = '__TwigTemplate_';
    protected $functionCallbacks;
    protected $filterCallbacks;
    protected $staging;

    /**
     * Constructor.
     *
     * Available options:
     *
     *  * debug: When set to true, it automatically set "auto_reload" to true as
     *           well (default to false).
     *
     *  * charset: The charset used by the templates (default to UTF-8).
     *
     *  * base_template_class: The base template class to use for generated
     *                         templates (default to Twig_Template).
     *
     *  * cache: An absolute path where to store the compiled templates, or
     *           false to disable compilation cache (default).
     *
     *  * auto_reload: Whether to reload the template if the original source changed.
     *                 If you don't provide the auto_reload option, it will be
     *                 determined automatically based on the debug value.
     *
     *  * strict_variables: Whether to ignore invalid variables in templates
     *                      (default to false).
     *
     *  * autoescape: Whether to enable auto-escaping (default to html):
     *                  * false: disable auto-escaping
     *                  * html, js: set the autoescaping to one of the supported strategies
     *                  * filename: set the autoescaping strategy based on the template filename extension
     *                  * PHP callback: a PHP callback that returns an escaping strategy based on the template "filename"
     *
     *  * optimizations: A flag that indicates which optimizations to apply
     *                   (default to -1 which means that all optimizations are enabled;
     *                   set it to 0 to disable).
     *
     * @param Twig_LoaderInterface $loader  A Twig_LoaderInterface instance
     * @param array                $options An array of options
     */
    public function __construct(Twig_LoaderInterface $loader = null, $options = array())
    {
        if (null !== $loader) {
            $this->setLoader($loader);
        }

        $options = array_merge(array(
            'debug'               => false,
            'charset'             => 'UTF-8',
            'base_template_class' => 'Twig_Template',
            'strict_variables'    => false,
            'autoescape'          => 'html',
            'cache'               => false,
            'auto_reload'         => null,
            'optimizations'       => -1,
        ), $options);

        $this->debug              = (bool) $options['debug'];
        $this->charset            = strtoupper($options['charset']);
        $this->baseTemplateClass  = $options['base_template_class'];
        $this->autoReload         = null === $options['auto_reload'] ? $this->debug : (bool) $options['auto_reload'];
        $this->strictVariables    = (bool) $options['strict_variables'];
        $this->runtimeInitialized = false;
        $this->setCache($options['cache']);
        $this->functionCallbacks = array();
        $this->filterCallbacks = array();

        $this->addExtension(new Twig_Extension_Core());
        $this->addExtension(new Twig_Extension_Escaper($options['autoescape']));
        $this->addExtension(new Twig_Extension_Optimizer($options['optimizations']));
        $this->extensionInitialized = false;
        $this->staging = new Twig_Extension_Staging();
    }

    /**
     * Gets the base template class for compiled templates.
     *
     * @return string The base template class name
     */
    public function getBaseTemplateClass()
    {
        return $this->baseTemplateClass;
    }

    /**
     * Sets the base template class for compiled templates.
     *
     * @param string $class The base template class name
     */
    public function setBaseTemplateClass($class)
    {
        $this->baseTemplateClass = $class;
    }

    /**
     * Enables debugging mode.
     */
    public function enableDebug()
    {
        $this->debug = true;
    }

    /**
     * Disables debugging mode.
     */
    public function disableDebug()
    {
        $this->debug = false;
    }

    /**
     * Checks if debug mode is enabled.
     *
     * @return bool true if debug mode is enabled, false otherwise
     */
    public function isDebug()
    {
        return $this->debug;
    }

    /**
     * Enables the auto_reload option.
     */
    public function enableAutoReload()
    {
        $this->autoReload = true;
    }

    /**
     * Disables the auto_reload option.
     */
    public function disableAutoReload()
    {
        $this->autoReload = false;
    }

    /**
     * Checks if the auto_reload option is enabled.
     *
     * @return bool true if auto_reload is enabled, false otherwise
     */
    public function isAutoReload()
    {
        return $this->autoReload;
    }

    /**
     * Enables the strict_variables option.
     */
    public function enableStrictVariables()
    {
        $this->strictVariables = true;
    }

    /**
     * Disables the strict_variables option.
     */
    public function disableStrictVariables()
    {
        $this->strictVariables = false;
    }

    /**
     * Checks if the strict_variables option is enabled.
     *
     * @return bool true if strict_variables is enabled, false otherwise
     */
    public function isStrictVariables()
    {
        return $this->strictVariables;
    }

    /**
     * Gets the cache directory or false if cache is disabled.
     *
     * @return string|false
     */
    public function getCache()
    {
        return $this->cache;
    }

    /**
     * Sets the cache directory or false if cache is disabled.
     *
     * @param string|false $cache The absolute path to the compiled templates,
     *                            or false to disable cache
     */
    public function setCache($cache)
    {
        $this->cache = $cache ? $cache : false;
    }

    /**
     * Gets the cache filename for a given template.
     *
     * @param string $name The template name
     *
     * @return string|false The cache file name or false when caching is disabled
     */
    public function getCacheFilename($name)
    {
        if (false === $this->cache) {
            return false;
        }

        $class = substr($this->getTemplateClass($name), strlen($this->templateClassPrefix));

        return $this->getCache().'/'.$class[0].'/'.$class[1].'/'.$class.'.php';
    }

    /**
     * Gets the template class associated with the given string.
     *
     * @param string $name  The name for which to calculate the template class name
     * @param int    $index The index if it is an embedded template
     *
     * @return string The template class name
     */
    public function getTemplateClass($name, $index = null)
    {
        return $this->templateClassPrefix.hash('sha256', $this->getLoader()->getCacheKey($name)).(null === $index ? '' : '_'.$index);
    }

    /**
     * Gets the template class prefix.
     *
     * @return string The template class prefix
     */
    public function getTemplateClassPrefix()
    {
        return $this->templateClassPrefix;
    }

    /**
     * Renders a template.
     *
     * @param string $name    The template name
     * @param array  $context An array of parameters to pass to the template
     *
     * @return string The rendered template
     *
     * @throws Twig_Error_Loader  When the template cannot be found
     * @throws Twig_Error_Syntax  When an error occurred during compilation
     * @throws Twig_Error_Runtime When an error occurred during rendering
     */
    public function render($name, array $context = array())
    {
        return $this->loadTemplate($name)->render($context);
    }

    /**
     * Displays a template.
     *
     * @param string $name    The template name
     * @param array  $context An array of parameters to pass to the template
     *
     * @throws Twig_Error_Loader  When the template cannot be found
     * @throws Twig_Error_Syntax  When an error occurred during compilation
     * @throws Twig_Error_Runtime When an error occurred during rendering
     */
    public function display($name, array $context = array())
    {
        $this->loadTemplate($name)->display($context);
    }

    /**
     * Loads a template by name.
     *
     * @param string $name  The template name
     * @param int    $index The index if it is an embedded template
     *
     * @return Twig_Template A template instance representing the given template name
     *
     * @throws Twig_Error_Loader When the template cannot be found
     * @throws Twig_Error_Syntax When an error occurred during compilation
     */
    public function loadTemplate($name, $index = null)
    {
        $cls = $this->getTemplateClass($name, $index);

        if (isset($this->loadedTemplates[$cls])) {
            return $this->loadedTemplates[$cls];
        }

        if (!class_exists($cls, false)) {
            if (false === $cache = $this->getCacheFilename($name)) {
                eval('?>'.$this->compileSource($this->getLoader()->getSource($name), $name));
            } else {
                if (!is_file($cache) || ($this->isAutoReload() && !$this->isTemplateFresh($name, filemtime($cache)))) {
                    $this->writeCacheFile($cache, $this->compileSource($this->getLoader()->getSource($name), $name));
                }

                require_once $cache;
            }
        }

        if (!$this->runtimeInitialized) {
            $this->initRuntime();
        }

        return $this->loadedTemplates[$cls] = new $cls($this);
    }

    /**
     * Creates a template from source.
     *
     * This method should not be used as a generic way to load templates.
     *
     * @param string $template The template name
     *
     * @return Twig_Template A template instance representing the given template name
     *
     * @throws Twig_Error_Loader When the template cannot be found
     * @throws Twig_Error_Syntax When an error occurred during compilation
     */
    public function createTemplate($template)
    {
        $name = sprintf('__string_template__%s', hash('sha256', uniqid(mt_rand(), true), false));

        $loader = new Twig_Loader_Chain(array(
            new Twig_Loader_Array(array($name => $template)),
            $current = $this->getLoader(),
        ));

        $this->setLoader($loader);
        try {
            $template = $this->loadTemplate($name);
        } finally {
            $this->setLoader($current);
        }

        return $template;
    }

    /**
     * Returns true if the template is still fresh.
     *
     * Besides checking the loader for freshness information,
     * this method also checks if the enabled extensions have
     * not changed.
     *
     * @param string $name The template name
     * @param int    $time The last modification time of the cached template
     *
     * @return bool true if the template is fresh, false otherwise
     */
    public function isTemplateFresh($name, $time)
    {
        foreach ($this->extensions as $extension) {
            $r = new ReflectionObject($extension);
            if (filemtime($r->getFileName()) > $time) {
                return false;
            }
        }

        return $this->getLoader()->isFresh($name, $time);
    }

    /**
     * Tries to load a template consecutively from an array.
     *
     * Similar to loadTemplate() but it also accepts Twig_Template instances and an array
     * of templates where each is tried to be loaded.
     *
     * @param string|Twig_Template|array $names A template or an array of templates to try consecutively
     *
     * @return Twig_Template
     *
     * @throws Twig_Error_Loader When none of the templates can be found
     * @throws Twig_Error_Syntax When an error occurred during compilation
     */
    public function resolveTemplate($names)
    {
        if (!is_array($names)) {
            $names = array($names);
        }

        foreach ($names as $name) {
            if ($name instanceof Twig_Template) {
                return $name;
            }

            try {
                return $this->loadTemplate($name);
            } catch (Twig_Error_Loader $e) {
            }
        }

        if (1 === count($names)) {
            throw $e;
        }

        throw new Twig_Error_Loader(sprintf('Unable to find one of the following templates: "%s".', implode('", "', $names)));
    }

    /**
     * Clears the internal template cache.
     */
    public function clearTemplateCache()
    {
        $this->loadedTemplates = array();
    }

    /**
     * Clears the template cache files on the filesystem.
     */
    public function clearCacheFiles()
    {
        if (false === $this->cache) {
            return;
        }

        foreach (new RecursiveIteratorIterator(new RecursiveDirectoryIterator($this->cache), RecursiveIteratorIterator::LEAVES_ONLY) as $file) {
            if ($file->isFile()) {
                @unlink($file->getPathname());
            }
        }
    }

    /**
     * Gets the Lexer instance.
     *
     * @return Twig_Lexer A Twig_Lexer instance
     */
    public function getLexer()
    {
        if (null === $this->lexer) {
            $this->lexer = new Twig_Lexer($this);
        }

        return $this->lexer;
    }

    /**
     * Sets the Lexer instance.
     *
<<<<<<< HEAD
     * @param Twig_Lexer A Twig_Lexer instance
=======
     * @param Twig_LexerInterface $lexer A Twig_LexerInterface instance
>>>>>>> ca76ad98
     */
    public function setLexer(Twig_Lexer $lexer)
    {
        $this->lexer = $lexer;
    }

    /**
     * Tokenizes a source code.
     *
     * @param string $source The template source code
     * @param string $name   The template name
     *
     * @return Twig_TokenStream A Twig_TokenStream instance
     *
     * @throws Twig_Error_Syntax When the code is syntactically wrong
     */
    public function tokenize($source, $name = null)
    {
        return $this->getLexer()->tokenize($source, $name);
    }

    /**
     * Gets the Parser instance.
     *
     * @return Twig_Parser A Twig_Parser instance
     */
    public function getParser()
    {
        if (null === $this->parser) {
            $this->parser = new Twig_Parser($this);
        }

        return $this->parser;
    }

    /**
     * Sets the Parser instance.
     *
<<<<<<< HEAD
     * @param Twig_Parser A Twig_Parser instance
=======
     * @param Twig_ParserInterface $parser A Twig_ParserInterface instance
>>>>>>> ca76ad98
     */
    public function setParser(Twig_Parser $parser)
    {
        $this->parser = $parser;
    }

    /**
     * Converts a token stream to a node tree.
     *
     * @param Twig_TokenStream $stream A token stream instance
     *
     * @return Twig_Node_Module A node tree
     *
     * @throws Twig_Error_Syntax When the token stream is syntactically or semantically wrong
     */
    public function parse(Twig_TokenStream $stream)
    {
        return $this->getParser()->parse($stream);
    }

    /**
     * Gets the Compiler instance.
     *
     * @return Twig_Compiler A Twig_Compiler instance
     */
    public function getCompiler()
    {
        if (null === $this->compiler) {
            $this->compiler = new Twig_Compiler($this);
        }

        return $this->compiler;
    }

    /**
     * Sets the Compiler instance.
     *
     * @param Twig_Compiler $compiler A Twig_Compiler instance
     */
    public function setCompiler(Twig_Compiler $compiler)
    {
        $this->compiler = $compiler;
    }

    /**
     * Compiles a node and returns the PHP code.
     *
     * @param Twig_Node $node A Twig_Node instance
     *
     * @return string The compiled PHP source code
     */
    public function compile(Twig_Node $node)
    {
        return $this->getCompiler()->compile($node)->getSource();
    }

    /**
     * Compiles a template source code.
     *
     * @param string $source The template source code
     * @param string $name   The template name
     *
     * @return string The compiled PHP source code
     *
     * @throws Twig_Error_Syntax When there was an error during tokenizing, parsing or compiling
     */
    public function compileSource($source, $name = null)
    {
        try {
            return $this->compile($this->parse($this->tokenize($source, $name)));
        } catch (Twig_Error $e) {
            $e->setTemplateFile($name);
            throw $e;
        } catch (Exception $e) {
            throw new Twig_Error_Syntax(sprintf('An exception has been thrown during the compilation of a template ("%s").', $e->getMessage()), -1, $name, $e);
        }
    }

    /**
     * Sets the Loader instance.
     *
     * @param Twig_LoaderInterface $loader A Twig_LoaderInterface instance
     */
    public function setLoader(Twig_LoaderInterface $loader)
    {
        $this->loader = $loader;
    }

    /**
     * Gets the Loader instance.
     *
     * @return Twig_LoaderInterface A Twig_LoaderInterface instance
     */
    public function getLoader()
    {
        if (null === $this->loader) {
            throw new LogicException('You must set a loader first.');
        }

        return $this->loader;
    }

    /**
     * Sets the default template charset.
     *
     * @param string $charset The default charset
     */
    public function setCharset($charset)
    {
        $this->charset = strtoupper($charset);
    }

    /**
     * Gets the default template charset.
     *
     * @return string The default charset
     */
    public function getCharset()
    {
        return $this->charset;
    }

    /**
     * Initializes the runtime environment.
     */
    public function initRuntime()
    {
        $this->runtimeInitialized = true;

        foreach ($this->getExtensions() as $extension) {
            $extension->initRuntime($this);
        }
    }

    /**
     * Returns true if the given extension is registered.
     *
     * @param string $name The extension name
     *
     * @return bool Whether the extension is registered or not
     */
    public function hasExtension($name)
    {
        return isset($this->extensions[$name]);
    }

    /**
     * Gets an extension by name.
     *
     * @param string $name The extension name
     *
     * @return Twig_ExtensionInterface A Twig_ExtensionInterface instance
     */
    public function getExtension($name)
    {
        if (!isset($this->extensions[$name])) {
            throw new Twig_Error_Runtime(sprintf('The "%s" extension is not enabled.', $name));
        }

        return $this->extensions[$name];
    }

    /**
     * Registers an extension.
     *
     * @param Twig_ExtensionInterface $extension A Twig_ExtensionInterface instance
     */
    public function addExtension(Twig_ExtensionInterface $extension)
    {
        if ($this->extensionInitialized) {
            throw new LogicException(sprintf('Unable to register extension "%s" as extensions have already been initialized.', $extension->getName()));
        }

        $this->extensions[$extension->getName()] = $extension;
    }

    /**
     * Registers an array of extensions.
     *
     * @param array $extensions An array of extensions
     */
    public function setExtensions(array $extensions)
    {
        foreach ($extensions as $extension) {
            $this->addExtension($extension);
        }
    }

    /**
     * Returns all registered extensions.
     *
     * @return array An array of extensions
     */
    public function getExtensions()
    {
        return $this->extensions;
    }

    /**
     * Registers a Token Parser.
     *
     * @param Twig_TokenParserInterface $parser A Twig_TokenParserInterface instance
     */
    public function addTokenParser(Twig_TokenParserInterface $parser)
    {
        if ($this->extensionInitialized) {
            throw new LogicException('Unable to add a token parser as extensions have already been initialized.');
        }

        $this->staging->addTokenParser($parser);
    }

    /**
     * Gets the registered Token Parsers.
     *
     * @return Twig_TokenParserInterface[] An array of Twig_TokenParserInterface
     */
    public function getTokenParsers()
    {
        if (!$this->extensionInitialized) {
            $this->initExtensions();
        }

        return $this->parsers;
    }

    /**
     * Gets registered tags.
     *
     * @return Twig_TokenParserInterface[] An array of Twig_TokenParserInterface instances
     */
    public function getTags()
    {
        $tags = array();
        foreach ($this->getTokenParsers() as $parser) {
            $tags[$parser->getTag()] = $parser;
        }

        return $tags;
    }

    /**
     * Registers a Node Visitor.
     *
     * @param Twig_NodeVisitorInterface $visitor A Twig_NodeVisitorInterface instance
     */
    public function addNodeVisitor(Twig_NodeVisitorInterface $visitor)
    {
        if ($this->extensionInitialized) {
            throw new LogicException('Unable to add a node visitor as extensions have already been initialized.');
        }

        $this->staging->addNodeVisitor($visitor);
    }

    /**
     * Gets the registered Node Visitors.
     *
     * @return Twig_NodeVisitorInterface[] An array of Twig_NodeVisitorInterface instances
     */
    public function getNodeVisitors()
    {
        if (!$this->extensionInitialized) {
            $this->initExtensions();
        }

        return $this->visitors;
    }

    /**
     * Registers a Filter.
     *
     * @param Twig_Filter $filter A Twig_Filter instance
     */
    public function addFilter(Twig_Filter $filter)
    {
        if ($this->extensionInitialized) {
            throw new LogicException(sprintf('Unable to add filter "%s" as extensions have already been initialized.', $filter->getName()));
        }

        $this->staging->addFilter($filter);
    }

    /**
     * Get a filter by name.
     *
     * Subclasses may override this method and load filters differently;
     * so no list of filters is available.
     *
     * @param string $name The filter name
     *
     * @return Twig_Filter|false A Twig_Filter instance or false if the filter does not exist
     */
    public function getFilter($name)
    {
        if (!$this->extensionInitialized) {
            $this->initExtensions();
        }

        if (isset($this->filters[$name])) {
            return $this->filters[$name];
        }

        foreach ($this->filters as $pattern => $filter) {
            $pattern = str_replace('\\*', '(.*?)', preg_quote($pattern, '#'), $count);

            if ($count) {
                if (preg_match('#^'.$pattern.'$#', $name, $matches)) {
                    array_shift($matches);
                    $filter->setArguments($matches);

                    return $filter;
                }
            }
        }

        foreach ($this->filterCallbacks as $callback) {
            if (false !== $filter = $callback($name)) {
                return $filter;
            }
        }

        return false;
    }

    public function registerUndefinedFilterCallback($callable)
    {
        $this->filterCallbacks[] = $callable;
    }

    /**
     * Gets the registered Filters.
     *
     * Be warned that this method cannot return filters defined with registerUndefinedFunctionCallback.
     *
     * @return Twig_Filter[] An array of Twig_Filter instances
     *
     * @see registerUndefinedFilterCallback
     */
    public function getFilters()
    {
        if (!$this->extensionInitialized) {
            $this->initExtensions();
        }

        return $this->filters;
    }

    /**
     * Registers a Test.
     *
     * @param Twig_Test $test A Twig_Test instance
     */
    public function addTest(Twig_Test $test)
    {
        if ($this->extensionInitialized) {
            throw new LogicException(sprintf('Unable to add test "%s" as extensions have already been initialized.', $test->getName()));
        }

        $this->staging->addTest($test);
    }

    /**
     * Gets the registered Tests.
     *
     * @return Twig_Test[] An array of Twig_Test instances
     */
    public function getTests()
    {
        if (!$this->extensionInitialized) {
            $this->initExtensions();
        }

        return $this->tests;
    }

    /**
     * Gets a test by name.
     *
     * @param string $name The test name
     *
     * @return Twig_Test|false A Twig_Test instance or false if the test does not exist
     */
    public function getTest($name)
    {
        if (!$this->extensionInitialized) {
            $this->initExtensions();
        }

        if (isset($this->tests[$name])) {
            return $this->tests[$name];
        }

        return false;
    }

    /**
     * Registers a Function.
     *
     * @param Twig_Function $function A Twig_Function instance
     */
    public function addFunction(Twig_Function $function)
    {
        if ($this->extensionInitialized) {
            throw new LogicException(sprintf('Unable to add function "%s" as extensions have already been initialized.', $function->getName()));
        }

        $this->staging->addFunction($function);
    }

    /**
     * Get a function by name.
     *
     * Subclasses may override this method and load functions differently;
     * so no list of functions is available.
     *
     * @param string $name function name
     *
     * @return Twig_Function|false A Twig_Function instance or false if the function does not exist
     */
    public function getFunction($name)
    {
        if (!$this->extensionInitialized) {
            $this->initExtensions();
        }

        if (isset($this->functions[$name])) {
            return $this->functions[$name];
        }

        foreach ($this->functions as $pattern => $function) {
            $pattern = str_replace('\\*', '(.*?)', preg_quote($pattern, '#'), $count);

            if ($count) {
                if (preg_match('#^'.$pattern.'$#', $name, $matches)) {
                    array_shift($matches);
                    $function->setArguments($matches);

                    return $function;
                }
            }
        }

        foreach ($this->functionCallbacks as $callback) {
            if (false !== $function = $callback($name)) {
                return $function;
            }
        }

        return false;
    }

    public function registerUndefinedFunctionCallback($callable)
    {
        $this->functionCallbacks[] = $callable;
    }

    /**
     * Gets registered functions.
     *
     * Be warned that this method cannot return functions defined with registerUndefinedFunctionCallback.
     *
     * @return Twig_Function[] An array of Twig_Function instances
     *
     * @see registerUndefinedFunctionCallback
     */
    public function getFunctions()
    {
        if (!$this->extensionInitialized) {
            $this->initExtensions();
        }

        return $this->functions;
    }

    /**
     * Registers a Global.
     *
     * New globals can be added before compiling or rendering a template;
     * but after, you can only update existing globals.
     *
     * @param string $name  The global name
     * @param mixed  $value The global value
     */
    public function addGlobal($name, $value)
    {
        if ($this->extensionInitialized || $this->runtimeInitialized) {
            if (null === $this->globals) {
                $this->globals = $this->initGlobals();
            }

            if (!array_key_exists($name, $this->globals)) {
                throw new LogicException(sprintf('Unable to add global "%s" as the runtime or the extensions have already been initialized.', $name));
            }
        }

        if ($this->extensionInitialized || $this->runtimeInitialized) {
            // update the value
            $this->globals[$name] = $value;
        } else {
            $this->staging->addGlobal($name, $value);
        }
    }

    /**
     * Gets the registered Globals.
     *
     * @return array An array of globals
     */
    public function getGlobals()
    {
        if (!$this->runtimeInitialized && !$this->extensionInitialized) {
            return $this->initGlobals();
        }

        if (null === $this->globals) {
            $this->globals = $this->initGlobals();
        }

        return $this->globals;
    }

    /**
     * Merges a context with the defined globals.
     *
     * @param array $context An array representing the context
     *
     * @return array The context merged with the globals
     */
    public function mergeGlobals(array $context)
    {
        // we don't use array_merge as the context being generally
        // bigger than globals, this code is faster.
        foreach ($this->getGlobals() as $key => $value) {
            if (!array_key_exists($key, $context)) {
                $context[$key] = $value;
            }
        }

        return $context;
    }

    /**
     * Gets the registered unary Operators.
     *
     * @return array An array of unary operators
     */
    public function getUnaryOperators()
    {
        if (!$this->extensionInitialized) {
            $this->initExtensions();
        }

        return $this->unaryOperators;
    }

    /**
     * Gets the registered binary Operators.
     *
     * @return array An array of binary operators
     */
    public function getBinaryOperators()
    {
        if (!$this->extensionInitialized) {
            $this->initExtensions();
        }

        return $this->binaryOperators;
    }

    public function computeAlternatives($name, $items)
    {
        $alternatives = array();
        foreach ($items as $item) {
            $lev = levenshtein($name, $item);
            if ($lev <= strlen($name) / 3 || false !== strpos($item, $name)) {
                $alternatives[$item] = $lev;
            }
        }
        asort($alternatives);

        return array_keys($alternatives);
    }

    protected function initGlobals()
    {
        $globals = array();
        foreach ($this->extensions as $extension) {
            $extGlob = $extension->getGlobals();
            if (!is_array($extGlob)) {
                throw new UnexpectedValueException(sprintf('"%s::getGlobals()" must return an array of globals.', get_class($extension)));
            }

            $globals[] = $extGlob;
        }

        $globals[] = $this->staging->getGlobals();

        return call_user_func_array('array_merge', $globals);
    }

    protected function initExtensions()
    {
        if ($this->extensionInitialized) {
            return;
        }

        $this->extensionInitialized = true;
        $this->parsers = array();
        $this->filters = array();
        $this->functions = array();
        $this->tests = array();
        $this->visitors = array();
        $this->unaryOperators = array();
        $this->binaryOperators = array();

        foreach ($this->extensions as $extension) {
            $this->initExtension($extension);
        }
        $this->initExtension($this->staging);
    }

    protected function initExtension(Twig_ExtensionInterface $extension)
    {
        // filters
        foreach ($extension->getFilters() as $filter) {
            $this->filters[$filter->getName()] = $filter;
        }

        // functions
        foreach ($extension->getFunctions() as $function) {
            $this->functions[$function->getName()] = $function;
        }

        // tests
        foreach ($extension->getTests() as $test) {
            $this->tests[$test->getName()] = $test;
        }

        // token parsers
        foreach ($extension->getTokenParsers() as $parser) {
            if (!$parser instanceof Twig_TokenParserInterface) {
                throw new LogicException('getTokenParsers() must return an array of Twig_TokenParserInterface');
            }

            $this->parsers[] = $parser;
        }

        // node visitors
        foreach ($extension->getNodeVisitors() as $visitor) {
            $this->visitors[] = $visitor;
        }

        // operators
        if ($operators = $extension->getOperators()) {
            if (2 !== count($operators)) {
                throw new InvalidArgumentException(sprintf('"%s::getOperators()" does not return a valid operators array.', get_class($extension)));
            }

            $this->unaryOperators = array_merge($this->unaryOperators, $operators[0]);
            $this->binaryOperators = array_merge($this->binaryOperators, $operators[1]);
        }
    }

    protected function writeCacheFile($file, $content)
    {
        $dir = dirname($file);
        if (!is_dir($dir)) {
            if (false === @mkdir($dir, 0777, true)) {
                clearstatcache(false, $dir);
                if (!is_dir($dir)) {
                    throw new RuntimeException(sprintf('Unable to create the cache directory (%s).', $dir));
                }
            }
        } elseif (!is_writable($dir)) {
            throw new RuntimeException(sprintf('Unable to write in the cache directory (%s).', $dir));
        }

        $tmpFile = tempnam($dir, basename($file));
        if (false !== @file_put_contents($tmpFile, $content)) {
            // rename does not work on Win32 before 5.2.6
            if (@rename($tmpFile, $file) || (@copy($tmpFile, $file) && unlink($tmpFile))) {
                @chmod($file, 0666 & ~umask());

                return;
            }
        }

        throw new RuntimeException(sprintf('Failed to write cache file "%s".', $file));
    }
}<|MERGE_RESOLUTION|>--- conflicted
+++ resolved
@@ -16,11 +16,7 @@
  */
 class Twig_Environment
 {
-<<<<<<< HEAD
     const VERSION = '2.0.0-DEV';
-=======
-    const VERSION = '1.18.2-DEV';
->>>>>>> ca76ad98
 
     protected $charset;
     protected $loader;
@@ -482,11 +478,7 @@
     /**
      * Sets the Lexer instance.
      *
-<<<<<<< HEAD
-     * @param Twig_Lexer A Twig_Lexer instance
-=======
-     * @param Twig_LexerInterface $lexer A Twig_LexerInterface instance
->>>>>>> ca76ad98
+     * @param Twig_Lexer $lexer A Twig_Lexer instance
      */
     public function setLexer(Twig_Lexer $lexer)
     {
@@ -525,11 +517,7 @@
     /**
      * Sets the Parser instance.
      *
-<<<<<<< HEAD
-     * @param Twig_Parser A Twig_Parser instance
-=======
-     * @param Twig_ParserInterface $parser A Twig_ParserInterface instance
->>>>>>> ca76ad98
+     * @param Twig_Parser $parser A Twig_Parser instance
      */
     public function setParser(Twig_Parser $parser)
     {
