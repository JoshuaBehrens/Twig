<?php

/*
 * This file is part of Twig.
 *
 * (c) 2009 Fabien Potencier
 *
 * For the full copyright and license information, please view the LICENSE
 * file that was distributed with this source code.
 */

/**
 * Stores the Twig configuration.
 *
 * @author Fabien Potencier <fabien@symfony.com>
 */
class Twig_Environment
{
<<<<<<< HEAD
    const VERSION = '2.0.0-DEV';

    private $charset;
    private $loader;
    private $debug;
    private $autoReload;
    private $cache;
    private $lexer;
    private $parser;
    private $compiler;
    private $baseTemplateClass;
    private $extensions;
    private $parsers;
    private $visitors;
    private $filters;
    private $tests;
    private $functions;
    private $globals;
    private $runtimeInitialized = false;
    private $extensionInitialized = false;
    private $loadedTemplates;
    private $strictVariables;
    private $unaryOperators;
    private $binaryOperators;
    private $templateClassPrefix = '__TwigTemplate_';
    private $functionCallbacks = array();
    private $filterCallbacks = array();
    private $staging;
=======
    const VERSION = '1.22.0-DEV';

    protected $charset;
    protected $loader;
    protected $debug;
    protected $autoReload;
    protected $cache;
    protected $lexer;
    protected $parser;
    protected $compiler;
    protected $baseTemplateClass;
    protected $extensions;
    protected $parsers;
    protected $visitors;
    protected $filters;
    protected $tests;
    protected $functions;
    protected $globals;
    protected $runtimeInitialized = false;
    protected $extensionInitialized = false;
    protected $loadedTemplates;
    protected $strictVariables;
    protected $unaryOperators;
    protected $binaryOperators;
    protected $templateClassPrefix = '__TwigTemplate_';
    protected $functionCallbacks = array();
    protected $filterCallbacks = array();
    protected $staging;
>>>>>>> 87e27b6a

    private $originalCache;
    private $bcWriteCacheFile = false;
    private $bcGetCacheFilename = false;

    /**
     * Constructor.
     *
     * Available options:
     *
     *  * debug: When set to true, it automatically set "auto_reload" to true as
     *           well (default to false).
     *
     *  * charset: The charset used by the templates (default to UTF-8).
     *
     *  * base_template_class: The base template class to use for generated
     *                         templates (default to Twig_Template).
     *
     *  * cache: An absolute path where to store the compiled templates,
     *           a Twig_Cache_Interface implementation,
     *           or false to disable compilation cache (default).
     *
     *  * auto_reload: Whether to reload the template if the original source changed.
     *                 If you don't provide the auto_reload option, it will be
     *                 determined automatically based on the debug value.
     *
     *  * strict_variables: Whether to ignore invalid variables in templates
     *                      (default to false).
     *
     *  * autoescape: Whether to enable auto-escaping (default to html):
     *                  * false: disable auto-escaping
     *                  * html, js: set the autoescaping to one of the supported strategies
     *                  * filename: set the autoescaping strategy based on the template filename extension
     *                  * PHP callback: a PHP callback that returns an escaping strategy based on the template "filename"
     *
     *  * optimizations: A flag that indicates which optimizations to apply
     *                   (default to -1 which means that all optimizations are enabled;
     *                   set it to 0 to disable).
     *
     * @param Twig_LoaderInterface $loader  A Twig_LoaderInterface instance
     * @param array                $options An array of options
     */
    public function __construct(Twig_LoaderInterface $loader, $options = array())
    {
        $this->setLoader($loader);

        $options = array_merge(array(
            'debug' => false,
            'charset' => 'UTF-8',
            'base_template_class' => 'Twig_Template',
            'strict_variables' => false,
            'autoescape' => 'html',
            'cache' => false,
            'auto_reload' => null,
            'optimizations' => -1,
        ), $options);

        $this->debug = (bool) $options['debug'];
        $this->charset = strtoupper($options['charset']);
        $this->baseTemplateClass = $options['base_template_class'];
        $this->autoReload = null === $options['auto_reload'] ? $this->debug : (bool) $options['auto_reload'];
        $this->strictVariables = (bool) $options['strict_variables'];
        $this->setCache($options['cache']);

        $this->addExtension(new Twig_Extension_Core());
        $this->addExtension(new Twig_Extension_Escaper($options['autoescape']));
        $this->addExtension(new Twig_Extension_Optimizer($options['optimizations']));
        $this->staging = new Twig_Extension_Staging();

        // For BC
        if (is_string($this->originalCache)) {
            $r = new ReflectionMethod($this, 'writeCacheFile');
            if ($r->getDeclaringClass()->getName() !== __CLASS__) {
                @trigger_error('The Twig_Environment::writeCacheFile method is deprecated and will be removed in Twig 2.0.', E_USER_DEPRECATED);

                $this->bcWriteCacheFile = true;
            }

            $r = new ReflectionMethod($this, 'getCacheFilename');
            if ($r->getDeclaringClass()->getName() !== __CLASS__) {
                @trigger_error('The Twig_Environment::getCacheFilename method is deprecated and will be removed in Twig 2.0.', E_USER_DEPRECATED);

                $this->bcGetCacheFilename = true;
            }
        }
    }

    /**
     * Gets the base template class for compiled templates.
     *
     * @return string The base template class name
     */
    public function getBaseTemplateClass()
    {
        return $this->baseTemplateClass;
    }

    /**
     * Sets the base template class for compiled templates.
     *
     * @param string $class The base template class name
     */
    public function setBaseTemplateClass($class)
    {
        $this->baseTemplateClass = $class;
    }

    /**
     * Enables debugging mode.
     */
    public function enableDebug()
    {
        $this->debug = true;
    }

    /**
     * Disables debugging mode.
     */
    public function disableDebug()
    {
        $this->debug = false;
    }

    /**
     * Checks if debug mode is enabled.
     *
     * @return bool true if debug mode is enabled, false otherwise
     */
    public function isDebug()
    {
        return $this->debug;
    }

    /**
     * Enables the auto_reload option.
     */
    public function enableAutoReload()
    {
        $this->autoReload = true;
    }

    /**
     * Disables the auto_reload option.
     */
    public function disableAutoReload()
    {
        $this->autoReload = false;
    }

    /**
     * Checks if the auto_reload option is enabled.
     *
     * @return bool true if auto_reload is enabled, false otherwise
     */
    public function isAutoReload()
    {
        return $this->autoReload;
    }

    /**
     * Enables the strict_variables option.
     */
    public function enableStrictVariables()
    {
        $this->strictVariables = true;
    }

    /**
     * Disables the strict_variables option.
     */
    public function disableStrictVariables()
    {
        $this->strictVariables = false;
    }

    /**
     * Checks if the strict_variables option is enabled.
     *
     * @return bool true if strict_variables is enabled, false otherwise
     */
    public function isStrictVariables()
    {
        return $this->strictVariables;
    }

    /**
     * Gets the current cache implementation.
     *
     * @param bool $original Whether to return the original cache option or the real cache instance
     *
     * @return Twig_CacheInterface|string|false A Twig_CacheInterface implementation,
     *                                          an absolute path to the compiled templates,
     *                                          or false to disable cache
     */
    public function getCache($original = true)
    {
        return $original ? $this->originalCache : $this->cache;
    }

    /**
     * Sets the current cache implementation.
     *
     * @param Twig_CacheInterface|string|false $cache A Twig_CacheInterface implementation,
     *                                                an absolute path to the compiled templates,
     *                                                or false to disable cache
     */
    public function setCache($cache)
    {
        if (is_string($cache)) {
            $this->originalCache = $cache;
            $this->cache = new Twig_Cache_Filesystem($cache);
        } elseif (false === $cache) {
            $this->originalCache = $cache;
            $this->cache = new Twig_Cache_Null();
        } elseif ($cache instanceof Twig_CacheInterface) {
            $this->originalCache = $this->cache = $cache;
        } else {
            throw new LogicException(sprintf('Cache can only be a string, false, or a Twig_CacheInterface implementation.'));
        }
    }

    /**
     * Gets the cache filename for a given template.
     *
     * @param string $name The template name
     *
     * @return string|false The cache file name or false when caching is disabled
     *
     * @deprecated since 1.22 (to be removed in 2.0)
     */
    public function getCacheFilename($name)
    {
        @trigger_error(sprintf('The %s method is deprecated and will be removed in Twig 2.0.', __METHOD__), E_USER_DEPRECATED);

        $key = $this->cache->generateKey($this->getTemplateClass($name), $this->templateClassPrefix);

        return !$key ? false : $key;
    }

    /**
     * Gets the template class associated with the given string.
     *
     * @param string $name  The name for which to calculate the template class name
     * @param int    $index The index if it is an embedded template
     *
     * @return string The template class name
     */
    public function getTemplateClass($name, $index = null)
    {
        return $this->templateClassPrefix.hash('sha256', $this->getLoader()->getCacheKey($name)).(null === $index ? '' : '_'.$index);
    }

    /**
     * Gets the template class prefix.
     *
     * @return string The template class prefix
     */
    public function getTemplateClassPrefix()
    {
        return $this->templateClassPrefix;
    }

    /**
     * Renders a template.
     *
     * @param string $name    The template name
     * @param array  $context An array of parameters to pass to the template
     *
     * @return string The rendered template
     *
     * @throws Twig_Error_Loader  When the template cannot be found
     * @throws Twig_Error_Syntax  When an error occurred during compilation
     * @throws Twig_Error_Runtime When an error occurred during rendering
     */
    public function render($name, array $context = array())
    {
        return $this->loadTemplate($name)->render($context);
    }

    /**
     * Displays a template.
     *
     * @param string $name    The template name
     * @param array  $context An array of parameters to pass to the template
     *
     * @throws Twig_Error_Loader  When the template cannot be found
     * @throws Twig_Error_Syntax  When an error occurred during compilation
     * @throws Twig_Error_Runtime When an error occurred during rendering
     */
    public function display($name, array $context = array())
    {
        $this->loadTemplate($name)->display($context);
    }

    /**
     * Loads a template by name.
     *
     * @param string $name  The template name
     * @param int    $index The index if it is an embedded template
     *
     * @return Twig_Template A template instance representing the given template name
     *
     * @throws Twig_Error_Loader When the template cannot be found
     * @throws Twig_Error_Syntax When an error occurred during compilation
     */
    public function loadTemplate($name, $index = null)
    {
        $cls = $this->getTemplateClass($name, $index);

        if (isset($this->loadedTemplates[$cls])) {
            return $this->loadedTemplates[$cls];
        }

        if (!class_exists($cls, false)) {
            if ($this->bcGetCacheFilename) {
                $key = $this->getCacheFilename($name);
            } else {
                $key = $this->cache->generateKey($cls, $this->templateClassPrefix);
            }

            if (!$this->cache->has($key) || ($this->isAutoReload() && !$this->isTemplateFresh($name, $this->cache->getTimestamp($key)))) {
                if ($this->bcWriteCacheFile) {
                    $this->writeCacheFile($key, $this->compileSource($this->getLoader()->getSource($name), $name));
                } else {
                    $this->cache->write($key, $this->compileSource($this->getLoader()->getSource($name), $name));
                }
            }

            $this->cache->load($key);
        }

        if (!$this->runtimeInitialized) {
            $this->initRuntime();
        }

        return $this->loadedTemplates[$cls] = new $cls($this);
    }

    /**
     * Creates a template from source.
     *
     * This method should not be used as a generic way to load templates.
     *
     * @param string $template The template name
     *
     * @return Twig_Template A template instance representing the given template name
     *
     * @throws Twig_Error_Loader When the template cannot be found
     * @throws Twig_Error_Syntax When an error occurred during compilation
     */
    public function createTemplate($template)
    {
        $name = sprintf('__string_template__%s', hash('sha256', uniqid(mt_rand(), true), false));

        $loader = new Twig_Loader_Chain(array(
            new Twig_Loader_Array(array($name => $template)),
            $current = $this->getLoader(),
        ));

        $this->setLoader($loader);
        try {
            $template = $this->loadTemplate($name);
        } finally {
            $this->setLoader($current);
        }

        return $template;
    }

    /**
     * Returns true if the template is still fresh.
     *
     * Besides checking the loader for freshness information,
     * this method also checks if the enabled extensions have
     * not changed.
     *
     * @param string $name The template name
     * @param int    $time The last modification time of the cached template
     *
     * @return bool true if the template is fresh, false otherwise
     */
    public function isTemplateFresh($name, $time)
    {
        foreach ($this->extensions as $extension) {
            $r = new ReflectionObject($extension);
            if (filemtime($r->getFileName()) > $time) {
                return false;
            }
        }

        return $this->getLoader()->isFresh($name, $time);
    }

    /**
     * Tries to load a template consecutively from an array.
     *
     * Similar to loadTemplate() but it also accepts Twig_Template instances and an array
     * of templates where each is tried to be loaded.
     *
     * @param string|Twig_Template|array $names A template or an array of templates to try consecutively
     *
     * @return Twig_Template
     *
     * @throws Twig_Error_Loader When none of the templates can be found
     * @throws Twig_Error_Syntax When an error occurred during compilation
     */
    public function resolveTemplate($names)
    {
        if (!is_array($names)) {
            $names = array($names);
        }

        foreach ($names as $name) {
            if ($name instanceof Twig_Template) {
                return $name;
            }

            try {
                return $this->loadTemplate($name);
            } catch (Twig_Error_Loader $e) {
            }
        }

        if (1 === count($names)) {
            throw $e;
        }

        throw new Twig_Error_Loader(sprintf('Unable to find one of the following templates: "%s".', implode('", "', $names)));
    }

    /**
     * Clears the template cache files on the filesystem.
     *
     * @deprecated since 1.22 (to be removed in 2.0)
     */
    public function clearCacheFiles()
    {
        @trigger_error(sprintf('The %s method is deprecated and will be removed in Twig 2.0.', __METHOD__), E_USER_DEPRECATED);

        if (is_string($this->originalCache)) {
            foreach (new RecursiveIteratorIterator(new RecursiveDirectoryIterator($this->originalCache), RecursiveIteratorIterator::LEAVES_ONLY) as $file) {
                if ($file->isFile()) {
                    @unlink($file->getPathname());
                }
            }
        }
    }

    /**
     * Gets the Lexer instance.
     *
     * @return Twig_Lexer A Twig_Lexer instance
     */
    public function getLexer()
    {
        if (null === $this->lexer) {
            $this->lexer = new Twig_Lexer($this);
        }

        return $this->lexer;
    }

    /**
     * Sets the Lexer instance.
     *
     * @param Twig_Lexer $lexer A Twig_Lexer instance
     */
    public function setLexer(Twig_Lexer $lexer)
    {
        $this->lexer = $lexer;
    }

    /**
     * Tokenizes a source code.
     *
     * @param string $source The template source code
     * @param string $name   The template name
     *
     * @return Twig_TokenStream A Twig_TokenStream instance
     *
     * @throws Twig_Error_Syntax When the code is syntactically wrong
     */
    public function tokenize($source, $name = null)
    {
        return $this->getLexer()->tokenize($source, $name);
    }

    /**
     * Gets the Parser instance.
     *
     * @return Twig_Parser A Twig_Parser instance
     */
    public function getParser()
    {
        if (null === $this->parser) {
            $this->parser = new Twig_Parser($this);
        }

        return $this->parser;
    }

    /**
     * Sets the Parser instance.
     *
     * @param Twig_Parser $parser A Twig_Parser instance
     */
    public function setParser(Twig_Parser $parser)
    {
        $this->parser = $parser;
    }

    /**
     * Converts a token stream to a node tree.
     *
     * @param Twig_TokenStream $stream A token stream instance
     *
     * @return Twig_Node_Module A node tree
     *
     * @throws Twig_Error_Syntax When the token stream is syntactically or semantically wrong
     */
    public function parse(Twig_TokenStream $stream)
    {
        return $this->getParser()->parse($stream);
    }

    /**
     * Gets the Compiler instance.
     *
     * @return Twig_Compiler A Twig_Compiler instance
     */
    public function getCompiler()
    {
        if (null === $this->compiler) {
            $this->compiler = new Twig_Compiler($this);
        }

        return $this->compiler;
    }

    /**
     * Sets the Compiler instance.
     *
     * @param Twig_Compiler $compiler A Twig_Compiler instance
     */
    public function setCompiler(Twig_Compiler $compiler)
    {
        $this->compiler = $compiler;
    }

    /**
     * Compiles a node and returns the PHP code.
     *
     * @param Twig_Node $node A Twig_Node instance
     *
     * @return string The compiled PHP source code
     */
    public function compile(Twig_Node $node)
    {
        return $this->getCompiler()->compile($node)->getSource();
    }

    /**
     * Compiles a template source code.
     *
     * @param string $source The template source code
     * @param string $name   The template name
     *
     * @return string The compiled PHP source code
     *
     * @throws Twig_Error_Syntax When there was an error during tokenizing, parsing or compiling
     */
    public function compileSource($source, $name = null)
    {
        try {
            $compiled = $this->compile($this->parse($this->tokenize($source, $name)), $source);

            if (isset($source[0])) {
                $compiled .= '/* '.str_replace(array("\r\n", "\r", "\n"), "*/\n/* ", str_replace('*/', '*//*', $source))."*/\n";
            }

            return $compiled;
        } catch (Twig_Error $e) {
            $e->setTemplateFile($name);
            throw $e;
        } catch (Exception $e) {
            throw new Twig_Error_Syntax(sprintf('An exception has been thrown during the compilation of a template ("%s").', $e->getMessage()), -1, $name, $e);
        }
    }

    /**
     * Sets the Loader instance.
     *
     * @param Twig_LoaderInterface $loader A Twig_LoaderInterface instance
     */
    public function setLoader(Twig_LoaderInterface $loader)
    {
        $this->loader = $loader;
    }

    /**
     * Gets the Loader instance.
     *
     * @return Twig_LoaderInterface A Twig_LoaderInterface instance
     */
    public function getLoader()
    {
        return $this->loader;
    }

    /**
     * Sets the default template charset.
     *
     * @param string $charset The default charset
     */
    public function setCharset($charset)
    {
        $this->charset = strtoupper($charset);
    }

    /**
     * Gets the default template charset.
     *
     * @return string The default charset
     */
    public function getCharset()
    {
        return $this->charset;
    }

    /**
     * Initializes the runtime environment.
     */
    public function initRuntime()
    {
        $this->runtimeInitialized = true;

        foreach ($this->getExtensions() as $extension) {
            $extension->initRuntime($this);
        }
    }

    /**
     * Returns true if the given extension is registered.
     *
     * @param string $name The extension name
     *
     * @return bool Whether the extension is registered or not
     */
    public function hasExtension($name)
    {
        return isset($this->extensions[$name]);
    }

    /**
     * Gets an extension by name.
     *
     * @param string $name The extension name
     *
     * @return Twig_ExtensionInterface A Twig_ExtensionInterface instance
     */
    public function getExtension($name)
    {
        if (!isset($this->extensions[$name])) {
            throw new Twig_Error_Runtime(sprintf('The "%s" extension is not enabled.', $name));
        }

        return $this->extensions[$name];
    }

    /**
     * Registers an extension.
     *
     * @param Twig_ExtensionInterface $extension A Twig_ExtensionInterface instance
     */
    public function addExtension(Twig_ExtensionInterface $extension)
    {
        if ($this->extensionInitialized) {
            throw new LogicException(sprintf('Unable to register extension "%s" as extensions have already been initialized.', $extension->getName()));
        }

        $this->extensions[$extension->getName()] = $extension;
    }

    /**
     * Registers an array of extensions.
     *
     * @param array $extensions An array of extensions
     */
    public function setExtensions(array $extensions)
    {
        foreach ($extensions as $extension) {
            $this->addExtension($extension);
        }
    }

    /**
     * Returns all registered extensions.
     *
     * @return array An array of extensions
     */
    public function getExtensions()
    {
        return $this->extensions;
    }

    /**
     * Registers a Token Parser.
     *
     * @param Twig_TokenParserInterface $parser A Twig_TokenParserInterface instance
     */
    public function addTokenParser(Twig_TokenParserInterface $parser)
    {
        if ($this->extensionInitialized) {
            throw new LogicException('Unable to add a token parser as extensions have already been initialized.');
        }

        $this->staging->addTokenParser($parser);
    }

    /**
     * Gets the registered Token Parsers.
     *
     * @return Twig_TokenParserInterface[] An array of Twig_TokenParserInterface
     */
    public function getTokenParsers()
    {
        if (!$this->extensionInitialized) {
            $this->initExtensions();
        }

        return $this->parsers;
    }

    /**
     * Gets registered tags.
     *
     * @return Twig_TokenParserInterface[] An array of Twig_TokenParserInterface instances
     */
    public function getTags()
    {
        $tags = array();
        foreach ($this->getTokenParsers() as $parser) {
            $tags[$parser->getTag()] = $parser;
        }

        return $tags;
    }

    /**
     * Registers a Node Visitor.
     *
     * @param Twig_NodeVisitorInterface $visitor A Twig_NodeVisitorInterface instance
     */
    public function addNodeVisitor(Twig_NodeVisitorInterface $visitor)
    {
        if ($this->extensionInitialized) {
            throw new LogicException('Unable to add a node visitor as extensions have already been initialized.');
        }

        $this->staging->addNodeVisitor($visitor);
    }

    /**
     * Gets the registered Node Visitors.
     *
     * @return Twig_NodeVisitorInterface[] An array of Twig_NodeVisitorInterface instances
     */
    public function getNodeVisitors()
    {
        if (!$this->extensionInitialized) {
            $this->initExtensions();
        }

        return $this->visitors;
    }

    /**
     * Registers a Filter.
     *
     * @param Twig_Filter $filter A Twig_Filter instance
     */
    public function addFilter(Twig_Filter $filter)
    {
        if ($this->extensionInitialized) {
            throw new LogicException(sprintf('Unable to add filter "%s" as extensions have already been initialized.', $filter->getName()));
        }

        $this->staging->addFilter($filter);
    }

    /**
     * Get a filter by name.
     *
     * Subclasses may override this method and load filters differently;
     * so no list of filters is available.
     *
     * @param string $name The filter name
     *
     * @return Twig_Filter|false A Twig_Filter instance or false if the filter does not exist
     */
    public function getFilter($name)
    {
        if (!$this->extensionInitialized) {
            $this->initExtensions();
        }

        if (isset($this->filters[$name])) {
            return $this->filters[$name];
        }

        foreach ($this->filters as $pattern => $filter) {
            $pattern = str_replace('\\*', '(.*?)', preg_quote($pattern, '#'), $count);

            if ($count) {
                if (preg_match('#^'.$pattern.'$#', $name, $matches)) {
                    array_shift($matches);
                    $filter->setArguments($matches);

                    return $filter;
                }
            }
        }

        foreach ($this->filterCallbacks as $callback) {
            if (false !== $filter = $callback($name)) {
                return $filter;
            }
        }

        return false;
    }

    public function registerUndefinedFilterCallback(callable $callable)
    {
        $this->filterCallbacks[] = $callable;
    }

    /**
     * Gets the registered Filters.
     *
     * Be warned that this method cannot return filters defined with registerUndefinedFunctionCallback.
     *
     * @return Twig_Filter[] An array of Twig_Filter instances
     *
     * @see registerUndefinedFilterCallback
     */
    public function getFilters()
    {
        if (!$this->extensionInitialized) {
            $this->initExtensions();
        }

        return $this->filters;
    }

    /**
     * Registers a Test.
     *
     * @param Twig_Test $test A Twig_Test instance
     */
    public function addTest(Twig_Test $test)
    {
        if ($this->extensionInitialized) {
            throw new LogicException(sprintf('Unable to add test "%s" as extensions have already been initialized.', $test->getName()));
        }

        $this->staging->addTest($test);
    }

    /**
     * Gets the registered Tests.
     *
     * @return Twig_Test[] An array of Twig_Test instances
     */
    public function getTests()
    {
        if (!$this->extensionInitialized) {
            $this->initExtensions();
        }

        return $this->tests;
    }

    /**
     * Gets a test by name.
     *
     * @param string $name The test name
     *
     * @return Twig_Test|false A Twig_Test instance or false if the test does not exist
     */
    public function getTest($name)
    {
        if (!$this->extensionInitialized) {
            $this->initExtensions();
        }

        if (isset($this->tests[$name])) {
            return $this->tests[$name];
        }

        return false;
    }

    /**
     * Registers a Function.
     *
     * @param Twig_Function $function A Twig_Function instance
     */
    public function addFunction(Twig_Function $function)
    {
        if ($this->extensionInitialized) {
            throw new LogicException(sprintf('Unable to add function "%s" as extensions have already been initialized.', $function->getName()));
        }

        $this->staging->addFunction($function);
    }

    /**
     * Get a function by name.
     *
     * Subclasses may override this method and load functions differently;
     * so no list of functions is available.
     *
     * @param string $name function name
     *
     * @return Twig_Function|false A Twig_Function instance or false if the function does not exist
     */
    public function getFunction($name)
    {
        if (!$this->extensionInitialized) {
            $this->initExtensions();
        }

        if (isset($this->functions[$name])) {
            return $this->functions[$name];
        }

        foreach ($this->functions as $pattern => $function) {
            $pattern = str_replace('\\*', '(.*?)', preg_quote($pattern, '#'), $count);

            if ($count) {
                if (preg_match('#^'.$pattern.'$#', $name, $matches)) {
                    array_shift($matches);
                    $function->setArguments($matches);

                    return $function;
                }
            }
        }

        foreach ($this->functionCallbacks as $callback) {
            if (false !== $function = $callback($name)) {
                return $function;
            }
        }

        return false;
    }

    public function registerUndefinedFunctionCallback(callable $callable)
    {
        $this->functionCallbacks[] = $callable;
    }

    /**
     * Gets registered functions.
     *
     * Be warned that this method cannot return functions defined with registerUndefinedFunctionCallback.
     *
     * @return Twig_Function[] An array of Twig_Function instances
     *
     * @see registerUndefinedFunctionCallback
     */
    public function getFunctions()
    {
        if (!$this->extensionInitialized) {
            $this->initExtensions();
        }

        return $this->functions;
    }

    /**
     * Registers a Global.
     *
     * New globals can be added before compiling or rendering a template;
     * but after, you can only update existing globals.
     *
     * @param string $name  The global name
     * @param mixed  $value The global value
     */
    public function addGlobal($name, $value)
    {
        if ($this->extensionInitialized || $this->runtimeInitialized) {
            if (null === $this->globals) {
                $this->globals = $this->initGlobals();
            }

            if (!array_key_exists($name, $this->globals)) {
                throw new LogicException(sprintf('Unable to add global "%s" as the runtime or the extensions have already been initialized.', $name));
            }
        }

        if ($this->extensionInitialized || $this->runtimeInitialized) {
            // update the value
            $this->globals[$name] = $value;
        } else {
            $this->staging->addGlobal($name, $value);
        }
    }

    /**
     * Gets the registered Globals.
     *
     * @return array An array of globals
     */
    public function getGlobals()
    {
        if (!$this->runtimeInitialized && !$this->extensionInitialized) {
            return $this->initGlobals();
        }

        if (null === $this->globals) {
            $this->globals = $this->initGlobals();
        }

        return $this->globals;
    }

    /**
     * Merges a context with the defined globals.
     *
     * @param array $context An array representing the context
     *
     * @return array The context merged with the globals
     */
    public function mergeGlobals(array $context)
    {
        // we don't use array_merge as the context being generally
        // bigger than globals, this code is faster.
        foreach ($this->getGlobals() as $key => $value) {
            if (!array_key_exists($key, $context)) {
                $context[$key] = $value;
            }
        }

        return $context;
    }

    /**
     * Gets the registered unary Operators.
     *
     * @return array An array of unary operators
     */
    public function getUnaryOperators()
    {
        if (!$this->extensionInitialized) {
            $this->initExtensions();
        }

        return $this->unaryOperators;
    }

    /**
     * Gets the registered binary Operators.
     *
     * @return array An array of binary operators
     */
    public function getBinaryOperators()
    {
        if (!$this->extensionInitialized) {
            $this->initExtensions();
        }

        return $this->binaryOperators;
    }

    public function computeAlternatives($name, $items)
    {
        $alternatives = array();
        foreach ($items as $item) {
            $lev = levenshtein($name, $item);
            if ($lev <= strlen($name) / 3 || false !== strpos($item, $name)) {
                $alternatives[$item] = $lev;
            }
        }
        asort($alternatives);

        return array_keys($alternatives);
    }

    private function initGlobals()
    {
        $globals = array();
        foreach ($this->extensions as $extension) {
            $extGlob = $extension->getGlobals();
            if (!is_array($extGlob)) {
                throw new UnexpectedValueException(sprintf('"%s::getGlobals()" must return an array of globals.', get_class($extension)));
            }

            $globals[] = $extGlob;
        }

        $globals[] = $this->staging->getGlobals();

        return call_user_func_array('array_merge', $globals);
    }

    private function initExtensions()
    {
        if ($this->extensionInitialized) {
            return;
        }

        $this->extensionInitialized = true;
        $this->parsers = array();
        $this->filters = array();
        $this->functions = array();
        $this->tests = array();
        $this->visitors = array();
        $this->unaryOperators = array();
        $this->binaryOperators = array();

        foreach ($this->extensions as $extension) {
            $this->initExtension($extension);
        }
        $this->initExtension($this->staging);
    }

    private function initExtension(Twig_ExtensionInterface $extension)
    {
        // filters
        foreach ($extension->getFilters() as $filter) {
            $this->filters[$filter->getName()] = $filter;
        }

        // functions
        foreach ($extension->getFunctions() as $function) {
            $this->functions[$function->getName()] = $function;
        }

        // tests
        foreach ($extension->getTests() as $test) {
            $this->tests[$test->getName()] = $test;
        }

        // token parsers
        foreach ($extension->getTokenParsers() as $parser) {
            if (!$parser instanceof Twig_TokenParserInterface) {
                throw new LogicException('getTokenParsers() must return an array of Twig_TokenParserInterface');
            }

            $this->parsers[] = $parser;
        }

        // node visitors
        foreach ($extension->getNodeVisitors() as $visitor) {
            $this->visitors[] = $visitor;
        }

        // operators
        if ($operators = $extension->getOperators()) {
            if (2 !== count($operators)) {
                throw new InvalidArgumentException(sprintf('"%s::getOperators()" does not return a valid operators array.', get_class($extension)));
            }

            $this->unaryOperators = array_merge($this->unaryOperators, $operators[0]);
            $this->binaryOperators = array_merge($this->binaryOperators, $operators[1]);
        }
    }

    /**
     * @deprecated since 1.22 (to be removed in 2.0)
     */
    protected function writeCacheFile($file, $content)
    {
        $this->cache->write($file, $content);
    }
}<|MERGE_RESOLUTION|>--- conflicted
+++ resolved
@@ -16,7 +16,6 @@
  */
 class Twig_Environment
 {
-<<<<<<< HEAD
     const VERSION = '2.0.0-DEV';
 
     private $charset;
@@ -45,37 +44,6 @@
     private $functionCallbacks = array();
     private $filterCallbacks = array();
     private $staging;
-=======
-    const VERSION = '1.22.0-DEV';
-
-    protected $charset;
-    protected $loader;
-    protected $debug;
-    protected $autoReload;
-    protected $cache;
-    protected $lexer;
-    protected $parser;
-    protected $compiler;
-    protected $baseTemplateClass;
-    protected $extensions;
-    protected $parsers;
-    protected $visitors;
-    protected $filters;
-    protected $tests;
-    protected $functions;
-    protected $globals;
-    protected $runtimeInitialized = false;
-    protected $extensionInitialized = false;
-    protected $loadedTemplates;
-    protected $strictVariables;
-    protected $unaryOperators;
-    protected $binaryOperators;
-    protected $templateClassPrefix = '__TwigTemplate_';
-    protected $functionCallbacks = array();
-    protected $filterCallbacks = array();
-    protected $staging;
->>>>>>> 87e27b6a
-
     private $originalCache;
     private $bcWriteCacheFile = false;
     private $bcGetCacheFilename = false;
