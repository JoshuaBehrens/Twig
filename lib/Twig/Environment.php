--- conflicted
+++ resolved
@@ -16,7 +16,6 @@
  */
 class Twig_Environment
 {
-<<<<<<< HEAD
     const VERSION = '2.0.0-DEV';
 
     private $charset;
@@ -45,37 +44,6 @@
     private $functionCallbacks = array();
     private $filterCallbacks = array();
     private $staging;
-=======
-    const VERSION = '1.24.1-DEV';
-
-    protected $charset;
-    protected $loader;
-    protected $debug;
-    protected $autoReload;
-    protected $cache;
-    protected $lexer;
-    protected $parser;
-    protected $compiler;
-    protected $baseTemplateClass;
-    protected $extensions;
-    protected $parsers;
-    protected $visitors;
-    protected $filters;
-    protected $tests;
-    protected $functions;
-    protected $globals;
-    protected $runtimeInitialized = false;
-    protected $extensionInitialized = false;
-    protected $loadedTemplates;
-    protected $strictVariables;
-    protected $unaryOperators;
-    protected $binaryOperators;
-    protected $templateClassPrefix = '__TwigTemplate_';
-    protected $functionCallbacks = array();
-    protected $filterCallbacks = array();
-    protected $staging;
-
->>>>>>> e0fbf853
     private $originalCache;
     private $lastModifiedExtension = 0;
 
@@ -757,13 +725,9 @@
     /**
      * Gets the registered Token Parsers.
      *
-<<<<<<< HEAD
      * @return Twig_TokenParserInterface[] An array of Twig_TokenParserInterface
-=======
-     * @return Twig_TokenParserBrokerInterface A broker containing token parsers
      *
      * @internal
->>>>>>> e0fbf853
      */
     public function getTokenParsers()
     {
@@ -921,13 +885,9 @@
     /**
      * Gets the registered Tests.
      *
-<<<<<<< HEAD
      * @return Twig_Test[] An array of Twig_Test instances
-=======
-     * @return Twig_TestInterface[] An array of Twig_TestInterface instances
      *
      * @internal
->>>>>>> e0fbf853
      */
     public function getTests()
     {
@@ -1142,24 +1102,7 @@
         return $this->binaryOperators;
     }
 
-<<<<<<< HEAD
     private function initGlobals()
-=======
-    /**
-     * @deprecated since 1.23 (to be removed in 2.0)
-     */
-    public function computeAlternatives($name, $items)
-    {
-        @trigger_error(sprintf('The %s method is deprecated since version 1.23 and will be removed in Twig 2.0.', __METHOD__), E_USER_DEPRECATED);
-
-        return Twig_Error_Syntax::computeAlternatives($name, $items);
-    }
-
-    /**
-     * @internal
-     */
-    protected function initGlobals()
->>>>>>> e0fbf853
     {
         $globals = array();
         foreach ($this->extensions as $name => $extension) {
@@ -1180,14 +1123,7 @@
         return call_user_func_array('array_merge', $globals);
     }
 
-<<<<<<< HEAD
     private function initExtensions()
-=======
-    /**
-     * @internal
-     */
-    protected function initExtensions()
->>>>>>> e0fbf853
     {
         if ($this->extensionInitialized) {
             return;
@@ -1208,14 +1144,7 @@
         $this->initExtension($this->staging);
     }
 
-<<<<<<< HEAD
     private function initExtension(Twig_ExtensionInterface $extension)
-=======
-    /**
-     * @internal
-     */
-    protected function initExtension(Twig_ExtensionInterface $extension)
->>>>>>> e0fbf853
     {
         // filters
         foreach ($extension->getFilters() as $filter) {
