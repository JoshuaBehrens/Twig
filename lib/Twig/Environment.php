--- conflicted
+++ resolved
@@ -16,20 +16,16 @@
  */
 class Twig_Environment
 {
-<<<<<<< HEAD
     const VERSION = '2.1.1-DEV';
     const VERSION_ID = 20101;
     const MAJOR_VERSION = 2;
     const MINOR_VERSION = 1;
     const RELEASE_VERSION = 1;
-=======
     const VERSION = '1.32.0-DEV';
     const VERSION_ID = 13200;
     const MAJOR_VERSION = 1;
     const MINOR_VERSION = 32;
     const RELEASE_VERSION = 0;
->>>>>>> b6a16a21
-    const EXTRA_VERSION = 'DEV';
 
     private $charset;
     private $loader;
