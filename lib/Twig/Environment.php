--- conflicted
+++ resolved
@@ -16,7 +16,6 @@
  */
 class Twig_Environment
 {
-<<<<<<< HEAD
     const VERSION = '2.0.0-DEV';
 
     private $charset;
@@ -35,42 +34,7 @@
     private $templateClassPrefix = '__TwigTemplate_';
     private $originalCache;
     private $extensionSet;
-=======
-    const VERSION = '1.26.0-DEV';
-
-    protected $charset;
-    protected $loader;
-    protected $debug;
-    protected $autoReload;
-    protected $cache;
-    protected $lexer;
-    protected $parser;
-    protected $compiler;
-    protected $baseTemplateClass;
-    protected $extensions;
-    protected $parsers;
-    protected $visitors;
-    protected $filters;
-    protected $tests;
-    protected $functions;
-    protected $globals;
-    protected $runtimeInitialized = false;
-    protected $extensionInitialized = false;
-    protected $loadedTemplates;
-    protected $strictVariables;
-    protected $unaryOperators;
-    protected $binaryOperators;
-    protected $templateClassPrefix = '__TwigTemplate_';
-    protected $functionCallbacks = array();
-    protected $filterCallbacks = array();
-    protected $staging;
-
-    private $originalCache;
-    private $bcWriteCacheFile = false;
-    private $bcGetCacheFilename = false;
-    private $lastModifiedExtension = 0;
     private $legacyExtensionNames = array();
->>>>>>> f58cce77
 
     /**
      * Constructor.
@@ -611,16 +575,7 @@
      */
     public function hasExtension($class)
     {
-<<<<<<< HEAD
-        return $this->extensionSet->hasExtension($name);
-=======
-        if (isset($this->legacyExtensionNames[$class])) {
-            $class = $this->legacyExtensionNames[$class];
-            @trigger_error(sprintf('Referencing the "%s" extension by its name (defined by getName()) is deprecated since 1.26 and will be removed in Twig 2.0. Use the Fully Qualified Extension Class Name instead.', $class), E_USER_DEPRECATED);
-        }
-
-        return isset($this->extensions[ltrim($class, '\\')]);
->>>>>>> f58cce77
+        return $this->extensionSet->hasExtension($class);
     }
 
     /**
@@ -632,22 +587,7 @@
      */
     public function getExtension($class)
     {
-<<<<<<< HEAD
-        return $this->extensionSet->getExtension($name);
-=======
-        if (isset($this->legacyExtensionNames[$class])) {
-            $class = $this->legacyExtensionNames[$class];
-            @trigger_error(sprintf('Referencing the "%s" extension by its name (defined by getName()) is deprecated since 1.26 and will be removed in Twig 2.0. Use the Fully Qualified Extension Class Name instead.', $class), E_USER_DEPRECATED);
-        }
-
-        $class = ltrim($class, '\\');
-
-        if (!isset($this->extensions[$class])) {
-            throw new Twig_Error_Runtime(sprintf('The "%s" extension is not enabled.', $class));
-        }
-
-        return $this->extensions[$class];
->>>>>>> f58cce77
+        return $this->extensionSet->getExtension($class);
     }
 
     /**
@@ -657,54 +597,7 @@
      */
     public function addExtension(Twig_ExtensionInterface $extension)
     {
-<<<<<<< HEAD
         $this->extensionSet->addExtension($extension);
-=======
-        $class = get_class($extension);
-
-        if ($this->extensionInitialized) {
-            throw new LogicException(sprintf('Unable to register extension "%s" as extensions have already been initialized.', $class));
-        }
-
-        $m = new ReflectionMethod($extension, 'getName');
-        $legacyName = 'Twig_Extension' !== $m->getDeclaringClass()->getName() ? $extension->getName() : null;
-
-        if (isset($this->extensions[$class]) || (null !== $legacyName && isset($this->legacyExtensionNames[$legacyName]))) {
-            unset($this->extensions[$this->legacyExtensionNames[$legacyName]], $this->legacyExtensionNames[$legacyName]);
-            @trigger_error(sprintf('The possibility to register the same extension twice ("%s") is deprecated since version 1.23 and will be removed in Twig 2.0. Use proper PHP inheritance instead.', $class), E_USER_DEPRECATED);
-        }
-
-        $this->lastModifiedExtension = 0;
-        if ($legacyName !== $class) {
-            $this->legacyExtensionNames[$legacyName] = $class;
-        }
-        $this->extensions[$class] = $extension;
-    }
-
-    /**
-     * Removes an extension by name.
-     *
-     * This method is deprecated and you should not use it.
-     *
-     * @param string $name The extension name
-     *
-     * @deprecated since 1.12 (to be removed in 2.0)
-     */
-    public function removeExtension($name)
-    {
-        @trigger_error(sprintf('The %s method is deprecated since version 1.12 and will be removed in Twig 2.0.', __METHOD__), E_USER_DEPRECATED);
-
-        if (isset($this->legacyExtensionNames[$name])) {
-            $name = $this->legacyExtensionNames[$name];
-            @trigger_error(sprintf('Referencing the "%s" extension by its name (defined by getName()) is deprecated since 1.26 and will be removed in Twig 2.0. Use the Fully Qualified Extension Class Name instead.', $name), E_USER_DEPRECATED);
-        }
-
-        if ($this->extensionInitialized) {
-            throw new LogicException(sprintf('Unable to remove extension "%s" as extensions have already been initialized.', $name));
-        }
-
-        unset($this->extensions[ltrim($name, '\\')]);
->>>>>>> f58cce77
     }
 
     /**
