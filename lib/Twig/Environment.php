--- conflicted
+++ resolved
@@ -16,8 +16,13 @@
  */
 class Twig_Environment
 {
-<<<<<<< HEAD
     const VERSION = '2.0.0-DEV';
+    const VERSION = '1.27.1-DEV';
+    const VERSION_ID = 12701;
+    const MAJOR_VERSION = 1;
+    const MINOR_VERSION = 27;
+    const RELEASE_VERSION = 1;
+    const EXTRA_VERSION = 'DEV';
 
     private $charset;
     private $loader;
@@ -33,42 +38,6 @@
     private $loadedTemplates;
     private $strictVariables;
     private $templateClassPrefix = '__TwigTemplate_';
-=======
-    const VERSION = '1.27.1-DEV';
-    const VERSION_ID = 12701;
-    const MAJOR_VERSION = 1;
-    const MINOR_VERSION = 27;
-    const RELEASE_VERSION = 1;
-    const EXTRA_VERSION = 'DEV';
-
-    protected $charset;
-    protected $loader;
-    protected $debug;
-    protected $autoReload;
-    protected $cache;
-    protected $lexer;
-    protected $parser;
-    protected $compiler;
-    protected $baseTemplateClass;
-    protected $extensions;
-    protected $parsers;
-    protected $visitors;
-    protected $filters;
-    protected $tests;
-    protected $functions;
-    protected $globals;
-    protected $runtimeInitialized = false;
-    protected $extensionInitialized = false;
-    protected $loadedTemplates;
-    protected $strictVariables;
-    protected $unaryOperators;
-    protected $binaryOperators;
-    protected $templateClassPrefix = '__TwigTemplate_';
-    protected $functionCallbacks = array();
-    protected $filterCallbacks = array();
-    protected $staging;
-
->>>>>>> c575ff21
     private $originalCache;
     private $extensionSet;
     private $runtimeLoaders = array();
