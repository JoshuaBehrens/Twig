--- conflicted
+++ resolved
@@ -16,7 +16,6 @@
  */
 class Twig_Environment
 {
-<<<<<<< HEAD
     const VERSION = '2.0.0-DEV';
 
     private $charset;
@@ -45,37 +44,6 @@
     private $functionCallbacks = array();
     private $filterCallbacks = array();
     private $staging;
-=======
-    const VERSION = '1.25.0-DEV';
-
-    protected $charset;
-    protected $loader;
-    protected $debug;
-    protected $autoReload;
-    protected $cache;
-    protected $lexer;
-    protected $parser;
-    protected $compiler;
-    protected $baseTemplateClass;
-    protected $extensions;
-    protected $parsers;
-    protected $visitors;
-    protected $filters;
-    protected $tests;
-    protected $functions;
-    protected $globals;
-    protected $runtimeInitialized = false;
-    protected $extensionInitialized = false;
-    protected $loadedTemplates;
-    protected $strictVariables;
-    protected $unaryOperators;
-    protected $binaryOperators;
-    protected $templateClassPrefix = '__TwigTemplate_';
-    protected $functionCallbacks = array();
-    protected $filterCallbacks = array();
-    protected $staging;
-
->>>>>>> 4735c4fe
     private $originalCache;
     private $lastModifiedExtension = 0;
 
@@ -471,13 +439,9 @@
     /**
      * Gets the Lexer instance.
      *
-<<<<<<< HEAD
      * @return Twig_Lexer A Twig_Lexer instance
-=======
-     * @return Twig_LexerInterface A Twig_LexerInterface instance
      *
      * @deprecated since 1.25 (to be removed in 2.0)
->>>>>>> 4735c4fe
      */
     public function getLexer()
     {
@@ -522,13 +486,9 @@
     /**
      * Gets the Parser instance.
      *
-<<<<<<< HEAD
      * @return Twig_Parser A Twig_Parser instance
-=======
-     * @return Twig_ParserInterface A Twig_ParserInterface instance
      *
      * @deprecated since 1.25 (to be removed in 2.0)
->>>>>>> 4735c4fe
      */
     public function getParser()
     {
@@ -572,13 +532,9 @@
     /**
      * Gets the Compiler instance.
      *
-<<<<<<< HEAD
      * @return Twig_Compiler A Twig_Compiler instance
-=======
-     * @return Twig_CompilerInterface A Twig_CompilerInterface instance
      *
      * @deprecated since 1.25 (to be removed in 2.0)
->>>>>>> 4735c4fe
      */
     public function getCompiler()
     {
