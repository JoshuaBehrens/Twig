<?php

/*
 * This file is part of Twig.
 *
 * (c) 2009 Fabien Potencier
 *
 * For the full copyright and license information, please view the LICENSE
 * file that was distributed with this source code.
 */

/**
 * Stores the Twig configuration.
 *
 * @author Fabien Potencier <fabien@symfony.com>
 */
class Twig_Environment
{
    const VERSION = '2.0.0-DEV';

    private $charset;
    private $loader;
    private $debug;
    private $autoReload;
    private $cache;
    private $lexer;
    private $parser;
    private $compiler;
    private $baseTemplateClass;
    private $globals = array();
    private $resolvedGlobals;
    private $loadedTemplates;
    private $strictVariables;
    private $templateClassPrefix = '__TwigTemplate_';
    private $originalCache;
    private $extensionSet;
    private $runtimeLoaders = array();
    private $runtimes = array();
    private $optionsHash;

    /**
     * Constructor.
     *
     * Available options:
     *
     *  * debug: When set to true, it automatically set "auto_reload" to true as
     *           well (default to false).
     *
     *  * charset: The charset used by the templates (default to UTF-8).
     *
     *  * base_template_class: The base template class to use for generated
     *                         templates (default to Twig_Template).
     *
     *  * cache: An absolute path where to store the compiled templates,
     *           a Twig_Cache_Interface implementation,
     *           or false to disable compilation cache (default).
     *
     *  * auto_reload: Whether to reload the template if the original source changed.
     *                 If you don't provide the auto_reload option, it will be
     *                 determined automatically based on the debug value.
     *
     *  * strict_variables: Whether to ignore invalid variables in templates
     *                      (default to false).
     *
     *  * autoescape: Whether to enable auto-escaping (default to html):
     *                  * false: disable auto-escaping
     *                  * html, js: set the autoescaping to one of the supported strategies
     *                  * filename: set the autoescaping strategy based on the template filename extension
     *                  * PHP callback: a PHP callback that returns an escaping strategy based on the template "filename"
     *
     *  * optimizations: A flag that indicates which optimizations to apply
     *                   (default to -1 which means that all optimizations are enabled;
     *                   set it to 0 to disable).
     *
     * @param Twig_LoaderInterface $loader  A Twig_LoaderInterface instance
     * @param array                $options An array of options
     */
    public function __construct(Twig_LoaderInterface $loader, $options = array())
    {
        $this->setLoader($loader);

        $options = array_merge(array(
            'debug' => false,
            'charset' => 'UTF-8',
            'base_template_class' => 'Twig_Template',
            'strict_variables' => false,
            'autoescape' => 'html',
            'cache' => false,
            'auto_reload' => null,
            'optimizations' => -1,
        ), $options);

        $this->debug = (bool) $options['debug'];
        $this->setCharset($options['charset']);
        $this->baseTemplateClass = $options['base_template_class'];
        $this->autoReload = null === $options['auto_reload'] ? $this->debug : (bool) $options['auto_reload'];
        $this->strictVariables = (bool) $options['strict_variables'];
        $this->setCache($options['cache']);
        $this->extensionSet = new Twig_ExtensionSet();

        $this->addExtension(new Twig_Extension_Core());
        $this->addExtension(new Twig_Extension_Escaper($options['autoescape']));
        $this->addExtension(new Twig_Extension_Optimizer($options['optimizations']));
    }

    /**
     * Gets the base template class for compiled templates.
     *
     * @return string The base template class name
     */
    public function getBaseTemplateClass()
    {
        return $this->baseTemplateClass;
    }

    /**
     * Sets the base template class for compiled templates.
     *
     * @param string $class The base template class name
     */
    public function setBaseTemplateClass($class)
    {
        $this->baseTemplateClass = $class;
        $this->updateOptionsHash();
    }

    /**
     * Enables debugging mode.
     */
    public function enableDebug()
    {
        $this->debug = true;
        $this->updateOptionsHash();
    }

    /**
     * Disables debugging mode.
     */
    public function disableDebug()
    {
        $this->debug = false;
        $this->updateOptionsHash();
    }

    /**
     * Checks if debug mode is enabled.
     *
     * @return bool true if debug mode is enabled, false otherwise
     */
    public function isDebug()
    {
        return $this->debug;
    }

    /**
     * Enables the auto_reload option.
     */
    public function enableAutoReload()
    {
        $this->autoReload = true;
    }

    /**
     * Disables the auto_reload option.
     */
    public function disableAutoReload()
    {
        $this->autoReload = false;
    }

    /**
     * Checks if the auto_reload option is enabled.
     *
     * @return bool true if auto_reload is enabled, false otherwise
     */
    public function isAutoReload()
    {
        return $this->autoReload;
    }

    /**
     * Enables the strict_variables option.
     */
    public function enableStrictVariables()
    {
        $this->strictVariables = true;
        $this->updateOptionsHash();
    }

    /**
     * Disables the strict_variables option.
     */
    public function disableStrictVariables()
    {
        $this->strictVariables = false;
        $this->updateOptionsHash();
    }

    /**
     * Checks if the strict_variables option is enabled.
     *
     * @return bool true if strict_variables is enabled, false otherwise
     */
    public function isStrictVariables()
    {
        return $this->strictVariables;
    }

    /**
     * Gets the current cache implementation.
     *
     * @param bool $original Whether to return the original cache option or the real cache instance
     *
     * @return Twig_CacheInterface|string|false A Twig_CacheInterface implementation,
     *                                          an absolute path to the compiled templates,
     *                                          or false to disable cache
     */
    public function getCache($original = true)
    {
        return $original ? $this->originalCache : $this->cache;
    }

    /**
     * Sets the current cache implementation.
     *
     * @param Twig_CacheInterface|string|false $cache A Twig_CacheInterface implementation,
     *                                                an absolute path to the compiled templates,
     *                                                or false to disable cache
     */
    public function setCache($cache)
    {
        if (is_string($cache)) {
            $this->originalCache = $cache;
            $this->cache = new Twig_Cache_Filesystem($cache);
        } elseif (false === $cache) {
            $this->originalCache = $cache;
            $this->cache = new Twig_Cache_Null();
        } elseif ($cache instanceof Twig_CacheInterface) {
            $this->originalCache = $this->cache = $cache;
        } else {
            throw new LogicException(sprintf('Cache can only be a string, false, or a Twig_CacheInterface implementation.'));
        }
    }

    /**
     * Gets the template class associated with the given string.
     *
     * The generated template class is based on the following parameters:
     *
     *  * The cache key for the given template;
     *  * The currently enabled extensions;
     *  * Whether the Twig C extension is available or not;
     *  * PHP version;
     *  * Twig version;
     *  * Options with what environment was created.
     *
     * @param string   $name  The name for which to calculate the template class name
     * @param int|null $index The index if it is an embedded template
     *
     * @return string The template class name
     */
    public function getTemplateClass($name, $index = null)
    {
        $key = $this->getLoader()->getCacheKey($name).$this->optionsHash;

        return $this->templateClassPrefix.hash('sha256', $key).(null === $index ? '' : '_'.$index);
    }

    /**
     * Renders a template.
     *
     * @param string $name    The template name
     * @param array  $context An array of parameters to pass to the template
     *
     * @return string The rendered template
     *
     * @throws Twig_Error_Loader  When the template cannot be found
     * @throws Twig_Error_Syntax  When an error occurred during compilation
     * @throws Twig_Error_Runtime When an error occurred during rendering
     */
    public function render($name, array $context = array())
    {
        return $this->loadTemplate($name)->render($context);
    }

    /**
     * Displays a template.
     *
     * @param string $name    The template name
     * @param array  $context An array of parameters to pass to the template
     *
     * @throws Twig_Error_Loader  When the template cannot be found
     * @throws Twig_Error_Syntax  When an error occurred during compilation
     * @throws Twig_Error_Runtime When an error occurred during rendering
     */
    public function display($name, array $context = array())
    {
        $this->loadTemplate($name)->display($context);
    }

    /**
     * Loads a template by name.
     *
     * @param string $name  The template name
     * @param int    $index The index if it is an embedded template
     *
     * @return Twig_Template A template instance representing the given template name
     *
     * @throws Twig_Error_Loader When the template cannot be found
     * @throws Twig_Error_Syntax When an error occurred during compilation
     */
    public function loadTemplate($name, $index = null)
    {
        $cls = $this->getTemplateClass($name, $index);

        if (isset($this->loadedTemplates[$cls])) {
            return $this->loadedTemplates[$cls];
        }

        if (!class_exists($cls, false)) {
            $key = $this->cache->generateKey($name, $cls);

            if (!$this->isAutoReload() || $this->isTemplateFresh($name, $this->cache->getTimestamp($key))) {
                $this->cache->load($key);
            }

            if (!class_exists($cls, false)) {
<<<<<<< HEAD
                $content = $this->compileSource($this->getLoader()->getSource($name), $name);
                $this->cache->write($key, $content);
=======
                $loader = $this->getLoader();
                if ($loader instanceof Twig_SourceContextLoaderInterface) {
                    $source = $loader->getSourceContext($name);
                } else {
                    $source = new Twig_Source($loader->getSource($name), $name);
                }
                $content = $this->compileSource($source);

                if ($this->bcWriteCacheFile) {
                    $this->writeCacheFile($key, $content);
                } else {
                    $this->cache->write($key, $content);
                }
>>>>>>> 1b7b1477

                eval('?>'.$content);
            }
        }

        // to be removed in 3.0
        $this->extensionSet->initRuntime($this);

        return $this->loadedTemplates[$cls] = new $cls($this);
    }

    /**
     * Creates a template from source.
     *
     * This method should not be used as a generic way to load templates.
     *
     * @param string $template The template name
     *
     * @return Twig_Template A template instance representing the given template name
     *
     * @throws Twig_Error_Loader When the template cannot be found
     * @throws Twig_Error_Syntax When an error occurred during compilation
     */
    public function createTemplate($template)
    {
        $name = sprintf('__string_template__%s', hash('sha256', uniqid(mt_rand(), true), false));

        $loader = new Twig_Loader_Chain(array(
            new Twig_Loader_Array(array($name => $template)),
            $current = $this->getLoader(),
        ));

        $this->setLoader($loader);
        try {
            $template = $this->loadTemplate($name);
        } finally {
            $this->setLoader($current);
        }

        return $template;
    }

    /**
     * Returns true if the template is still fresh.
     *
     * Besides checking the loader for freshness information,
     * this method also checks if the enabled extensions have
     * not changed.
     *
     * @param string $name The template name
     * @param int    $time The last modification time of the cached template
     *
     * @return bool true if the template is fresh, false otherwise
     */
    public function isTemplateFresh($name, $time)
    {
        return $this->extensionSet->getLastModified() <= $time && $this->getLoader()->isFresh($name, $time);
    }

    /**
     * Tries to load a template consecutively from an array.
     *
     * Similar to loadTemplate() but it also accepts Twig_Template instances and an array
     * of templates where each is tried to be loaded.
     *
     * @param string|Twig_Template|array $names A template or an array of templates to try consecutively
     *
     * @return Twig_Template
     *
     * @throws Twig_Error_Loader When none of the templates can be found
     * @throws Twig_Error_Syntax When an error occurred during compilation
     */
    public function resolveTemplate($names)
    {
        if (!is_array($names)) {
            $names = array($names);
        }

        foreach ($names as $name) {
            if ($name instanceof Twig_Template) {
                return $name;
            }

            try {
                return $this->loadTemplate($name);
            } catch (Twig_Error_Loader $e) {
            }
        }

        if (1 === count($names)) {
            throw $e;
        }

        throw new Twig_Error_Loader(sprintf('Unable to find one of the following templates: "%s".', implode('", "', $names)));
    }

    /**
     * Sets the Lexer instance.
     *
     * @param Twig_Lexer $lexer A Twig_Lexer instance
     */
    public function setLexer(Twig_Lexer $lexer)
    {
        $this->lexer = $lexer;
    }

    /**
     * Tokenizes a source code.
     *
     * @param string|Twig_Source $source The template source code
     * @param string             $name   The template name (deprecated)
     *
     * @return Twig_TokenStream A Twig_TokenStream instance
     *
     * @throws Twig_Error_Syntax When the code is syntactically wrong
     */
    public function tokenize($source, $name = null)
    {
        if (!$source instanceof Twig_Source) {
            @trigger_error(sprintf('Passing a string as the $source argument of %s() is deprecated since version 1.27. Pass a Twig_Source instance instead.', __METHOD__), E_USER_DEPRECATED);
            $source = new Twig_Source($source, $name);
        }

        if (null === $this->lexer) {
            $this->lexer = new Twig_Lexer($this);
        }

        return $this->lexer->tokenize($source);
    }

    /**
     * Sets the Parser instance.
     *
     * @param Twig_Parser $parser A Twig_Parser instance
     */
    public function setParser(Twig_Parser $parser)
    {
        $this->parser = $parser;
    }

    /**
     * Converts a token stream to a node tree.
     *
     * @param Twig_TokenStream $stream A token stream instance
     *
     * @return Twig_Node_Module A node tree
     *
     * @throws Twig_Error_Syntax When the token stream is syntactically or semantically wrong
     */
    public function parse(Twig_TokenStream $stream)
    {
        if (null === $this->parser) {
            $this->parser = new Twig_Parser($this);
        }

        return $this->parser->parse($stream);
    }

    /**
     * Sets the Compiler instance.
     *
     * @param Twig_Compiler $compiler A Twig_Compiler instance
     */
    public function setCompiler(Twig_Compiler $compiler)
    {
        $this->compiler = $compiler;
    }

    /**
     * Compiles a node and returns the PHP code.
     *
     * @param Twig_Node $node A Twig_Node instance
     *
     * @return string The compiled PHP source code
     */
    public function compile(Twig_Node $node)
    {
        if (null === $this->compiler) {
            $this->compiler = new Twig_Compiler($this);
        }

        return $this->compiler->compile($node)->getSource();
    }

    /**
     * Compiles a template source code.
     *
     * @param string|Twig_Source $source The template source code
     * @param string             $name   The template name (deprecated)
     *
     * @return string The compiled PHP source code
     *
     * @throws Twig_Error_Syntax When there was an error during tokenizing, parsing or compiling
     */
    public function compileSource($source, $name = null)
    {
        if (!$source instanceof Twig_Source) {
            @trigger_error(sprintf('Passing a string as the $source argument of %s() is deprecated since version 1.27. Pass a Twig_Source instance instead.', __METHOD__), E_USER_DEPRECATED);
            $source = new Twig_Source($source, $name);
        }

        try {
            return $this->compile($this->parse($this->tokenize($source)));
        } catch (Twig_Error $e) {
            $e->setTemplateName($source->getName());
            throw $e;
        } catch (Exception $e) {
            throw new Twig_Error_Syntax(sprintf('An exception has been thrown during the compilation of a template ("%s").', $e->getMessage()), -1, $source->getName(), $e);
        }
    }

    /**
     * Sets the Loader instance.
     *
     * @param Twig_LoaderInterface $loader A Twig_LoaderInterface instance
     */
    public function setLoader(Twig_LoaderInterface $loader)
    {
        $this->loader = $loader;
    }

    /**
     * Gets the Loader instance.
     *
     * @return Twig_LoaderInterface A Twig_LoaderInterface instance
     */
    public function getLoader()
    {
        return $this->loader;
    }

    /**
     * Sets the default template charset.
     *
     * @param string $charset The default charset
     */
    public function setCharset($charset)
    {
        if ('UTF8' === $charset = strtoupper($charset)) {
            // iconv on Windows requires "UTF-8" instead of "UTF8"
            $charset = 'UTF-8';
        }

        $this->charset = $charset;
    }

    /**
     * Gets the default template charset.
     *
     * @return string The default charset
     */
    public function getCharset()
    {
        return $this->charset;
    }

    /**
     * Returns true if the given extension is registered.
     *
     * @param string $class The extension class name
     *
     * @return bool Whether the extension is registered or not
     */
    public function hasExtension($class)
    {
        return $this->extensionSet->hasExtension($class);
    }

    /**
     * Adds a runtime loader.
     */
    public function addRuntimeLoader(Twig_RuntimeLoaderInterface $loader)
    {
        $this->runtimeLoaders[] = $loader;
    }

    /**
     * Gets an extension by class name.
     *
     * @param string $class The extension class name
     *
     * @return Twig_ExtensionInterface A Twig_ExtensionInterface instance
     */
    public function getExtension($class)
    {
        return $this->extensionSet->getExtension($class);
    }

    /**
     * Returns the runtime implementation of a Twig element (filter/function/test).
     *
     * @param string $class A runtime class name
     *
     * @return object The runtime implementation
     *
     * @throws Twig_Error_Runtime When the template cannot be found
     */
    public function getRuntime($class)
    {
        if (isset($this->runtimes[$class])) {
            return $this->runtimes[$class];
        }

        foreach ($this->runtimeLoaders as $loader) {
            if (null !== $runtime = $loader->load($class)) {
                return $this->runtimes[$class] = $runtime;
            }
        }

        throw new Twig_Error_Runtime(sprintf('Unable to load the "%s" runtime.', $class));
    }

    /**
     * Registers an extension.
     *
     * @param Twig_ExtensionInterface $extension A Twig_ExtensionInterface instance
     */
    public function addExtension(Twig_ExtensionInterface $extension)
    {
        $this->extensionSet->addExtension($extension);
        $this->updateOptionsHash();
    }

    /**
     * Registers an array of extensions.
     *
     * @param array $extensions An array of extensions
     */
    public function setExtensions(array $extensions)
    {
        $this->extensionSet->setExtensions($extensions);
    }

    /**
     * Returns all registered extensions.
     *
     * @return Twig_ExtensionInterface[] An array of extensions (keys are for internal usage only and should not be relied on)
     */
    public function getExtensions()
    {
        return $this->extensionSet->getExtensions();
    }

    /**
     * Registers a Token Parser.
     *
     * @param Twig_TokenParserInterface $parser A Twig_TokenParserInterface instance
     */
    public function addTokenParser(Twig_TokenParserInterface $parser)
    {
        $this->extensionSet->addTokenParser($parser);
    }

    /**
     * Gets the registered Token Parsers.
     *
     * @return Twig_TokenParserInterface[] An array of Twig_TokenParserInterface
     *
     * @internal
     */
    public function getTokenParsers()
    {
        return $this->extensionSet->getTokenParsers();
    }

    /**
     * Gets registered tags.
     *
     * @return Twig_TokenParserInterface[] An array of Twig_TokenParserInterface instances
     *
     * @internal
     */
    public function getTags()
    {
        $tags = array();
        foreach ($this->getTokenParsers() as $parser) {
            $tags[$parser->getTag()] = $parser;
        }

        return $tags;
    }

    /**
     * Registers a Node Visitor.
     *
     * @param Twig_NodeVisitorInterface $visitor A Twig_NodeVisitorInterface instance
     */
    public function addNodeVisitor(Twig_NodeVisitorInterface $visitor)
    {
        $this->extensionSet->addNodeVisitor($visitor);
    }

    /**
     * Gets the registered Node Visitors.
     *
     * @return Twig_NodeVisitorInterface[] An array of Twig_NodeVisitorInterface instances
     *
     * @internal
     */
    public function getNodeVisitors()
    {
        return $this->extensionSet->getNodeVisitors();
    }

    /**
     * Registers a Filter.
     *
     * @param Twig_Filter $filter A Twig_Filter instance
     */
    public function addFilter(Twig_Filter $filter)
    {
        $this->extensionSet->addFilter($filter);
    }

    /**
     * Get a filter by name.
     *
     * Subclasses may override this method and load filters differently;
     * so no list of filters is available.
     *
     * @param string $name The filter name
     *
     * @return Twig_Filter|false A Twig_Filter instance or false if the filter does not exist
     *
     * @internal
     */
    public function getFilter($name)
    {
        return $this->extensionSet->getFilter($name);
    }

    public function registerUndefinedFilterCallback(callable $callable)
    {
        $this->extensionSet->registerUndefinedFilterCallback($callable);
    }

    /**
     * Gets the registered Filters.
     *
     * Be warned that this method cannot return filters defined with registerUndefinedFilterCallback.
     *
     * @return Twig_Filter[] An array of Twig_Filter instances
     *
     * @see registerUndefinedFilterCallback
     *
     * @internal
     */
    public function getFilters()
    {
        return $this->extensionSet->getFilters();
    }

    /**
     * Registers a Test.
     *
     * @param Twig_Test $test A Twig_Test instance
     */
    public function addTest(Twig_Test $test)
    {
        $this->extensionSet->addTest($test);
    }

    /**
     * Gets the registered Tests.
     *
     * @return Twig_Test[] An array of Twig_Test instances
     *
     * @internal
     */
    public function getTests()
    {
        return $this->extensionSet->getTests();
    }

    /**
     * Gets a test by name.
     *
     * @param string $name The test name
     *
     * @return Twig_Test|false A Twig_Test instance or false if the test does not exist
     *
     * @internal
     */
    public function getTest($name)
    {
        return $this->extensionSet->getTest($name);
    }

    /**
     * Registers a Function.
     *
     * @param Twig_Function $function A Twig_Function instance
     */
    public function addFunction(Twig_Function $function)
    {
        $this->extensionSet->addFunction($function);
    }

    /**
     * Get a function by name.
     *
     * Subclasses may override this method and load functions differently;
     * so no list of functions is available.
     *
     * @param string $name function name
     *
     * @return Twig_Function|false A Twig_Function instance or false if the function does not exist
     *
     * @internal
     */
    public function getFunction($name)
    {
        return $this->extensionSet->getFunction($name);
    }

    public function registerUndefinedFunctionCallback(callable $callable)
    {
        $this->extensionSet->registerUndefinedFunctionCallback($callable);
    }

    /**
     * Gets registered functions.
     *
     * Be warned that this method cannot return functions defined with registerUndefinedFunctionCallback.
     *
     * @return Twig_Function[] An array of Twig_Function instances
     *
     * @see registerUndefinedFunctionCallback
     *
     * @internal
     */
    public function getFunctions()
    {
        return $this->extensionSet->getFunctions();
    }

    /**
     * Registers a Global.
     *
     * New globals can be added before compiling or rendering a template;
     * but after, you can only update existing globals.
     *
     * @param string $name  The global name
     * @param mixed  $value The global value
     */
    public function addGlobal($name, $value)
    {
        if ($this->extensionSet->isInitialized() && !array_key_exists($name, $this->getGlobals())) {
            throw new LogicException(sprintf('Unable to add global "%s" as the runtime or the extensions have already been initialized.', $name));
        }

        if (null !== $this->resolvedGlobals) {
            $this->resolvedGlobals[$name] = $value;
        } else {
            $this->globals[$name] = $value;
        }
    }

    /**
     * Gets the registered Globals.
     *
     * @return array An array of globals
     *
     * @internal
     */
    public function getGlobals()
    {
        if ($this->extensionSet->isInitialized()) {
            if (null === $this->resolvedGlobals) {
                $this->resolvedGlobals = array_merge($this->extensionSet->getGlobals(), $this->globals);
            }

            return $this->resolvedGlobals;
        }

        return array_merge($this->extensionSet->getGlobals(), $this->globals);
    }

    /**
     * Merges a context with the defined globals.
     *
     * @param array $context An array representing the context
     *
     * @return array The context merged with the globals
     */
    public function mergeGlobals(array $context)
    {
        // we don't use array_merge as the context being generally
        // bigger than globals, this code is faster.
        foreach ($this->getGlobals() as $key => $value) {
            if (!array_key_exists($key, $context)) {
                $context[$key] = $value;
            }
        }

        return $context;
    }

    /**
     * Gets the registered unary Operators.
     *
     * @return array An array of unary operators
     *
     * @internal
     */
    public function getUnaryOperators()
    {
        return $this->extensionSet->getUnaryOperators();
    }

    /**
     * Gets the registered binary Operators.
     *
     * @return array An array of binary operators
     *
     * @internal
     */
    public function getBinaryOperators()
    {
        return $this->extensionSet->getBinaryOperators();
    }

    private function updateOptionsHash()
    {
        $this->optionsHash = implode(':', array(
            $this->extensionSet->getSignature(),
            (int) function_exists('twig_template_get_attributes'),
            PHP_MAJOR_VERSION,
            PHP_MINOR_VERSION,
            self::VERSION,
            (int) $this->debug,
            $this->baseTemplateClass,
            (int) $this->strictVariables,
        ));
    }
}<|MERGE_RESOLUTION|>--- conflicted
+++ resolved
@@ -325,10 +325,6 @@
             }
 
             if (!class_exists($cls, false)) {
-<<<<<<< HEAD
-                $content = $this->compileSource($this->getLoader()->getSource($name), $name);
-                $this->cache->write($key, $content);
-=======
                 $loader = $this->getLoader();
                 if ($loader instanceof Twig_SourceContextLoaderInterface) {
                     $source = $loader->getSourceContext($name);
@@ -337,12 +333,7 @@
                 }
                 $content = $this->compileSource($source);
 
-                if ($this->bcWriteCacheFile) {
-                    $this->writeCacheFile($key, $content);
-                } else {
-                    $this->cache->write($key, $content);
-                }
->>>>>>> 1b7b1477
+                $this->cache->write($key, $content);
 
                 eval('?>'.$content);
             }
