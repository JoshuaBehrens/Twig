--- conflicted
+++ resolved
@@ -1078,30 +1078,12 @@
         return $this->binaryOperators;
     }
 
-<<<<<<< HEAD
     private function initGlobals()
-=======
-    /**
-     * @deprecated since 1.23 (to be removed in 2.0)
-     */
-    public function computeAlternatives($name, $items)
-    {
-        @trigger_error(sprintf('The %s method is deprecated and will be removed in Twig 2.0.', __METHOD__), E_USER_DEPRECATED);
-
-        return Twig_Error_Syntax::computeAlternatives($name, $items);
-    }
-
-    protected function initGlobals()
->>>>>>> d83deb9f
     {
         $globals = array();
         foreach ($this->extensions as $extension) {
             if (!$extension instanceof Twig_Extension_GlobalsInterface) {
-                $m = new ReflectionMethod($extension, 'getGlobals');
-
-                if ('Twig_Extension' !== $m->getDeclaringClass()->getName()) {
-                    @trigger_error(sprintf('Defining the getGlobals() method in an extension is deprecated without explicitly implementing Twig_Extension_GlobalsInterface.', $name), E_USER_DEPRECATED);
-                }
+                continue;
             }
 
             $extGlob = $extension->getGlobals();
