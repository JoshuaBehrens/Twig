<?php

/*
 * This file is part of Twig.
 *
 * (c) 2009 Fabien Potencier
 *
 * For the full copyright and license information, please view the LICENSE
 * file that was distributed with this source code.
 */

/**
 * Stores the Twig configuration.
 *
 * @author Fabien Potencier <fabien@symfony.com>
 */
class Twig_Environment
{
    const VERSION = '2.0.0-DEV';

<<<<<<< HEAD
    protected $charset;
    protected $loader;
    protected $debug;
    protected $autoReload;
    protected $cache;
    protected $lexer;
    protected $parser;
    protected $compiler;
    protected $baseTemplateClass;
    protected $extensions;
    protected $parsers;
    protected $visitors;
    protected $filters;
    protected $tests;
    protected $functions;
    protected $globals;
    protected $runtimeInitialized = false;
    protected $extensionInitialized = false;
    protected $loadedTemplates;
    protected $strictVariables;
    protected $unaryOperators;
    protected $binaryOperators;
    protected $templateClassPrefix = '__TwigTemplate_';
    protected $functionCallbacks = array();
    protected $filterCallbacks = array();
    protected $staging;
=======
    private $charset;
    private $loader;
    private $debug;
    private $autoReload;
    private $cache;
    private $lexer;
    private $parser;
    private $compiler;
    private $baseTemplateClass;
    private $extensions;
    private $parsers;
    private $visitors;
    private $filters;
    private $tests;
    private $functions;
    private $globals;
    private $runtimeInitialized;
    private $extensionInitialized;
    private $loadedTemplates;
    private $strictVariables;
    private $unaryOperators;
    private $binaryOperators;
    private $templateClassPrefix = '__TwigTemplate_';
    private $functionCallbacks;
    private $filterCallbacks;
    private $staging;
>>>>>>> 905a2a81

    /**
     * Constructor.
     *
     * Available options:
     *
     *  * debug: When set to true, it automatically set "auto_reload" to true as
     *           well (default to false).
     *
     *  * charset: The charset used by the templates (default to UTF-8).
     *
     *  * base_template_class: The base template class to use for generated
     *                         templates (default to Twig_Template).
     *
     *  * cache: An absolute path where to store the compiled templates, or
     *           false to disable compilation cache (default).
     *
     *  * auto_reload: Whether to reload the template if the original source changed.
     *                 If you don't provide the auto_reload option, it will be
     *                 determined automatically based on the debug value.
     *
     *  * strict_variables: Whether to ignore invalid variables in templates
     *                      (default to false).
     *
     *  * autoescape: Whether to enable auto-escaping (default to html):
     *                  * false: disable auto-escaping
     *                  * html, js: set the autoescaping to one of the supported strategies
     *                  * filename: set the autoescaping strategy based on the template filename extension
     *                  * PHP callback: a PHP callback that returns an escaping strategy based on the template "filename"
     *
     *  * optimizations: A flag that indicates which optimizations to apply
     *                   (default to -1 which means that all optimizations are enabled;
     *                   set it to 0 to disable).
     *
     * @param Twig_LoaderInterface $loader  A Twig_LoaderInterface instance
     * @param array                $options An array of options
     */
    public function __construct(Twig_LoaderInterface $loader, $options = array())
    {
        $this->setLoader($loader);

        $options = array_merge(array(
            'debug' => false,
            'charset' => 'UTF-8',
            'base_template_class' => 'Twig_Template',
            'strict_variables' => false,
            'autoescape' => 'html',
            'cache' => false,
            'auto_reload' => null,
            'optimizations' => -1,
        ), $options);

        $this->debug = (bool) $options['debug'];
        $this->charset = strtoupper($options['charset']);
        $this->baseTemplateClass = $options['base_template_class'];
        $this->autoReload = null === $options['auto_reload'] ? $this->debug : (bool) $options['auto_reload'];
        $this->strictVariables = (bool) $options['strict_variables'];
        $this->setCache($options['cache']);

        $this->addExtension(new Twig_Extension_Core());
        $this->addExtension(new Twig_Extension_Escaper($options['autoescape']));
        $this->addExtension(new Twig_Extension_Optimizer($options['optimizations']));
        $this->staging = new Twig_Extension_Staging();
    }

    /**
     * Gets the base template class for compiled templates.
     *
     * @return string The base template class name
     */
    public function getBaseTemplateClass()
    {
        return $this->baseTemplateClass;
    }

    /**
     * Sets the base template class for compiled templates.
     *
     * @param string $class The base template class name
     */
    public function setBaseTemplateClass($class)
    {
        $this->baseTemplateClass = $class;
    }

    /**
     * Enables debugging mode.
     */
    public function enableDebug()
    {
        $this->debug = true;
    }

    /**
     * Disables debugging mode.
     */
    public function disableDebug()
    {
        $this->debug = false;
    }

    /**
     * Checks if debug mode is enabled.
     *
     * @return bool true if debug mode is enabled, false otherwise
     */
    public function isDebug()
    {
        return $this->debug;
    }

    /**
     * Enables the auto_reload option.
     */
    public function enableAutoReload()
    {
        $this->autoReload = true;
    }

    /**
     * Disables the auto_reload option.
     */
    public function disableAutoReload()
    {
        $this->autoReload = false;
    }

    /**
     * Checks if the auto_reload option is enabled.
     *
     * @return bool true if auto_reload is enabled, false otherwise
     */
    public function isAutoReload()
    {
        return $this->autoReload;
    }

    /**
     * Enables the strict_variables option.
     */
    public function enableStrictVariables()
    {
        $this->strictVariables = true;
    }

    /**
     * Disables the strict_variables option.
     */
    public function disableStrictVariables()
    {
        $this->strictVariables = false;
    }

    /**
     * Checks if the strict_variables option is enabled.
     *
     * @return bool true if strict_variables is enabled, false otherwise
     */
    public function isStrictVariables()
    {
        return $this->strictVariables;
    }

    /**
     * Gets the cache directory or false if cache is disabled.
     *
     * @return string|false
     */
    public function getCache()
    {
        return $this->cache;
    }

    /**
     * Sets the cache directory or false if cache is disabled.
     *
     * @param string|false $cache The absolute path to the compiled templates,
     *                            or false to disable cache
     */
    public function setCache($cache)
    {
        $this->cache = $cache ? $cache : false;
    }

    /**
     * Gets the cache filename for a given template.
     *
     * @param string $name The template name
     *
     * @return string|false The cache file name or false when caching is disabled
     */
    public function getCacheFilename($name)
    {
        if (false === $this->cache) {
            return false;
        }

        $class = substr($this->getTemplateClass($name), strlen($this->templateClassPrefix));

        return $this->getCache().'/'.$class[0].'/'.$class[1].'/'.$class.'.php';
    }

    /**
     * Gets the template class associated with the given string.
     *
     * @param string $name  The name for which to calculate the template class name
     * @param int    $index The index if it is an embedded template
     *
     * @return string The template class name
     */
    public function getTemplateClass($name, $index = null)
    {
        return $this->templateClassPrefix.hash('sha256', $this->getLoader()->getCacheKey($name)).(null === $index ? '' : '_'.$index);
    }

    /**
     * Gets the template class prefix.
     *
     * @return string The template class prefix
     */
    public function getTemplateClassPrefix()
    {
        return $this->templateClassPrefix;
    }

    /**
     * Renders a template.
     *
     * @param string $name    The template name
     * @param array  $context An array of parameters to pass to the template
     *
     * @return string The rendered template
     *
     * @throws Twig_Error_Loader  When the template cannot be found
     * @throws Twig_Error_Syntax  When an error occurred during compilation
     * @throws Twig_Error_Runtime When an error occurred during rendering
     */
    public function render($name, array $context = array())
    {
        return $this->loadTemplate($name)->render($context);
    }

    /**
     * Displays a template.
     *
     * @param string $name    The template name
     * @param array  $context An array of parameters to pass to the template
     *
     * @throws Twig_Error_Loader  When the template cannot be found
     * @throws Twig_Error_Syntax  When an error occurred during compilation
     * @throws Twig_Error_Runtime When an error occurred during rendering
     */
    public function display($name, array $context = array())
    {
        $this->loadTemplate($name)->display($context);
    }

    /**
     * Loads a template by name.
     *
     * @param string $name  The template name
     * @param int    $index The index if it is an embedded template
     *
     * @return Twig_Template A template instance representing the given template name
     *
     * @throws Twig_Error_Loader When the template cannot be found
     * @throws Twig_Error_Syntax When an error occurred during compilation
     */
    public function loadTemplate($name, $index = null)
    {
        $cls = $this->getTemplateClass($name, $index);

        if (isset($this->loadedTemplates[$cls])) {
            return $this->loadedTemplates[$cls];
        }

        if (!class_exists($cls, false)) {
            if (false === $cache = $this->getCacheFilename($name)) {
                eval('?>'.$this->compileSource($this->getLoader()->getSource($name), $name));
            } else {
                if (!is_file($cache) || ($this->isAutoReload() && !$this->isTemplateFresh($name, filemtime($cache)))) {
                    $this->writeCacheFile($cache, $this->compileSource($this->getLoader()->getSource($name), $name));
                }

                require_once $cache;
            }
        }

        if (!$this->runtimeInitialized) {
            $this->initRuntime();
        }

        return $this->loadedTemplates[$cls] = new $cls($this);
    }

    /**
     * Creates a template from source.
     *
     * This method should not be used as a generic way to load templates.
     *
     * @param string $template The template name
     *
     * @return Twig_Template A template instance representing the given template name
     *
     * @throws Twig_Error_Loader When the template cannot be found
     * @throws Twig_Error_Syntax When an error occurred during compilation
     */
    public function createTemplate($template)
    {
        $name = sprintf('__string_template__%s', hash('sha256', uniqid(mt_rand(), true), false));

        $loader = new Twig_Loader_Chain(array(
            new Twig_Loader_Array(array($name => $template)),
            $current = $this->getLoader(),
        ));

        $this->setLoader($loader);
        try {
            $template = $this->loadTemplate($name);
        } finally {
            $this->setLoader($current);
        }

        return $template;
    }

    /**
     * Returns true if the template is still fresh.
     *
     * Besides checking the loader for freshness information,
     * this method also checks if the enabled extensions have
     * not changed.
     *
     * @param string $name The template name
     * @param int    $time The last modification time of the cached template
     *
     * @return bool true if the template is fresh, false otherwise
     */
    public function isTemplateFresh($name, $time)
    {
        foreach ($this->extensions as $extension) {
            $r = new ReflectionObject($extension);
            if (filemtime($r->getFileName()) > $time) {
                return false;
            }
        }

        return $this->getLoader()->isFresh($name, $time);
    }

    /**
     * Tries to load a template consecutively from an array.
     *
     * Similar to loadTemplate() but it also accepts Twig_Template instances and an array
     * of templates where each is tried to be loaded.
     *
     * @param string|Twig_Template|array $names A template or an array of templates to try consecutively
     *
     * @return Twig_Template
     *
     * @throws Twig_Error_Loader When none of the templates can be found
     * @throws Twig_Error_Syntax When an error occurred during compilation
     */
    public function resolveTemplate($names)
    {
        if (!is_array($names)) {
            $names = array($names);
        }

        foreach ($names as $name) {
            if ($name instanceof Twig_Template) {
                return $name;
            }

            try {
                return $this->loadTemplate($name);
            } catch (Twig_Error_Loader $e) {
            }
        }

        if (1 === count($names)) {
            throw $e;
        }

        throw new Twig_Error_Loader(sprintf('Unable to find one of the following templates: "%s".', implode('", "', $names)));
    }

    /**
     * Clears the template cache files on the filesystem.
     */
    public function clearCacheFiles()
    {
        if (false === $this->cache) {
            return;
        }

        foreach (new RecursiveIteratorIterator(new RecursiveDirectoryIterator($this->cache), RecursiveIteratorIterator::LEAVES_ONLY) as $file) {
            if ($file->isFile()) {
                @unlink($file->getPathname());
            }
        }
    }

    /**
     * Gets the Lexer instance.
     *
     * @return Twig_Lexer A Twig_Lexer instance
     */
    public function getLexer()
    {
        if (null === $this->lexer) {
            $this->lexer = new Twig_Lexer($this);
        }

        return $this->lexer;
    }

    /**
     * Sets the Lexer instance.
     *
     * @param Twig_Lexer $lexer A Twig_Lexer instance
     */
    public function setLexer(Twig_Lexer $lexer)
    {
        $this->lexer = $lexer;
    }

    /**
     * Tokenizes a source code.
     *
     * @param string $source The template source code
     * @param string $name   The template name
     *
     * @return Twig_TokenStream A Twig_TokenStream instance
     *
     * @throws Twig_Error_Syntax When the code is syntactically wrong
     */
    public function tokenize($source, $name = null)
    {
        return $this->getLexer()->tokenize($source, $name);
    }

    /**
     * Gets the Parser instance.
     *
     * @return Twig_Parser A Twig_Parser instance
     */
    public function getParser()
    {
        if (null === $this->parser) {
            $this->parser = new Twig_Parser($this);
        }

        return $this->parser;
    }

    /**
     * Sets the Parser instance.
     *
     * @param Twig_Parser $parser A Twig_Parser instance
     */
    public function setParser(Twig_Parser $parser)
    {
        $this->parser = $parser;
    }

    /**
     * Converts a token stream to a node tree.
     *
     * @param Twig_TokenStream $stream A token stream instance
     *
     * @return Twig_Node_Module A node tree
     *
     * @throws Twig_Error_Syntax When the token stream is syntactically or semantically wrong
     */
    public function parse(Twig_TokenStream $stream)
    {
        return $this->getParser()->parse($stream);
    }

    /**
     * Gets the Compiler instance.
     *
     * @return Twig_Compiler A Twig_Compiler instance
     */
    public function getCompiler()
    {
        if (null === $this->compiler) {
            $this->compiler = new Twig_Compiler($this);
        }

        return $this->compiler;
    }

    /**
     * Sets the Compiler instance.
     *
     * @param Twig_Compiler $compiler A Twig_Compiler instance
     */
    public function setCompiler(Twig_Compiler $compiler)
    {
        $this->compiler = $compiler;
    }

    /**
     * Compiles a node and returns the PHP code.
     *
     * @param Twig_Node $node A Twig_Node instance
     *
     * @return string The compiled PHP source code
     */
    public function compile(Twig_Node $node)
    {
        return $this->getCompiler()->compile($node)->getSource();
    }

    /**
     * Compiles a template source code.
     *
     * @param string $source The template source code
     * @param string $name   The template name
     *
     * @return string The compiled PHP source code
     *
     * @throws Twig_Error_Syntax When there was an error during tokenizing, parsing or compiling
     */
    public function compileSource($source, $name = null)
    {
        try {
            return $this->compile($this->parse($this->tokenize($source, $name)));
        } catch (Twig_Error $e) {
            $e->setTemplateFile($name);
            throw $e;
        } catch (Exception $e) {
            throw new Twig_Error_Syntax(sprintf('An exception has been thrown during the compilation of a template ("%s").', $e->getMessage()), -1, $name, $e);
        }
    }

    /**
     * Sets the Loader instance.
     *
     * @param Twig_LoaderInterface $loader A Twig_LoaderInterface instance
     */
    public function setLoader(Twig_LoaderInterface $loader)
    {
        $this->loader = $loader;
    }

    /**
     * Gets the Loader instance.
     *
     * @return Twig_LoaderInterface A Twig_LoaderInterface instance
     */
    public function getLoader()
    {
        return $this->loader;
    }

    /**
     * Sets the default template charset.
     *
     * @param string $charset The default charset
     */
    public function setCharset($charset)
    {
        $this->charset = strtoupper($charset);
    }

    /**
     * Gets the default template charset.
     *
     * @return string The default charset
     */
    public function getCharset()
    {
        return $this->charset;
    }

    /**
     * Initializes the runtime environment.
     */
    public function initRuntime()
    {
        $this->runtimeInitialized = true;

        foreach ($this->getExtensions() as $extension) {
            $extension->initRuntime($this);
        }
    }

    /**
     * Returns true if the given extension is registered.
     *
     * @param string $name The extension name
     *
     * @return bool Whether the extension is registered or not
     */
    public function hasExtension($name)
    {
        return isset($this->extensions[$name]);
    }

    /**
     * Gets an extension by name.
     *
     * @param string $name The extension name
     *
     * @return Twig_ExtensionInterface A Twig_ExtensionInterface instance
     */
    public function getExtension($name)
    {
        if (!isset($this->extensions[$name])) {
            throw new Twig_Error_Runtime(sprintf('The "%s" extension is not enabled.', $name));
        }

        return $this->extensions[$name];
    }

    /**
     * Registers an extension.
     *
     * @param Twig_ExtensionInterface $extension A Twig_ExtensionInterface instance
     */
    public function addExtension(Twig_ExtensionInterface $extension)
    {
        if ($this->extensionInitialized) {
            throw new LogicException(sprintf('Unable to register extension "%s" as extensions have already been initialized.', $extension->getName()));
        }

        $this->extensions[$extension->getName()] = $extension;
    }

    /**
     * Registers an array of extensions.
     *
     * @param array $extensions An array of extensions
     */
    public function setExtensions(array $extensions)
    {
        foreach ($extensions as $extension) {
            $this->addExtension($extension);
        }
    }

    /**
     * Returns all registered extensions.
     *
     * @return array An array of extensions
     */
    public function getExtensions()
    {
        return $this->extensions;
    }

    /**
     * Registers a Token Parser.
     *
     * @param Twig_TokenParserInterface $parser A Twig_TokenParserInterface instance
     */
    public function addTokenParser(Twig_TokenParserInterface $parser)
    {
        if ($this->extensionInitialized) {
            throw new LogicException('Unable to add a token parser as extensions have already been initialized.');
        }

        $this->staging->addTokenParser($parser);
    }

    /**
     * Gets the registered Token Parsers.
     *
     * @return Twig_TokenParserInterface[] An array of Twig_TokenParserInterface
     */
    public function getTokenParsers()
    {
        if (!$this->extensionInitialized) {
            $this->initExtensions();
        }

        return $this->parsers;
    }

    /**
     * Gets registered tags.
     *
     * @return Twig_TokenParserInterface[] An array of Twig_TokenParserInterface instances
     */
    public function getTags()
    {
        $tags = array();
        foreach ($this->getTokenParsers() as $parser) {
            $tags[$parser->getTag()] = $parser;
        }

        return $tags;
    }

    /**
     * Registers a Node Visitor.
     *
     * @param Twig_NodeVisitorInterface $visitor A Twig_NodeVisitorInterface instance
     */
    public function addNodeVisitor(Twig_NodeVisitorInterface $visitor)
    {
        if ($this->extensionInitialized) {
            throw new LogicException('Unable to add a node visitor as extensions have already been initialized.');
        }

        $this->staging->addNodeVisitor($visitor);
    }

    /**
     * Gets the registered Node Visitors.
     *
     * @return Twig_NodeVisitorInterface[] An array of Twig_NodeVisitorInterface instances
     */
    public function getNodeVisitors()
    {
        if (!$this->extensionInitialized) {
            $this->initExtensions();
        }

        return $this->visitors;
    }

    /**
     * Registers a Filter.
     *
     * @param Twig_Filter $filter A Twig_Filter instance
     */
    public function addFilter(Twig_Filter $filter)
    {
        if ($this->extensionInitialized) {
            throw new LogicException(sprintf('Unable to add filter "%s" as extensions have already been initialized.', $filter->getName()));
        }

        $this->staging->addFilter($filter);
    }

    /**
     * Get a filter by name.
     *
     * Subclasses may override this method and load filters differently;
     * so no list of filters is available.
     *
     * @param string $name The filter name
     *
     * @return Twig_Filter|false A Twig_Filter instance or false if the filter does not exist
     */
    public function getFilter($name)
    {
        if (!$this->extensionInitialized) {
            $this->initExtensions();
        }

        if (isset($this->filters[$name])) {
            return $this->filters[$name];
        }

        foreach ($this->filters as $pattern => $filter) {
            $pattern = str_replace('\\*', '(.*?)', preg_quote($pattern, '#'), $count);

            if ($count) {
                if (preg_match('#^'.$pattern.'$#', $name, $matches)) {
                    array_shift($matches);
                    $filter->setArguments($matches);

                    return $filter;
                }
            }
        }

        foreach ($this->filterCallbacks as $callback) {
            if (false !== $filter = $callback($name)) {
                return $filter;
            }
        }

        return false;
    }

    public function registerUndefinedFilterCallback(callable $callable)
    {
        $this->filterCallbacks[] = $callable;
    }

    /**
     * Gets the registered Filters.
     *
     * Be warned that this method cannot return filters defined with registerUndefinedFunctionCallback.
     *
     * @return Twig_Filter[] An array of Twig_Filter instances
     *
     * @see registerUndefinedFilterCallback
     */
    public function getFilters()
    {
        if (!$this->extensionInitialized) {
            $this->initExtensions();
        }

        return $this->filters;
    }

    /**
     * Registers a Test.
     *
     * @param Twig_Test $test A Twig_Test instance
     */
    public function addTest(Twig_Test $test)
    {
        if ($this->extensionInitialized) {
            throw new LogicException(sprintf('Unable to add test "%s" as extensions have already been initialized.', $test->getName()));
        }

        $this->staging->addTest($test);
    }

    /**
     * Gets the registered Tests.
     *
     * @return Twig_Test[] An array of Twig_Test instances
     */
    public function getTests()
    {
        if (!$this->extensionInitialized) {
            $this->initExtensions();
        }

        return $this->tests;
    }

    /**
     * Gets a test by name.
     *
     * @param string $name The test name
     *
     * @return Twig_Test|false A Twig_Test instance or false if the test does not exist
     */
    public function getTest($name)
    {
        if (!$this->extensionInitialized) {
            $this->initExtensions();
        }

        if (isset($this->tests[$name])) {
            return $this->tests[$name];
        }

        return false;
    }

    /**
     * Registers a Function.
     *
     * @param Twig_Function $function A Twig_Function instance
     */
    public function addFunction(Twig_Function $function)
    {
        if ($this->extensionInitialized) {
            throw new LogicException(sprintf('Unable to add function "%s" as extensions have already been initialized.', $function->getName()));
        }

        $this->staging->addFunction($function);
    }

    /**
     * Get a function by name.
     *
     * Subclasses may override this method and load functions differently;
     * so no list of functions is available.
     *
     * @param string $name function name
     *
     * @return Twig_Function|false A Twig_Function instance or false if the function does not exist
     */
    public function getFunction($name)
    {
        if (!$this->extensionInitialized) {
            $this->initExtensions();
        }

        if (isset($this->functions[$name])) {
            return $this->functions[$name];
        }

        foreach ($this->functions as $pattern => $function) {
            $pattern = str_replace('\\*', '(.*?)', preg_quote($pattern, '#'), $count);

            if ($count) {
                if (preg_match('#^'.$pattern.'$#', $name, $matches)) {
                    array_shift($matches);
                    $function->setArguments($matches);

                    return $function;
                }
            }
        }

        foreach ($this->functionCallbacks as $callback) {
            if (false !== $function = $callback($name)) {
                return $function;
            }
        }

        return false;
    }

    public function registerUndefinedFunctionCallback(callable $callable)
    {
        $this->functionCallbacks[] = $callable;
    }

    /**
     * Gets registered functions.
     *
     * Be warned that this method cannot return functions defined with registerUndefinedFunctionCallback.
     *
     * @return Twig_Function[] An array of Twig_Function instances
     *
     * @see registerUndefinedFunctionCallback
     */
    public function getFunctions()
    {
        if (!$this->extensionInitialized) {
            $this->initExtensions();
        }

        return $this->functions;
    }

    /**
     * Registers a Global.
     *
     * New globals can be added before compiling or rendering a template;
     * but after, you can only update existing globals.
     *
     * @param string $name  The global name
     * @param mixed  $value The global value
     */
    public function addGlobal($name, $value)
    {
        if ($this->extensionInitialized || $this->runtimeInitialized) {
            if (null === $this->globals) {
                $this->globals = $this->initGlobals();
            }

            if (!array_key_exists($name, $this->globals)) {
                throw new LogicException(sprintf('Unable to add global "%s" as the runtime or the extensions have already been initialized.', $name));
            }
        }

        if ($this->extensionInitialized || $this->runtimeInitialized) {
            // update the value
            $this->globals[$name] = $value;
        } else {
            $this->staging->addGlobal($name, $value);
        }
    }

    /**
     * Gets the registered Globals.
     *
     * @return array An array of globals
     */
    public function getGlobals()
    {
        if (!$this->runtimeInitialized && !$this->extensionInitialized) {
            return $this->initGlobals();
        }

        if (null === $this->globals) {
            $this->globals = $this->initGlobals();
        }

        return $this->globals;
    }

    /**
     * Merges a context with the defined globals.
     *
     * @param array $context An array representing the context
     *
     * @return array The context merged with the globals
     */
    public function mergeGlobals(array $context)
    {
        // we don't use array_merge as the context being generally
        // bigger than globals, this code is faster.
        foreach ($this->getGlobals() as $key => $value) {
            if (!array_key_exists($key, $context)) {
                $context[$key] = $value;
            }
        }

        return $context;
    }

    /**
     * Gets the registered unary Operators.
     *
     * @return array An array of unary operators
     */
    public function getUnaryOperators()
    {
        if (!$this->extensionInitialized) {
            $this->initExtensions();
        }

        return $this->unaryOperators;
    }

    /**
     * Gets the registered binary Operators.
     *
     * @return array An array of binary operators
     */
    public function getBinaryOperators()
    {
        if (!$this->extensionInitialized) {
            $this->initExtensions();
        }

        return $this->binaryOperators;
    }

    public function computeAlternatives($name, $items)
    {
        $alternatives = array();
        foreach ($items as $item) {
            $lev = levenshtein($name, $item);
            if ($lev <= strlen($name) / 3 || false !== strpos($item, $name)) {
                $alternatives[$item] = $lev;
            }
        }
        asort($alternatives);

        return array_keys($alternatives);
    }

    private function initGlobals()
    {
        $globals = array();
        foreach ($this->extensions as $extension) {
            $extGlob = $extension->getGlobals();
            if (!is_array($extGlob)) {
                throw new UnexpectedValueException(sprintf('"%s::getGlobals()" must return an array of globals.', get_class($extension)));
            }

            $globals[] = $extGlob;
        }

        $globals[] = $this->staging->getGlobals();

        return call_user_func_array('array_merge', $globals);
    }

    private function initExtensions()
    {
        if ($this->extensionInitialized) {
            return;
        }

        $this->extensionInitialized = true;
        $this->parsers = array();
        $this->filters = array();
        $this->functions = array();
        $this->tests = array();
        $this->visitors = array();
        $this->unaryOperators = array();
        $this->binaryOperators = array();

        foreach ($this->extensions as $extension) {
            $this->initExtension($extension);
        }
        $this->initExtension($this->staging);
    }

    private function initExtension(Twig_ExtensionInterface $extension)
    {
        // filters
        foreach ($extension->getFilters() as $filter) {
            $this->filters[$filter->getName()] = $filter;
        }

        // functions
        foreach ($extension->getFunctions() as $function) {
            $this->functions[$function->getName()] = $function;
        }

        // tests
        foreach ($extension->getTests() as $test) {
            $this->tests[$test->getName()] = $test;
        }

        // token parsers
        foreach ($extension->getTokenParsers() as $parser) {
            if (!$parser instanceof Twig_TokenParserInterface) {
                throw new LogicException('getTokenParsers() must return an array of Twig_TokenParserInterface');
            }

            $this->parsers[] = $parser;
        }

        // node visitors
        foreach ($extension->getNodeVisitors() as $visitor) {
            $this->visitors[] = $visitor;
        }

        // operators
        if ($operators = $extension->getOperators()) {
            if (2 !== count($operators)) {
                throw new InvalidArgumentException(sprintf('"%s::getOperators()" does not return a valid operators array.', get_class($extension)));
            }

            $this->unaryOperators = array_merge($this->unaryOperators, $operators[0]);
            $this->binaryOperators = array_merge($this->binaryOperators, $operators[1]);
        }
    }

    protected function writeCacheFile($file, $content)
    {
        $dir = dirname($file);
        if (!is_dir($dir)) {
            if (false === @mkdir($dir, 0777, true)) {
                clearstatcache(false, $dir);
                if (!is_dir($dir)) {
                    throw new RuntimeException(sprintf('Unable to create the cache directory (%s).', $dir));
                }
            }
        } elseif (!is_writable($dir)) {
            throw new RuntimeException(sprintf('Unable to write in the cache directory (%s).', $dir));
        }

        $tmpFile = tempnam($dir, basename($file));
        if (false !== @file_put_contents($tmpFile, $content)) {
            // rename does not work on Win32 before 5.2.6
            if (@rename($tmpFile, $file) || (@copy($tmpFile, $file) && unlink($tmpFile))) {
                @chmod($file, 0666 & ~umask());

                return;
            }
        }

        throw new RuntimeException(sprintf('Failed to write cache file "%s".', $file));
    }
}<|MERGE_RESOLUTION|>--- conflicted
+++ resolved
@@ -18,34 +18,6 @@
 {
     const VERSION = '2.0.0-DEV';
 
-<<<<<<< HEAD
-    protected $charset;
-    protected $loader;
-    protected $debug;
-    protected $autoReload;
-    protected $cache;
-    protected $lexer;
-    protected $parser;
-    protected $compiler;
-    protected $baseTemplateClass;
-    protected $extensions;
-    protected $parsers;
-    protected $visitors;
-    protected $filters;
-    protected $tests;
-    protected $functions;
-    protected $globals;
-    protected $runtimeInitialized = false;
-    protected $extensionInitialized = false;
-    protected $loadedTemplates;
-    protected $strictVariables;
-    protected $unaryOperators;
-    protected $binaryOperators;
-    protected $templateClassPrefix = '__TwigTemplate_';
-    protected $functionCallbacks = array();
-    protected $filterCallbacks = array();
-    protected $staging;
-=======
     private $charset;
     private $loader;
     private $debug;
@@ -62,17 +34,16 @@
     private $tests;
     private $functions;
     private $globals;
-    private $runtimeInitialized;
-    private $extensionInitialized;
+    private $runtimeInitialized = false;
+    private $extensionInitialized = false;
     private $loadedTemplates;
     private $strictVariables;
     private $unaryOperators;
     private $binaryOperators;
     private $templateClassPrefix = '__TwigTemplate_';
-    private $functionCallbacks;
-    private $filterCallbacks;
+    private $functionCallbacks = array();
+    private $filterCallbacks = array();
     private $staging;
->>>>>>> 905a2a81
 
     /**
      * Constructor.
