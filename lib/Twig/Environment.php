--- conflicted
+++ resolved
@@ -16,19 +16,11 @@
  */
 class Twig_Environment
 {
-<<<<<<< HEAD
-    const VERSION = '2.2.1';
-    const VERSION_ID = 20201;
+    const VERSION = '2.3.0';
+    const VERSION_ID = 20300;
     const MAJOR_VERSION = 2;
-    const MINOR_VERSION = 2;
-    const RELEASE_VERSION = 1;
-=======
-    const VERSION = '1.33.0';
-    const VERSION_ID = 13300;
-    const MAJOR_VERSION = 1;
-    const MINOR_VERSION = 33;
+    const MINOR_VERSION = 3;
     const RELEASE_VERSION = 0;
->>>>>>> 82ff9d6b
     const EXTRA_VERSION = 'DEV';
 
     private $charset;
