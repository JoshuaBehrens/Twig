<?php

/*
 * This file is part of Twig.
 *
 * (c) 2009 Fabien Potencier
 *
 * For the full copyright and license information, please view the LICENSE
 * file that was distributed with this source code.
 */

/**
 * Stores the Twig configuration.
 *
 * @author Fabien Potencier <fabien@symfony.com>
 */
class Twig_Environment
{
<<<<<<< HEAD
    const VERSION = '2.0.0-DEV';

    private $charset;
    private $loader;
    private $debug;
    private $autoReload;
    private $cache;
    private $lexer;
    private $parser;
    private $compiler;
    private $baseTemplateClass;
    private $extensions;
    private $parsers;
    private $visitors;
    private $filters;
    private $tests;
    private $functions;
    private $globals;
    private $runtimeInitialized = false;
    private $extensionInitialized = false;
    private $loadedTemplates;
    private $strictVariables;
    private $unaryOperators;
    private $binaryOperators;
    private $templateClassPrefix = '__TwigTemplate_';
    private $functionCallbacks = array();
    private $filterCallbacks = array();
    private $staging;
=======
    const VERSION = '1.22.2-DEV';

    protected $charset;
    protected $loader;
    protected $debug;
    protected $autoReload;
    protected $cache;
    protected $lexer;
    protected $parser;
    protected $compiler;
    protected $baseTemplateClass;
    protected $extensions;
    protected $parsers;
    protected $visitors;
    protected $filters;
    protected $tests;
    protected $functions;
    protected $globals;
    protected $runtimeInitialized = false;
    protected $extensionInitialized = false;
    protected $loadedTemplates;
    protected $strictVariables;
    protected $unaryOperators;
    protected $binaryOperators;
    protected $templateClassPrefix = '__TwigTemplate_';
    protected $functionCallbacks = array();
    protected $filterCallbacks = array();
    protected $staging;

>>>>>>> 86e0a927
    private $originalCache;

    /**
     * Constructor.
     *
     * Available options:
     *
     *  * debug: When set to true, it automatically set "auto_reload" to true as
     *           well (default to false).
     *
     *  * charset: The charset used by the templates (default to UTF-8).
     *
     *  * base_template_class: The base template class to use for generated
     *                         templates (default to Twig_Template).
     *
     *  * cache: An absolute path where to store the compiled templates,
     *           a Twig_Cache_Interface implementation,
     *           or false to disable compilation cache (default).
     *
     *  * auto_reload: Whether to reload the template if the original source changed.
     *                 If you don't provide the auto_reload option, it will be
     *                 determined automatically based on the debug value.
     *
     *  * strict_variables: Whether to ignore invalid variables in templates
     *                      (default to false).
     *
     *  * autoescape: Whether to enable auto-escaping (default to html):
     *                  * false: disable auto-escaping
     *                  * html, js: set the autoescaping to one of the supported strategies
     *                  * filename: set the autoescaping strategy based on the template filename extension
     *                  * PHP callback: a PHP callback that returns an escaping strategy based on the template "filename"
     *
     *  * optimizations: A flag that indicates which optimizations to apply
     *                   (default to -1 which means that all optimizations are enabled;
     *                   set it to 0 to disable).
     *
     * @param Twig_LoaderInterface $loader  A Twig_LoaderInterface instance
     * @param array                $options An array of options
     */
    public function __construct(Twig_LoaderInterface $loader, $options = array())
    {
        $this->setLoader($loader);

        $options = array_merge(array(
            'debug' => false,
            'charset' => 'UTF-8',
            'base_template_class' => 'Twig_Template',
            'strict_variables' => false,
            'autoescape' => 'html',
            'cache' => false,
            'auto_reload' => null,
            'optimizations' => -1,
        ), $options);

        $this->debug = (bool) $options['debug'];
        $this->charset = strtoupper($options['charset']);
        $this->baseTemplateClass = $options['base_template_class'];
        $this->autoReload = null === $options['auto_reload'] ? $this->debug : (bool) $options['auto_reload'];
        $this->strictVariables = (bool) $options['strict_variables'];
        $this->setCache($options['cache']);

        $this->addExtension(new Twig_Extension_Core());
        $this->addExtension(new Twig_Extension_Escaper($options['autoescape']));
        $this->addExtension(new Twig_Extension_Optimizer($options['optimizations']));
        $this->staging = new Twig_Extension_Staging();
    }

    /**
     * Gets the base template class for compiled templates.
     *
     * @return string The base template class name
     */
    public function getBaseTemplateClass()
    {
        return $this->baseTemplateClass;
    }

    /**
     * Sets the base template class for compiled templates.
     *
     * @param string $class The base template class name
     */
    public function setBaseTemplateClass($class)
    {
        $this->baseTemplateClass = $class;
    }

    /**
     * Enables debugging mode.
     */
    public function enableDebug()
    {
        $this->debug = true;
    }

    /**
     * Disables debugging mode.
     */
    public function disableDebug()
    {
        $this->debug = false;
    }

    /**
     * Checks if debug mode is enabled.
     *
     * @return bool true if debug mode is enabled, false otherwise
     */
    public function isDebug()
    {
        return $this->debug;
    }

    /**
     * Enables the auto_reload option.
     */
    public function enableAutoReload()
    {
        $this->autoReload = true;
    }

    /**
     * Disables the auto_reload option.
     */
    public function disableAutoReload()
    {
        $this->autoReload = false;
    }

    /**
     * Checks if the auto_reload option is enabled.
     *
     * @return bool true if auto_reload is enabled, false otherwise
     */
    public function isAutoReload()
    {
        return $this->autoReload;
    }

    /**
     * Enables the strict_variables option.
     */
    public function enableStrictVariables()
    {
        $this->strictVariables = true;
    }

    /**
     * Disables the strict_variables option.
     */
    public function disableStrictVariables()
    {
        $this->strictVariables = false;
    }

    /**
     * Checks if the strict_variables option is enabled.
     *
     * @return bool true if strict_variables is enabled, false otherwise
     */
    public function isStrictVariables()
    {
        return $this->strictVariables;
    }

    /**
     * Gets the current cache implementation.
     *
     * @param bool $original Whether to return the original cache option or the real cache instance
     *
     * @return Twig_CacheInterface|string|false A Twig_CacheInterface implementation,
     *                                          an absolute path to the compiled templates,
     *                                          or false to disable cache
     */
    public function getCache($original = true)
    {
        return $original ? $this->originalCache : $this->cache;
    }

    /**
     * Sets the current cache implementation.
     *
     * @param Twig_CacheInterface|string|false $cache A Twig_CacheInterface implementation,
     *                                                an absolute path to the compiled templates,
     *                                                or false to disable cache
     */
    public function setCache($cache)
    {
        if (is_string($cache)) {
            $this->originalCache = $cache;
            $this->cache = new Twig_Cache_Filesystem($cache);
        } elseif (false === $cache) {
            $this->originalCache = $cache;
            $this->cache = new Twig_Cache_Null();
        } elseif ($cache instanceof Twig_CacheInterface) {
            $this->originalCache = $this->cache = $cache;
        } else {
            throw new LogicException(sprintf('Cache can only be a string, false, or a Twig_CacheInterface implementation.'));
        }
    }

    /**
     * Gets the template class associated with the given string.
     *
     * @param string $name  The name for which to calculate the template class name
     * @param int    $index The index if it is an embedded template
     *
     * @return string The template class name
     */
    public function getTemplateClass($name, $index = null)
    {
        $key = $this->getLoader()->getCacheKey($name).'__'.implode('__', array_keys($this->extensions));

        return $this->templateClassPrefix.hash('sha256', $key).(null === $index ? '' : '_'.$index);
    }

    /**
     * Renders a template.
     *
     * @param string $name    The template name
     * @param array  $context An array of parameters to pass to the template
     *
     * @return string The rendered template
     *
     * @throws Twig_Error_Loader  When the template cannot be found
     * @throws Twig_Error_Syntax  When an error occurred during compilation
     * @throws Twig_Error_Runtime When an error occurred during rendering
     */
    public function render($name, array $context = array())
    {
        return $this->loadTemplate($name)->render($context);
    }

    /**
     * Displays a template.
     *
     * @param string $name    The template name
     * @param array  $context An array of parameters to pass to the template
     *
     * @throws Twig_Error_Loader  When the template cannot be found
     * @throws Twig_Error_Syntax  When an error occurred during compilation
     * @throws Twig_Error_Runtime When an error occurred during rendering
     */
    public function display($name, array $context = array())
    {
        $this->loadTemplate($name)->display($context);
    }

    /**
     * Loads a template by name.
     *
     * @param string $name  The template name
     * @param int    $index The index if it is an embedded template
     *
     * @return Twig_Template A template instance representing the given template name
     *
     * @throws Twig_Error_Loader When the template cannot be found
     * @throws Twig_Error_Syntax When an error occurred during compilation
     */
    public function loadTemplate($name, $index = null)
    {
        $cls = $this->getTemplateClass($name, $index);

        if (isset($this->loadedTemplates[$cls])) {
            return $this->loadedTemplates[$cls];
        }

        if (!class_exists($cls, false)) {
            $key = $this->cache->generateKey($name, $cls);

<<<<<<< HEAD
            if (!$this->cache->has($key) || ($this->isAutoReload() && !$this->isTemplateFresh($name, $this->cache->getTimestamp($key)))) {
                $this->cache->write($key, $this->compileSource($this->getLoader()->getSource($name), $name));
            }
=======
            if (!$this->isAutoReload() || $this->isTemplateFresh($name, $this->cache->getTimestamp($key))) {
                $this->cache->load($key);
            }

            if (!class_exists($cls, false)) {
                $content = $this->compileSource($this->getLoader()->getSource($name), $name);
                if ($this->bcWriteCacheFile) {
                    $this->writeCacheFile($key, $content);
                } else {
                    $this->cache->write($key, $content);
                }
>>>>>>> 86e0a927

                eval('?>'.$content);
            }
        }

        if (!$this->runtimeInitialized) {
            $this->initRuntime();
        }

        return $this->loadedTemplates[$cls] = new $cls($this);
    }

    /**
     * Creates a template from source.
     *
     * This method should not be used as a generic way to load templates.
     *
     * @param string $template The template name
     *
     * @return Twig_Template A template instance representing the given template name
     *
     * @throws Twig_Error_Loader When the template cannot be found
     * @throws Twig_Error_Syntax When an error occurred during compilation
     */
    public function createTemplate($template)
    {
        $name = sprintf('__string_template__%s', hash('sha256', uniqid(mt_rand(), true), false));

        $loader = new Twig_Loader_Chain(array(
            new Twig_Loader_Array(array($name => $template)),
            $current = $this->getLoader(),
        ));

        $this->setLoader($loader);
        try {
            $template = $this->loadTemplate($name);
        } finally {
            $this->setLoader($current);
        }

        return $template;
    }

    /**
     * Returns true if the template is still fresh.
     *
     * Besides checking the loader for freshness information,
     * this method also checks if the enabled extensions have
     * not changed.
     *
     * @param string $name The template name
     * @param int    $time The last modification time of the cached template
     *
     * @return bool true if the template is fresh, false otherwise
     */
    public function isTemplateFresh($name, $time)
    {
        foreach ($this->extensions as $extension) {
            $r = new ReflectionObject($extension);
            if (filemtime($r->getFileName()) > $time) {
                return false;
            }
        }

        return $this->getLoader()->isFresh($name, $time);
    }

    /**
     * Tries to load a template consecutively from an array.
     *
     * Similar to loadTemplate() but it also accepts Twig_Template instances and an array
     * of templates where each is tried to be loaded.
     *
     * @param string|Twig_Template|array $names A template or an array of templates to try consecutively
     *
     * @return Twig_Template
     *
     * @throws Twig_Error_Loader When none of the templates can be found
     * @throws Twig_Error_Syntax When an error occurred during compilation
     */
    public function resolveTemplate($names)
    {
        if (!is_array($names)) {
            $names = array($names);
        }

        foreach ($names as $name) {
            if ($name instanceof Twig_Template) {
                return $name;
            }

            try {
                return $this->loadTemplate($name);
            } catch (Twig_Error_Loader $e) {
            }
        }

        if (1 === count($names)) {
            throw $e;
        }

        throw new Twig_Error_Loader(sprintf('Unable to find one of the following templates: "%s".', implode('", "', $names)));
    }

    /**
     * Gets the Lexer instance.
     *
     * @return Twig_Lexer A Twig_Lexer instance
     */
    public function getLexer()
    {
        if (null === $this->lexer) {
            $this->lexer = new Twig_Lexer($this);
        }

        return $this->lexer;
    }

    /**
     * Sets the Lexer instance.
     *
     * @param Twig_Lexer $lexer A Twig_Lexer instance
     */
    public function setLexer(Twig_Lexer $lexer)
    {
        $this->lexer = $lexer;
    }

    /**
     * Tokenizes a source code.
     *
     * @param string $source The template source code
     * @param string $name   The template name
     *
     * @return Twig_TokenStream A Twig_TokenStream instance
     *
     * @throws Twig_Error_Syntax When the code is syntactically wrong
     */
    public function tokenize($source, $name = null)
    {
        return $this->getLexer()->tokenize($source, $name);
    }

    /**
     * Gets the Parser instance.
     *
     * @return Twig_Parser A Twig_Parser instance
     */
    public function getParser()
    {
        if (null === $this->parser) {
            $this->parser = new Twig_Parser($this);
        }

        return $this->parser;
    }

    /**
     * Sets the Parser instance.
     *
     * @param Twig_Parser $parser A Twig_Parser instance
     */
    public function setParser(Twig_Parser $parser)
    {
        $this->parser = $parser;
    }

    /**
     * Converts a token stream to a node tree.
     *
     * @param Twig_TokenStream $stream A token stream instance
     *
     * @return Twig_Node_Module A node tree
     *
     * @throws Twig_Error_Syntax When the token stream is syntactically or semantically wrong
     */
    public function parse(Twig_TokenStream $stream)
    {
        return $this->getParser()->parse($stream);
    }

    /**
     * Gets the Compiler instance.
     *
     * @return Twig_Compiler A Twig_Compiler instance
     */
    public function getCompiler()
    {
        if (null === $this->compiler) {
            $this->compiler = new Twig_Compiler($this);
        }

        return $this->compiler;
    }

    /**
     * Sets the Compiler instance.
     *
     * @param Twig_Compiler $compiler A Twig_Compiler instance
     */
    public function setCompiler(Twig_Compiler $compiler)
    {
        $this->compiler = $compiler;
    }

    /**
     * Compiles a node and returns the PHP code.
     *
     * @param Twig_Node $node A Twig_Node instance
     *
     * @return string The compiled PHP source code
     */
    public function compile(Twig_Node $node)
    {
        return $this->getCompiler()->compile($node)->getSource();
    }

    /**
     * Compiles a template source code.
     *
     * @param string $source The template source code
     * @param string $name   The template name
     *
     * @return string The compiled PHP source code
     *
     * @throws Twig_Error_Syntax When there was an error during tokenizing, parsing or compiling
     */
    public function compileSource($source, $name = null)
    {
        try {
            $compiled = $this->compile($this->parse($this->tokenize($source, $name)), $source);

            if (isset($source[0])) {
                $compiled .= '/* '.str_replace(array('*/', "\r\n", "\r", "\n"), array('*//* ', "\n", "\n", "*/\n/* "), $source)."*/\n";
            }

            return $compiled;
        } catch (Twig_Error $e) {
            $e->setTemplateFile($name);
            throw $e;
        } catch (Exception $e) {
            throw new Twig_Error_Syntax(sprintf('An exception has been thrown during the compilation of a template ("%s").', $e->getMessage()), -1, $name, $e);
        }
    }

    /**
     * Sets the Loader instance.
     *
     * @param Twig_LoaderInterface $loader A Twig_LoaderInterface instance
     */
    public function setLoader(Twig_LoaderInterface $loader)
    {
        $this->loader = $loader;
    }

    /**
     * Gets the Loader instance.
     *
     * @return Twig_LoaderInterface A Twig_LoaderInterface instance
     */
    public function getLoader()
    {
        return $this->loader;
    }

    /**
     * Sets the default template charset.
     *
     * @param string $charset The default charset
     */
    public function setCharset($charset)
    {
        $this->charset = strtoupper($charset);
    }

    /**
     * Gets the default template charset.
     *
     * @return string The default charset
     */
    public function getCharset()
    {
        return $this->charset;
    }

    /**
     * Initializes the runtime environment.
     */
    public function initRuntime()
    {
        $this->runtimeInitialized = true;

        foreach ($this->getExtensions() as $extension) {
            $extension->initRuntime($this);
        }
    }

    /**
     * Returns true if the given extension is registered.
     *
     * @param string $name The extension name
     *
     * @return bool Whether the extension is registered or not
     */
    public function hasExtension($name)
    {
        return isset($this->extensions[$name]);
    }

    /**
     * Gets an extension by name.
     *
     * @param string $name The extension name
     *
     * @return Twig_ExtensionInterface A Twig_ExtensionInterface instance
     */
    public function getExtension($name)
    {
        if (!isset($this->extensions[$name])) {
            throw new Twig_Error_Runtime(sprintf('The "%s" extension is not enabled.', $name));
        }

        return $this->extensions[$name];
    }

    /**
     * Registers an extension.
     *
     * @param Twig_ExtensionInterface $extension A Twig_ExtensionInterface instance
     */
    public function addExtension(Twig_ExtensionInterface $extension)
    {
        if ($this->extensionInitialized) {
            throw new LogicException(sprintf('Unable to register extension "%s" as extensions have already been initialized.', $extension->getName()));
        }

        $this->extensions[$extension->getName()] = $extension;
    }

    /**
     * Registers an array of extensions.
     *
     * @param array $extensions An array of extensions
     */
    public function setExtensions(array $extensions)
    {
        foreach ($extensions as $extension) {
            $this->addExtension($extension);
        }
    }

    /**
     * Returns all registered extensions.
     *
     * @return array An array of extensions
     */
    public function getExtensions()
    {
        return $this->extensions;
    }

    /**
     * Registers a Token Parser.
     *
     * @param Twig_TokenParserInterface $parser A Twig_TokenParserInterface instance
     */
    public function addTokenParser(Twig_TokenParserInterface $parser)
    {
        if ($this->extensionInitialized) {
            throw new LogicException('Unable to add a token parser as extensions have already been initialized.');
        }

        $this->staging->addTokenParser($parser);
    }

    /**
     * Gets the registered Token Parsers.
     *
     * @return Twig_TokenParserInterface[] An array of Twig_TokenParserInterface
     */
    public function getTokenParsers()
    {
        if (!$this->extensionInitialized) {
            $this->initExtensions();
        }

        return $this->parsers;
    }

    /**
     * Gets registered tags.
     *
     * @return Twig_TokenParserInterface[] An array of Twig_TokenParserInterface instances
     */
    public function getTags()
    {
        $tags = array();
        foreach ($this->getTokenParsers() as $parser) {
            $tags[$parser->getTag()] = $parser;
        }

        return $tags;
    }

    /**
     * Registers a Node Visitor.
     *
     * @param Twig_NodeVisitorInterface $visitor A Twig_NodeVisitorInterface instance
     */
    public function addNodeVisitor(Twig_NodeVisitorInterface $visitor)
    {
        if ($this->extensionInitialized) {
            throw new LogicException('Unable to add a node visitor as extensions have already been initialized.');
        }

        $this->staging->addNodeVisitor($visitor);
    }

    /**
     * Gets the registered Node Visitors.
     *
     * @return Twig_NodeVisitorInterface[] An array of Twig_NodeVisitorInterface instances
     */
    public function getNodeVisitors()
    {
        if (!$this->extensionInitialized) {
            $this->initExtensions();
        }

        return $this->visitors;
    }

    /**
     * Registers a Filter.
     *
     * @param Twig_Filter $filter A Twig_Filter instance
     */
    public function addFilter(Twig_Filter $filter)
    {
        if ($this->extensionInitialized) {
            throw new LogicException(sprintf('Unable to add filter "%s" as extensions have already been initialized.', $filter->getName()));
        }

        $this->staging->addFilter($filter);
    }

    /**
     * Get a filter by name.
     *
     * Subclasses may override this method and load filters differently;
     * so no list of filters is available.
     *
     * @param string $name The filter name
     *
     * @return Twig_Filter|false A Twig_Filter instance or false if the filter does not exist
     */
    public function getFilter($name)
    {
        if (!$this->extensionInitialized) {
            $this->initExtensions();
        }

        if (isset($this->filters[$name])) {
            return $this->filters[$name];
        }

        foreach ($this->filters as $pattern => $filter) {
            $pattern = str_replace('\\*', '(.*?)', preg_quote($pattern, '#'), $count);

            if ($count) {
                if (preg_match('#^'.$pattern.'$#', $name, $matches)) {
                    array_shift($matches);
                    $filter->setArguments($matches);

                    return $filter;
                }
            }
        }

        foreach ($this->filterCallbacks as $callback) {
            if (false !== $filter = $callback($name)) {
                return $filter;
            }
        }

        return false;
    }

    public function registerUndefinedFilterCallback(callable $callable)
    {
        $this->filterCallbacks[] = $callable;
    }

    /**
     * Gets the registered Filters.
     *
     * Be warned that this method cannot return filters defined with registerUndefinedFunctionCallback.
     *
     * @return Twig_Filter[] An array of Twig_Filter instances
     *
     * @see registerUndefinedFilterCallback
     */
    public function getFilters()
    {
        if (!$this->extensionInitialized) {
            $this->initExtensions();
        }

        return $this->filters;
    }

    /**
     * Registers a Test.
     *
     * @param Twig_Test $test A Twig_Test instance
     */
    public function addTest(Twig_Test $test)
    {
        if ($this->extensionInitialized) {
            throw new LogicException(sprintf('Unable to add test "%s" as extensions have already been initialized.', $test->getName()));
        }

        $this->staging->addTest($test);
    }

    /**
     * Gets the registered Tests.
     *
     * @return Twig_Test[] An array of Twig_Test instances
     */
    public function getTests()
    {
        if (!$this->extensionInitialized) {
            $this->initExtensions();
        }

        return $this->tests;
    }

    /**
     * Gets a test by name.
     *
     * @param string $name The test name
     *
     * @return Twig_Test|false A Twig_Test instance or false if the test does not exist
     */
    public function getTest($name)
    {
        if (!$this->extensionInitialized) {
            $this->initExtensions();
        }

        if (isset($this->tests[$name])) {
            return $this->tests[$name];
        }

        return false;
    }

    /**
     * Registers a Function.
     *
     * @param Twig_Function $function A Twig_Function instance
     */
    public function addFunction(Twig_Function $function)
    {
        if ($this->extensionInitialized) {
            throw new LogicException(sprintf('Unable to add function "%s" as extensions have already been initialized.', $function->getName()));
        }

        $this->staging->addFunction($function);
    }

    /**
     * Get a function by name.
     *
     * Subclasses may override this method and load functions differently;
     * so no list of functions is available.
     *
     * @param string $name function name
     *
     * @return Twig_Function|false A Twig_Function instance or false if the function does not exist
     */
    public function getFunction($name)
    {
        if (!$this->extensionInitialized) {
            $this->initExtensions();
        }

        if (isset($this->functions[$name])) {
            return $this->functions[$name];
        }

        foreach ($this->functions as $pattern => $function) {
            $pattern = str_replace('\\*', '(.*?)', preg_quote($pattern, '#'), $count);

            if ($count) {
                if (preg_match('#^'.$pattern.'$#', $name, $matches)) {
                    array_shift($matches);
                    $function->setArguments($matches);

                    return $function;
                }
            }
        }

        foreach ($this->functionCallbacks as $callback) {
            if (false !== $function = $callback($name)) {
                return $function;
            }
        }

        return false;
    }

    public function registerUndefinedFunctionCallback(callable $callable)
    {
        $this->functionCallbacks[] = $callable;
    }

    /**
     * Gets registered functions.
     *
     * Be warned that this method cannot return functions defined with registerUndefinedFunctionCallback.
     *
     * @return Twig_Function[] An array of Twig_Function instances
     *
     * @see registerUndefinedFunctionCallback
     */
    public function getFunctions()
    {
        if (!$this->extensionInitialized) {
            $this->initExtensions();
        }

        return $this->functions;
    }

    /**
     * Registers a Global.
     *
     * New globals can be added before compiling or rendering a template;
     * but after, you can only update existing globals.
     *
     * @param string $name  The global name
     * @param mixed  $value The global value
     */
    public function addGlobal($name, $value)
    {
        if ($this->extensionInitialized || $this->runtimeInitialized) {
            if (null === $this->globals) {
                $this->globals = $this->initGlobals();
            }

            if (!array_key_exists($name, $this->globals)) {
                throw new LogicException(sprintf('Unable to add global "%s" as the runtime or the extensions have already been initialized.', $name));
            }
        }

        if ($this->extensionInitialized || $this->runtimeInitialized) {
            // update the value
            $this->globals[$name] = $value;
        } else {
            $this->staging->addGlobal($name, $value);
        }
    }

    /**
     * Gets the registered Globals.
     *
     * @return array An array of globals
     */
    public function getGlobals()
    {
        if (!$this->runtimeInitialized && !$this->extensionInitialized) {
            return $this->initGlobals();
        }

        if (null === $this->globals) {
            $this->globals = $this->initGlobals();
        }

        return $this->globals;
    }

    /**
     * Merges a context with the defined globals.
     *
     * @param array $context An array representing the context
     *
     * @return array The context merged with the globals
     */
    public function mergeGlobals(array $context)
    {
        // we don't use array_merge as the context being generally
        // bigger than globals, this code is faster.
        foreach ($this->getGlobals() as $key => $value) {
            if (!array_key_exists($key, $context)) {
                $context[$key] = $value;
            }
        }

        return $context;
    }

    /**
     * Gets the registered unary Operators.
     *
     * @return array An array of unary operators
     */
    public function getUnaryOperators()
    {
        if (!$this->extensionInitialized) {
            $this->initExtensions();
        }

        return $this->unaryOperators;
    }

    /**
     * Gets the registered binary Operators.
     *
     * @return array An array of binary operators
     */
    public function getBinaryOperators()
    {
        if (!$this->extensionInitialized) {
            $this->initExtensions();
        }

        return $this->binaryOperators;
    }

    public function computeAlternatives($name, $items)
    {
        $alternatives = array();
        foreach ($items as $item) {
            $lev = levenshtein($name, $item);
            if ($lev <= strlen($name) / 3 || false !== strpos($item, $name)) {
                $alternatives[$item] = $lev;
            }
        }
        asort($alternatives);

        return array_keys($alternatives);
    }

    private function initGlobals()
    {
        $globals = array();
        foreach ($this->extensions as $extension) {
            $extGlob = $extension->getGlobals();
            if (!is_array($extGlob)) {
                throw new UnexpectedValueException(sprintf('"%s::getGlobals()" must return an array of globals.', get_class($extension)));
            }

            $globals[] = $extGlob;
        }

        $globals[] = $this->staging->getGlobals();

        return call_user_func_array('array_merge', $globals);
    }

    private function initExtensions()
    {
        if ($this->extensionInitialized) {
            return;
        }

        $this->extensionInitialized = true;
        $this->parsers = array();
        $this->filters = array();
        $this->functions = array();
        $this->tests = array();
        $this->visitors = array();
        $this->unaryOperators = array();
        $this->binaryOperators = array();

        foreach ($this->extensions as $extension) {
            $this->initExtension($extension);
        }
        $this->initExtension($this->staging);
    }

    private function initExtension(Twig_ExtensionInterface $extension)
    {
        // filters
        foreach ($extension->getFilters() as $filter) {
            $this->filters[$filter->getName()] = $filter;
        }

        // functions
        foreach ($extension->getFunctions() as $function) {
            $this->functions[$function->getName()] = $function;
        }

        // tests
        foreach ($extension->getTests() as $test) {
            $this->tests[$test->getName()] = $test;
        }

        // token parsers
        foreach ($extension->getTokenParsers() as $parser) {
            if (!$parser instanceof Twig_TokenParserInterface) {
                throw new LogicException('getTokenParsers() must return an array of Twig_TokenParserInterface');
            }

            $this->parsers[] = $parser;
        }

        // node visitors
        foreach ($extension->getNodeVisitors() as $visitor) {
            $this->visitors[] = $visitor;
        }

        // operators
        if ($operators = $extension->getOperators()) {
            if (2 !== count($operators)) {
                throw new InvalidArgumentException(sprintf('"%s::getOperators()" does not return a valid operators array.', get_class($extension)));
            }

            $this->unaryOperators = array_merge($this->unaryOperators, $operators[0]);
            $this->binaryOperators = array_merge($this->binaryOperators, $operators[1]);
        }
    }
}<|MERGE_RESOLUTION|>--- conflicted
+++ resolved
@@ -16,7 +16,6 @@
  */
 class Twig_Environment
 {
-<<<<<<< HEAD
     const VERSION = '2.0.0-DEV';
 
     private $charset;
@@ -45,37 +44,6 @@
     private $functionCallbacks = array();
     private $filterCallbacks = array();
     private $staging;
-=======
-    const VERSION = '1.22.2-DEV';
-
-    protected $charset;
-    protected $loader;
-    protected $debug;
-    protected $autoReload;
-    protected $cache;
-    protected $lexer;
-    protected $parser;
-    protected $compiler;
-    protected $baseTemplateClass;
-    protected $extensions;
-    protected $parsers;
-    protected $visitors;
-    protected $filters;
-    protected $tests;
-    protected $functions;
-    protected $globals;
-    protected $runtimeInitialized = false;
-    protected $extensionInitialized = false;
-    protected $loadedTemplates;
-    protected $strictVariables;
-    protected $unaryOperators;
-    protected $binaryOperators;
-    protected $templateClassPrefix = '__TwigTemplate_';
-    protected $functionCallbacks = array();
-    protected $filterCallbacks = array();
-    protected $staging;
-
->>>>>>> 86e0a927
     private $originalCache;
 
     /**
@@ -346,23 +314,13 @@
         if (!class_exists($cls, false)) {
             $key = $this->cache->generateKey($name, $cls);
 
-<<<<<<< HEAD
-            if (!$this->cache->has($key) || ($this->isAutoReload() && !$this->isTemplateFresh($name, $this->cache->getTimestamp($key)))) {
-                $this->cache->write($key, $this->compileSource($this->getLoader()->getSource($name), $name));
-            }
-=======
             if (!$this->isAutoReload() || $this->isTemplateFresh($name, $this->cache->getTimestamp($key))) {
                 $this->cache->load($key);
             }
 
             if (!class_exists($cls, false)) {
                 $content = $this->compileSource($this->getLoader()->getSource($name), $name);
-                if ($this->bcWriteCacheFile) {
-                    $this->writeCacheFile($key, $content);
-                } else {
-                    $this->cache->write($key, $content);
-                }
->>>>>>> 86e0a927
+                $this->cache->write($key, $content);
 
                 eval('?>'.$content);
             }
