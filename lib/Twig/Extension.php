--- conflicted
+++ resolved
@@ -18,13 +18,7 @@
     }
 
     /**
-<<<<<<< HEAD
-     * Returns the token parser instances to add to the existing list.
-     *
-     * @return array An array of Twig_TokenParserInterface instances
-=======
      * {@inheritdoc}
->>>>>>> efaf5036
      */
     public function getTokenParsers()
     {
