--- conflicted
+++ resolved
@@ -12,18 +12,6 @@
 {
     /**
      * {@inheritdoc}
-<<<<<<< HEAD
-=======
-     *
-     * @deprecated since 1.23 (to be removed in 2.0), implement Twig_Extension_InitRuntimeInterace instead
-     */
-    public function initRuntime(Twig_Environment $environment)
-    {
-    }
-
-    /**
-     * {@inheritdoc}
->>>>>>> d83deb9f
      */
     public function getTokenParsers()
     {
@@ -69,14 +57,4 @@
     {
         return array();
     }
-
-    /**
-     * {@inheritdoc}
-     *
-     * @deprecated since 1.23 (to be removed in 2.0), implement Twig_Extension_GlobalsProviderInterace instead
-     */
-    public function getGlobals()
-    {
-        return array();
-    }
 }