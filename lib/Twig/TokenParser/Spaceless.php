<?php

/*
 * This file is part of Twig.
 *
 * (c) 2010 Fabien Potencier
 *
 * For the full copyright and license information, please view the LICENSE
 * file that was distributed with this source code.
 */

/**
 * Remove whitespaces between HTML tags.
 *
 * <pre>
 * {% spaceless %}
 *      <div>
 *          <strong>foo</strong>
 *      </div>
 * {% endspaceless %}
 *
 * {# output will be <div><strong>foo</strong></div> #}
 * </pre>
 */
class Twig_TokenParser_Spaceless extends Twig_TokenParser
{
<<<<<<< HEAD
    /**
     * Parses a token and returns a node.
     *
     * @param Twig_Token $token A Twig_Token instance
     *
     * @return Twig_Node A Twig_Node instance
     */
=======
>>>>>>> 847d48e7
    public function parse(Twig_Token $token)
    {
        $lineno = $token->getLine();

        $this->parser->getStream()->expect(Twig_Token::BLOCK_END_TYPE);
        $body = $this->parser->subparse(array($this, 'decideSpacelessEnd'), true);
        $this->parser->getStream()->expect(Twig_Token::BLOCK_END_TYPE);

        return new Twig_Node_Spaceless($body, $lineno, $this->getTag());
    }

    public function decideSpacelessEnd(Twig_Token $token)
    {
        return $token->test('endspaceless');
    }

    public function getTag()
    {
        return 'spaceless';
    }
}<|MERGE_RESOLUTION|>--- conflicted
+++ resolved
@@ -24,16 +24,6 @@
  */
 class Twig_TokenParser_Spaceless extends Twig_TokenParser
 {
-<<<<<<< HEAD
-    /**
-     * Parses a token and returns a node.
-     *
-     * @param Twig_Token $token A Twig_Token instance
-     *
-     * @return Twig_Node A Twig_Node instance
-     */
-=======
->>>>>>> 847d48e7
     public function parse(Twig_Token $token)
     {
         $lineno = $token->getLine();
