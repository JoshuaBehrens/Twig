--- conflicted
+++ resolved
@@ -12,19 +12,9 @@
 /**
  * Filters a section of a template by applying filters.
  *
-<<<<<<< HEAD
- * <pre>
- * {% filter upper %}
- *  This text becomes uppercase
- * {% endfilter %}
- * </pre>
-=======
  *   {% filter upper %}
  *      This text becomes uppercase
  *   {% endfilter %}
- *
- * @final
->>>>>>> c88e9449
  */
 final class Twig_TokenParser_Filter extends Twig_TokenParser
 {
