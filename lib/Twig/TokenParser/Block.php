<?php

/*
 * This file is part of Twig.
 *
 * (c) Fabien Potencier
 * (c) Armin Ronacher
 *
 * For the full copyright and license information, please view the LICENSE
 * file that was distributed with this source code.
 */

/**
 * Marks a section of a template as being reusable.
 *
 *  {% block head %}
 *    <link rel="stylesheet" href="style.css" />
 *    <title>{% block title %}{% endblock %} - My Webpage</title>
 *  {% endblock %}
<<<<<<< HEAD
 * </pre>
=======
 *
 * @final
>>>>>>> c88e9449
 */
final class Twig_TokenParser_Block extends Twig_TokenParser
{
    public function parse(Twig_Token $token)
    {
        $lineno = $token->getLine();
        $stream = $this->parser->getStream();
        $name = $stream->expect(/* Twig_Token::NAME_TYPE */ 5)->getValue();
        if ($this->parser->hasBlock($name)) {
            throw new Twig_Error_Syntax(sprintf("The block '%s' has already been defined line %d.", $name, $this->parser->getBlock($name)->getTemplateLine()), $stream->getCurrent()->getLine(), $stream->getSourceContext());
        }
        $this->parser->setBlock($name, $block = new Twig_Node_Block($name, new Twig_Node([]), $lineno));
        $this->parser->pushLocalScope();
        $this->parser->pushBlockStack($name);

        if ($stream->nextIf(/* Twig_Token::BLOCK_END_TYPE */ 3)) {
            $body = $this->parser->subparse([$this, 'decideBlockEnd'], true);
            if ($token = $stream->nextIf(/* Twig_Token::NAME_TYPE */ 5)) {
                $value = $token->getValue();

                if ($value != $name) {
                    throw new Twig_Error_Syntax(sprintf('Expected endblock for block "%s" (but "%s" given).', $name, $value), $stream->getCurrent()->getLine(), $stream->getSourceContext());
                }
            }
        } else {
            $body = new Twig_Node([
                new Twig_Node_Print($this->parser->getExpressionParser()->parseExpression(), $lineno),
            ]);
        }
        $stream->expect(/* Twig_Token::BLOCK_END_TYPE */ 3);

        $block->setNode('body', $body);
        $this->parser->popBlockStack();
        $this->parser->popLocalScope();

        return new Twig_Node_BlockReference($name, $lineno, $this->getTag());
    }

    public function decideBlockEnd(Twig_Token $token)
    {
        return $token->test('endblock');
    }

    public function getTag()
    {
        return 'block';
    }
}

class_alias('Twig_TokenParser_Block', 'Twig\TokenParser\BlockTokenParser', false);<|MERGE_RESOLUTION|>--- conflicted
+++ resolved
@@ -17,12 +17,6 @@
  *    <link rel="stylesheet" href="style.css" />
  *    <title>{% block title %}{% endblock %} - My Webpage</title>
  *  {% endblock %}
-<<<<<<< HEAD
- * </pre>
-=======
- *
- * @final
->>>>>>> c88e9449
  */
 final class Twig_TokenParser_Block extends Twig_TokenParser
 {
