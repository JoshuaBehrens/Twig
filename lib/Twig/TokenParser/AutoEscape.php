--- conflicted
+++ resolved
@@ -11,26 +11,8 @@
 
 /**
  * Marks a section of a template to be escaped or not.
-<<<<<<< HEAD
-=======
- *
- * <pre>
- * {% autoescape true %}
- *   Everything will be automatically escaped in this block
- * {% endautoescape %}
- *
- * {% autoescape false %}
- *   Everything will be outputed as is in this block
- * {% endautoescape %}
- *
- * {% autoescape true js %}
- *   Everything will be automatically escaped in this block
- *   using the js escaping strategy
- * {% endautoescape %}
- * </pre>
  *
  * @final
->>>>>>> 0e0c5342
  */
 class Twig_TokenParser_AutoEscape extends Twig_TokenParser
 {
@@ -44,31 +26,9 @@
         } else {
             $expr = $this->parser->getExpressionParser()->parseExpression();
             if (!$expr instanceof Twig_Node_Expression_Constant) {
-<<<<<<< HEAD
-                throw new Twig_Error_Syntax('An escaping strategy must be a string or false.', $stream->getCurrent()->getLine(), $stream->getSourceContext()->getName());
+                throw new Twig_Error_Syntax('An escaping strategy must be a string or false.', $stream->getCurrent()->getLine(), $stream->getSourceContext());
             }
             $value = $expr->getAttribute('value');
-=======
-                throw new Twig_Error_Syntax('An escaping strategy must be a string or a bool.', $stream->getCurrent()->getLine(), $stream->getSourceContext());
-            }
-            $value = $expr->getAttribute('value');
-
-            $compat = true === $value || false === $value;
-
-            if (true === $value) {
-                $value = 'html';
-            }
-
-            if ($compat && $stream->test(Twig_Token::NAME_TYPE)) {
-                @trigger_error('Using the autoescape tag with "true" or "false" before the strategy name is deprecated since version 1.21.', E_USER_DEPRECATED);
-
-                if (false === $value) {
-                    throw new Twig_Error_Syntax('Unexpected escaping strategy as you set autoescaping to false.', $stream->getCurrent()->getLine(), $stream->getSourceContext());
-                }
-
-                $value = $stream->next()->getValue();
-            }
->>>>>>> 0e0c5342
         }
 
         $stream->expect(Twig_Token::BLOCK_END_TYPE);
