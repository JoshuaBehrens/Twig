<?php

/*
 * This file is part of Twig.
 *
 * (c) 2009 Fabien Potencier
 * (c) 2009 Armin Ronacher
 *
 * For the full copyright and license information, please view the LICENSE
 * file that was distributed with this source code.
 */

/**
 * Compiles a node to PHP code.
 *
 * @author Fabien Potencier <fabien@symfony.com>
 */
class Twig_Compiler
{
<<<<<<< HEAD
    private $lastLine;
    private $source;
    private $indentation;
    private $env;
    private $debugInfo;
    private $sourceOffset;
    private $sourceLine;
    private $filename;
=======
    protected $lastLine;
    protected $source;
    protected $indentation;
    protected $env;
    protected $debugInfo = array();
    protected $sourceOffset;
    protected $sourceLine;
    protected $filename;
>>>>>>> f4e281e3

    /**
     * Constructor.
     *
     * @param Twig_Environment $env The twig environment instance
     */
    public function __construct(Twig_Environment $env)
    {
        $this->env = $env;
    }

    public function getFilename()
    {
        return $this->filename;
    }

    /**
     * Returns the environment instance related to this compiler.
     *
     * @return Twig_Environment The environment instance
     */
    public function getEnvironment()
    {
        return $this->env;
    }

    /**
     * Gets the current PHP code after compilation.
     *
     * @return string The PHP code
     */
    public function getSource()
    {
        return $this->source;
    }

    /**
     * Compiles a node.
     *
     * @param Twig_Node $node        The node to compile
     * @param int       $indentation The current indentation
     *
     * @return Twig_Compiler The current compiler instance
     */
    public function compile(Twig_Node $node, $indentation = 0)
    {
        $this->lastLine = null;
        $this->source = '';
        $this->debugInfo = array();
        $this->sourceOffset = 0;
        // source code starts at 1 (as we then increment it when we encounter new lines)
        $this->sourceLine = 1;
        $this->indentation = $indentation;

        if ($node instanceof Twig_Node_Module) {
            $this->filename = $node->getAttribute('filename');
        }

        $node->compile($this);

        return $this;
    }

    public function subcompile(Twig_Node $node, $raw = true)
    {
        if (false === $raw) {
            $this->addIndentation();
        }

        $node->compile($this);

        return $this;
    }

    /**
     * Adds a raw string to the compiled code.
     *
     * @param string $string The string
     *
     * @return Twig_Compiler The current compiler instance
     */
    public function raw($string)
    {
        $this->source .= $string;

        return $this;
    }

    /**
     * Writes a string to the compiled code by adding indentation.
     *
     * @return Twig_Compiler The current compiler instance
     */
    public function write()
    {
        $strings = func_get_args();
        foreach ($strings as $string) {
            $this->addIndentation();
            $this->source .= $string;
        }

        return $this;
    }

    /**
     * Appends an indentation to the current PHP code after compilation.
     *
     * @return Twig_Compiler The current compiler instance
     */
    public function addIndentation()
    {
        $this->source .= str_repeat(' ', $this->indentation * 4);

        return $this;
    }

    /**
     * Adds a quoted string to the compiled code.
     *
     * @param string $value The string
     *
     * @return Twig_Compiler The current compiler instance
     */
    public function string($value)
    {
        $this->source .= sprintf('"%s"', addcslashes($value, "\0\t\"\$\\"));

        return $this;
    }

    /**
     * Returns a PHP representation of a given value.
     *
     * @param mixed $value The value to convert
     *
     * @return Twig_Compiler The current compiler instance
     */
    public function repr($value)
    {
        if (is_int($value) || is_float($value)) {
            if (false !== $locale = setlocale(LC_NUMERIC, 0)) {
                setlocale(LC_NUMERIC, 'C');
            }

            $this->raw($value);

            if (false !== $locale) {
                setlocale(LC_NUMERIC, $locale);
            }
        } elseif (null === $value) {
            $this->raw('null');
        } elseif (is_bool($value)) {
            $this->raw($value ? 'true' : 'false');
        } elseif (is_array($value)) {
            $this->raw('array(');
            $first = true;
            foreach ($value as $key => $v) {
                if (!$first) {
                    $this->raw(', ');
                }
                $first = false;
                $this->repr($key);
                $this->raw(' => ');
                $this->repr($v);
            }
            $this->raw(')');
        } else {
            $this->string($value);
        }

        return $this;
    }

    /**
     * Adds debugging information.
     *
     * @param Twig_Node $node The related twig node
     *
     * @return Twig_Compiler The current compiler instance
     */
    public function addDebugInfo(Twig_Node $node)
    {
        if ($node->getLine() != $this->lastLine) {
            $this->write(sprintf("// line %d\n", $node->getLine()));

            // when mbstring.func_overload is set to 2
            // mb_substr_count() replaces substr_count()
            // but they have different signatures!
            if (((int) ini_get('mbstring.func_overload')) & 2) {
                // this is much slower than the "right" version
                $this->sourceLine += mb_substr_count(mb_substr($this->source, $this->sourceOffset), "\n");
            } else {
                $this->sourceLine += substr_count($this->source, "\n", $this->sourceOffset);
            }
            $this->sourceOffset = strlen($this->source);
            $this->debugInfo[$this->sourceLine] = $node->getLine();

            $this->lastLine = $node->getLine();
        }

        return $this;
    }

    public function getDebugInfo()
    {
        ksort($this->debugInfo);

        return $this->debugInfo;
    }

    /**
     * Indents the generated code.
     *
     * @param int $step The number of indentation to add
     *
     * @return Twig_Compiler The current compiler instance
     */
    public function indent($step = 1)
    {
        $this->indentation += $step;

        return $this;
    }

    /**
     * Outdents the generated code.
     *
     * @param int $step The number of indentation to remove
     *
     * @return Twig_Compiler The current compiler instance
     *
     * @throws LogicException When trying to outdent too much so the indentation would become negative
     */
    public function outdent($step = 1)
    {
        // can't outdent by more steps than the current indentation level
        if ($this->indentation < $step) {
            throw new LogicException('Unable to call outdent() as the indentation would become negative');
        }

        $this->indentation -= $step;

        return $this;
    }

    public function getVarName()
    {
        return sprintf('__internal_%s', hash('sha256', uniqid(mt_rand(), true), false));
    }
}<|MERGE_RESOLUTION|>--- conflicted
+++ resolved
@@ -17,25 +17,14 @@
  */
 class Twig_Compiler
 {
-<<<<<<< HEAD
     private $lastLine;
     private $source;
     private $indentation;
     private $env;
-    private $debugInfo;
+    private $debugInfo = array();
     private $sourceOffset;
     private $sourceLine;
     private $filename;
-=======
-    protected $lastLine;
-    protected $source;
-    protected $indentation;
-    protected $env;
-    protected $debugInfo = array();
-    protected $sourceOffset;
-    protected $sourceLine;
-    protected $filename;
->>>>>>> f4e281e3
 
     /**
      * Constructor.
