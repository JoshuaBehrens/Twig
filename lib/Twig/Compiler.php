<?php

/*
 * This file is part of Twig.
 *
 * (c) 2009 Fabien Potencier
 * (c) 2009 Armin Ronacher
 *
 * For the full copyright and license information, please view the LICENSE
 * file that was distributed with this source code.
 */

/**
 * Compiles a node to PHP code.
 *
 * @author Fabien Potencier <fabien@symfony.com>
 */
class Twig_Compiler
{
    private $lastLine;
    private $source;
    private $indentation;
    private $env;
    private $debugInfo = array();
    private $sourceOffset;
    private $sourceLine;

    /**
     * Constructor.
     *
     * @param Twig_Environment $env The twig environment instance
     */
    public function __construct(Twig_Environment $env)
    {
        $this->env = $env;
    }

    /**
     * Returns the environment instance related to this compiler.
     *
     * @return Twig_Environment The environment instance
     */
    public function getEnvironment()
    {
        return $this->env;
    }

    /**
     * Gets the current PHP code after compilation.
     *
     * @return string The PHP code
     */
    public function getSource()
    {
        return $this->source;
    }

    /**
     * Compiles a node.
     *
     * @param Twig_Node $node        The node to compile
     * @param int       $indentation The current indentation
     *
     * @return Twig_Compiler The current compiler instance
     */
    public function compile(Twig_Node $node, $indentation = 0)
    {
        $this->lastLine = null;
        $this->source = '';
        $this->debugInfo = array();
        $this->sourceOffset = 0;
        // source code starts at 1 (as we then increment it when we encounter new lines)
        $this->sourceLine = 1;
        $this->indentation = $indentation;

        if ($node instanceof Twig_Node_Module) {
<<<<<<< HEAD
            $this->addFilenameAttribute($node, $node->getAttribute('filename'));
=======
            $node->setFilename($node->getAttribute('filename'));

            // to be removed in 2.0
            $this->filename = $node->getAttribute('filename');
>>>>>>> 6e25c3f1
        }

        $node->compile($this);

        return $this;
    }

    public function subcompile(Twig_Node $node, $raw = true)
    {
        if (false === $raw) {
            $this->addIndentation();
        }

        $node->compile($this);

        return $this;
    }

    /**
     * Adds a raw string to the compiled code.
     *
     * @param string $string The string
     *
     * @return Twig_Compiler The current compiler instance
     */
    public function raw($string)
    {
        $this->source .= $string;

        return $this;
    }

    /**
     * Writes a string to the compiled code by adding indentation.
     *
     * @return Twig_Compiler The current compiler instance
     */
    public function write()
    {
        $strings = func_get_args();
        foreach ($strings as $string) {
            $this->addIndentation();
            $this->source .= $string;
        }

        return $this;
    }

    /**
     * Appends an indentation to the current PHP code after compilation.
     *
     * @return Twig_Compiler The current compiler instance
     */
    public function addIndentation()
    {
        $this->source .= str_repeat(' ', $this->indentation * 4);

        return $this;
    }

    /**
     * Adds a quoted string to the compiled code.
     *
     * @param string $value The string
     *
     * @return Twig_Compiler The current compiler instance
     */
    public function string($value)
    {
        $this->source .= sprintf('"%s"', addcslashes($value, "\0\t\"\$\\"));

        return $this;
    }

    /**
     * Returns a PHP representation of a given value.
     *
     * @param mixed $value The value to convert
     *
     * @return Twig_Compiler The current compiler instance
     */
    public function repr($value)
    {
        if (is_int($value) || is_float($value)) {
            if (false !== $locale = setlocale(LC_NUMERIC, 0)) {
                setlocale(LC_NUMERIC, 'C');
            }

            $this->raw($value);

            if (false !== $locale) {
                setlocale(LC_NUMERIC, $locale);
            }
        } elseif (null === $value) {
            $this->raw('null');
        } elseif (is_bool($value)) {
            $this->raw($value ? 'true' : 'false');
        } elseif (is_array($value)) {
            $this->raw('array(');
            $first = true;
            foreach ($value as $key => $v) {
                if (!$first) {
                    $this->raw(', ');
                }
                $first = false;
                $this->repr($key);
                $this->raw(' => ');
                $this->repr($v);
            }
            $this->raw(')');
        } else {
            $this->string($value);
        }

        return $this;
    }

    /**
     * Adds debugging information.
     *
     * @param Twig_Node $node The related twig node
     *
     * @return Twig_Compiler The current compiler instance
     */
    public function addDebugInfo(Twig_Node $node)
    {
        if ($node->getLine() != $this->lastLine) {
            $this->write(sprintf("// line %d\n", $node->getLine()));

            // when mbstring.func_overload is set to 2
            // mb_substr_count() replaces substr_count()
            // but they have different signatures!
            if (((int) ini_get('mbstring.func_overload')) & 2) {
                // this is much slower than the "right" version
                $this->sourceLine += mb_substr_count(mb_substr($this->source, $this->sourceOffset), "\n");
            } else {
                $this->sourceLine += substr_count($this->source, "\n", $this->sourceOffset);
            }
            $this->sourceOffset = strlen($this->source);
            $this->debugInfo[$this->sourceLine] = $node->getLine();

            $this->lastLine = $node->getLine();
        }

        return $this;
    }

    public function getDebugInfo()
    {
        ksort($this->debugInfo);

        return $this->debugInfo;
    }

    /**
     * Indents the generated code.
     *
     * @param int $step The number of indentation to add
     *
     * @return Twig_Compiler The current compiler instance
     */
    public function indent($step = 1)
    {
        $this->indentation += $step;

        return $this;
    }

    /**
     * Outdents the generated code.
     *
     * @param int $step The number of indentation to remove
     *
     * @return Twig_Compiler The current compiler instance
     *
     * @throws LogicException When trying to outdent too much so the indentation would become negative
     */
    public function outdent($step = 1)
    {
        // can't outdent by more steps than the current indentation level
        if ($this->indentation < $step) {
            throw new LogicException('Unable to call outdent() as the indentation would become negative');
        }

        $this->indentation -= $step;

        return $this;
    }

    public function getVarName()
    {
        return sprintf('__internal_%s', hash('sha256', uniqid(mt_rand(), true), false));
    }
}<|MERGE_RESOLUTION|>--- conflicted
+++ resolved
@@ -74,14 +74,7 @@
         $this->indentation = $indentation;
 
         if ($node instanceof Twig_Node_Module) {
-<<<<<<< HEAD
-            $this->addFilenameAttribute($node, $node->getAttribute('filename'));
-=======
             $node->setFilename($node->getAttribute('filename'));
-
-            // to be removed in 2.0
-            $this->filename = $node->getAttribute('filename');
->>>>>>> 6e25c3f1
         }
 
         $node->compile($this);
