<?php

/*
 * This file is part of Twig.
 *
 * (c) Fabien Potencier
 * (c) Armin Ronacher
 *
 * For the full copyright and license information, please view the LICENSE
 * file that was distributed with this source code.
 */

/**
 * Compiles a node to PHP code.
 *
 * @author Fabien Potencier <fabien@symfony.com>
 */
class Twig_Compiler
{
    private $lastLine;
    private $source;
    private $indentation;
    private $env;
    private $debugInfo = [];
    private $sourceOffset;
    private $sourceLine;
    private $varNameSalt = 0;

    public function __construct(Twig_Environment $env)
    {
        $this->env = $env;
    }

    /**
     * Returns the environment instance related to this compiler.
     *
     * @return Twig_Environment
     */
    public function getEnvironment()
    {
        return $this->env;
    }

    /**
     * Gets the current PHP code after compilation.
     *
     * @return string The PHP code
     */
    public function getSource()
    {
        return $this->source;
    }

    /**
     * Compiles a node.
     *
<<<<<<< HEAD
     * @param Twig_Node $node        The node to compile
     * @param int       $indentation The current indentation
=======
     * @param int $indentation The current indentation
>>>>>>> 3845d524
     *
     * @return $this
     */
    public function compile(Twig_Node $node, $indentation = 0)
    {
        $this->lastLine = null;
        $this->source = '';
        $this->debugInfo = [];
        $this->sourceOffset = 0;
        // source code starts at 1 (as we then increment it when we encounter new lines)
        $this->sourceLine = 1;
        $this->indentation = $indentation;
        $this->varNameSalt = 0;

        $node->compile($this);

        return $this;
    }

    public function subcompile(Twig_Node $node, $raw = true)
    {
        if (false === $raw) {
            $this->source .= str_repeat(' ', $this->indentation * 4);
        }

        $node->compile($this);

        return $this;
    }

    /**
     * Adds a raw string to the compiled code.
     *
     * @param string $string The string
     *
     * @return $this
     */
    public function raw($string)
    {
        $this->source .= $string;

        return $this;
    }

    /**
     * Writes a string to the compiled code by adding indentation.
     *
     * @return $this
     */
    public function write(...$strings)
    {
        foreach ($strings as $string) {
            $this->source .= str_repeat(' ', $this->indentation * 4).$string;
        }

        return $this;
    }

    /**
     * Adds a quoted string to the compiled code.
     *
     * @param string $value The string
     *
     * @return $this
     */
    public function string($value)
    {
        $this->source .= sprintf('"%s"', addcslashes($value, "\0\t\"\$\\"));

        return $this;
    }

    /**
     * Returns a PHP representation of a given value.
     *
     * @param mixed $value The value to convert
     *
     * @return $this
     */
    public function repr($value)
    {
        if (is_int($value) || is_float($value)) {
            if (false !== $locale = setlocale(LC_NUMERIC, '0')) {
                setlocale(LC_NUMERIC, 'C');
            }

            $this->raw(var_export($value, true));

            if (false !== $locale) {
                setlocale(LC_NUMERIC, $locale);
            }
        } elseif (null === $value) {
            $this->raw('null');
        } elseif (is_bool($value)) {
            $this->raw($value ? 'true' : 'false');
        } elseif (is_array($value)) {
            $this->raw('array(');
            $first = true;
            foreach ($value as $key => $v) {
                if (!$first) {
                    $this->raw(', ');
                }
                $first = false;
                $this->repr($key);
                $this->raw(' => ');
                $this->repr($v);
            }
            $this->raw(')');
        } else {
            $this->string($value);
        }

        return $this;
    }

    /**
     * Adds debugging information.
     *
     * @return $this
     */
    public function addDebugInfo(Twig_Node $node)
    {
        if ($node->getTemplateLine() != $this->lastLine) {
            $this->write(sprintf("// line %d\n", $node->getTemplateLine()));

            $this->sourceLine += substr_count($this->source, "\n", $this->sourceOffset);
            $this->sourceOffset = strlen($this->source);
            $this->debugInfo[$this->sourceLine] = $node->getTemplateLine();

            $this->lastLine = $node->getTemplateLine();
        }

        return $this;
    }

    public function getDebugInfo()
    {
        ksort($this->debugInfo);

        return $this->debugInfo;
    }

    /**
     * Indents the generated code.
     *
     * @param int $step The number of indentation to add
     *
     * @return $this
     */
    public function indent($step = 1)
    {
        $this->indentation += $step;

        return $this;
    }

    /**
     * Outdents the generated code.
     *
     * @param int $step The number of indentation to remove
     *
     * @return $this
     *
     * @throws LogicException When trying to outdent too much so the indentation would become negative
     */
    public function outdent($step = 1)
    {
        // can't outdent by more steps than the current indentation level
        if ($this->indentation < $step) {
            throw new LogicException('Unable to call outdent() as the indentation would become negative.');
        }

        $this->indentation -= $step;

        return $this;
    }

    public function getVarName()
    {
        return sprintf('__internal_%s', hash('sha256', __METHOD__.$this->varNameSalt++));
    }
}

class_alias('Twig_Compiler', 'Twig\Compiler', false);
class_exists('Twig_Node');<|MERGE_RESOLUTION|>--- conflicted
+++ resolved
@@ -54,12 +54,7 @@
     /**
      * Compiles a node.
      *
-<<<<<<< HEAD
-     * @param Twig_Node $node        The node to compile
      * @param int       $indentation The current indentation
-=======
-     * @param int $indentation The current indentation
->>>>>>> 3845d524
      *
      * @return $this
      */
