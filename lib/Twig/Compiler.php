<?php

/*
 * This file is part of Twig.
 *
 * (c) 2009 Fabien Potencier
 * (c) 2009 Armin Ronacher
 *
 * For the full copyright and license information, please view the LICENSE
 * file that was distributed with this source code.
 */

/**
 * Compiles a node to PHP code.
 *
 * @author Fabien Potencier <fabien@symfony.com>
 */
class Twig_Compiler
{
    private $lastLine;
    private $source;
    private $indentation;
    private $env;
    private $debugInfo = array();
    private $sourceOffset;
    private $sourceLine;

    /**
     * Constructor.
     *
     * @param Twig_Environment $env The twig environment instance
     */
    public function __construct(Twig_Environment $env)
    {
        $this->env = $env;
    }

    /**
     * Returns the environment instance related to this compiler.
     *
     * @return Twig_Environment The environment instance
     */
    public function getEnvironment()
    {
        return $this->env;
    }

    /**
     * Gets the current PHP code after compilation.
     *
     * @return string The PHP code
     */
    public function getSource()
    {
        return $this->source;
    }

    /**
     * Compiles a node.
     *
     * @param Twig_Node $node        The node to compile
     * @param int       $indentation The current indentation
     *
     * @return Twig_Compiler The current compiler instance
     */
    public function compile(Twig_Node $node, $indentation = 0)
    {
        $this->lastLine = null;
        $this->source = '';
        $this->debugInfo = array();
        $this->sourceOffset = 0;
        // source code starts at 1 (as we then increment it when we encounter new lines)
        $this->sourceLine = 1;
        $this->indentation = $indentation;

<<<<<<< HEAD
=======
        if ($node instanceof Twig_Node_Module) {
            // to be removed in 2.0
            $this->filename = $node->getTemplateName();
        }

>>>>>>> 801902ef
        $node->compile($this);

        return $this;
    }

    public function subcompile(Twig_Node $node, $raw = true)
    {
        if (false === $raw) {
            $this->addIndentation();
        }

        $node->compile($this);

        return $this;
    }

    /**
     * Adds a raw string to the compiled code.
     *
     * @param string $string The string
     *
     * @return Twig_Compiler The current compiler instance
     */
    public function raw($string)
    {
        $this->source .= $string;

        return $this;
    }

    /**
     * Writes a string to the compiled code by adding indentation.
     *
     * @return Twig_Compiler The current compiler instance
     */
    public function write()
    {
        $strings = func_get_args();
        foreach ($strings as $string) {
            $this->addIndentation();
            $this->source .= $string;
        }

        return $this;
    }

    /**
     * Appends an indentation to the current PHP code after compilation.
     *
     * @return Twig_Compiler The current compiler instance
     */
    public function addIndentation()
    {
        $this->source .= str_repeat(' ', $this->indentation * 4);

        return $this;
    }

    /**
     * Adds a quoted string to the compiled code.
     *
     * @param string $value The string
     *
     * @return Twig_Compiler The current compiler instance
     */
    public function string($value)
    {
        $this->source .= sprintf('"%s"', addcslashes($value, "\0\t\"\$\\"));

        return $this;
    }

    /**
     * Returns a PHP representation of a given value.
     *
     * @param mixed $value The value to convert
     *
     * @return Twig_Compiler The current compiler instance
     */
    public function repr($value)
    {
        if (is_int($value) || is_float($value)) {
            if (false !== $locale = setlocale(LC_NUMERIC, 0)) {
                setlocale(LC_NUMERIC, 'C');
            }

            $this->raw($value);

            if (false !== $locale) {
                setlocale(LC_NUMERIC, $locale);
            }
        } elseif (null === $value) {
            $this->raw('null');
        } elseif (is_bool($value)) {
            $this->raw($value ? 'true' : 'false');
        } elseif (is_array($value)) {
            $this->raw('array(');
            $first = true;
            foreach ($value as $key => $v) {
                if (!$first) {
                    $this->raw(', ');
                }
                $first = false;
                $this->repr($key);
                $this->raw(' => ');
                $this->repr($v);
            }
            $this->raw(')');
        } else {
            $this->string($value);
        }

        return $this;
    }

    /**
     * Adds debugging information.
     *
     * @param Twig_Node $node The related twig node
     *
     * @return Twig_Compiler The current compiler instance
     */
    public function addDebugInfo(Twig_Node $node)
    {
        if ($node->getTemplateLine() != $this->lastLine) {
            $this->write(sprintf("// line %d\n", $node->getTemplateLine()));

            // when mbstring.func_overload is set to 2
            // mb_substr_count() replaces substr_count()
            // but they have different signatures!
            if (((int) ini_get('mbstring.func_overload')) & 2) {
                // this is much slower than the "right" version
                $this->sourceLine += mb_substr_count(mb_substr($this->source, $this->sourceOffset), "\n");
            } else {
                $this->sourceLine += substr_count($this->source, "\n", $this->sourceOffset);
            }
            $this->sourceOffset = strlen($this->source);
            $this->debugInfo[$this->sourceLine] = $node->getTemplateLine();

            $this->lastLine = $node->getTemplateLine();
        }

        return $this;
    }

    public function getDebugInfo()
    {
        ksort($this->debugInfo);

        return $this->debugInfo;
    }

    /**
     * Indents the generated code.
     *
     * @param int $step The number of indentation to add
     *
     * @return Twig_Compiler The current compiler instance
     */
    public function indent($step = 1)
    {
        $this->indentation += $step;

        return $this;
    }

    /**
     * Outdents the generated code.
     *
     * @param int $step The number of indentation to remove
     *
     * @return Twig_Compiler The current compiler instance
     *
     * @throws LogicException When trying to outdent too much so the indentation would become negative
     */
    public function outdent($step = 1)
    {
        // can't outdent by more steps than the current indentation level
        if ($this->indentation < $step) {
            throw new LogicException('Unable to call outdent() as the indentation would become negative.');
        }

        $this->indentation -= $step;

        return $this;
    }

    public function getVarName()
    {
        return sprintf('__internal_%s', hash('sha256', uniqid(mt_rand(), true), false));
    }
}<|MERGE_RESOLUTION|>--- conflicted
+++ resolved
@@ -73,14 +73,6 @@
         $this->sourceLine = 1;
         $this->indentation = $indentation;
 
-<<<<<<< HEAD
-=======
-        if ($node instanceof Twig_Node_Module) {
-            // to be removed in 2.0
-            $this->filename = $node->getTemplateName();
-        }
-
->>>>>>> 801902ef
         $node->compile($this);
 
         return $this;
