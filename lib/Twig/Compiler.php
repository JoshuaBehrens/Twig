<?php

/*
 * This file is part of Twig.
 *
 * (c) 2009 Fabien Potencier
 * (c) 2009 Armin Ronacher
 *
 * For the full copyright and license information, please view the LICENSE
 * file that was distributed with this source code.
 */

/**
 * Compiles a node to PHP code.
 *
 * @author Fabien Potencier <fabien@symfony.com>
 */
class Twig_Compiler
{
    private $lastLine;
    private $source;
    private $indentation;
    private $env;
    private $debugInfo = array();
    private $sourceOffset;
    private $sourceLine;

    public function __construct(Twig_Environment $env)
    {
        $this->env = $env;
    }

    /**
     * Returns the environment instance related to this compiler.
     *
     * @return Twig_Environment
     */
    public function getEnvironment()
    {
        return $this->env;
    }

    /**
     * Gets the current PHP code after compilation.
     *
     * @return string The PHP code
     */
    public function getSource()
    {
        return $this->source;
    }

    /**
     * Compiles a node.
     *
     * @param Twig_Node $node        The node to compile
     * @param int       $indentation The current indentation
     *
     * @return $this
     */
    public function compile(Twig_Node $node, $indentation = 0)
    {
        $this->lastLine = null;
        $this->source = '';
        $this->debugInfo = array();
        $this->sourceOffset = 0;
        // source code starts at 1 (as we then increment it when we encounter new lines)
        $this->sourceLine = 1;
        $this->indentation = $indentation;

        $node->compile($this);

        return $this;
    }

    public function subcompile(Twig_Node $node, $raw = true)
    {
        if (false === $raw) {
            $this->source .= str_repeat(' ', $this->indentation * 4);
        }

        $node->compile($this);

        return $this;
    }

    /**
     * Adds a raw string to the compiled code.
     *
     * @param string $string The string
     *
     * @return $this
     */
    public function raw($string)
    {
        $this->source .= $string;

        return $this;
    }

    /**
     * Writes a string to the compiled code by adding indentation.
     *
     * @return $this
     */
    public function write()
    {
        $strings = func_get_args();
        foreach ($strings as $string) {
            $this->source .= str_repeat(' ', $this->indentation * 4).$string;
        }

        return $this;
    }

    /**
<<<<<<< HEAD
=======
     * Appends an indentation to the current PHP code after compilation.
     *
     * @return $this
     *
     * @deprecated since 1.27 (to be removed in 2.0).
     */
    public function addIndentation()
    {
        @trigger_error('The '.__METHOD__.' method is deprecated since version 1.27 and will be removed in 2.0. Use write(\'\') instead.', E_USER_DEPRECATED);

        $this->source .= str_repeat(' ', $this->indentation * 4);

        return $this;
    }

    /**
>>>>>>> 9cede85c
     * Adds a quoted string to the compiled code.
     *
     * @param string $value The string
     *
     * @return $this
     */
    public function string($value)
    {
        $this->source .= sprintf('"%s"', addcslashes($value, "\0\t\"\$\\"));

        return $this;
    }

    /**
     * Returns a PHP representation of a given value.
     *
     * @param mixed $value The value to convert
     *
     * @return $this
     */
    public function repr($value)
    {
        if (is_int($value) || is_float($value)) {
            if (false !== $locale = setlocale(LC_NUMERIC, 0)) {
                setlocale(LC_NUMERIC, 'C');
            }

            $this->raw($value);

            if (false !== $locale) {
                setlocale(LC_NUMERIC, $locale);
            }
        } elseif (null === $value) {
            $this->raw('null');
        } elseif (is_bool($value)) {
            $this->raw($value ? 'true' : 'false');
        } elseif (is_array($value)) {
            $this->raw('array(');
            $first = true;
            foreach ($value as $key => $v) {
                if (!$first) {
                    $this->raw(', ');
                }
                $first = false;
                $this->repr($key);
                $this->raw(' => ');
                $this->repr($v);
            }
            $this->raw(')');
        } else {
            $this->string($value);
        }

        return $this;
    }

    /**
     * Adds debugging information.
     *
<<<<<<< HEAD
     * @param Twig_Node $node The related twig node
     *
     * @return Twig_Compiler The current compiler instance
=======
     * @return $this
>>>>>>> 9cede85c
     */
    public function addDebugInfo(Twig_Node $node)
    {
        if ($node->getTemplateLine() != $this->lastLine) {
            $this->write(sprintf("// line %d\n", $node->getTemplateLine()));

            // when mbstring.func_overload is set to 2
            // mb_substr_count() replaces substr_count()
            // but they have different signatures!
            if (((int) ini_get('mbstring.func_overload')) & 2) {
                // this is much slower than the "right" version
                $this->sourceLine += mb_substr_count(mb_substr($this->source, $this->sourceOffset), "\n");
            } else {
                $this->sourceLine += substr_count($this->source, "\n", $this->sourceOffset);
            }
            $this->sourceOffset = strlen($this->source);
            $this->debugInfo[$this->sourceLine] = $node->getTemplateLine();

            $this->lastLine = $node->getTemplateLine();
        }

        return $this;
    }

    public function getDebugInfo()
    {
        ksort($this->debugInfo);

        return $this->debugInfo;
    }

    /**
     * Indents the generated code.
     *
     * @param int $step The number of indentation to add
     *
     * @return $this
     */
    public function indent($step = 1)
    {
        $this->indentation += $step;

        return $this;
    }

    /**
     * Outdents the generated code.
     *
     * @param int $step The number of indentation to remove
     *
     * @return $this
     *
     * @throws LogicException When trying to outdent too much so the indentation would become negative
     */
    public function outdent($step = 1)
    {
        // can't outdent by more steps than the current indentation level
        if ($this->indentation < $step) {
            throw new LogicException('Unable to call outdent() as the indentation would become negative.');
        }

        $this->indentation -= $step;

        return $this;
    }

    public function getVarName()
    {
        return sprintf('__internal_%s', hash('sha256', uniqid(mt_rand(), true), false));
    }
}<|MERGE_RESOLUTION|>--- conflicted
+++ resolved
@@ -114,25 +114,6 @@
     }
 
     /**
-<<<<<<< HEAD
-=======
-     * Appends an indentation to the current PHP code after compilation.
-     *
-     * @return $this
-     *
-     * @deprecated since 1.27 (to be removed in 2.0).
-     */
-    public function addIndentation()
-    {
-        @trigger_error('The '.__METHOD__.' method is deprecated since version 1.27 and will be removed in 2.0. Use write(\'\') instead.', E_USER_DEPRECATED);
-
-        $this->source .= str_repeat(' ', $this->indentation * 4);
-
-        return $this;
-    }
-
-    /**
->>>>>>> 9cede85c
      * Adds a quoted string to the compiled code.
      *
      * @param string $value The string
@@ -192,13 +173,7 @@
     /**
      * Adds debugging information.
      *
-<<<<<<< HEAD
-     * @param Twig_Node $node The related twig node
-     *
-     * @return Twig_Compiler The current compiler instance
-=======
-     * @return $this
->>>>>>> 9cede85c
+     * @return $this
      */
     public function addDebugInfo(Twig_Node $node)
     {
