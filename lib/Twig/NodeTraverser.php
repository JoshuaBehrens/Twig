--- conflicted
+++ resolved
@@ -18,13 +18,8 @@
  */
 final class Twig_NodeTraverser
 {
-<<<<<<< HEAD
     private $env;
     private $visitors = array();
-=======
-    protected $env;
-    protected $visitors = [];
->>>>>>> beedb3ac
 
     /**
      * @param Twig_Environment            $env
