<?php

/*
 * This file is part of Twig.
 *
 * (c) 2009 Fabien Potencier
 *
 * For the full copyright and license information, please view the LICENSE
 * file that was distributed with this source code.
 */

/**
 * Twig_NodeTraverser is a node traverser.
 *
 * It visits all nodes and their children and calls the given visitor for each.
 *
 * @author Fabien Potencier <fabien@symfony.com>
 */
class Twig_NodeTraverser
{
<<<<<<< HEAD
    private $env;
    private $visitors;
=======
    protected $env;
    protected $visitors = array();
>>>>>>> f4e281e3

    /**
     * Constructor.
     *
     * @param Twig_Environment            $env      A Twig_Environment instance
     * @param Twig_NodeVisitorInterface[] $visitors An array of Twig_NodeVisitorInterface instances
     */
    public function __construct(Twig_Environment $env, array $visitors = array())
    {
        $this->env = $env;
        foreach ($visitors as $visitor) {
            $this->addVisitor($visitor);
        }
    }

    /**
     * Adds a visitor.
     *
     * @param Twig_NodeVisitorInterface $visitor A Twig_NodeVisitorInterface instance
     */
    public function addVisitor(Twig_NodeVisitorInterface $visitor)
    {
        if (!isset($this->visitors[$visitor->getPriority()])) {
            $this->visitors[$visitor->getPriority()] = array();
        }

        $this->visitors[$visitor->getPriority()][] = $visitor;
    }

    /**
     * Traverses a node and calls the registered visitors.
     *
     * @param Twig_Node $node A Twig_Node instance
     *
     * @return Twig_Node
     */
    public function traverse(Twig_Node $node)
    {
        ksort($this->visitors);
        foreach ($this->visitors as $visitors) {
            foreach ($visitors as $visitor) {
                $node = $this->traverseForVisitor($visitor, $node);
            }
        }

        return $node;
    }

    private function traverseForVisitor(Twig_NodeVisitorInterface $visitor, Twig_Node $node = null)
    {
        if (null === $node) {
            return;
        }

        $node = $visitor->enterNode($node, $this->env);

        foreach ($node as $k => $n) {
            if (false !== $n = $this->traverseForVisitor($visitor, $n)) {
                $node->setNode($k, $n);
            } else {
                $node->removeNode($k);
            }
        }

        return $visitor->leaveNode($node, $this->env);
    }
}<|MERGE_RESOLUTION|>--- conflicted
+++ resolved
@@ -18,13 +18,8 @@
  */
 class Twig_NodeTraverser
 {
-<<<<<<< HEAD
     private $env;
-    private $visitors;
-=======
-    protected $env;
-    protected $visitors = array();
->>>>>>> f4e281e3
+    private $visitors = array();
 
     /**
      * Constructor.
