<?php

/*
 * This file is part of Twig.
 *
 * (c) 2009 Fabien Potencier
 * (c) 2009 Armin Ronacher
 *
 * For the full copyright and license information, please view the LICENSE
 * file that was distributed with this source code.
 */

/**
 * Parses expressions.
 *
 * This parser implements a "Precedence climbing" algorithm.
 *
 * @see http://www.engr.mun.ca/~theo/Misc/exp_parsing.htm
 * @see http://en.wikipedia.org/wiki/Operator-precedence_parser
 *
 * @author Fabien Potencier <fabien@symfony.com>
 *
 * @internal
 */
class Twig_ExpressionParser
{
    const OPERATOR_LEFT = 1;
    const OPERATOR_RIGHT = 2;

    private $parser;
    private $unaryOperators;
    private $binaryOperators;

    private $env;

    public function __construct(Twig_Parser $parser, Twig_Environment $env = null)
    {
        $this->parser = $parser;

        if ($env instanceof Twig_Environment) {
            $this->env = $env;
            $this->unaryOperators = $env->getUnaryOperators();
            $this->binaryOperators = $env->getBinaryOperators();
        } else {
            @trigger_error('Passing the operators as constructor arguments to '.__METHOD__.' is deprecated since version 1.27. Pass the environment instead.', E_USER_DEPRECATED);

            $this->env = $parser->getEnvironment();
            $this->unaryOperators = func_get_arg(1);
            $this->binaryOperators = func_get_arg(2);
        }
    }

    public function parseExpression($precedence = 0)
    {
        $expr = $this->getPrimary();
        $token = $this->parser->getCurrentToken();
        while ($this->isBinary($token) && $this->binaryOperators[$token->getValue()]['precedence'] >= $precedence) {
            $op = $this->binaryOperators[$token->getValue()];
            $this->parser->getStream()->next();

<<<<<<< HEAD
            if (isset($op['callable'])) {
                $expr = $op['callable']($this->parser, $expr);
=======
            if ('is not' === $token->getValue()) {
                $expr = $this->parseNotTestExpression($expr);
            } elseif ('is' === $token->getValue()) {
                $expr = $this->parseTestExpression($expr);
            } elseif (isset($op['callable'])) {
                $expr = call_user_func($op['callable'], $this->parser, $expr);
>>>>>>> 2555dd00
            } else {
                $expr1 = $this->parseExpression(self::OPERATOR_LEFT === $op['associativity'] ? $op['precedence'] + 1 : $op['precedence']);
                $class = $op['class'];
                $expr = new $class($expr, $expr1, $token->getLine());
            }

            $token = $this->parser->getCurrentToken();
        }

        if (0 === $precedence) {
            return $this->parseConditionalExpression($expr);
        }

        return $expr;
    }

    private function getPrimary()
    {
        $token = $this->parser->getCurrentToken();

        if ($this->isUnary($token)) {
            $operator = $this->unaryOperators[$token->getValue()];
            $this->parser->getStream()->next();
            $expr = $this->parseExpression($operator['precedence']);
            $class = $operator['class'];

            return $this->parsePostfixExpression(new $class($expr, $token->getLine()));
        } elseif ($token->test(Twig_Token::PUNCTUATION_TYPE, '(')) {
            $this->parser->getStream()->next();
            $expr = $this->parseExpression();
            $this->parser->getStream()->expect(Twig_Token::PUNCTUATION_TYPE, ')', 'An opened parenthesis is not properly closed');

            return $this->parsePostfixExpression($expr);
        }

        return $this->parsePrimaryExpression();
    }

    private function parseConditionalExpression($expr)
    {
        while ($this->parser->getStream()->nextIf(Twig_Token::PUNCTUATION_TYPE, '?')) {
            if (!$this->parser->getStream()->nextIf(Twig_Token::PUNCTUATION_TYPE, ':')) {
                $expr2 = $this->parseExpression();
                if ($this->parser->getStream()->nextIf(Twig_Token::PUNCTUATION_TYPE, ':')) {
                    $expr3 = $this->parseExpression();
                } else {
                    $expr3 = new Twig_Node_Expression_Constant('', $this->parser->getCurrentToken()->getLine());
                }
            } else {
                $expr2 = $expr;
                $expr3 = $this->parseExpression();
            }

            $expr = new Twig_Node_Expression_Conditional($expr, $expr2, $expr3, $this->parser->getCurrentToken()->getLine());
        }

        return $expr;
    }

    private function isUnary(Twig_Token $token)
    {
        return $token->test(Twig_Token::OPERATOR_TYPE) && isset($this->unaryOperators[$token->getValue()]);
    }

    private function isBinary(Twig_Token $token)
    {
        return $token->test(Twig_Token::OPERATOR_TYPE) && isset($this->binaryOperators[$token->getValue()]);
    }

    public function parsePrimaryExpression()
    {
        $token = $this->parser->getCurrentToken();
        switch ($token->getType()) {
            case Twig_Token::NAME_TYPE:
                $this->parser->getStream()->next();
                switch ($token->getValue()) {
                    case 'true':
                    case 'TRUE':
                        $node = new Twig_Node_Expression_Constant(true, $token->getLine());
                        break;

                    case 'false':
                    case 'FALSE':
                        $node = new Twig_Node_Expression_Constant(false, $token->getLine());
                        break;

                    case 'none':
                    case 'NONE':
                    case 'null':
                    case 'NULL':
                        $node = new Twig_Node_Expression_Constant(null, $token->getLine());
                        break;

                    default:
                        if ('(' === $this->parser->getCurrentToken()->getValue()) {
                            $node = $this->getFunctionNode($token->getValue(), $token->getLine());
                        } else {
                            $node = new Twig_Node_Expression_Name($token->getValue(), $token->getLine());
                        }
                }
                break;

            case Twig_Token::NUMBER_TYPE:
                $this->parser->getStream()->next();
                $node = new Twig_Node_Expression_Constant($token->getValue(), $token->getLine());
                break;

            case Twig_Token::STRING_TYPE:
            case Twig_Token::INTERPOLATION_START_TYPE:
                $node = $this->parseStringExpression();
                break;

            case Twig_Token::OPERATOR_TYPE:
                if (preg_match(Twig_Lexer::REGEX_NAME, $token->getValue(), $matches) && $matches[0] == $token->getValue()) {
                    // in this context, string operators are variable names
                    $this->parser->getStream()->next();
                    $node = new Twig_Node_Expression_Name($token->getValue(), $token->getLine());
                    break;
                } elseif (isset($this->unaryOperators[$token->getValue()])) {
                    $class = $this->unaryOperators[$token->getValue()]['class'];

                    $ref = new ReflectionClass($class);
                    $negClass = 'Twig_Node_Expression_Unary_Neg';
                    $posClass = 'Twig_Node_Expression_Unary_Pos';
                    if (!(in_array($ref->getName(), array($negClass, $posClass)) || $ref->isSubclassOf($negClass) || $ref->isSubclassOf($posClass))) {
                        throw new Twig_Error_Syntax(sprintf('Unexpected unary operator "%s".', $token->getValue()), $token->getLine(), $this->parser->getStream()->getSourceContext()->getName());
                    }

                    $this->parser->getStream()->next();
                    $expr = $this->parsePrimaryExpression();

                    $node = new $class($expr, $token->getLine());
                    break;
                }

            default:
                if ($token->test(Twig_Token::PUNCTUATION_TYPE, '[')) {
                    $node = $this->parseArrayExpression();
                } elseif ($token->test(Twig_Token::PUNCTUATION_TYPE, '{')) {
                    $node = $this->parseHashExpression();
                } else {
                    throw new Twig_Error_Syntax(sprintf('Unexpected token "%s" of value "%s".', Twig_Token::typeToEnglish($token->getType()), $token->getValue()), $token->getLine(), $this->parser->getStream()->getSourceContext()->getName());
                }
        }

        return $this->parsePostfixExpression($node);
    }

    public function parseStringExpression()
    {
        $stream = $this->parser->getStream();

        $nodes = array();
        // a string cannot be followed by another string in a single expression
        $nextCanBeString = true;
        while (true) {
            if ($nextCanBeString && $token = $stream->nextIf(Twig_Token::STRING_TYPE)) {
                $nodes[] = new Twig_Node_Expression_Constant($token->getValue(), $token->getLine());
                $nextCanBeString = false;
            } elseif ($stream->nextIf(Twig_Token::INTERPOLATION_START_TYPE)) {
                $nodes[] = $this->parseExpression();
                $stream->expect(Twig_Token::INTERPOLATION_END_TYPE);
                $nextCanBeString = true;
            } else {
                break;
            }
        }

        $expr = array_shift($nodes);
        foreach ($nodes as $node) {
            $expr = new Twig_Node_Expression_Binary_Concat($expr, $node, $node->getTemplateLine());
        }

        return $expr;
    }

    public function parseArrayExpression()
    {
        $stream = $this->parser->getStream();
        $stream->expect(Twig_Token::PUNCTUATION_TYPE, '[', 'An array element was expected');

        $node = new Twig_Node_Expression_Array(array(), $stream->getCurrent()->getLine());
        $first = true;
        while (!$stream->test(Twig_Token::PUNCTUATION_TYPE, ']')) {
            if (!$first) {
                $stream->expect(Twig_Token::PUNCTUATION_TYPE, ',', 'An array element must be followed by a comma');

                // trailing ,?
                if ($stream->test(Twig_Token::PUNCTUATION_TYPE, ']')) {
                    break;
                }
            }
            $first = false;

            $node->addElement($this->parseExpression());
        }
        $stream->expect(Twig_Token::PUNCTUATION_TYPE, ']', 'An opened array is not properly closed');

        return $node;
    }

    public function parseHashExpression()
    {
        $stream = $this->parser->getStream();
        $stream->expect(Twig_Token::PUNCTUATION_TYPE, '{', 'A hash element was expected');

        $node = new Twig_Node_Expression_Array(array(), $stream->getCurrent()->getLine());
        $first = true;
        while (!$stream->test(Twig_Token::PUNCTUATION_TYPE, '}')) {
            if (!$first) {
                $stream->expect(Twig_Token::PUNCTUATION_TYPE, ',', 'A hash value must be followed by a comma');

                // trailing ,?
                if ($stream->test(Twig_Token::PUNCTUATION_TYPE, '}')) {
                    break;
                }
            }
            $first = false;

            // a hash key can be:
            //
            //  * a number -- 12
            //  * a string -- 'a'
            //  * a name, which is equivalent to a string -- a
            //  * an expression, which must be enclosed in parentheses -- (1 + 2)
            if (($token = $stream->nextIf(Twig_Token::STRING_TYPE)) || ($token = $stream->nextIf(Twig_Token::NAME_TYPE)) || $token = $stream->nextIf(Twig_Token::NUMBER_TYPE)) {
                $key = new Twig_Node_Expression_Constant($token->getValue(), $token->getLine());
            } elseif ($stream->test(Twig_Token::PUNCTUATION_TYPE, '(')) {
                $key = $this->parseExpression();
            } else {
                $current = $stream->getCurrent();

                throw new Twig_Error_Syntax(sprintf('A hash key must be a quoted string, a number, a name, or an expression enclosed in parentheses (unexpected token "%s" of value "%s".', Twig_Token::typeToEnglish($current->getType()), $current->getValue()), $current->getLine(), $stream->getSourceContext()->getName());
            }

            $stream->expect(Twig_Token::PUNCTUATION_TYPE, ':', 'A hash key must be followed by a colon (:)');
            $value = $this->parseExpression();

            $node->addElement($value, $key);
        }
        $stream->expect(Twig_Token::PUNCTUATION_TYPE, '}', 'An opened hash is not properly closed');

        return $node;
    }

    public function parsePostfixExpression($node)
    {
        while (true) {
            $token = $this->parser->getCurrentToken();
            if ($token->getType() == Twig_Token::PUNCTUATION_TYPE) {
                if ('.' == $token->getValue() || '[' == $token->getValue()) {
                    $node = $this->parseSubscriptExpression($node);
                } elseif ('|' == $token->getValue()) {
                    $node = $this->parseFilterExpression($node);
                } else {
                    break;
                }
            } else {
                break;
            }
        }

        return $node;
    }

    public function getFunctionNode($name, $line)
    {
        switch ($name) {
            case 'parent':
                $this->parseArguments();
                if (!count($this->parser->getBlockStack())) {
                    throw new Twig_Error_Syntax('Calling "parent" outside a block is forbidden.', $line, $this->parser->getStream()->getSourceContext()->getName());
                }

                if (!$this->parser->getParent() && !$this->parser->hasTraits()) {
                    throw new Twig_Error_Syntax('Calling "parent" on a template that does not extend nor "use" another template is forbidden.', $line, $this->parser->getStream()->getSourceContext()->getName());
                }

                return new Twig_Node_Expression_Parent($this->parser->peekBlockStack(), $line);
            case 'block':
                return new Twig_Node_Expression_BlockReference($this->parseArguments()->getNode(0), false, $line);
            case 'attribute':
                $args = $this->parseArguments();
                if (count($args) < 2) {
                    throw new Twig_Error_Syntax('The "attribute" function takes at least two arguments (the variable and the attributes).', $line, $this->parser->getStream()->getSourceContext()->getName());
                }

                return new Twig_Node_Expression_GetAttr($args->getNode(0), $args->getNode(1), count($args) > 2 ? $args->getNode(2) : null, Twig_Template::ANY_CALL, $line);
            default:
                if (null !== $alias = $this->parser->getImportedSymbol('function', $name)) {
                    $arguments = new Twig_Node_Expression_Array(array(), $line);
                    foreach ($this->parseArguments() as $n) {
                        $arguments->addElement($n);
                    }

                    $node = new Twig_Node_Expression_MethodCall($alias['node'], $alias['name'], $arguments, $line);
                    $node->setAttribute('safe', true);

                    return $node;
                }

                $args = $this->parseArguments(true);
                $class = $this->getFunctionNodeClass($name, $line);

                return new $class($name, $args, $line);
        }
    }

    public function parseSubscriptExpression($node)
    {
        $stream = $this->parser->getStream();
        $token = $stream->next();
        $lineno = $token->getLine();
        $arguments = new Twig_Node_Expression_Array(array(), $lineno);
        $type = Twig_Template::ANY_CALL;
        if ($token->getValue() == '.') {
            $token = $stream->next();
            if (
                $token->getType() == Twig_Token::NAME_TYPE
                ||
                $token->getType() == Twig_Token::NUMBER_TYPE
                ||
                ($token->getType() == Twig_Token::OPERATOR_TYPE && preg_match(Twig_Lexer::REGEX_NAME, $token->getValue()))
            ) {
                $arg = new Twig_Node_Expression_Constant($token->getValue(), $lineno);

                if ($stream->test(Twig_Token::PUNCTUATION_TYPE, '(')) {
                    $type = Twig_Template::METHOD_CALL;
                    foreach ($this->parseArguments() as $n) {
                        $arguments->addElement($n);
                    }
                }
            } else {
                throw new Twig_Error_Syntax('Expected name or number.', $lineno, $stream->getSourceContext()->getName());
            }

            if ($node instanceof Twig_Node_Expression_Name && null !== $this->parser->getImportedSymbol('template', $node->getAttribute('name'))) {
                if (!$arg instanceof Twig_Node_Expression_Constant) {
                    throw new Twig_Error_Syntax(sprintf('Dynamic macro names are not supported (called on "%s").', $node->getAttribute('name')), $token->getLine(), $stream->getSourceContext()->getName());
                }

                $name = $arg->getAttribute('value');

                $node = new Twig_Node_Expression_MethodCall($node, 'macro_'.$name, $arguments, $lineno);
                $node->setAttribute('safe', true);

                return $node;
            }
        } else {
            $type = Twig_Template::ARRAY_CALL;

            // slice?
            $slice = false;
            if ($stream->test(Twig_Token::PUNCTUATION_TYPE, ':')) {
                $slice = true;
                $arg = new Twig_Node_Expression_Constant(0, $token->getLine());
            } else {
                $arg = $this->parseExpression();
            }

            if ($stream->nextIf(Twig_Token::PUNCTUATION_TYPE, ':')) {
                $slice = true;
            }

            if ($slice) {
                if ($stream->test(Twig_Token::PUNCTUATION_TYPE, ']')) {
                    $length = new Twig_Node_Expression_Constant(null, $token->getLine());
                } else {
                    $length = $this->parseExpression();
                }

                $class = $this->getFilterNodeClass('slice', $token->getLine());
                $arguments = new Twig_Node(array($arg, $length));
                $filter = new $class($node, new Twig_Node_Expression_Constant('slice', $token->getLine()), $arguments, $token->getLine());

                $stream->expect(Twig_Token::PUNCTUATION_TYPE, ']');

                return $filter;
            }

            $stream->expect(Twig_Token::PUNCTUATION_TYPE, ']');
        }

        return new Twig_Node_Expression_GetAttr($node, $arg, $arguments, $type, $lineno);
    }

    public function parseFilterExpression($node)
    {
        $this->parser->getStream()->next();

        return $this->parseFilterExpressionRaw($node);
    }

    public function parseFilterExpressionRaw($node, $tag = null)
    {
        while (true) {
            $token = $this->parser->getStream()->expect(Twig_Token::NAME_TYPE);

            $name = new Twig_Node_Expression_Constant($token->getValue(), $token->getLine());
            if (!$this->parser->getStream()->test(Twig_Token::PUNCTUATION_TYPE, '(')) {
                $arguments = new Twig_Node();
            } else {
                $arguments = $this->parseArguments(true);
            }

            $class = $this->getFilterNodeClass($name->getAttribute('value'), $token->getLine());

            $node = new $class($node, $name, $arguments, $token->getLine(), $tag);

            if (!$this->parser->getStream()->test(Twig_Token::PUNCTUATION_TYPE, '|')) {
                break;
            }

            $this->parser->getStream()->next();
        }

        return $node;
    }

    /**
     * Parses arguments.
     *
     * @param bool $namedArguments Whether to allow named arguments or not
     * @param bool $definition     Whether we are parsing arguments for a function definition
     *
     * @return Twig_Node
     *
     * @throws Twig_Error_Syntax
     */
    public function parseArguments($namedArguments = false, $definition = false)
    {
        $args = array();
        $stream = $this->parser->getStream();

        $stream->expect(Twig_Token::PUNCTUATION_TYPE, '(', 'A list of arguments must begin with an opening parenthesis');
        while (!$stream->test(Twig_Token::PUNCTUATION_TYPE, ')')) {
            if (!empty($args)) {
                $stream->expect(Twig_Token::PUNCTUATION_TYPE, ',', 'Arguments must be separated by a comma');
            }

            if ($definition) {
                $token = $stream->expect(Twig_Token::NAME_TYPE, null, 'An argument must be a name');
                $value = new Twig_Node_Expression_Name($token->getValue(), $this->parser->getCurrentToken()->getLine());
            } else {
                $value = $this->parseExpression();
            }

            $name = null;
            if ($namedArguments && $token = $stream->nextIf(Twig_Token::OPERATOR_TYPE, '=')) {
                if (!$value instanceof Twig_Node_Expression_Name) {
                    throw new Twig_Error_Syntax(sprintf('A parameter name must be a string, "%s" given.', get_class($value)), $token->getLine(), $stream->getSourceContext()->getName());
                }
                $name = $value->getAttribute('name');

                if ($definition) {
                    $value = $this->parsePrimaryExpression();

                    if (!$this->checkConstantExpression($value)) {
                        throw new Twig_Error_Syntax(sprintf('A default value for an argument must be a constant (a boolean, a string, a number, or an array).'), $token->getLine(), $stream->getSourceContext()->getName());
                    }
                } else {
                    $value = $this->parseExpression();
                }
            }

            if ($definition) {
                if (null === $name) {
                    $name = $value->getAttribute('name');
                    $value = new Twig_Node_Expression_Constant(null, $this->parser->getCurrentToken()->getLine());
                }
                $args[$name] = $value;
            } else {
                if (null === $name) {
                    $args[] = $value;
                } else {
                    $args[$name] = $value;
                }
            }
        }
        $stream->expect(Twig_Token::PUNCTUATION_TYPE, ')', 'A list of arguments must be closed by a parenthesis');

        return new Twig_Node($args);
    }

    public function parseAssignmentExpression()
    {
        $stream = $this->parser->getStream();
        $targets = array();
        while (true) {
            $token = $stream->expect(Twig_Token::NAME_TYPE, null, 'Only variables can be assigned to');
            $value = $token->getValue();
            if (in_array(strtolower($value), array('true', 'false', 'none', 'null'))) {
                throw new Twig_Error_Syntax(sprintf('You cannot assign a value to "%s".', $value), $token->getLine(), $stream->getSourceContext()->getName());
            }
            $targets[] = new Twig_Node_Expression_AssignName($value, $token->getLine());

            if (!$stream->nextIf(Twig_Token::PUNCTUATION_TYPE, ',')) {
                break;
            }
        }

        return new Twig_Node($targets);
    }

    public function parseMultitargetExpression()
    {
        $targets = array();
        while (true) {
            $targets[] = $this->parseExpression();
            if (!$this->parser->getStream()->nextIf(Twig_Token::PUNCTUATION_TYPE, ',')) {
                break;
            }
        }

        return new Twig_Node($targets);
    }

<<<<<<< HEAD
    private function getFunctionNodeClass($name, $line)
=======
    private function parseNotTestExpression(Twig_NodeInterface $node)
    {
        return new Twig_Node_Expression_Unary_Not($this->parseTestExpression($node), $this->parser->getCurrentToken()->getLine());
    }

    private function parseTestExpression(Twig_NodeInterface $node)
    {
        $stream = $this->parser->getStream();
        list($name, $test) = $this->getTest($node->getTemplateLine());

        $class = $this->getTestNodeClass($test);
        $arguments = null;
        if ($stream->test(Twig_Token::PUNCTUATION_TYPE, '(')) {
            $arguments = $this->parser->getExpressionParser()->parseArguments(true);
        }

        return new $class($node, $name, $arguments, $this->parser->getCurrentToken()->getLine());
    }

    private function getTest($line)
    {
        $stream = $this->parser->getStream();
        $name = $stream->expect(Twig_Token::NAME_TYPE)->getValue();

        if ($test = $this->env->getTest($name)) {
            return array($name, $test);
        }

        if ($stream->test(Twig_Token::NAME_TYPE)) {
            // try 2-words tests
            $name = $name.' '.$this->parser->getCurrentToken()->getValue();

            if ($test = $this->env->getTest($name)) {
                $stream->next();

                return array($name, $test);
            }
        }

        $e = new Twig_Error_Syntax(sprintf('Unknown "%s" test.', $name), $line, $stream->getSourceContext()->getName());
        $e->addSuggestions($name, array_keys($this->env->getTests()));

        throw $e;
    }

    private function getTestNodeClass($test)
>>>>>>> 2555dd00
    {
        if ($test instanceof Twig_SimpleTest && $test->isDeprecated()) {
            $message = sprintf('Twig Test "%s" is deprecated', $name);
            if (!is_bool($test->getDeprecatedVersion())) {
                $message .= sprintf(' since version %s', $test->getDeprecatedVersion());
            }
            if ($test->getAlternative()) {
                $message .= sprintf('. Use "%s" instead', $test->getAlternative());
            }
            $message .= sprintf(' in %s at line %d.', $stream->getSourceContext()->getName(), $stream->getCurrent()->getLine());

            @trigger_error($message, E_USER_DEPRECATED);
        }

        if ($test instanceof Twig_SimpleTest) {
            return $test->getNodeClass();
        }

        return $test instanceof Twig_Test_Node ? $test->getClass() : 'Twig_Node_Expression_Test';
    }

    protected function getFunctionNodeClass($name, $line)
    {
        if (false === $function = $this->env->getFunction($name)) {
            $e = new Twig_Error_Syntax(sprintf('Unknown "%s" function.', $name), $line, $this->parser->getStream()->getSourceContext()->getName());
            $e->addSuggestions($name, array_keys($this->env->getFunctions()));

            throw $e;
        }

        if ($function->isDeprecated()) {
            $message = sprintf('Twig Function "%s" is deprecated', $function->getName());
            if (!is_bool($function->getDeprecatedVersion())) {
                $message .= sprintf(' since version %s', $function->getDeprecatedVersion());
            }
            if ($function->getAlternative()) {
                $message .= sprintf('. Use "%s" instead', $function->getAlternative());
            }
            $message .= sprintf(' in %s at line %d.', $this->parser->getStream()->getSourceContext()->getName(), $line);

            @trigger_error($message, E_USER_DEPRECATED);
        }

        return $function->getNodeClass();
    }

    private function getFilterNodeClass($name, $line)
    {
        if (false === $filter = $this->env->getFilter($name)) {
            $e = new Twig_Error_Syntax(sprintf('Unknown "%s" filter.', $name), $line, $this->parser->getStream()->getSourceContext()->getName());
            $e->addSuggestions($name, array_keys($this->env->getFilters()));

            throw $e;
        }

        if ($filter->isDeprecated()) {
            $message = sprintf('Twig Filter "%s" is deprecated', $filter->getName());
            if (!is_bool($filter->getDeprecatedVersion())) {
                $message .= sprintf(' since version %s', $filter->getDeprecatedVersion());
            }
            if ($filter->getAlternative()) {
                $message .= sprintf('. Use "%s" instead', $filter->getAlternative());
            }
            $message .= sprintf(' in %s at line %d.', $this->parser->getStream()->getSourceContext()->getName(), $line);

            @trigger_error($message, E_USER_DEPRECATED);
        }

        return $filter->getNodeClass();
    }

    // checks that the node only contains "constant" elements
    private function checkConstantExpression(Twig_Node $node)
    {
        if (!($node instanceof Twig_Node_Expression_Constant || $node instanceof Twig_Node_Expression_Array
            || $node instanceof Twig_Node_Expression_Unary_Neg || $node instanceof Twig_Node_Expression_Unary_Pos
        )) {
            return false;
        }

        foreach ($node as $n) {
            if (!$this->checkConstantExpression($n)) {
                return false;
            }
        }

        return true;
    }
}<|MERGE_RESOLUTION|>--- conflicted
+++ resolved
@@ -58,17 +58,12 @@
             $op = $this->binaryOperators[$token->getValue()];
             $this->parser->getStream()->next();
 
-<<<<<<< HEAD
-            if (isset($op['callable'])) {
-                $expr = $op['callable']($this->parser, $expr);
-=======
             if ('is not' === $token->getValue()) {
                 $expr = $this->parseNotTestExpression($expr);
             } elseif ('is' === $token->getValue()) {
                 $expr = $this->parseTestExpression($expr);
             } elseif (isset($op['callable'])) {
-                $expr = call_user_func($op['callable'], $this->parser, $expr);
->>>>>>> 2555dd00
+                $expr = $op['callable']($this->parser, $expr);
             } else {
                 $expr1 = $this->parseExpression(self::OPERATOR_LEFT === $op['associativity'] ? $op['precedence'] + 1 : $op['precedence']);
                 $class = $op['class'];
@@ -586,15 +581,12 @@
         return new Twig_Node($targets);
     }
 
-<<<<<<< HEAD
-    private function getFunctionNodeClass($name, $line)
-=======
-    private function parseNotTestExpression(Twig_NodeInterface $node)
+    private function parseNotTestExpression(Twig_Node $node)
     {
         return new Twig_Node_Expression_Unary_Not($this->parseTestExpression($node), $this->parser->getCurrentToken()->getLine());
     }
 
-    private function parseTestExpression(Twig_NodeInterface $node)
+    private function parseTestExpression(Twig_Node $node)
     {
         $stream = $this->parser->getStream();
         list($name, $test) = $this->getTest($node->getTemplateLine());
@@ -635,7 +627,6 @@
     }
 
     private function getTestNodeClass($test)
->>>>>>> 2555dd00
     {
         if ($test instanceof Twig_SimpleTest && $test->isDeprecated()) {
             $message = sprintf('Twig Test "%s" is deprecated', $name);
@@ -657,7 +648,7 @@
         return $test instanceof Twig_Test_Node ? $test->getClass() : 'Twig_Node_Expression_Test';
     }
 
-    protected function getFunctionNodeClass($name, $line)
+    private function getFunctionNodeClass($name, $line)
     {
         if (false === $function = $this->env->getFunction($name)) {
             $e = new Twig_Error_Syntax(sprintf('Unknown "%s" function.', $name), $line, $this->parser->getStream()->getSourceContext()->getName());
