<?php

/*
 * This file is part of Twig.
 *
 * (c) Fabien Potencier
 * (c) Armin Ronacher
 *
 * For the full copyright and license information, please view the LICENSE
 * file that was distributed with this source code.
 */

use Twig\Environment;
use Twig\Error\SyntaxError;
use Twig\Lexer;
use Twig\Node\Expression\ArrayExpression;
use Twig\Node\Expression\AssignNameExpression;
use Twig\Node\Expression\Binary\ConcatBinary;
use Twig\Node\Expression\BlockReferenceExpression;
use Twig\Node\Expression\ConditionalExpression;
use Twig\Node\Expression\ConstantExpression;
use Twig\Node\Expression\GetAttrExpression;
use Twig\Node\Expression\MethodCallExpression;
use Twig\Node\Expression\NameExpression;
use Twig\Node\Expression\ParentExpression;
use Twig\Node\Expression\Unary\NegUnary;
use Twig\Node\Expression\Unary\NotUnary;
use Twig\Node\Expression\Unary\PosUnary;
use Twig\Node\Node;
use Twig\Parser;
use Twig\Template;
use Twig\Token;

/**
 * Parses expressions.
 *
 * This parser implements a "Precedence climbing" algorithm.
 *
 * @see https://www.engr.mun.ca/~theo/Misc/exp_parsing.htm
 * @see https://en.wikipedia.org/wiki/Operator-precedence_parser
 *
 * @author Fabien Potencier <fabien@symfony.com>
 *
 * @internal
 */
class Twig_ExpressionParser
{
    const OPERATOR_LEFT = 1;
    const OPERATOR_RIGHT = 2;

    private $parser;
    private $env;
    private $unaryOperators;
    private $binaryOperators;

    public function __construct(Parser $parser, Environment $env)
    {
        $this->parser = $parser;
        $this->env = $env;
        $this->unaryOperators = $env->getUnaryOperators();
        $this->binaryOperators = $env->getBinaryOperators();
    }

    public function parseExpression($precedence = 0)
    {
        $expr = $this->getPrimary();
        $token = $this->parser->getCurrentToken();
        while ($this->isBinary($token) && $this->binaryOperators[$token->getValue()]['precedence'] >= $precedence) {
            $op = $this->binaryOperators[$token->getValue()];
            $this->parser->getStream()->next();

            if ('is not' === $token->getValue()) {
                $expr = $this->parseNotTestExpression($expr);
            } elseif ('is' === $token->getValue()) {
                $expr = $this->parseTestExpression($expr);
            } elseif (isset($op['callable'])) {
                $expr = $op['callable']($this->parser, $expr);
            } else {
                $expr1 = $this->parseExpression(self::OPERATOR_LEFT === $op['associativity'] ? $op['precedence'] + 1 : $op['precedence']);
                $class = $op['class'];
                $expr = new $class($expr, $expr1, $token->getLine());
            }

            $token = $this->parser->getCurrentToken();
        }

        if (0 === $precedence) {
            return $this->parseConditionalExpression($expr);
        }

        return $expr;
    }

    private function getPrimary()
    {
        $token = $this->parser->getCurrentToken();

        if ($this->isUnary($token)) {
            $operator = $this->unaryOperators[$token->getValue()];
            $this->parser->getStream()->next();
            $expr = $this->parseExpression($operator['precedence']);
            $class = $operator['class'];

            return $this->parsePostfixExpression(new $class($expr, $token->getLine()));
        } elseif ($token->test(/* Token::PUNCTUATION_TYPE */ 9, '(')) {
            $this->parser->getStream()->next();
            $expr = $this->parseExpression();
            $this->parser->getStream()->expect(/* Token::PUNCTUATION_TYPE */ 9, ')', 'An opened parenthesis is not properly closed');

            return $this->parsePostfixExpression($expr);
        }

        return $this->parsePrimaryExpression();
    }

    private function parseConditionalExpression($expr)
    {
        while ($this->parser->getStream()->nextIf(/* Token::PUNCTUATION_TYPE */ 9, '?')) {
            if (!$this->parser->getStream()->nextIf(/* Token::PUNCTUATION_TYPE */ 9, ':')) {
                $expr2 = $this->parseExpression();
                if ($this->parser->getStream()->nextIf(/* Token::PUNCTUATION_TYPE */ 9, ':')) {
                    $expr3 = $this->parseExpression();
                } else {
                    $expr3 = new ConstantExpression('', $this->parser->getCurrentToken()->getLine());
                }
            } else {
                $expr2 = $expr;
                $expr3 = $this->parseExpression();
            }

            $expr = new ConditionalExpression($expr, $expr2, $expr3, $this->parser->getCurrentToken()->getLine());
        }

        return $expr;
    }

    private function isUnary(Token $token)
    {
        return $token->test(/* Token::OPERATOR_TYPE */ 8) && isset($this->unaryOperators[$token->getValue()]);
    }

    private function isBinary(Token $token)
    {
        return $token->test(/* Token::OPERATOR_TYPE */ 8) && isset($this->binaryOperators[$token->getValue()]);
    }

    public function parsePrimaryExpression()
    {
        $token = $this->parser->getCurrentToken();
        switch ($token->getType()) {
            case /* Token::NAME_TYPE */ 5:
                $this->parser->getStream()->next();
                switch ($token->getValue()) {
                    case 'true':
                    case 'TRUE':
                        $node = new ConstantExpression(true, $token->getLine());
                        break;

                    case 'false':
                    case 'FALSE':
                        $node = new ConstantExpression(false, $token->getLine());
                        break;

                    case 'none':
                    case 'NONE':
                    case 'null':
                    case 'NULL':
                        $node = new ConstantExpression(null, $token->getLine());
                        break;

                    default:
                        if ('(' === $this->parser->getCurrentToken()->getValue()) {
                            $node = $this->getFunctionNode($token->getValue(), $token->getLine());
                        } else {
                            $node = new NameExpression($token->getValue(), $token->getLine());
                        }
                }
                break;

            case /* Token::NUMBER_TYPE */ 6:
                $this->parser->getStream()->next();
                $node = new ConstantExpression($token->getValue(), $token->getLine());
                break;

            case /* Token::STRING_TYPE */ 7:
            case /* Token::INTERPOLATION_START_TYPE */ 10:
                $node = $this->parseStringExpression();
                break;

            case /* Token::OPERATOR_TYPE */ 8:
                if (preg_match(Lexer::REGEX_NAME, $token->getValue(), $matches) && $matches[0] == $token->getValue()) {
                    // in this context, string operators are variable names
                    $this->parser->getStream()->next();
                    $node = new NameExpression($token->getValue(), $token->getLine());
                    break;
                } elseif (isset($this->unaryOperators[$token->getValue()])) {
                    $class = $this->unaryOperators[$token->getValue()]['class'];

                    $ref = new \ReflectionClass($class);
                    $negClass = 'Twig\Node\Expression\Unary\NegUnary';
                    $posClass = 'Twig\Node\Expression\Unary\PosUnary';
                    if (!(\in_array($ref->getName(), [$negClass, $posClass, 'Twig_Node_Expression_Unary_Neg', 'Twig_Node_Expression_Unary_Pos'])
                        || $ref->isSubclassOf($negClass) || $ref->isSubclassOf($posClass)
                        || $ref->isSubclassOf('Twig_Node_Expression_Unary_Neg') || $ref->isSubclassOf('Twig_Node_Expression_Unary_Pos'))
                    ) {
                        throw new SyntaxError(sprintf('Unexpected unary operator "%s".', $token->getValue()), $token->getLine(), $this->parser->getStream()->getSourceContext());
                    }

                    $this->parser->getStream()->next();
                    $expr = $this->parsePrimaryExpression();

                    $node = new $class($expr, $token->getLine());
                    break;
                }

                // no break
            default:
                if ($token->test(/* Token::PUNCTUATION_TYPE */ 9, '[')) {
                    $node = $this->parseArrayExpression();
                } elseif ($token->test(/* Token::PUNCTUATION_TYPE */ 9, '{')) {
                    $node = $this->parseHashExpression();
                } elseif ($token->test(/* Token::OPERATOR_TYPE */ 8, '=') && ('==' === $this->parser->getStream()->look(-1)->getValue() || '!=' === $this->parser->getStream()->look(-1)->getValue())) {
                    throw new SyntaxError(sprintf('Unexpected operator of value "%s". Did you try to use "===" or "!==" for strict comparison? Use "is same as(value)" instead.', $token->getValue()), $token->getLine(), $this->parser->getStream()->getSourceContext());
                } else {
                    throw new SyntaxError(sprintf('Unexpected token "%s" of value "%s".', Token::typeToEnglish($token->getType()), $token->getValue()), $token->getLine(), $this->parser->getStream()->getSourceContext());
                }
        }

        return $this->parsePostfixExpression($node);
    }

    public function parseStringExpression()
    {
        $stream = $this->parser->getStream();

        $nodes = [];
        // a string cannot be followed by another string in a single expression
        $nextCanBeString = true;
        while (true) {
            if ($nextCanBeString && $token = $stream->nextIf(/* Token::STRING_TYPE */ 7)) {
                $nodes[] = new ConstantExpression($token->getValue(), $token->getLine());
                $nextCanBeString = false;
            } elseif ($stream->nextIf(/* Token::INTERPOLATION_START_TYPE */ 10)) {
                $nodes[] = $this->parseExpression();
                $stream->expect(/* Token::INTERPOLATION_END_TYPE */ 11);
                $nextCanBeString = true;
            } else {
                break;
            }
        }

        $expr = array_shift($nodes);
        foreach ($nodes as $node) {
            $expr = new ConcatBinary($expr, $node, $node->getTemplateLine());
        }

        return $expr;
    }

    public function parseArrayExpression()
    {
        $stream = $this->parser->getStream();
        $stream->expect(/* Token::PUNCTUATION_TYPE */ 9, '[', 'An array element was expected');

        $node = new ArrayExpression([], $stream->getCurrent()->getLine());
        $first = true;
        while (!$stream->test(/* Token::PUNCTUATION_TYPE */ 9, ']')) {
            if (!$first) {
                $stream->expect(/* Token::PUNCTUATION_TYPE */ 9, ',', 'An array element must be followed by a comma');

                // trailing ,?
                if ($stream->test(/* Token::PUNCTUATION_TYPE */ 9, ']')) {
                    break;
                }
            }
            $first = false;

            $node->addElement($this->parseExpression());
        }
        $stream->expect(/* Token::PUNCTUATION_TYPE */ 9, ']', 'An opened array is not properly closed');

        return $node;
    }

    public function parseHashExpression()
    {
        $stream = $this->parser->getStream();
        $stream->expect(/* Token::PUNCTUATION_TYPE */ 9, '{', 'A hash element was expected');

        $node = new ArrayExpression([], $stream->getCurrent()->getLine());
        $first = true;
        while (!$stream->test(/* Token::PUNCTUATION_TYPE */ 9, '}')) {
            if (!$first) {
                $stream->expect(/* Token::PUNCTUATION_TYPE */ 9, ',', 'A hash value must be followed by a comma');

                // trailing ,?
                if ($stream->test(/* Token::PUNCTUATION_TYPE */ 9, '}')) {
                    break;
                }
            }
            $first = false;

            // a hash key can be:
            //
            //  * a number -- 12
            //  * a string -- 'a'
            //  * a name, which is equivalent to a string -- a
            //  * an expression, which must be enclosed in parentheses -- (1 + 2)
            if (($token = $stream->nextIf(/* Token::STRING_TYPE */ 7)) || ($token = $stream->nextIf(/* Token::NAME_TYPE */ 5)) || $token = $stream->nextIf(/* Token::NUMBER_TYPE */ 6)) {
                $key = new ConstantExpression($token->getValue(), $token->getLine());
            } elseif ($stream->test(/* Token::PUNCTUATION_TYPE */ 9, '(')) {
                $key = $this->parseExpression();
            } else {
                $current = $stream->getCurrent();

                throw new SyntaxError(sprintf('A hash key must be a quoted string, a number, a name, or an expression enclosed in parentheses (unexpected token "%s" of value "%s".', Token::typeToEnglish($current->getType()), $current->getValue()), $current->getLine(), $stream->getSourceContext());
            }

            $stream->expect(/* Token::PUNCTUATION_TYPE */ 9, ':', 'A hash key must be followed by a colon (:)');
            $value = $this->parseExpression();

            $node->addElement($value, $key);
        }
        $stream->expect(/* Token::PUNCTUATION_TYPE */ 9, '}', 'An opened hash is not properly closed');

        return $node;
    }

    public function parsePostfixExpression($node)
    {
        while (true) {
            $token = $this->parser->getCurrentToken();
            if (/* Token::PUNCTUATION_TYPE */ 9 == $token->getType()) {
                if ('.' == $token->getValue() || '[' == $token->getValue()) {
                    $node = $this->parseSubscriptExpression($node);
                } elseif ('|' == $token->getValue()) {
                    $node = $this->parseFilterExpression($node);
                } else {
                    break;
                }
            } else {
                break;
            }
        }

        return $node;
    }

    public function getFunctionNode($name, $line)
    {
        switch ($name) {
            case 'parent':
                $this->parseArguments();
                if (!\count($this->parser->getBlockStack())) {
                    throw new SyntaxError('Calling "parent" outside a block is forbidden.', $line, $this->parser->getStream()->getSourceContext());
                }

                if (!$this->parser->getParent() && !$this->parser->hasTraits()) {
                    throw new SyntaxError('Calling "parent" on a template that does not extend nor "use" another template is forbidden.', $line, $this->parser->getStream()->getSourceContext());
                }

                return new ParentExpression($this->parser->peekBlockStack(), $line);
            case 'block':
                $args = $this->parseArguments();
                if (\count($args) < 1) {
                    throw new SyntaxError('The "block" function takes one argument (the block name).', $line, $this->parser->getStream()->getSourceContext());
                }

                return new BlockReferenceExpression($args->getNode(0), \count($args) > 1 ? $args->getNode(1) : null, $line);
            case 'attribute':
                $args = $this->parseArguments();
                if (\count($args) < 2) {
                    throw new SyntaxError('The "attribute" function takes at least two arguments (the variable and the attributes).', $line, $this->parser->getStream()->getSourceContext());
                }

                return new GetAttrExpression($args->getNode(0), $args->getNode(1), \count($args) > 2 ? $args->getNode(2) : null, Template::ANY_CALL, $line);
            default:
                if (null !== $alias = $this->parser->getImportedSymbol('function', $name)) {
                    $arguments = new ArrayExpression([], $line);
                    foreach ($this->parseArguments() as $n) {
                        $arguments->addElement($n);
                    }

                    $node = new MethodCallExpression($alias['node'], $alias['name'], $arguments, $line);
                    $node->setAttribute('safe', true);

                    return $node;
                }

                $args = $this->parseArguments(true);
                $class = $this->getFunctionNodeClass($name, $line);

                return new $class($name, $args, $line);
        }
    }

    public function parseSubscriptExpression($node)
    {
        $stream = $this->parser->getStream();
        $token = $stream->next();
        $lineno = $token->getLine();
        $arguments = new ArrayExpression([], $lineno);
        $type = Template::ANY_CALL;
        if ('.' == $token->getValue()) {
            $token = $stream->next();
            if (
                /* Token::NAME_TYPE */ 5 == $token->getType()
                ||
                /* Token::NUMBER_TYPE */ 6 == $token->getType()
                ||
                (/* Token::OPERATOR_TYPE */ 8 == $token->getType() && preg_match(Lexer::REGEX_NAME, $token->getValue()))
            ) {
                $arg = new ConstantExpression($token->getValue(), $lineno);

                if ($stream->test(/* Token::PUNCTUATION_TYPE */ 9, '(')) {
                    $type = Template::METHOD_CALL;
                    foreach ($this->parseArguments() as $n) {
                        $arguments->addElement($n);
                    }
                }
            } else {
                throw new SyntaxError('Expected name or number.', $lineno, $stream->getSourceContext());
            }

            if ($node instanceof NameExpression && null !== $this->parser->getImportedSymbol('template', $node->getAttribute('name'))) {
                if (!$arg instanceof ConstantExpression) {
                    throw new SyntaxError(sprintf('Dynamic macro names are not supported (called on "%s").', $node->getAttribute('name')), $token->getLine(), $stream->getSourceContext());
                }

                $name = $arg->getAttribute('value');

                $node = new MethodCallExpression($node, 'macro_'.$name, $arguments, $lineno);
                $node->setAttribute('safe', true);

                return $node;
            }
        } else {
            $type = Template::ARRAY_CALL;

            // slice?
            $slice = false;
            if ($stream->test(/* Token::PUNCTUATION_TYPE */ 9, ':')) {
                $slice = true;
                $arg = new ConstantExpression(0, $token->getLine());
            } else {
                $arg = $this->parseExpression();
            }

            if ($stream->nextIf(/* Token::PUNCTUATION_TYPE */ 9, ':')) {
                $slice = true;
            }

            if ($slice) {
                if ($stream->test(/* Token::PUNCTUATION_TYPE */ 9, ']')) {
                    $length = new ConstantExpression(null, $token->getLine());
                } else {
                    $length = $this->parseExpression();
                }

                $class = $this->getFilterNodeClass('slice', $token->getLine());
                $arguments = new Node([$arg, $length]);
                $filter = new $class($node, new ConstantExpression('slice', $token->getLine()), $arguments, $token->getLine());

                $stream->expect(/* Token::PUNCTUATION_TYPE */ 9, ']');

                return $filter;
            }

            $stream->expect(/* Token::PUNCTUATION_TYPE */ 9, ']');
        }

        return new GetAttrExpression($node, $arg, $arguments, $type, $lineno);
    }

    public function parseFilterExpression($node)
    {
        $this->parser->getStream()->next();

        return $this->parseFilterExpressionRaw($node);
    }

    public function parseFilterExpressionRaw($node, $tag = null)
    {
        while (true) {
            $token = $this->parser->getStream()->expect(/* Token::NAME_TYPE */ 5);

            $name = new ConstantExpression($token->getValue(), $token->getLine());
            if (!$this->parser->getStream()->test(/* Token::PUNCTUATION_TYPE */ 9, '(')) {
                $arguments = new Node();
            } else {
                $arguments = $this->parseArguments(true);
            }

            $class = $this->getFilterNodeClass($name->getAttribute('value'), $token->getLine());

            $node = new $class($node, $name, $arguments, $token->getLine(), $tag);

            if (!$this->parser->getStream()->test(/* Token::PUNCTUATION_TYPE */ 9, '|')) {
                break;
            }

            $this->parser->getStream()->next();
        }

        return $node;
    }

    /**
     * Parses arguments.
     *
     * @param bool $namedArguments Whether to allow named arguments or not
     * @param bool $definition     Whether we are parsing arguments for a function definition
     *
     * @return Node
     *
     * @throws SyntaxError
     */
    public function parseArguments($namedArguments = false, $definition = false)
    {
        $args = [];
        $stream = $this->parser->getStream();

        $stream->expect(/* Token::PUNCTUATION_TYPE */ 9, '(', 'A list of arguments must begin with an opening parenthesis');
        while (!$stream->test(/* Token::PUNCTUATION_TYPE */ 9, ')')) {
            if (!empty($args)) {
                $stream->expect(/* Token::PUNCTUATION_TYPE */ 9, ',', 'Arguments must be separated by a comma');
            }

            if ($definition) {
                $token = $stream->expect(/* Token::NAME_TYPE */ 5, null, 'An argument must be a name');
                $value = new NameExpression($token->getValue(), $this->parser->getCurrentToken()->getLine());
            } else {
                $value = $this->parseExpression();
            }

            $name = null;
            if ($namedArguments && $token = $stream->nextIf(/* Token::OPERATOR_TYPE */ 8, '=')) {
                if (!$value instanceof NameExpression) {
                    throw new SyntaxError(sprintf('A parameter name must be a string, "%s" given.', \get_class($value)), $token->getLine(), $stream->getSourceContext());
                }
                $name = $value->getAttribute('name');

                if ($definition) {
                    $value = $this->parsePrimaryExpression();

                    if (!$this->checkConstantExpression($value)) {
                        throw new SyntaxError(sprintf('A default value for an argument must be a constant (a boolean, a string, a number, or an array).'), $token->getLine(), $stream->getSourceContext());
                    }
                } else {
                    $value = $this->parseExpression();
                }
            }

            if ($definition) {
                if (null === $name) {
                    $name = $value->getAttribute('name');
                    $value = new ConstantExpression(null, $this->parser->getCurrentToken()->getLine());
                }
                $args[$name] = $value;
            } else {
                if (null === $name) {
                    $args[] = $value;
                } else {
                    $args[$name] = $value;
                }
            }
        }
        $stream->expect(/* Token::PUNCTUATION_TYPE */ 9, ')', 'A list of arguments must be closed by a parenthesis');

        return new Node($args);
    }

    public function parseAssignmentExpression()
    {
        $stream = $this->parser->getStream();
        $targets = [];
        while (true) {
            $token = $stream->expect(/* Token::NAME_TYPE */ 5, null, 'Only variables can be assigned to');
            $value = $token->getValue();
            if (\in_array(strtolower($value), ['true', 'false', 'none', 'null'])) {
                throw new SyntaxError(sprintf('You cannot assign a value to "%s".', $value), $token->getLine(), $stream->getSourceContext());
            }
            $targets[] = new AssignNameExpression($value, $token->getLine());

            if (!$stream->nextIf(/* Token::PUNCTUATION_TYPE */ 9, ',')) {
                break;
            }
        }

        return new Node($targets);
    }

    public function parseMultitargetExpression()
    {
        $targets = [];
        while (true) {
            $targets[] = $this->parseExpression();
            if (!$this->parser->getStream()->nextIf(/* Token::PUNCTUATION_TYPE */ 9, ',')) {
                break;
            }
        }

        return new Node($targets);
    }

    private function parseNotTestExpression(Node $node)
    {
        return new NotUnary($this->parseTestExpression($node), $this->parser->getCurrentToken()->getLine());
    }

    private function parseTestExpression(Node $node)
    {
        $stream = $this->parser->getStream();
        list($name, $test) = $this->getTest($node->getTemplateLine());

        $class = $this->getTestNodeClass($test);
        $arguments = null;
        if ($stream->test(/* Token::PUNCTUATION_TYPE */ 9, '(')) {
            $arguments = $this->parser->getExpressionParser()->parseArguments(true);
        }

        return new $class($node, $name, $arguments, $this->parser->getCurrentToken()->getLine());
    }

    private function getTest($line)
    {
        $stream = $this->parser->getStream();
        $name = $stream->expect(/* Token::NAME_TYPE */ 5)->getValue();

        if ($test = $this->env->getTest($name)) {
            return [$name, $test];
        }

        if ($stream->test(/* Token::NAME_TYPE */ 5)) {
            // try 2-words tests
            $name = $name.' '.$this->parser->getCurrentToken()->getValue();

            if ($test = $this->env->getTest($name)) {
                $stream->next();

                return [$name, $test];
            }
        }

        $e = new SyntaxError(sprintf('Unknown "%s" test.', $name), $line, $stream->getSourceContext());
        $e->addSuggestions($name, array_keys($this->env->getTests()));

        throw $e;
    }

    private function getTestNodeClass($test)
    {
        if ($test->isDeprecated()) {
            $stream = $this->parser->getStream();
            $message = sprintf('Twig Test "%s" is deprecated', $test->getName());

            if (!\is_bool($test->getDeprecatedVersion())) {
                $message .= sprintf(' since version %s', $test->getDeprecatedVersion());
            }
            if ($test->getAlternative()) {
                $message .= sprintf('. Use "%s" instead', $test->getAlternative());
            }
            $src = $stream->getSourceContext();
            $message .= sprintf(' in %s at line %d.', $src->getPath() ?: $src->getName(), $stream->getCurrent()->getLine());

            @trigger_error($message, E_USER_DEPRECATED);
        }

<<<<<<< HEAD
        return $test->getNodeClass();
=======
        if ($test instanceof TwigTest) {
            return $test->getNodeClass();
        }

        return $test instanceof Twig_Test_Node ? $test->getClass() : 'Twig\Node\Expression\TestExpression';
>>>>>>> b6ca450e
    }

    private function getFunctionNodeClass($name, $line)
    {
        if (false === $function = $this->env->getFunction($name)) {
            $e = new SyntaxError(sprintf('Unknown "%s" function.', $name), $line, $this->parser->getStream()->getSourceContext());
            $e->addSuggestions($name, array_keys($this->env->getFunctions()));

            throw $e;
        }

        if ($function->isDeprecated()) {
            $message = sprintf('Twig Function "%s" is deprecated', $function->getName());
            if (!\is_bool($function->getDeprecatedVersion())) {
                $message .= sprintf(' since version %s', $function->getDeprecatedVersion());
            }
            if ($function->getAlternative()) {
                $message .= sprintf('. Use "%s" instead', $function->getAlternative());
            }
            $src = $this->parser->getStream()->getSourceContext();
            $message .= sprintf(' in %s at line %d.', $src->getPath() ?: $src->getName(), $line);

            @trigger_error($message, E_USER_DEPRECATED);
        }

<<<<<<< HEAD
        return $function->getNodeClass();
=======
        if ($function instanceof TwigFunction) {
            return $function->getNodeClass();
        }

        return $function instanceof Twig_Function_Node ? $function->getClass() : 'Twig\Node_Expression_Function';
>>>>>>> b6ca450e
    }

    private function getFilterNodeClass($name, $line)
    {
        if (false === $filter = $this->env->getFilter($name)) {
            $e = new SyntaxError(sprintf('Unknown "%s" filter.', $name), $line, $this->parser->getStream()->getSourceContext());
            $e->addSuggestions($name, array_keys($this->env->getFilters()));

            throw $e;
        }

        if ($filter->isDeprecated()) {
            $message = sprintf('Twig Filter "%s" is deprecated', $filter->getName());
            if (!\is_bool($filter->getDeprecatedVersion())) {
                $message .= sprintf(' since version %s', $filter->getDeprecatedVersion());
            }
            if ($filter->getAlternative()) {
                $message .= sprintf('. Use "%s" instead', $filter->getAlternative());
            }
            $src = $this->parser->getStream()->getSourceContext();
            $message .= sprintf(' in %s at line %d.', $src->getPath() ?: $src->getName(), $line);

            @trigger_error($message, E_USER_DEPRECATED);
        }

<<<<<<< HEAD
        return $filter->getNodeClass();
=======
        if ($filter instanceof TwigFilter) {
            return $filter->getNodeClass();
        }

        return $filter instanceof Twig_Filter_Node ? $filter->getClass() : 'Twig\Node\Expression\FilterExpression';
>>>>>>> b6ca450e
    }

    // checks that the node only contains "constant" elements
    private function checkConstantExpression(Node $node)
    {
        if (!($node instanceof ConstantExpression || $node instanceof ArrayExpression
            || $node instanceof NegUnary || $node instanceof PosUnary
        )) {
            return false;
        }

        foreach ($node as $n) {
            if (!$this->checkConstantExpression($n)) {
                return false;
            }
        }

        return true;
    }
}

class_alias('Twig_ExpressionParser', 'Twig\ExpressionParser', false);<|MERGE_RESOLUTION|>--- conflicted
+++ resolved
@@ -666,15 +666,7 @@
             @trigger_error($message, E_USER_DEPRECATED);
         }
 
-<<<<<<< HEAD
         return $test->getNodeClass();
-=======
-        if ($test instanceof TwigTest) {
-            return $test->getNodeClass();
-        }
-
-        return $test instanceof Twig_Test_Node ? $test->getClass() : 'Twig\Node\Expression\TestExpression';
->>>>>>> b6ca450e
     }
 
     private function getFunctionNodeClass($name, $line)
@@ -700,15 +692,7 @@
             @trigger_error($message, E_USER_DEPRECATED);
         }
 
-<<<<<<< HEAD
         return $function->getNodeClass();
-=======
-        if ($function instanceof TwigFunction) {
-            return $function->getNodeClass();
-        }
-
-        return $function instanceof Twig_Function_Node ? $function->getClass() : 'Twig\Node_Expression_Function';
->>>>>>> b6ca450e
     }
 
     private function getFilterNodeClass($name, $line)
@@ -734,15 +718,7 @@
             @trigger_error($message, E_USER_DEPRECATED);
         }
 
-<<<<<<< HEAD
         return $filter->getNodeClass();
-=======
-        if ($filter instanceof TwigFilter) {
-            return $filter->getNodeClass();
-        }
-
-        return $filter instanceof Twig_Filter_Node ? $filter->getClass() : 'Twig\Node\Expression\FilterExpression';
->>>>>>> b6ca450e
     }
 
     // checks that the node only contains "constant" elements
