--- conflicted
+++ resolved
@@ -24,13 +24,7 @@
     /**
      * Parses a token and returns a node.
      *
-<<<<<<< HEAD
-     * @param Twig_Token $token A Twig_Token instance
-     *
      * @return Twig_Node A Twig_Node instance
-=======
-     * @return Twig_NodeInterface
->>>>>>> 9cede85c
      *
      * @throws Twig_Error_Syntax
      */
