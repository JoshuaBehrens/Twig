<?php

/*
 * This file is part of Twig.
 *
<<<<<<< HEAD
 * (c) 2009-2012 Fabien Potencier
=======
 * (c) Fabien Potencier
>>>>>>> 4e1c232b
 *
 * For the full copyright and license information, please view the LICENSE
 * file that was distributed with this source code.
 */

/**
 * Represents a template filter.
 *
 * @final
 *
 * @author Fabien Potencier <fabien@symfony.com>
 *
 * @see http://twig.sensiolabs.org/doc/templates.html#filters
 */
class Twig_Filter
{
    private $name;
    private $callable;
    private $options;
    private $arguments = array();

    /**
     * Creates a template filter.
     *
     * @param string        $name     Name of this filter
     * @param callable|null $callable A callable implementing the filter. If null, you need to overwrite the "node_class" option to customize compilation.
     * @param array         $options  Options array
     */
    public function __construct(string $name, $callable = null, array $options = array())
    {
        $this->name = $name;
        $this->callable = $callable;
        $this->options = array_merge(array(
            'needs_environment' => false,
            'needs_context' => false,
            'is_variadic' => false,
            'is_safe' => null,
            'is_safe_callback' => null,
            'pre_escape' => null,
            'preserves_safety' => null,
            'node_class' => 'Twig_Node_Expression_Filter',
            'deprecated' => false,
            'alternative' => null,
        ), $options);
    }

    public function getName()
    {
        return $this->name;
    }

    /**
     * Returns the callable to execute for this filter.
     *
     * @return callable|null
     */
    public function getCallable()
    {
        return $this->callable;
    }

    public function getNodeClass()
    {
        return $this->options['node_class'];
    }

    public function setArguments($arguments)
    {
        $this->arguments = $arguments;
    }

    public function getArguments()
    {
        return $this->arguments;
    }

    public function needsEnvironment()
    {
        return $this->options['needs_environment'];
    }

    public function needsContext()
    {
        return $this->options['needs_context'];
    }

    public function getSafe(Twig_Node $filterArgs)
    {
        if (null !== $this->options['is_safe']) {
            return $this->options['is_safe'];
        }

        if (null !== $this->options['is_safe_callback']) {
            return $this->options['is_safe_callback']($filterArgs);
        }
    }

    public function getPreservesSafety()
    {
        return $this->options['preserves_safety'];
    }

    public function getPreEscape()
    {
        return $this->options['pre_escape'];
    }

    public function isVariadic()
    {
        return $this->options['is_variadic'];
    }

    public function isDeprecated()
    {
        return (bool) $this->options['deprecated'];
    }

    public function getDeprecatedVersion()
    {
        return $this->options['deprecated'];
    }

    public function getAlternative()
    {
        return $this->options['alternative'];
    }
}<|MERGE_RESOLUTION|>--- conflicted
+++ resolved
@@ -3,11 +3,7 @@
 /*
  * This file is part of Twig.
  *
-<<<<<<< HEAD
- * (c) 2009-2012 Fabien Potencier
-=======
  * (c) Fabien Potencier
->>>>>>> 4e1c232b
  *
  * For the full copyright and license information, please view the LICENSE
  * file that was distributed with this source code.
