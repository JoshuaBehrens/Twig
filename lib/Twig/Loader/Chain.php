<?php

/*
 * This file is part of Twig.
 *
 * (c) Fabien Potencier
 *
 * For the full copyright and license information, please view the LICENSE
 * file that was distributed with this source code.
 */

use Twig\Error\LoaderError;
use Twig\Loader\LoaderInterface;

/**
 * Loads templates from other loaders.
 *
 * @author Fabien Potencier <fabien@symfony.com>
 */
final class Twig_Loader_Chain implements LoaderInterface, Twig_ExistsLoaderInterface, Twig_SourceContextLoaderInterface
{
    private $hasSourceCache = [];
    private $loaders = [];

    /**
     * @param LoaderInterface[] $loaders
     */
    public function __construct(array $loaders = [])
    {
        foreach ($loaders as $loader) {
            $this->addLoader($loader);
        }
    }

    public function addLoader(LoaderInterface $loader)
    {
        $this->loaders[] = $loader;
        $this->hasSourceCache = [];
    }

<<<<<<< HEAD
=======
    /**
     * @return array
     */
    public function getLoaders()
    {
        return $this->loaders;
    }

    public function getSource($name)
    {
        @trigger_error(sprintf('Calling "getSource" on "%s" is deprecated since 1.27. Use getSourceContext() instead.', \get_class($this)), E_USER_DEPRECATED);

        $exceptions = [];
        foreach ($this->loaders as $loader) {
            if ($loader instanceof ExistsLoaderInterface && !$loader->exists($name)) {
                continue;
            }

            try {
                return $loader->getSource($name);
            } catch (LoaderError $e) {
                $exceptions[] = $e->getMessage();
            }
        }

        throw new LoaderError(sprintf('Template "%s" is not defined%s.', $name, $exceptions ? ' ('.implode(', ', $exceptions).')' : ''));
    }

>>>>>>> e57472d8
    public function getSourceContext($name)
    {
        $exceptions = [];
        foreach ($this->loaders as $loader) {
            if (!$loader->exists($name)) {
                continue;
            }

            try {
                return $loader->getSourceContext($name);
            } catch (LoaderError $e) {
                $exceptions[] = $e->getMessage();
            }
        }

        throw new LoaderError(sprintf('Template "%s" is not defined%s.', $name, $exceptions ? ' ('.implode(', ', $exceptions).')' : ''));
    }

    public function exists($name)
    {
        if (isset($this->hasSourceCache[$name])) {
            return $this->hasSourceCache[$name];
        }

        foreach ($this->loaders as $loader) {
            if ($loader->exists($name)) {
                return $this->hasSourceCache[$name] = true;
            }
        }

        return $this->hasSourceCache[$name] = false;
    }

    public function getCacheKey($name)
    {
        $exceptions = [];
        foreach ($this->loaders as $loader) {
            if (!$loader->exists($name)) {
                continue;
            }

            try {
                return $loader->getCacheKey($name);
            } catch (LoaderError $e) {
                $exceptions[] = \get_class($loader).': '.$e->getMessage();
            }
        }

        throw new LoaderError(sprintf('Template "%s" is not defined%s.', $name, $exceptions ? ' ('.implode(', ', $exceptions).')' : ''));
    }

    public function isFresh($name, $time)
    {
        $exceptions = [];
        foreach ($this->loaders as $loader) {
            if (!$loader->exists($name)) {
                continue;
            }

            try {
                return $loader->isFresh($name, $time);
            } catch (LoaderError $e) {
                $exceptions[] = \get_class($loader).': '.$e->getMessage();
            }
        }

        throw new LoaderError(sprintf('Template "%s" is not defined%s.', $name, $exceptions ? ' ('.implode(', ', $exceptions).')' : ''));
    }
}

class_alias('Twig_Loader_Chain', 'Twig\Loader\ChainLoader', false);<|MERGE_RESOLUTION|>--- conflicted
+++ resolved
@@ -38,8 +38,6 @@
         $this->hasSourceCache = [];
     }
 
-<<<<<<< HEAD
-=======
     /**
      * @return array
      */
@@ -48,27 +46,6 @@
         return $this->loaders;
     }
 
-    public function getSource($name)
-    {
-        @trigger_error(sprintf('Calling "getSource" on "%s" is deprecated since 1.27. Use getSourceContext() instead.', \get_class($this)), E_USER_DEPRECATED);
-
-        $exceptions = [];
-        foreach ($this->loaders as $loader) {
-            if ($loader instanceof ExistsLoaderInterface && !$loader->exists($name)) {
-                continue;
-            }
-
-            try {
-                return $loader->getSource($name);
-            } catch (LoaderError $e) {
-                $exceptions[] = $e->getMessage();
-            }
-        }
-
-        throw new LoaderError(sprintf('Template "%s" is not defined%s.', $name, $exceptions ? ' ('.implode(', ', $exceptions).')' : ''));
-    }
-
->>>>>>> e57472d8
     public function getSourceContext($name)
     {
         $exceptions = [];
