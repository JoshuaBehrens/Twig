--- conflicted
+++ resolved
@@ -35,32 +35,6 @@
         $this->hasSourceCache = array();
     }
 
-<<<<<<< HEAD
-    /**
-     * {@inheritdoc}
-     */
-=======
-    public function getSource($name)
-    {
-        @trigger_error(sprintf('Calling "getSource" on "%s" is deprecated since 1.27. Use getSourceContext() instead.', get_class($this)), E_USER_DEPRECATED);
-
-        $exceptions = array();
-        foreach ($this->loaders as $loader) {
-            if ($loader instanceof Twig_ExistsLoaderInterface && !$loader->exists($name)) {
-                continue;
-            }
-
-            try {
-                return $loader->getSource($name);
-            } catch (Twig_Error_Loader $e) {
-                $exceptions[] = $e->getMessage();
-            }
-        }
-
-        throw new Twig_Error_Loader(sprintf('Template "%s" is not defined%s.', $name, $exceptions ? ' ('.implode(', ', $exceptions).')' : ''));
-    }
-
->>>>>>> c88edc8c
     public function getSourceContext($name)
     {
         $exceptions = array();
