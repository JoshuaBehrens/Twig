<?php

/*
 * This file is part of Twig.
 *
 * (c) 2011 Fabien Potencier
 *
 * For the full copyright and license information, please view the LICENSE
 * file that was distributed with this source code.
 */

/**
 * Loads templates from other loaders.
 *
 * @author Fabien Potencier <fabien@symfony.com>
 */
class Twig_Loader_Chain implements Twig_LoaderInterface, Twig_ExistsLoaderInterface, Twig_SourceContextLoaderInterface
{
    private $hasSourceCache = array();
    private $loaders = array();

    /**
     * Constructor.
     *
     * @param Twig_LoaderInterface[] $loaders An array of loader instances
     */
    public function __construct(array $loaders = array())
    {
        foreach ($loaders as $loader) {
            $this->addLoader($loader);
        }
    }

    /**
     * Adds a loader instance.
     *
     * @param Twig_LoaderInterface $loader A Loader instance
     */
    public function addLoader(Twig_LoaderInterface $loader)
    {
        $this->loaders[] = $loader;
        $this->hasSourceCache = array();
    }

    /**
     * {@inheritdoc}
     */
    public function getSource($name)
    {
        $exceptions = array();
        foreach ($this->loaders as $loader) {
            if (!$loader->exists($name)) {
                continue;
            }

            try {
                return $loader->getSource($name);
            } catch (Twig_Error_Loader $e) {
                $exceptions[] = $e->getMessage();
            }
        }

        throw new Twig_Error_Loader(sprintf('Template "%s" is not defined%s.', $name, $exceptions ? ' ('.implode(', ', $exceptions).')' : ''));
    }

    /**
     * {@inheritdoc}
     */
    public function getSourceContext($name)
    {
        $exceptions = array();
        foreach ($this->loaders as $loader) {
<<<<<<< HEAD
            if (!$loader instanceof Twig_SourceContextLoaderInterface) {
                continue;
            }

            if (!$loader->exists($name)) {
=======
            if ($loader instanceof Twig_ExistsLoaderInterface && !$loader->exists($name)) {
>>>>>>> 09aa73f2
                continue;
            }

            try {
                if ($loader instanceof Twig_SourceContextLoaderInterface) {
                    return $loader->getSourceContext($name);
                }

                return new Twig_Source($loader->getSource($name), $name);
            } catch (Twig_Error_Loader $e) {
                $exceptions[] = $e->getMessage();
            }
        }

        throw new Twig_Error_Loader(sprintf('Template "%s" is not defined%s.', $name, $exceptions ? ' ('.implode(', ', $exceptions).')' : ''));
    }

    /**
     * {@inheritdoc}
     */
    public function exists($name)
    {
        if (isset($this->hasSourceCache[$name])) {
            return $this->hasSourceCache[$name];
        }

        foreach ($this->loaders as $loader) {
            if ($loader->exists($name)) {
                return $this->hasSourceCache[$name] = true;
            }
        }

        return $this->hasSourceCache[$name] = false;
    }

    /**
     * {@inheritdoc}
     */
    public function getCacheKey($name)
    {
        $exceptions = array();
        foreach ($this->loaders as $loader) {
            if (!$loader->exists($name)) {
                continue;
            }

            try {
                return $loader->getCacheKey($name);
            } catch (Twig_Error_Loader $e) {
                $exceptions[] = get_class($loader).': '.$e->getMessage();
            }
        }

        throw new Twig_Error_Loader(sprintf('Template "%s" is not defined%s.', $name, $exceptions ? ' ('.implode(', ', $exceptions).')' : ''));
    }

    /**
     * {@inheritdoc}
     */
    public function isFresh($name, $time)
    {
        $exceptions = array();
        foreach ($this->loaders as $loader) {
            if (!$loader->exists($name)) {
                continue;
            }

            try {
                return $loader->isFresh($name, $time);
            } catch (Twig_Error_Loader $e) {
                $exceptions[] = get_class($loader).': '.$e->getMessage();
            }
        }

        throw new Twig_Error_Loader(sprintf('Template "%s" is not defined%s.', $name, $exceptions ? ' ('.implode(', ', $exceptions).')' : ''));
    }
}<|MERGE_RESOLUTION|>--- conflicted
+++ resolved
@@ -70,15 +70,7 @@
     {
         $exceptions = array();
         foreach ($this->loaders as $loader) {
-<<<<<<< HEAD
-            if (!$loader instanceof Twig_SourceContextLoaderInterface) {
-                continue;
-            }
-
             if (!$loader->exists($name)) {
-=======
-            if ($loader instanceof Twig_ExistsLoaderInterface && !$loader->exists($name)) {
->>>>>>> 09aa73f2
                 continue;
             }
 
