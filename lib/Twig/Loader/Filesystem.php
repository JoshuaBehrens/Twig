--- conflicted
+++ resolved
@@ -131,19 +131,6 @@
         }
     }
 
-<<<<<<< HEAD
-    /**
-     * {@inheritdoc}
-     */
-=======
-    public function getSource($name)
-    {
-        @trigger_error(sprintf('Calling "getSource" on "%s" is deprecated since 1.27. Use getSourceContext() instead.', get_class($this)), E_USER_DEPRECATED);
-
-        return file_get_contents($this->findTemplate($name));
-    }
-
->>>>>>> c88edc8c
     public function getSourceContext($name)
     {
         $path = $this->findTemplate($name);
