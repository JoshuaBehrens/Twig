--- conflicted
+++ resolved
@@ -224,7 +224,7 @@
 
     private function normalizeName($name)
     {
-        return preg_replace('#/{2,}#', '/', strtr($name, '\\', '/'));
+        return preg_replace('#/{2,}#', '/', str_replace('\\', '/', $name));
     }
 
     private function parseName($name, $default = self::MAIN_NAMESPACE)
@@ -243,16 +243,7 @@
         return array($default, $name);
     }
 
-<<<<<<< HEAD
     private function validateName($name)
-=======
-    protected function normalizeName($name)
-    {
-        return preg_replace('#/{2,}#', '/', str_replace('\\', '/', (string) $name));
-    }
-
-    protected function validateName($name)
->>>>>>> fc2dafc2
     {
         if (false !== strpos($name, "\0")) {
             throw new Twig_Error_Loader('A template name cannot contain NUL bytes.');
