<?php

/*
 * This file is part of Twig.
 *
 * (c) 2009 Fabien Potencier
 *
 * For the full copyright and license information, please view the LICENSE
 * file that was distributed with this source code.
 */

/**
 * Loads a template from an array.
 *
 * When using this loader with a cache mechanism, you should know that a new cache
 * key is generated each time a template content "changes" (the cache key being the
 * source code of the template). If you don't want to see your cache grows out of
 * control, you need to take care of clearing the old cache file by yourself.
 *
 * This loader should only be used for unit testing.
 *
 * @author Fabien Potencier <fabien@symfony.com>
 */
final class Twig_Loader_Array implements Twig_LoaderInterface, Twig_ExistsLoaderInterface, Twig_SourceContextLoaderInterface
{
    private $templates = array();

    /**
     * @param array $templates An array of templates (keys are the names, and values are the source code)
     */
    public function __construct(array $templates = array())
    {
        $this->templates = $templates;
    }

    /**
     * Adds or overrides a template.
     *
     * @param string $name     The template name
     * @param string $template The template source
     */
    public function setTemplate($name, $template)
    {
<<<<<<< HEAD
        $this->templates[$name] = $template;
=======
        $this->templates[(string) $name] = $template;
    }

    public function getSource($name)
    {
        @trigger_error(sprintf('Calling "getSource" on "%s" is deprecated since 1.27. Use getSourceContext() instead.', get_class($this)), E_USER_DEPRECATED);

        $name = (string) $name;
        if (!isset($this->templates[$name])) {
            throw new Twig_Error_Loader(sprintf('Template "%s" is not defined.', $name));
        }

        return $this->templates[$name];
>>>>>>> c88edc8c
    }

    public function getSourceContext($name)
    {
        $name = (string) $name;
        if (!isset($this->templates[$name])) {
            throw new Twig_Error_Loader(sprintf('Template "%s" is not defined.', $name));
        }

        return new Twig_Source($this->templates[$name], $name);
    }

    public function exists($name)
    {
        return isset($this->templates[$name]);
    }

    public function getCacheKey($name)
    {
        if (!isset($this->templates[$name])) {
            throw new Twig_Error_Loader(sprintf('Template "%s" is not defined.', $name));
        }

        return $this->templates[$name];
    }

    public function isFresh($name, $time)
    {
        if (!isset($this->templates[$name])) {
            throw new Twig_Error_Loader(sprintf('Template "%s" is not defined.', $name));
        }

        return true;
    }
}<|MERGE_RESOLUTION|>--- conflicted
+++ resolved
@@ -41,23 +41,7 @@
      */
     public function setTemplate($name, $template)
     {
-<<<<<<< HEAD
         $this->templates[$name] = $template;
-=======
-        $this->templates[(string) $name] = $template;
-    }
-
-    public function getSource($name)
-    {
-        @trigger_error(sprintf('Calling "getSource" on "%s" is deprecated since 1.27. Use getSourceContext() instead.', get_class($this)), E_USER_DEPRECATED);
-
-        $name = (string) $name;
-        if (!isset($this->templates[$name])) {
-            throw new Twig_Error_Loader(sprintf('Template "%s" is not defined.', $name));
-        }
-
-        return $this->templates[$name];
->>>>>>> c88edc8c
     }
 
     public function getSourceContext($name)
