--- conflicted
+++ resolved
@@ -17,20 +17,6 @@
 interface Twig_ExtensionInterface
 {
     /**
-<<<<<<< HEAD
-=======
-     * Initializes the runtime environment.
-     *
-     * This is where you can load some file that contains filter functions for instance.
-     *
-     * @param Twig_Environment $environment The current Twig_Environment instance
-     *
-     * @deprecated since 1.23 (to be removed in 2.0), implement Twig_Extension_InitRuntimeInterace instead
-     */
-    public function initRuntime(Twig_Environment $environment);
-
-    /**
->>>>>>> d83deb9f
      * Returns the token parser instances to add to the existing list.
      *
      * @return Twig_TokenParserInterface[]
@@ -73,15 +59,6 @@
     public function getOperators();
 
     /**
-     * Returns a list of global variables to add to the existing list.
-     *
-     * @return array An array of global variables
-     *
-     * @deprecated since 1.23 (to be removed in 2.0), implement Twig_Extension_GlobalsProviderInterace instead
-     */
-    public function getGlobals();
-
-    /**
      * Returns the name of the extension.
      *
      * @return string The extension name
