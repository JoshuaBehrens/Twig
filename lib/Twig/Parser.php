<?php

/*
 * This file is part of Twig.
 *
 * (c) 2009 Fabien Potencier
 * (c) 2009 Armin Ronacher
 *
 * For the full copyright and license information, please view the LICENSE
 * file that was distributed with this source code.
 */

/**
 * Default parser implementation.
 *
 * @author Fabien Potencier <fabien@symfony.com>
 */
class Twig_Parser
{
    private $stack = array();
    private $stream;
    private $parent;
    private $handlers;
    private $visitors;
    private $expressionParser;
    private $blocks;
    private $blockStack;
    private $macros;
    private $env;
    private $importedSymbols;
    private $traits;
    private $embeddedTemplates = array();

    /**
     * Constructor.
     *
     * @param Twig_Environment $env A Twig_Environment instance
     */
    public function __construct(Twig_Environment $env)
    {
        $this->env = $env;
    }

    public function getEnvironment()
    {
        return $this->env;
    }

    public function getVarName()
    {
        return sprintf('__internal_%s', hash('sha256', uniqid(mt_rand(), true), false));
    }

    /**
     * @deprecated since 1.20 (to be removed in 2.0). Use $parser->getStream()->getFilename() instead.
     */
    public function getFilename()
    {
        @trigger_error(sprintf('The "%s" method is deprecated since version 1.27 and will be removed in 2.0. Use $parser->getStream()->getFilename() instead.', __METHOD__), E_USER_DEPRECATED);

        return $this->stream->getFilename();
    }

    /**
     * {@inheritdoc}
     */
    public function parse(Twig_TokenStream $stream, $test = null, $dropNeedle = false)
    {
        // push all variables into the stack to keep the current state of the parser
        // using get_object_vars() instead of foreach would lead to https://bugs.php.net/71336
        $vars = array();
        foreach ($this as $k => $v) {
            $vars[$k] = $v;
        }

        unset($vars['stack'], $vars['env'], $vars['handlers'], $vars['visitors'], $vars['expressionParser'], $vars['reservedMacroNames']);
        $this->stack[] = $vars;

        // tag handlers
        if (null === $this->handlers) {
            $this->handlers = array();
            foreach ($this->env->getTokenParsers() as $handler) {
                $handler->setParser($this);

                $this->handlers[$handler->getTag()] = $handler;
            }
        }

        // node visitors
        if (null === $this->visitors) {
            $this->visitors = $this->env->getNodeVisitors();
        }

        if (null === $this->expressionParser) {
            $this->expressionParser = new Twig_ExpressionParser($this, $this->env->getUnaryOperators(), $this->env->getBinaryOperators());
        }

        $this->stream = $stream;
        $this->parent = null;
        $this->blocks = array();
        $this->macros = array();
        $this->traits = array();
        $this->blockStack = array();
        $this->importedSymbols = array(array());
        $this->embeddedTemplates = array();

        try {
            $body = $this->subparse($test, $dropNeedle);

            if (null !== $this->parent && null === $body = $this->filterBodyNodes($body)) {
                $body = new Twig_Node();
            }
        } catch (Twig_Error_Syntax $e) {
            if (!$e->getTemplateFile()) {
                $e->setTemplateFile($this->stream->getFilename());
            }

            if (!$e->getTemplateLine()) {
                $e->setTemplateLine($this->stream->getCurrent()->getLine());
            }

            throw $e;
        }

        $node = new Twig_Node_Module(new Twig_Node_Body(array($body)), $this->parent, new Twig_Node($this->blocks), new Twig_Node($this->macros), new Twig_Node($this->traits), $this->embeddedTemplates, $this->stream->getFilename(), $stream->getSource());

        $traverser = new Twig_NodeTraverser($this->env, $this->visitors);

        $node = $traverser->traverse($node);

        // restore previous stack so previous parse() call can resume working
        foreach (array_pop($this->stack) as $key => $val) {
            $this->$key = $val;
        }

        return $node;
    }

    public function subparse($test, $dropNeedle = false)
    {
        $lineno = $this->getCurrentToken()->getLine();
        $rv = array();
        while (!$this->stream->isEOF()) {
            switch ($this->getCurrentToken()->getType()) {
                case Twig_Token::TEXT_TYPE:
                    $token = $this->stream->next();
                    $rv[] = new Twig_Node_Text($token->getValue(), $token->getLine());
                    break;

                case Twig_Token::VAR_START_TYPE:
                    $token = $this->stream->next();
                    $expr = $this->expressionParser->parseExpression();
                    $this->stream->expect(Twig_Token::VAR_END_TYPE);
                    $rv[] = new Twig_Node_Print($expr, $token->getLine());
                    break;

                case Twig_Token::BLOCK_START_TYPE:
                    $this->stream->next();
                    $token = $this->getCurrentToken();

                    if ($token->getType() !== Twig_Token::NAME_TYPE) {
                        throw new Twig_Error_Syntax('A block must start with a tag name.', $token->getLine(), $this->stream->getFilename());
                    }

                    if (null !== $test && $test($token)) {
                        if ($dropNeedle) {
                            $this->stream->next();
                        }

                        if (1 === count($rv)) {
                            return $rv[0];
                        }

                        return new Twig_Node($rv, array(), $lineno);
                    }

                    if (!isset($this->handlers[$token->getValue()])) {
                        if (null !== $test) {
                            $e = new Twig_Error_Syntax(sprintf('Unexpected "%s" tag', $token->getValue()), $token->getLine(), $this->stream->getFilename());

                            if (is_array($test) && isset($test[0]) && $test[0] instanceof Twig_TokenParserInterface) {
                                $e->appendMessage(sprintf(' (expecting closing tag for the "%s" tag defined near line %s).', $test[0]->getTag(), $lineno));
                            }
                        } else {
                            $e = new Twig_Error_Syntax(sprintf('Unknown "%s" tag.', $token->getValue()), $token->getLine(), $this->stream->getFilename());
                            $e->addSuggestions($token->getValue(), array_keys($this->env->getTags()));
                        }

                        throw $e;
                    }

                    $this->stream->next();

                    $subparser = $this->handlers[$token->getValue()];
                    $node = $subparser->parse($token);
                    if (null !== $node) {
                        $rv[] = $node;
                    }
                    break;

                default:
                    throw new Twig_Error_Syntax('Lexer or parser ended up in unsupported state.', 0, $this->stream->getFilename());
            }
        }

        if (1 === count($rv)) {
            return $rv[0];
        }

        return new Twig_Node($rv, array(), $lineno);
    }

    public function addHandler($name, $class)
    {
        $this->handlers[$name] = $class;
    }

    public function addNodeVisitor(Twig_NodeVisitorInterface $visitor)
    {
        $this->visitors[] = $visitor;
    }

    public function getBlockStack()
    {
        return $this->blockStack;
    }

    public function peekBlockStack()
    {
        return $this->blockStack[count($this->blockStack) - 1];
    }

    public function popBlockStack()
    {
        array_pop($this->blockStack);
    }

    public function pushBlockStack($name)
    {
        $this->blockStack[] = $name;
    }

    public function hasBlock($name)
    {
        return isset($this->blocks[$name]);
    }

    public function getBlock($name)
    {
        return $this->blocks[$name];
    }

    public function setBlock($name, Twig_Node_Block $value)
    {
        $this->blocks[$name] = new Twig_Node_Body(array($value), array(), $value->getLine());
    }

    public function hasMacro($name)
    {
        return isset($this->macros[$name]);
    }

    public function setMacro($name, Twig_Node_Macro $node)
    {
<<<<<<< HEAD
=======
        if ($this->isReservedMacroName($name)) {
            throw new Twig_Error_Syntax(sprintf('"%s" cannot be used as a macro name as it is a reserved keyword.', $name), $node->getLine(), $this->stream->getFilename());
        }

>>>>>>> 1fe5e9bb
        $this->macros[$name] = $node;
    }
    public function isReservedMacroName($name)
    {
        return false;
    }

    public function addTrait($trait)
    {
        $this->traits[] = $trait;
    }

    public function hasTraits()
    {
        return count($this->traits) > 0;
    }

    public function embedTemplate(Twig_Node_Module $template)
    {
        $template->setIndex(mt_rand());

        $this->embeddedTemplates[] = $template;
    }

    public function addImportedSymbol($type, $alias, $name = null, Twig_Node_Expression $node = null)
    {
        $this->importedSymbols[0][$type][$alias] = array('name' => $name, 'node' => $node);
    }

    public function getImportedSymbol($type, $alias)
    {
        foreach ($this->importedSymbols as $functions) {
            if (isset($functions[$type][$alias])) {
                return $functions[$type][$alias];
            }
        }
    }

    public function isMainScope()
    {
        return 1 === count($this->importedSymbols);
    }

    public function pushLocalScope()
    {
        array_unshift($this->importedSymbols, array());
    }

    public function popLocalScope()
    {
        array_shift($this->importedSymbols);
    }

    /**
     * Gets the expression parser.
     *
     * @return Twig_ExpressionParser The expression parser
     */
    public function getExpressionParser()
    {
        return $this->expressionParser;
    }

    public function getParent()
    {
        return $this->parent;
    }

    public function setParent($parent)
    {
        $this->parent = $parent;
    }

    /**
     * Gets the token stream.
     *
     * @return Twig_TokenStream The token stream
     */
    public function getStream()
    {
        return $this->stream;
    }

    /**
     * Gets the current token.
     *
     * @return Twig_Token The current token
     */
    public function getCurrentToken()
    {
        return $this->stream->getCurrent();
    }

    private function filterBodyNodes(Twig_Node $node)
    {
        // check that the body does not contain non-empty output nodes
        if (
            ($node instanceof Twig_Node_Text && !ctype_space($node->getAttribute('data')))
            ||
            (!$node instanceof Twig_Node_Text && !$node instanceof Twig_Node_BlockReference && $node instanceof Twig_NodeOutputInterface)
        ) {
            if (false !== strpos((string) $node, chr(0xEF).chr(0xBB).chr(0xBF))) {
                throw new Twig_Error_Syntax('A template that extends another one cannot start with a byte order mark (BOM); it must be removed.', $node->getLine(), $this->stream->getFilename());
            }

            throw new Twig_Error_Syntax('A template that extends another one cannot include contents outside Twig blocks. Did you forget to put the contents inside a {% block %} tag?', $node->getLine(), $this->stream->getFilename());
        }

        // bypass "set" nodes as they "capture" the output
        if ($node instanceof Twig_Node_Set) {
            return $node;
        }

        if ($node instanceof Twig_NodeOutputInterface) {
            return;
        }

        foreach ($node as $k => $n) {
            if (null !== $n && null === $this->filterBodyNodes($n)) {
                $node->removeNode($k);
            }
        }

        return $node;
    }
}<|MERGE_RESOLUTION|>--- conflicted
+++ resolved
@@ -262,15 +262,9 @@
 
     public function setMacro($name, Twig_Node_Macro $node)
     {
-<<<<<<< HEAD
-=======
-        if ($this->isReservedMacroName($name)) {
-            throw new Twig_Error_Syntax(sprintf('"%s" cannot be used as a macro name as it is a reserved keyword.', $name), $node->getLine(), $this->stream->getFilename());
-        }
-
->>>>>>> 1fe5e9bb
         $this->macros[$name] = $node;
     }
+
     public function isReservedMacroName($name)
     {
         return false;
