--- conflicted
+++ resolved
@@ -59,9 +59,8 @@
      */
     public function __construct($message, $lineno = -1, $source = null, Exception $previous = null)
     {
-<<<<<<< HEAD
         parent::__construct('', 0, $previous);
-=======
+
         if (null === $source) {
             $name = null;
         } elseif (!$source instanceof Twig_Source) {
@@ -72,13 +71,6 @@
             $this->sourceCode = $source->getCode();
             $this->sourcePath = $source->getPath();
         }
-        if (PHP_VERSION_ID < 50300) {
-            $this->previous = $previous;
-            parent::__construct('');
-        } else {
-            parent::__construct('', 0, $previous);
-        }
->>>>>>> 0e0c5342
 
         $this->lineno = $lineno;
         $this->name = $name;
@@ -106,72 +98,10 @@
      * Gets the logical name where the error occurred.
      *
      * @return string The name
-<<<<<<< HEAD
      */
     public function getTemplateName()
     {
         return $this->name;
-=======
-     *
-     * @deprecated since 1.27 (to be removed in 2.0). Use getSourceContext() instead.
-     */
-    public function getTemplateFile()
-    {
-        @trigger_error(sprintf('The "%s" method is deprecated since version 1.27 and will be removed in 2.0. Use getSourceContext() instead.', __METHOD__), E_USER_DEPRECATED);
-
-        return $this->filename;
-    }
-
-    /**
-     * Sets the logical name where the error occurred.
-     *
-     * @param string $name The name
-     *
-     * @deprecated since 1.27 (to be removed in 2.0). Use setSourceContext() instead.
-     */
-    public function setTemplateFile($name)
-    {
-        @trigger_error(sprintf('The "%s" method is deprecated since version 1.27 and will be removed in 2.0. Use setSourceContext() instead.', __METHOD__), E_USER_DEPRECATED);
-
-        $this->filename = $name;
-
-        $this->updateRepr();
-    }
-
-    /**
-     * Gets the logical name where the error occurred.
-     *
-     * @return string The name
-     *
-     * @deprecated since 1.29 (to be removed in 2.0). Use getSourceContext() instead.
-     */
-    public function getTemplateName()
-    {
-        @trigger_error(sprintf('The "%s" method is deprecated since version 1.29 and will be removed in 2.0. Use getSourceContext() instead.', __METHOD__), E_USER_DEPRECATED);
-
-        return $this->filename;
->>>>>>> 0e0c5342
-    }
-
-    /**
-     * Sets the logical name where the error occurred.
-     *
-     * @param string $name The name
-     *
-     * @deprecated since 1.29 (to be removed in 2.0). Use setSourceContext() instead.
-     */
-    public function setTemplateName($name)
-    {
-<<<<<<< HEAD
-        $this->name = $name;
-=======
-        @trigger_error(sprintf('The "%s" method is deprecated since version 1.29 and will be removed in 2.0. Use setSourceContext() instead.', __METHOD__), E_USER_DEPRECATED);
-
-        $this->filename = $name;
-        $this->sourceCode = $this->sourcePath = null;
->>>>>>> 0e0c5342
-
-        $this->updateRepr();
     }
 
     /**
@@ -203,7 +133,7 @@
      */
     public function getSourceContext()
     {
-        return $this->filename ? new Twig_Source($this->sourceCode, $this->filename, $this->sourcePath) : null;
+        return $this->name ? new Twig_Source($this->sourceCode, $this->name, $this->sourcePath) : null;
     }
 
     /**
@@ -212,10 +142,10 @@
     public function setSourceContext(Twig_Source $source = null)
     {
         if (null === $source) {
-            $this->sourceCode = $this->filename = $this->sourcePath = null;
+            $this->sourceCode = $this->name = $this->sourcePath = null;
         } else {
             $this->sourceCode = $source->getCode();
-            $this->filename = $source->getName();
+            $this->name = $source->getName();
             $this->sourcePath = $source->getPath();
         }
 
