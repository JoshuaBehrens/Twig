<?php

/*
 * This file is part of Twig.
 *
 * (c) 2009 Fabien Potencier
 * (c) 2009 Armin Ronacher
 *
 * For the full copyright and license information, please view the LICENSE
 * file that was distributed with this source code.
 */

/**
 * Represents a token stream.
 *
 * @author Fabien Potencier <fabien@symfony.com>
 */
class Twig_TokenStream
{
<<<<<<< HEAD
    private $tokens;
    private $current;
    private $filename;
=======
    protected $tokens;
    protected $current = 0;
    protected $filename;
>>>>>>> f4e281e3

    /**
     * Constructor.
     *
     * @param array  $tokens   An array of tokens
     * @param string $filename The name of the filename which tokens are associated with
     */
    public function __construct(array $tokens, $filename = null)
    {
        $this->tokens = $tokens;
        $this->filename = $filename;
    }

    /**
     * Returns a string representation of the token stream.
     *
     * @return string
     */
    public function __toString()
    {
        return implode("\n", $this->tokens);
    }

    public function injectTokens(array $tokens)
    {
        $this->tokens = array_merge(array_slice($this->tokens, 0, $this->current), $tokens, array_slice($this->tokens, $this->current));
    }

    /**
     * Sets the pointer to the next token and returns the old one.
     *
     * @return Twig_Token
     */
    public function next()
    {
        if (!isset($this->tokens[++$this->current])) {
            throw new Twig_Error_Syntax('Unexpected end of template', $this->tokens[$this->current - 1]->getLine(), $this->filename);
        }

        return $this->tokens[$this->current - 1];
    }

    /**
     * Tests a token, sets the pointer to the next one and returns it or throws a syntax error.
     *
     * @return Twig_Token|null The next token if the condition is true, null otherwise
     */
    public function nextIf($primary, $secondary = null)
    {
        if ($this->tokens[$this->current]->test($primary, $secondary)) {
            return $this->next();
        }
    }

    /**
     * Tests a token and returns it or throws a syntax error.
     *
     * @return Twig_Token
     */
    public function expect($type, $value = null, $message = null)
    {
        $token = $this->tokens[$this->current];
        if (!$token->test($type, $value)) {
            $line = $token->getLine();
            throw new Twig_Error_Syntax(sprintf('%sUnexpected token "%s" of value "%s" ("%s" expected%s)',
                $message ? $message.'. ' : '',
                Twig_Token::typeToEnglish($token->getType()), $token->getValue(),
                Twig_Token::typeToEnglish($type), $value ? sprintf(' with value "%s"', $value) : ''),
                $line,
                $this->filename
            );
        }
        $this->next();

        return $token;
    }

    /**
     * Looks at the next token.
     *
     * @param int $number
     *
     * @return Twig_Token
     */
    public function look($number = 1)
    {
        if (!isset($this->tokens[$this->current + $number])) {
            throw new Twig_Error_Syntax('Unexpected end of template', $this->tokens[$this->current + $number - 1]->getLine(), $this->filename);
        }

        return $this->tokens[$this->current + $number];
    }

    /**
     * Tests the current token.
     *
     * @return bool
     */
    public function test($primary, $secondary = null)
    {
        return $this->tokens[$this->current]->test($primary, $secondary);
    }

    /**
     * Checks if end of stream was reached.
     *
     * @return bool
     */
    public function isEOF()
    {
        return $this->tokens[$this->current]->getType() === Twig_Token::EOF_TYPE;
    }

    /**
     * Gets the current token.
     *
     * @return Twig_Token
     */
    public function getCurrent()
    {
        return $this->tokens[$this->current];
    }

    /**
     * Gets the filename associated with this stream.
     *
     * @return string
     */
    public function getFilename()
    {
        return $this->filename;
    }
}<|MERGE_RESOLUTION|>--- conflicted
+++ resolved
@@ -17,15 +17,9 @@
  */
 class Twig_TokenStream
 {
-<<<<<<< HEAD
     private $tokens;
-    private $current;
+    private $current = 0;
     private $filename;
-=======
-    protected $tokens;
-    protected $current = 0;
-    protected $filename;
->>>>>>> f4e281e3
 
     /**
      * Constructor.
