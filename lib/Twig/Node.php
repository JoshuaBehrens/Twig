<?php

/*
 * This file is part of Twig.
 *
 * (c) Fabien Potencier
 * (c) Armin Ronacher
 *
 * For the full copyright and license information, please view the LICENSE
 * file that was distributed with this source code.
 */

/**
 * Represents a node in the AST.
 *
 * @author Fabien Potencier <fabien@symfony.com>
 */
class Twig_Node implements Countable, IteratorAggregate
{
    protected $nodes;
    protected $attributes;
    protected $lineno;
    protected $tag;

    private $name;

    /**
     * Constructor.
     *
     * The nodes are automatically made available as properties ($this->node).
     * The attributes are automatically made available as array items ($this['name']).
     *
     * @param array  $nodes      An array of named nodes
     * @param array  $attributes An array of attributes (should not be nodes)
     * @param int    $lineno     The line number
     * @param string $tag        The tag name associated with the Node
     */
    public function __construct(array $nodes = array(), array $attributes = array(), $lineno = 0, $tag = null)
    {
        foreach ($nodes as $name => $node) {
            if (!$node instanceof self) {
                throw new InvalidArgumentException(sprintf('Using "%s" for the value of node "%s" of "%s" is not supported. You must pass a Twig_Node instance.', is_object($node) ? get_class($node) : null === $node ? 'null' : gettype($node), $name, get_class($this)));
            }
        }
        $this->nodes = $nodes;
        $this->attributes = $attributes;
        $this->lineno = $lineno;
        $this->tag = $tag;
    }

    public function __toString()
    {
        $attributes = array();
        foreach ($this->attributes as $name => $value) {
            $attributes[] = sprintf('%s: %s', $name, str_replace("\n", '', var_export($value, true)));
        }

        $repr = array(get_class($this).'('.implode(', ', $attributes));

        if (count($this->nodes)) {
            foreach ($this->nodes as $name => $node) {
                $len = strlen($name) + 4;
                $noderepr = array();
                foreach (explode("\n", (string) $node) as $line) {
                    $noderepr[] = str_repeat(' ', $len).$line;
                }

                $repr[] = sprintf('  %s: %s', $name, ltrim(implode("\n", $noderepr)));
            }

            $repr[] = ')';
        } else {
            $repr[0] .= ')';
        }

        return implode("\n", $repr);
    }

    public function compile(Twig_Compiler $compiler)
    {
        foreach ($this->nodes as $node) {
            $node->compile($compiler);
        }
    }

    public function getTemplateLine()
    {
        return $this->lineno;
    }

    public function getNodeTag()
    {
        return $this->tag;
    }

    /**
     * @return bool
     */
    public function hasAttribute($name)
    {
        return array_key_exists($name, $this->attributes);
    }

    /**
     * @return mixed
     */
    public function getAttribute($name)
    {
        if (!array_key_exists($name, $this->attributes)) {
            throw new LogicException(sprintf('Attribute "%s" does not exist for Node "%s".', $name, get_class($this)));
        }

        return $this->attributes[$name];
    }

    /**
     * @param string $name
     * @param mixed  $value
     */
    public function setAttribute($name, $value)
    {
        $this->attributes[$name] = $value;
    }

    public function removeAttribute($name)
    {
        unset($this->attributes[$name]);
    }

    /**
     * @return bool
     */
    public function hasNode($name)
    {
        return isset($this->nodes[$name]);
    }

    /**
     * @return Twig_Node
     */
    public function getNode($name)
    {
        if (!isset($this->nodes[$name])) {
            throw new LogicException(sprintf('Node "%s" does not exist for Node "%s".', $name, get_class($this)));
        }

        return $this->nodes[$name];
    }

    public function setNode($name, Twig_Node $node)
    {
        $this->nodes[$name] = $node;
    }

    public function removeNode($name)
    {
        unset($this->nodes[$name]);
    }

    public function count()
    {
        return count($this->nodes);
    }

    public function getIterator()
    {
        return new ArrayIterator($this->nodes);
    }

    public function setTemplateName($name)
    {
        $this->name = $name;
        foreach ($this->nodes as $node) {
            $node->setTemplateName($name);
        }
    }

    public function getTemplateName()
    {
        return $this->name;
    }
<<<<<<< HEAD
}
=======

    /**
     * @deprecated since 1.27 (to be removed in 2.0)
     */
    public function setFilename($name)
    {
        @trigger_error('The '.__METHOD__.' method is deprecated since version 1.27 and will be removed in 2.0. Use setTemplateName() instead.', E_USER_DEPRECATED);

        $this->setTemplateName($name);
    }

    /**
     * @deprecated since 1.27 (to be removed in 2.0)
     */
    public function getFilename()
    {
        @trigger_error('The '.__METHOD__.' method is deprecated since version 1.27 and will be removed in 2.0. Use getTemplateName() instead.', E_USER_DEPRECATED);

        return $this->name;
    }
}

class_alias('Twig_Node', 'Twig\Node\Node', false);
>>>>>>> 460712d3
<|MERGE_RESOLUTION|>--- conflicted
+++ resolved
@@ -179,30 +179,6 @@
     {
         return $this->name;
     }
-<<<<<<< HEAD
-}
-=======
-
-    /**
-     * @deprecated since 1.27 (to be removed in 2.0)
-     */
-    public function setFilename($name)
-    {
-        @trigger_error('The '.__METHOD__.' method is deprecated since version 1.27 and will be removed in 2.0. Use setTemplateName() instead.', E_USER_DEPRECATED);
-
-        $this->setTemplateName($name);
-    }
-
-    /**
-     * @deprecated since 1.27 (to be removed in 2.0)
-     */
-    public function getFilename()
-    {
-        @trigger_error('The '.__METHOD__.' method is deprecated since version 1.27 and will be removed in 2.0. Use getTemplateName() instead.', E_USER_DEPRECATED);
-
-        return $this->name;
-    }
 }
 
-class_alias('Twig_Node', 'Twig\Node\Node', false);
->>>>>>> 460712d3
+class_alias('Twig_Node', 'Twig\Node\Node', false);