--- conflicted
+++ resolved
@@ -147,17 +147,7 @@
         return $this->nodes[$name];
     }
 
-<<<<<<< HEAD
-    /**
-     * Sets a node.
-     *
-     * @param string    $name
-     * @param Twig_Node $node
-     */
     public function setNode($name, Twig_Node $node)
-=======
-    public function setNode($name, $node = null)
->>>>>>> 9cede85c
     {
         $this->nodes[$name] = $node;
     }
