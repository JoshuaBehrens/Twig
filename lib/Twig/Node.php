--- conflicted
+++ resolved
@@ -215,13 +215,7 @@
     {
         $this->name = $name;
         foreach ($this->nodes as $node) {
-<<<<<<< HEAD
-            $node->setName($name);
-=======
-            if (null !== $node) {
-                $node->setTemplateName($name);
-            }
->>>>>>> 801902ef
+            $node->setTemplateName($name);
         }
     }
 
@@ -229,27 +223,4 @@
     {
         return $this->name;
     }
-<<<<<<< HEAD
-=======
-
-    /**
-     * @deprecated since 1.27 (to be removed in 2.0)
-     */
-    public function setFilename($name)
-    {
-        @trigger_error('The '.__METHOD__.' method is deprecated since version 1.27 and will be removed in 2.0. Use setTemplateName() instead.', E_USER_DEPRECATED);
-
-        $this->setTemplateName($name);
-    }
-
-    /**
-     * @deprecated since 1.27 (to be removed in 2.0)
-     */
-    public function getFilename()
-    {
-        @trigger_error('The '.__METHOD__.' method is deprecated since version 1.27 and will be removed in 2.0. Use getTemplateName() instead.', E_USER_DEPRECATED);
-
-        return $this->name;
-    }
->>>>>>> 801902ef
 }