<?php

/*
 * This file is part of Twig.
 *
 * (c) 2009 Fabien Potencier
 * (c) 2009 Armin Ronacher
 *
 * For the full copyright and license information, please view the LICENSE
 * file that was distributed with this source code.
 */

/**
 * Lexes a template string.
 *
 * @author Fabien Potencier <fabien@symfony.com>
 */
class Twig_Lexer
{
    protected $tokens;
    protected $code;
    protected $cursor;
    protected $lineno;
    protected $end;
    protected $state;
    protected $states;
    protected $brackets;
    protected $env;
    protected $filename;
    protected $options;
    protected $regexes;
    protected $position;
    protected $positions;
    protected $currentVarBlockLine;

    const STATE_DATA = 0;
    const STATE_BLOCK = 1;
    const STATE_VAR = 2;
    const STATE_STRING = 3;
    const STATE_INTERPOLATION = 4;

    const REGEX_NAME = '/[a-zA-Z_\x7f-\xff][a-zA-Z0-9_\x7f-\xff]*/A';
    const REGEX_NUMBER = '/[0-9]+(?:\.[0-9]+)?/A';
    const REGEX_STRING = '/"([^#"\\\\]*(?:\\\\.[^#"\\\\]*)*)"|\'([^\'\\\\]*(?:\\\\.[^\'\\\\]*)*)\'/As';
    const REGEX_DQ_STRING_DELIM = '/"/A';
    const REGEX_DQ_STRING_PART = '/[^#"\\\\]*(?:(?:\\\\.|#(?!\{))[^#"\\\\]*)*/As';
    const PUNCTUATION = '()[]{}?:.,|';

    public function __construct(Twig_Environment $env, array $options = array())
    {
        $this->env = $env;

        $this->options = array_merge(array(
            'tag_comment' => array('{#', '#}'),
            'tag_block' => array('{%', '%}'),
            'tag_variable' => array('{{', '}}'),
            'whitespace_trim' => '-',
            'interpolation' => array('#{', '}'),
        ), $options);

        $this->regexes = array(
<<<<<<< HEAD
            'lex_var'             => '/\s*'.preg_quote($this->options['whitespace_trim'].$this->options['tag_variable'][1], '/').'\s*|\s*'.preg_quote($this->options['tag_variable'][1], '/').'/A',
            'lex_block'           => '/\s*(?:'.preg_quote($this->options['whitespace_trim'].$this->options['tag_block'][1], '/').'\s*|\s*'.preg_quote($this->options['tag_block'][1], '/').')\n?/A',
            'lex_raw_data'        => '/('.preg_quote($this->options['tag_block'][0].$this->options['whitespace_trim'], '/').'|'.preg_quote($this->options['tag_block'][0], '/').')\s*(?:endverbatim)\s*(?:'.preg_quote($this->options['whitespace_trim'].$this->options['tag_block'][1], '/').'\s*|\s*'.preg_quote($this->options['tag_block'][1], '/').')/s',
            'operator'            => $this->getOperatorRegex(),
            'lex_comment'         => '/(?:'.preg_quote($this->options['whitespace_trim'], '/').preg_quote($this->options['tag_comment'][1], '/').'\s*|'.preg_quote($this->options['tag_comment'][1], '/').')\n?/s',
            'lex_block_raw'       => '/\s*verbatim\s*(?:'.preg_quote($this->options['whitespace_trim'].$this->options['tag_block'][1], '/').'\s*|\s*'.preg_quote($this->options['tag_block'][1], '/').')/As',
            'lex_block_line'      => '/\s*line\s+(\d+)\s*'.preg_quote($this->options['tag_block'][1], '/').'/As',
            'lex_tokens_start'    => '/('.preg_quote($this->options['tag_variable'][0], '/').'|'.preg_quote($this->options['tag_block'][0], '/').'|'.preg_quote($this->options['tag_comment'][0], '/').')('.preg_quote($this->options['whitespace_trim'], '/').')?/s',
=======
            'lex_var' => '/\s*'.preg_quote($this->options['whitespace_trim'].$this->options['tag_variable'][1], '/').'\s*|\s*'.preg_quote($this->options['tag_variable'][1], '/').'/A',
            'lex_block' => '/\s*(?:'.preg_quote($this->options['whitespace_trim'].$this->options['tag_block'][1], '/').'\s*|\s*'.preg_quote($this->options['tag_block'][1], '/').')\n?/A',
            'lex_raw_data' => '/('.preg_quote($this->options['tag_block'][0].$this->options['whitespace_trim'], '/').'|'.preg_quote($this->options['tag_block'][0], '/').')\s*(?:end%s)\s*(?:'.preg_quote($this->options['whitespace_trim'].$this->options['tag_block'][1], '/').'\s*|\s*'.preg_quote($this->options['tag_block'][1], '/').')/s',
            'operator' => $this->getOperatorRegex(),
            'lex_comment' => '/(?:'.preg_quote($this->options['whitespace_trim'], '/').preg_quote($this->options['tag_comment'][1], '/').'\s*|'.preg_quote($this->options['tag_comment'][1], '/').')\n?/s',
            'lex_block_raw' => '/\s*(raw|verbatim)\s*(?:'.preg_quote($this->options['whitespace_trim'].$this->options['tag_block'][1], '/').'\s*|\s*'.preg_quote($this->options['tag_block'][1], '/').')/As',
            'lex_block_line' => '/\s*line\s+(\d+)\s*'.preg_quote($this->options['tag_block'][1], '/').'/As',
            'lex_tokens_start' => '/('.preg_quote($this->options['tag_variable'][0], '/').'|'.preg_quote($this->options['tag_block'][0], '/').'|'.preg_quote($this->options['tag_comment'][0], '/').')('.preg_quote($this->options['whitespace_trim'], '/').')?/s',
>>>>>>> b0c41d42
            'interpolation_start' => '/'.preg_quote($this->options['interpolation'][0], '/').'\s*/A',
            'interpolation_end' => '/\s*'.preg_quote($this->options['interpolation'][1], '/').'/A',
        );
    }

    /**
     * {@inheritdoc}
     */
    public function tokenize($code, $filename = null)
    {
        if (function_exists('mb_internal_encoding') && ((int) ini_get('mbstring.func_overload')) & 2) {
            $mbEncoding = mb_internal_encoding();
            mb_internal_encoding('ASCII');
        } else {
            $mbEncoding = null;
        }

        $this->code = str_replace(array("\r\n", "\r"), "\n", $code);
        $this->filename = $filename;
        $this->cursor = 0;
        $this->lineno = 1;
        $this->end = strlen($this->code);
        $this->tokens = array();
        $this->state = self::STATE_DATA;
        $this->states = array();
        $this->brackets = array();
        $this->position = -1;

        // find all token starts in one go
        preg_match_all($this->regexes['lex_tokens_start'], $this->code, $matches, PREG_OFFSET_CAPTURE);
        $this->positions = $matches;

        while ($this->cursor < $this->end) {
            // dispatch to the lexing functions depending
            // on the current state
            switch ($this->state) {
                case self::STATE_DATA:
                    $this->lexData();
                    break;

                case self::STATE_BLOCK:
                    $this->lexBlock();
                    break;

                case self::STATE_VAR:
                    $this->lexVar();
                    break;

                case self::STATE_STRING:
                    $this->lexString();
                    break;

                case self::STATE_INTERPOLATION:
                    $this->lexInterpolation();
                    break;
            }
        }

        $this->pushToken(Twig_Token::EOF_TYPE);

        if (!empty($this->brackets)) {
            list($expect, $lineno) = array_pop($this->brackets);
            throw new Twig_Error_Syntax(sprintf('Unclosed "%s"', $expect), $lineno, $this->filename);
        }

        if ($mbEncoding) {
            mb_internal_encoding($mbEncoding);
        }

        return new Twig_TokenStream($this->tokens, $this->filename);
    }

    protected function lexData()
    {
        // if no matches are left we return the rest of the template as simple text token
        if ($this->position == count($this->positions[0]) - 1) {
            $this->pushToken(Twig_Token::TEXT_TYPE, substr($this->code, $this->cursor));
            $this->cursor = $this->end;

            return;
        }

        // Find the first token after the current cursor
        $position = $this->positions[0][++$this->position];
        while ($position[1] < $this->cursor) {
            if ($this->position == count($this->positions[0]) - 1) {
                return;
            }
            $position = $this->positions[0][++$this->position];
        }

        // push the template text first
        $text = $textContent = substr($this->code, $this->cursor, $position[1] - $this->cursor);
        if (isset($this->positions[2][$this->position][0])) {
            $text = rtrim($text);
        }
        $this->pushToken(Twig_Token::TEXT_TYPE, $text);
        $this->moveCursor($textContent.$position[0]);

        switch ($this->positions[1][$this->position][0]) {
            case $this->options['tag_comment'][0]:
                $this->lexComment();
                break;

            case $this->options['tag_block'][0]:
                // raw data?
                if (preg_match($this->regexes['lex_block_raw'], $this->code, $match, null, $this->cursor)) {
                    $this->moveCursor($match[0]);
                    $this->lexRawData();
                // {% line \d+ %}
                } elseif (preg_match($this->regexes['lex_block_line'], $this->code, $match, null, $this->cursor)) {
                    $this->moveCursor($match[0]);
                    $this->lineno = (int) $match[1];
                } else {
                    $this->pushToken(Twig_Token::BLOCK_START_TYPE);
                    $this->pushState(self::STATE_BLOCK);
                    $this->currentVarBlockLine = $this->lineno;
                }
                break;

            case $this->options['tag_variable'][0]:
                $this->pushToken(Twig_Token::VAR_START_TYPE);
                $this->pushState(self::STATE_VAR);
                $this->currentVarBlockLine = $this->lineno;
                break;
        }
    }

    protected function lexBlock()
    {
        if (empty($this->brackets) && preg_match($this->regexes['lex_block'], $this->code, $match, null, $this->cursor)) {
            $this->pushToken(Twig_Token::BLOCK_END_TYPE);
            $this->moveCursor($match[0]);
            $this->popState();
        } else {
            $this->lexExpression();
        }
    }

    protected function lexVar()
    {
        if (empty($this->brackets) && preg_match($this->regexes['lex_var'], $this->code, $match, null, $this->cursor)) {
            $this->pushToken(Twig_Token::VAR_END_TYPE);
            $this->moveCursor($match[0]);
            $this->popState();
        } else {
            $this->lexExpression();
        }
    }

    protected function lexExpression()
    {
        // whitespace
        if (preg_match('/\s+/A', $this->code, $match, null, $this->cursor)) {
            $this->moveCursor($match[0]);

            if ($this->cursor >= $this->end) {
                throw new Twig_Error_Syntax(sprintf('Unclosed "%s"', $this->state === self::STATE_BLOCK ? 'block' : 'variable'), $this->currentVarBlockLine, $this->filename);
            }
        }

        // operators
        if (preg_match($this->regexes['operator'], $this->code, $match, null, $this->cursor)) {
            $this->pushToken(Twig_Token::OPERATOR_TYPE, preg_replace('/\s+/', ' ', $match[0]));
            $this->moveCursor($match[0]);
        }
        // names
        elseif (preg_match(self::REGEX_NAME, $this->code, $match, null, $this->cursor)) {
            $this->pushToken(Twig_Token::NAME_TYPE, $match[0]);
            $this->moveCursor($match[0]);
        }
        // numbers
        elseif (preg_match(self::REGEX_NUMBER, $this->code, $match, null, $this->cursor)) {
            $number = (float) $match[0];  // floats
            if (ctype_digit($match[0]) && $number <= PHP_INT_MAX) {
                $number = (int) $match[0]; // integers lower than the maximum
            }
            $this->pushToken(Twig_Token::NUMBER_TYPE, $number);
            $this->moveCursor($match[0]);
        }
        // punctuation
        elseif (false !== strpos(self::PUNCTUATION, $this->code[$this->cursor])) {
            // opening bracket
            if (false !== strpos('([{', $this->code[$this->cursor])) {
                $this->brackets[] = array($this->code[$this->cursor], $this->lineno);
            }
            // closing bracket
            elseif (false !== strpos(')]}', $this->code[$this->cursor])) {
                if (empty($this->brackets)) {
                    throw new Twig_Error_Syntax(sprintf('Unexpected "%s"', $this->code[$this->cursor]), $this->lineno, $this->filename);
                }

                list($expect, $lineno) = array_pop($this->brackets);
                if ($this->code[$this->cursor] != strtr($expect, '([{', ')]}')) {
                    throw new Twig_Error_Syntax(sprintf('Unclosed "%s"', $expect), $lineno, $this->filename);
                }
            }

            $this->pushToken(Twig_Token::PUNCTUATION_TYPE, $this->code[$this->cursor]);
            ++$this->cursor;
        }
        // strings
        elseif (preg_match(self::REGEX_STRING, $this->code, $match, null, $this->cursor)) {
            $this->pushToken(Twig_Token::STRING_TYPE, stripcslashes(substr($match[0], 1, -1)));
            $this->moveCursor($match[0]);
        }
        // opening double quoted string
        elseif (preg_match(self::REGEX_DQ_STRING_DELIM, $this->code, $match, null, $this->cursor)) {
            $this->brackets[] = array('"', $this->lineno);
            $this->pushState(self::STATE_STRING);
            $this->moveCursor($match[0]);
        }
        // unlexable
        else {
            throw new Twig_Error_Syntax(sprintf('Unexpected character "%s"', $this->code[$this->cursor]), $this->lineno, $this->filename);
        }
    }

    protected function lexRawData()
    {
        if (!preg_match($this->regexes['lex_raw_data'], $this->code, $match, PREG_OFFSET_CAPTURE, $this->cursor)) {
            throw new Twig_Error_Syntax('Unexpected end of file: Unclosed "verbatim" block', $this->lineno, $this->filename);
        }

        $text = substr($this->code, $this->cursor, $match[0][1] - $this->cursor);
        $this->moveCursor($text.$match[0][0]);

        if (false !== strpos($match[1][0], $this->options['whitespace_trim'])) {
            $text = rtrim($text);
        }

        $this->pushToken(Twig_Token::TEXT_TYPE, $text);
    }

    protected function lexComment()
    {
        if (!preg_match($this->regexes['lex_comment'], $this->code, $match, PREG_OFFSET_CAPTURE, $this->cursor)) {
            throw new Twig_Error_Syntax('Unclosed comment', $this->lineno, $this->filename);
        }

        $this->moveCursor(substr($this->code, $this->cursor, $match[0][1] - $this->cursor).$match[0][0]);
    }

    protected function lexString()
    {
        if (preg_match($this->regexes['interpolation_start'], $this->code, $match, null, $this->cursor)) {
            $this->brackets[] = array($this->options['interpolation'][0], $this->lineno);
            $this->pushToken(Twig_Token::INTERPOLATION_START_TYPE);
            $this->moveCursor($match[0]);
            $this->pushState(self::STATE_INTERPOLATION);
        } elseif (preg_match(self::REGEX_DQ_STRING_PART, $this->code, $match, null, $this->cursor) && strlen($match[0]) > 0) {
            $this->pushToken(Twig_Token::STRING_TYPE, stripcslashes($match[0]));
            $this->moveCursor($match[0]);
        } elseif (preg_match(self::REGEX_DQ_STRING_DELIM, $this->code, $match, null, $this->cursor)) {
            list($expect, $lineno) = array_pop($this->brackets);
            if ($this->code[$this->cursor] != '"') {
                throw new Twig_Error_Syntax(sprintf('Unclosed "%s"', $expect), $lineno, $this->filename);
            }

            $this->popState();
            ++$this->cursor;
        }
    }

    protected function lexInterpolation()
    {
        $bracket = end($this->brackets);
        if ($this->options['interpolation'][0] === $bracket[0] && preg_match($this->regexes['interpolation_end'], $this->code, $match, null, $this->cursor)) {
            array_pop($this->brackets);
            $this->pushToken(Twig_Token::INTERPOLATION_END_TYPE);
            $this->moveCursor($match[0]);
            $this->popState();
        } else {
            $this->lexExpression();
        }
    }

    protected function pushToken($type, $value = '')
    {
        // do not push empty text tokens
        if (Twig_Token::TEXT_TYPE === $type && '' === $value) {
            return;
        }

        $this->tokens[] = new Twig_Token($type, $value, $this->lineno);
    }

    protected function moveCursor($text)
    {
        $this->cursor += strlen($text);
        $this->lineno += substr_count($text, "\n");
    }

    protected function getOperatorRegex()
    {
        $operators = array_merge(
            array('='),
            array_keys($this->env->getUnaryOperators()),
            array_keys($this->env->getBinaryOperators())
        );

        $operators = array_combine($operators, array_map('strlen', $operators));
        arsort($operators);

        $regex = array();
        foreach ($operators as $operator => $length) {
            // an operator that ends with a character must be followed by
            // a whitespace or a parenthesis
            if (ctype_alpha($operator[$length - 1])) {
                $r = preg_quote($operator, '/').'(?=[\s()])';
            } else {
                $r = preg_quote($operator, '/');
            }

            // an operator with a space can be any amount of whitespaces
            $r = preg_replace('/\s+/', '\s+', $r);

            $regex[] = $r;
        }

        return '/'.implode('|', $regex).'/A';
    }

    protected function pushState($state)
    {
        $this->states[] = $this->state;
        $this->state = $state;
    }

    protected function popState()
    {
        if (0 === count($this->states)) {
            throw new Exception('Cannot pop state without a previous state');
        }

        $this->state = array_pop($this->states);
    }
}<|MERGE_RESOLUTION|>--- conflicted
+++ resolved
@@ -59,7 +59,6 @@
         ), $options);
 
         $this->regexes = array(
-<<<<<<< HEAD
             'lex_var'             => '/\s*'.preg_quote($this->options['whitespace_trim'].$this->options['tag_variable'][1], '/').'\s*|\s*'.preg_quote($this->options['tag_variable'][1], '/').'/A',
             'lex_block'           => '/\s*(?:'.preg_quote($this->options['whitespace_trim'].$this->options['tag_block'][1], '/').'\s*|\s*'.preg_quote($this->options['tag_block'][1], '/').')\n?/A',
             'lex_raw_data'        => '/('.preg_quote($this->options['tag_block'][0].$this->options['whitespace_trim'], '/').'|'.preg_quote($this->options['tag_block'][0], '/').')\s*(?:endverbatim)\s*(?:'.preg_quote($this->options['whitespace_trim'].$this->options['tag_block'][1], '/').'\s*|\s*'.preg_quote($this->options['tag_block'][1], '/').')/s',
@@ -68,16 +67,6 @@
             'lex_block_raw'       => '/\s*verbatim\s*(?:'.preg_quote($this->options['whitespace_trim'].$this->options['tag_block'][1], '/').'\s*|\s*'.preg_quote($this->options['tag_block'][1], '/').')/As',
             'lex_block_line'      => '/\s*line\s+(\d+)\s*'.preg_quote($this->options['tag_block'][1], '/').'/As',
             'lex_tokens_start'    => '/('.preg_quote($this->options['tag_variable'][0], '/').'|'.preg_quote($this->options['tag_block'][0], '/').'|'.preg_quote($this->options['tag_comment'][0], '/').')('.preg_quote($this->options['whitespace_trim'], '/').')?/s',
-=======
-            'lex_var' => '/\s*'.preg_quote($this->options['whitespace_trim'].$this->options['tag_variable'][1], '/').'\s*|\s*'.preg_quote($this->options['tag_variable'][1], '/').'/A',
-            'lex_block' => '/\s*(?:'.preg_quote($this->options['whitespace_trim'].$this->options['tag_block'][1], '/').'\s*|\s*'.preg_quote($this->options['tag_block'][1], '/').')\n?/A',
-            'lex_raw_data' => '/('.preg_quote($this->options['tag_block'][0].$this->options['whitespace_trim'], '/').'|'.preg_quote($this->options['tag_block'][0], '/').')\s*(?:end%s)\s*(?:'.preg_quote($this->options['whitespace_trim'].$this->options['tag_block'][1], '/').'\s*|\s*'.preg_quote($this->options['tag_block'][1], '/').')/s',
-            'operator' => $this->getOperatorRegex(),
-            'lex_comment' => '/(?:'.preg_quote($this->options['whitespace_trim'], '/').preg_quote($this->options['tag_comment'][1], '/').'\s*|'.preg_quote($this->options['tag_comment'][1], '/').')\n?/s',
-            'lex_block_raw' => '/\s*(raw|verbatim)\s*(?:'.preg_quote($this->options['whitespace_trim'].$this->options['tag_block'][1], '/').'\s*|\s*'.preg_quote($this->options['tag_block'][1], '/').')/As',
-            'lex_block_line' => '/\s*line\s+(\d+)\s*'.preg_quote($this->options['tag_block'][1], '/').'/As',
-            'lex_tokens_start' => '/('.preg_quote($this->options['tag_variable'][0], '/').'|'.preg_quote($this->options['tag_block'][0], '/').'|'.preg_quote($this->options['tag_comment'][0], '/').')('.preg_quote($this->options['whitespace_trim'], '/').')?/s',
->>>>>>> b0c41d42
             'interpolation_start' => '/'.preg_quote($this->options['interpolation'][0], '/').'\s*/A',
             'interpolation_end' => '/\s*'.preg_quote($this->options['interpolation'][1], '/').'/A',
         );
