--- conflicted
+++ resolved
@@ -17,7 +17,6 @@
  */
 class Twig_Lexer
 {
-<<<<<<< HEAD
     private $tokens;
     private $code;
     private $cursor;
@@ -27,30 +26,13 @@
     private $states;
     private $brackets;
     private $env;
+    // to be renamed to $name in 2.0 (where it is private)
     private $filename;
     private $options;
     private $regexes;
     private $position;
     private $positions;
     private $currentVarBlockLine;
-=======
-    protected $tokens;
-    protected $code;
-    protected $cursor;
-    protected $lineno;
-    protected $end;
-    protected $state;
-    protected $states;
-    protected $brackets;
-    protected $env;
-    // to be renamed to $name in 2.0 (where it is private)
-    protected $filename;
-    protected $options;
-    protected $regexes;
-    protected $position;
-    protected $positions;
-    protected $currentVarBlockLine;
->>>>>>> 1b7b1477
 
     const STATE_DATA = 0;
     const STATE_BLOCK = 1;
@@ -96,18 +78,9 @@
      */
     public function tokenize($code, $name = null)
     {
-<<<<<<< HEAD
+        $source = $code;
+
         if (((int) ini_get('mbstring.func_overload')) & 2) {
-=======
-        if (!$code instanceof Twig_Source) {
-            @trigger_error(sprintf('Passing a string as the $code argument of %s() is deprecated since version 1.27 and will be removed in 2.0. Pass a Twig_Source instance instead.', __METHOD__), E_USER_DEPRECATED);
-            $source = new Twig_Source($code, $name);
-        } else {
-            $source = $code;
-        }
-
-        if (function_exists('mb_internal_encoding') && ((int) ini_get('mbstring.func_overload')) & 2) {
->>>>>>> 1b7b1477
             $mbEncoding = mb_internal_encoding();
             mb_internal_encoding('ASCII');
         } else {
