--- conflicted
+++ resolved
@@ -72,11 +72,7 @@
         );
     }
 
-<<<<<<< HEAD
-    public function tokenize(\Twig_Source $source)
-=======
-    public function tokenize($code, $name = null)
->>>>>>> c88edc8c
+    public function tokenize(Twig_Source $source)
     {
         $this->source = $source;
         $this->code = str_replace(array("\r\n", "\r"), "\n", $source->getCode());
