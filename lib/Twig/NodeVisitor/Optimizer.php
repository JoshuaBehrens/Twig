<?php

/*
 * This file is part of Twig.
 *
 * (c) 2010 Fabien Potencier
 *
 * For the full copyright and license information, please view the LICENSE
 * file that was distributed with this source code.
 */

/**
 * Twig_NodeVisitor_Optimizer tries to optimizes the AST.
 *
 * This visitor is always the last registered one.
 *
 * You can configure which optimizations you want to activate via the
 * optimizer mode.
 *
 * @author Fabien Potencier <fabien@symfony.com>
 */
class Twig_NodeVisitor_Optimizer extends Twig_BaseNodeVisitor
{
    const OPTIMIZE_ALL = -1;
    const OPTIMIZE_NONE = 0;
    const OPTIMIZE_FOR = 2;
    const OPTIMIZE_RAW_FILTER = 4;
    // obsolete, does not do anything
    const OPTIMIZE_VAR_ACCESS = 8;

    private $loops = array();
    private $loopsTargets = array();
    private $optimizers;
    private $prependedNodes = array();

    /**
     * Constructor.
     *
     * @param int $optimizers The optimizer mode
     */
    public function __construct($optimizers = -1)
    {
        if (!is_int($optimizers) || $optimizers > (self::OPTIMIZE_FOR | self::OPTIMIZE_RAW_FILTER | self::OPTIMIZE_VAR_ACCESS)) {
            throw new InvalidArgumentException(sprintf('Optimizer mode "%s" is not valid.', $optimizers));
        }

        $this->optimizers = $optimizers;
    }

    /**
     * {@inheritdoc}
     */
<<<<<<< HEAD
    public function enterNode(Twig_Node $node, Twig_Environment $env)
=======
    protected function doEnterNode(Twig_Node $node, Twig_Environment $env)
>>>>>>> 1eb5fb26
    {
        if (self::OPTIMIZE_FOR === (self::OPTIMIZE_FOR & $this->optimizers)) {
            $this->enterOptimizeFor($node, $env);
        }

        return $node;
    }

    /**
     * {@inheritdoc}
     */
<<<<<<< HEAD
    public function leaveNode(Twig_Node $node, Twig_Environment $env)
=======
    protected function doLeaveNode(Twig_Node $node, Twig_Environment $env)
>>>>>>> 1eb5fb26
    {
        if (self::OPTIMIZE_FOR === (self::OPTIMIZE_FOR & $this->optimizers)) {
            $this->leaveOptimizeFor($node, $env);
        }

        if (self::OPTIMIZE_RAW_FILTER === (self::OPTIMIZE_RAW_FILTER & $this->optimizers)) {
            $node = $this->optimizeRawFilter($node, $env);
        }

        $node = $this->optimizePrintNode($node, $env);

        return $node;
    }

    /**
     * Optimizes print nodes.
     *
     * It replaces:
     *
     *   * "echo $this->render(Parent)Block()" with "$this->display(Parent)Block()"
     *
     * @param Twig_Node        $node A Node
     * @param Twig_Environment $env  The current Twig environment
     *
     * @return Twig_NodeInterface
     */
    private function optimizePrintNode(Twig_Node $node, Twig_Environment $env)
    {
        if (!$node instanceof Twig_Node_Print) {
            return $node;
        }

        if (
            $node->getNode('expr') instanceof Twig_Node_Expression_BlockReference ||
            $node->getNode('expr') instanceof Twig_Node_Expression_Parent
        ) {
            $node->getNode('expr')->setAttribute('output', true);

            return $node->getNode('expr');
        }

        return $node;
    }

    /**
     * Removes "raw" filters.
     *
     * @param Twig_Node        $node A Node
     * @param Twig_Environment $env  The current Twig environment
     *
     * @return Twig_Node
     */
    private function optimizeRawFilter(Twig_Node $node, Twig_Environment $env)
    {
        if ($node instanceof Twig_Node_Expression_Filter && 'raw' == $node->getNode('filter')->getAttribute('value')) {
            return $node->getNode('node');
        }

        return $node;
    }

    /**
     * Optimizes "for" tag by removing the "loop" variable creation whenever possible.
     *
     * @param Twig_Node        $node A Node
     * @param Twig_Environment $env  The current Twig environment
     */
    private function enterOptimizeFor(Twig_Node $node, Twig_Environment $env)
    {
        if ($node instanceof Twig_Node_For) {
            // disable the loop variable by default
            $node->setAttribute('with_loop', false);
            array_unshift($this->loops, $node);
            array_unshift($this->loopsTargets, $node->getNode('value_target')->getAttribute('name'));
            array_unshift($this->loopsTargets, $node->getNode('key_target')->getAttribute('name'));
        } elseif (!$this->loops) {
            // we are outside a loop
            return;
        }

        // when do we need to add the loop variable back?

        // the loop variable is referenced for the current loop
        elseif ($node instanceof Twig_Node_Expression_Name && 'loop' === $node->getAttribute('name')) {
            $node->setAttribute('always_defined', true);
            $this->addLoopToCurrent();
        }

        // optimize access to loop targets
        elseif ($node instanceof Twig_Node_Expression_Name && in_array($node->getAttribute('name'), $this->loopsTargets)) {
            $node->setAttribute('always_defined', true);
        }

        // block reference
        elseif ($node instanceof Twig_Node_BlockReference || $node instanceof Twig_Node_Expression_BlockReference) {
            $this->addLoopToCurrent();
        }

        // include without the only attribute
        elseif ($node instanceof Twig_Node_Include && !$node->getAttribute('only')) {
            $this->addLoopToAll();
        }

        // include function without the with_context=false parameter
        elseif ($node instanceof Twig_Node_Expression_Function
            && 'include' === $node->getAttribute('name')
            && (!$node->getNode('arguments')->hasNode('with_context')
                 || false !== $node->getNode('arguments')->getNode('with_context')->getAttribute('value')
               )
        ) {
            $this->addLoopToAll();
        }

        // the loop variable is referenced via an attribute
        elseif ($node instanceof Twig_Node_Expression_GetAttr
            && (!$node->getNode('attribute') instanceof Twig_Node_Expression_Constant
                || 'parent' === $node->getNode('attribute')->getAttribute('value')
               )
            && (true === $this->loops[0]->getAttribute('with_loop')
                || ($node->getNode('node') instanceof Twig_Node_Expression_Name
                    && 'loop' === $node->getNode('node')->getAttribute('name')
                   )
               )
        ) {
            $this->addLoopToAll();
        }
    }

    /**
     * Optimizes "for" tag by removing the "loop" variable creation whenever possible.
     *
     * @param Twig_Node        $node A Node
     * @param Twig_Environment $env  The current Twig environment
     */
    private function leaveOptimizeFor(Twig_Node $node, Twig_Environment $env)
    {
        if ($node instanceof Twig_Node_For) {
            array_shift($this->loops);
            array_shift($this->loopsTargets);
            array_shift($this->loopsTargets);
        }
    }

    private function addLoopToCurrent()
    {
        $this->loops[0]->setAttribute('with_loop', true);
    }

    private function addLoopToAll()
    {
        foreach ($this->loops as $loop) {
            $loop->setAttribute('with_loop', true);
        }
    }

    /**
     * {@inheritdoc}
     */
    public function getPriority()
    {
        return 255;
    }
}<|MERGE_RESOLUTION|>--- conflicted
+++ resolved
@@ -50,11 +50,7 @@
     /**
      * {@inheritdoc}
      */
-<<<<<<< HEAD
-    public function enterNode(Twig_Node $node, Twig_Environment $env)
-=======
     protected function doEnterNode(Twig_Node $node, Twig_Environment $env)
->>>>>>> 1eb5fb26
     {
         if (self::OPTIMIZE_FOR === (self::OPTIMIZE_FOR & $this->optimizers)) {
             $this->enterOptimizeFor($node, $env);
@@ -66,11 +62,7 @@
     /**
      * {@inheritdoc}
      */
-<<<<<<< HEAD
-    public function leaveNode(Twig_Node $node, Twig_Environment $env)
-=======
     protected function doLeaveNode(Twig_Node $node, Twig_Environment $env)
->>>>>>> 1eb5fb26
     {
         if (self::OPTIMIZE_FOR === (self::OPTIMIZE_FOR & $this->optimizers)) {
             $this->leaveOptimizeFor($node, $env);
