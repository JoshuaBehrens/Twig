<?php

/*
 * This file is part of Twig.
 *
 * (c) 2009 Fabien Potencier
 *
 * For the full copyright and license information, please view the LICENSE
 * file that was distributed with this source code.
 */

/**
 * Twig_NodeVisitor_Escaper implements output escaping.
 *
 * @author Fabien Potencier <fabien@symfony.com>
 */
class Twig_NodeVisitor_Escaper extends Twig_BaseNodeVisitor
{
    private $statusStack = array();
    private $blocks = array();
    private $safeAnalysis;
    private $traverser;
    private $defaultStrategy = false;
    private $safeVars = array();

    public function __construct()
    {
        $this->safeAnalysis = new Twig_NodeVisitor_SafeAnalysis();
    }

    /**
<<<<<<< HEAD
     * Called before child nodes are visited.
     *
     * @param Twig_Node        $node The node to visit
     * @param Twig_Environment $env  The Twig environment instance
     *
     * @return Twig_Node The modified node
     */
    public function enterNode(Twig_Node $node, Twig_Environment $env)
=======
     * {@inheritdoc}
     */
    protected function doEnterNode(Twig_Node $node, Twig_Environment $env)
>>>>>>> 1eb5fb26
    {
        if ($node instanceof Twig_Node_Module) {
            if ($env->hasExtension('escaper') && $defaultStrategy = $env->getExtension('escaper')->getDefaultStrategy($node->getAttribute('filename'))) {
                $this->defaultStrategy = $defaultStrategy;
            }
            $this->safeVars = array();
        } elseif ($node instanceof Twig_Node_AutoEscape) {
            $this->statusStack[] = $node->getAttribute('value');
        } elseif ($node instanceof Twig_Node_Block) {
            $this->statusStack[] = isset($this->blocks[$node->getAttribute('name')]) ? $this->blocks[$node->getAttribute('name')] : $this->needEscaping($env);
        } elseif ($node instanceof Twig_Node_Import) {
            $this->safeVars[] = $node->getNode('var')->getAttribute('name');
        }

        return $node;
    }

    /**
<<<<<<< HEAD
     * Called after child nodes are visited.
     *
     * @param Twig_Node        $node The node to visit
     * @param Twig_Environment $env  The Twig environment instance
     *
     * @return Twig_Node The modified node
     */
    public function leaveNode(Twig_Node $node, Twig_Environment $env)
=======
     * {@inheritdoc}
     */
    protected function doLeaveNode(Twig_Node $node, Twig_Environment $env)
>>>>>>> 1eb5fb26
    {
        if ($node instanceof Twig_Node_Module) {
            $this->defaultStrategy = false;
            $this->safeVars = array();
        } elseif ($node instanceof Twig_Node_Expression_Filter) {
            return $this->preEscapeFilterNode($node, $env);
        } elseif ($node instanceof Twig_Node_Print) {
            return $this->escapePrintNode($node, $env, $this->needEscaping($env));
        }

        if ($node instanceof Twig_Node_AutoEscape || $node instanceof Twig_Node_Block) {
            array_pop($this->statusStack);
        } elseif ($node instanceof Twig_Node_BlockReference) {
            $this->blocks[$node->getAttribute('name')] = $this->needEscaping($env);
        }

        return $node;
    }

    private function escapePrintNode(Twig_Node_Print $node, Twig_Environment $env, $type)
    {
        if (false === $type) {
            return $node;
        }

        $expression = $node->getNode('expr');

        if ($this->isSafeFor($type, $expression, $env)) {
            return $node;
        }

        $class = get_class($node);

        return new $class(
            $this->getEscaperFilter($type, $expression),
            $node->getLine()
        );
    }

    private function preEscapeFilterNode(Twig_Node_Expression_Filter $filter, Twig_Environment $env)
    {
        $name = $filter->getNode('filter')->getAttribute('value');

        $type = $env->getFilter($name)->getPreEscape();
        if (null === $type) {
            return $filter;
        }

        $node = $filter->getNode('node');
        if ($this->isSafeFor($type, $node, $env)) {
            return $filter;
        }

        $filter->setNode('node', $this->getEscaperFilter($type, $node));

        return $filter;
    }

    private function isSafeFor($type, Twig_Node $expression, $env)
    {
        $safe = $this->safeAnalysis->getSafe($expression);

        if (null === $safe) {
            if (null === $this->traverser) {
                $this->traverser = new Twig_NodeTraverser($env, array($this->safeAnalysis));
            }

            $this->safeAnalysis->setSafeVars($this->safeVars);

            $this->traverser->traverse($expression);
            $safe = $this->safeAnalysis->getSafe($expression);
        }

        return in_array($type, $safe) || in_array('all', $safe);
    }

    private function needEscaping(Twig_Environment $env)
    {
        if (count($this->statusStack)) {
            return $this->statusStack[count($this->statusStack) - 1];
        }

        return $this->defaultStrategy ? $this->defaultStrategy : false;
    }

    private function getEscaperFilter($type, Twig_Node $node)
    {
        $line = $node->getLine();
        $name = new Twig_Node_Expression_Constant('escape', $line);
        $args = new Twig_Node(array(new Twig_Node_Expression_Constant((string) $type, $line), new Twig_Node_Expression_Constant(null, $line), new Twig_Node_Expression_Constant(true, $line)));

        return new Twig_Node_Expression_Filter($node, $name, $args, $line);
    }

    /**
     * {@inheritdoc}
     */
    public function getPriority()
    {
        return 0;
    }
}<|MERGE_RESOLUTION|>--- conflicted
+++ resolved
@@ -29,20 +29,9 @@
     }
 
     /**
-<<<<<<< HEAD
-     * Called before child nodes are visited.
-     *
-     * @param Twig_Node        $node The node to visit
-     * @param Twig_Environment $env  The Twig environment instance
-     *
-     * @return Twig_Node The modified node
-     */
-    public function enterNode(Twig_Node $node, Twig_Environment $env)
-=======
      * {@inheritdoc}
      */
     protected function doEnterNode(Twig_Node $node, Twig_Environment $env)
->>>>>>> 1eb5fb26
     {
         if ($node instanceof Twig_Node_Module) {
             if ($env->hasExtension('escaper') && $defaultStrategy = $env->getExtension('escaper')->getDefaultStrategy($node->getAttribute('filename'))) {
@@ -61,20 +50,9 @@
     }
 
     /**
-<<<<<<< HEAD
-     * Called after child nodes are visited.
-     *
-     * @param Twig_Node        $node The node to visit
-     * @param Twig_Environment $env  The Twig environment instance
-     *
-     * @return Twig_Node The modified node
-     */
-    public function leaveNode(Twig_Node $node, Twig_Environment $env)
-=======
      * {@inheritdoc}
      */
     protected function doLeaveNode(Twig_Node $node, Twig_Environment $env)
->>>>>>> 1eb5fb26
     {
         if ($node instanceof Twig_Node_Module) {
             $this->defaultStrategy = false;
