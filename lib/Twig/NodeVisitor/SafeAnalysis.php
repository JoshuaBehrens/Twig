--- conflicted
+++ resolved
@@ -57,26 +57,18 @@
         );
     }
 
-<<<<<<< HEAD
-    public function enterNode(Twig_Node $node, Twig_Environment $env)
-=======
     /**
      * {@inheritdoc}
      */
     protected function doEnterNode(Twig_Node $node, Twig_Environment $env)
->>>>>>> 1eb5fb26
     {
         return $node;
     }
 
-<<<<<<< HEAD
-    public function leaveNode(Twig_Node $node, Twig_Environment $env)
-=======
     /**
      * {@inheritdoc}
      */
     protected function doLeaveNode(Twig_Node $node, Twig_Environment $env)
->>>>>>> 1eb5fb26
     {
         if ($node instanceof Twig_Node_Expression_Constant) {
             // constants are marked safe for all
