--- conflicted
+++ resolved
@@ -50,7 +50,6 @@
      * @throws Twig_Error_Loader When $name is not found
      */
     public function isFresh($name, $time);
-<<<<<<< HEAD
 
     /**
      * Check if we have the source code of a template, given its name.
@@ -61,8 +60,5 @@
      */
     public function exists($name);
 }
-=======
-}
 
-class_alias('Twig_LoaderInterface', 'Twig\Loader\LoaderInterface', false);
->>>>>>> 460712d3
+class_alias('Twig_LoaderInterface', 'Twig\Loader\LoaderInterface', false);