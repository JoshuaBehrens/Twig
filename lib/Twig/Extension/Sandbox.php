<?php

/*
 * This file is part of Twig.
 *
 * (c) Fabien Potencier
 *
 * For the full copyright and license information, please view the LICENSE
 * file that was distributed with this source code.
 */

final class Twig_Extension_Sandbox extends Twig_Extension
{
    private $sandboxedGlobally;
    private $sandboxed;
    private $policy;

    public function __construct(Twig_Sandbox_SecurityPolicyInterface $policy, $sandboxed = false)
    {
        $this->policy = $policy;
        $this->sandboxedGlobally = $sandboxed;
    }

    public function getTokenParsers()
    {
        return array(new Twig_TokenParser_Sandbox());
    }

    public function getNodeVisitors()
    {
        return array(new Twig_NodeVisitor_Sandbox());
    }

    public function enableSandbox()
    {
        $this->sandboxed = true;
    }

    public function disableSandbox()
    {
        $this->sandboxed = false;
    }

    public function isSandboxed()
    {
        return $this->sandboxedGlobally || $this->sandboxed;
    }

    public function isSandboxedGlobally()
    {
        return $this->sandboxedGlobally;
    }

    public function setSecurityPolicy(Twig_Sandbox_SecurityPolicyInterface $policy)
    {
        $this->policy = $policy;
    }

    public function getSecurityPolicy()
    {
        return $this->policy;
    }

    public function checkSecurity($tags, $filters, $functions)
    {
        if ($this->isSandboxed()) {
            $this->policy->checkSecurity($tags, $filters, $functions);
        }
    }

    public function checkMethodAllowed($obj, $method)
    {
        if ($this->isSandboxed()) {
            $this->policy->checkMethodAllowed($obj, $method);
        }
    }

    public function checkPropertyAllowed($obj, $method)
    {
        if ($this->isSandboxed()) {
            $this->policy->checkPropertyAllowed($obj, $method);
        }
    }

    public function ensureToStringAllowed($obj)
    {
        if ($this->isSandboxed() && is_object($obj)) {
            $this->policy->checkMethodAllowed($obj, '__toString');
        }

        return $obj;
    }
<<<<<<< HEAD
}
=======

    public function getName()
    {
        return 'sandbox';
    }
}

class_alias('Twig_Extension_Sandbox', 'Twig\Extension\SandboxExtension', false);
>>>>>>> 460712d3
<|MERGE_RESOLUTION|>--- conflicted
+++ resolved
@@ -90,15 +90,6 @@
 
         return $obj;
     }
-<<<<<<< HEAD
-}
-=======
-
-    public function getName()
-    {
-        return 'sandbox';
-    }
 }
 
-class_alias('Twig_Extension_Sandbox', 'Twig\Extension\SandboxExtension', false);
->>>>>>> 460712d3
+class_alias('Twig_Extension_Sandbox', 'Twig\Extension\SandboxExtension', false);