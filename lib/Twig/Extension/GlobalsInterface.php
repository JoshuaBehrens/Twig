<?php

/*
 * This file is part of Twig.
 *
 * (c) Fabien Potencier
 *
 * For the full copyright and license information, please view the LICENSE
 * file that was distributed with this source code.
 */

/**
 * Enables usage of the deprecated Twig_Extension::getGlobals() method.
 *
 * Explicitly implement this interface if you really need to implement the
 * deprecated getGlobals() method in your extensions.
 *
 * @author Fabien Potencier <fabien@symfony.com>
 */
interface Twig_Extension_GlobalsInterface
{
<<<<<<< HEAD
    /**
     * Returns a list of global variables to add to the existing list.
     *
     * @return array An array of global variables
     */
    public function getGlobals();
}
=======
}

class_alias('Twig_Extension_GlobalsInterface', 'Twig\Extension\GlobalsInterface', false);
>>>>>>> aad17a1a
<|MERGE_RESOLUTION|>--- conflicted
+++ resolved
@@ -19,7 +19,6 @@
  */
 interface Twig_Extension_GlobalsInterface
 {
-<<<<<<< HEAD
     /**
      * Returns a list of global variables to add to the existing list.
      *
@@ -27,8 +26,5 @@
      */
     public function getGlobals();
 }
-=======
-}
 
-class_alias('Twig_Extension_GlobalsInterface', 'Twig\Extension\GlobalsInterface', false);
->>>>>>> aad17a1a
+class_alias('Twig_Extension_GlobalsInterface', 'Twig\Extension\GlobalsInterface', false);