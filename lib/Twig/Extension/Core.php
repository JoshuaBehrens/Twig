<?php

if (!defined('ENT_SUBSTITUTE')) {
    // use 0 as hhvm does not support several flags yet
    define('ENT_SUBSTITUTE', 0);
}

/*
 * This file is part of Twig.
 *
 * (c) 2009 Fabien Potencier
 *
 * For the full copyright and license information, please view the LICENSE
 * file that was distributed with this source code.
 */
class Twig_Extension_Core extends Twig_Extension
{
    private $dateFormats = array('F j, Y H:i', '%d days');
    private $numberFormat = array(0, '.', ',');
    private $timezone = null;
    private $escapers = array();

    /**
     * Defines a new escaper to be used via the escape filter.
     *
     * @param string   $strategy The strategy name that should be used as a strategy in the escape call
     * @param callable $callable A valid PHP callable
     */
    public function setEscaper($strategy, callable $callable)
    {
        $this->escapers[$strategy] = $callable;
    }

    /**
     * Gets all defined escapers.
     *
     * @return callable[] An array of escapers
     */
    public function getEscapers()
    {
        return $this->escapers;
    }

    /**
     * Sets the default format to be used by the date filter.
     *
     * @param string $format             The default date format string
     * @param string $dateIntervalFormat The default date interval format string
     */
    public function setDateFormat($format = null, $dateIntervalFormat = null)
    {
        if (null !== $format) {
            $this->dateFormats[0] = $format;
        }

        if (null !== $dateIntervalFormat) {
            $this->dateFormats[1] = $dateIntervalFormat;
        }
    }

    /**
     * Gets the default format to be used by the date filter.
     *
     * @return array The default date format string and the default date interval format string
     */
    public function getDateFormat()
    {
        return $this->dateFormats;
    }

    /**
     * Sets the default timezone to be used by the date filter.
     *
     * @param DateTimeZone|string $timezone The default timezone string or a DateTimeZone object
     */
    public function setTimezone($timezone)
    {
        $this->timezone = $timezone instanceof DateTimeZone ? $timezone : new DateTimeZone($timezone);
    }

    /**
     * Gets the default timezone to be used by the date filter.
     *
     * @return DateTimeZone The default timezone currently in use
     */
    public function getTimezone()
    {
        if (null === $this->timezone) {
            $this->timezone = new DateTimeZone(date_default_timezone_get());
        }

        return $this->timezone;
    }

    /**
     * Sets the default format to be used by the number_format filter.
     *
     * @param int    $decimal      The number of decimal places to use.
     * @param string $decimalPoint The character(s) to use for the decimal point.
     * @param string $thousandSep  The character(s) to use for the thousands separator.
     */
    public function setNumberFormat($decimal, $decimalPoint, $thousandSep)
    {
        $this->numberFormat = array($decimal, $decimalPoint, $thousandSep);
    }

    /**
     * Get the default format used by the number_format filter.
     *
     * @return array The arguments for number_format()
     */
    public function getNumberFormat()
    {
        return $this->numberFormat;
    }

    public function getTokenParsers()
    {
        return array(
            new Twig_TokenParser_For(),
            new Twig_TokenParser_If(),
            new Twig_TokenParser_Extends(),
            new Twig_TokenParser_Include(),
            new Twig_TokenParser_Block(),
            new Twig_TokenParser_Use(),
            new Twig_TokenParser_Filter(),
            new Twig_TokenParser_Macro(),
            new Twig_TokenParser_Import(),
            new Twig_TokenParser_From(),
            new Twig_TokenParser_Set(),
            new Twig_TokenParser_Spaceless(),
            new Twig_TokenParser_Flush(),
            new Twig_TokenParser_Do(),
            new Twig_TokenParser_Embed(),
        );
    }

    public function getFilters()
    {
        return array(
            // formatting filters
            new Twig_Filter('date', 'twig_date_format_filter', array('needs_environment' => true)),
            new Twig_Filter('date_modify', 'twig_date_modify_filter', array('needs_environment' => true)),
            new Twig_Filter('format', 'sprintf'),
            new Twig_Filter('replace', 'twig_replace_filter'),
            new Twig_Filter('number_format', 'twig_number_format_filter', array('needs_environment' => true)),
            new Twig_Filter('abs', 'abs'),
            new Twig_Filter('round', 'twig_round'),

            // encoding
            new Twig_Filter('url_encode', 'twig_urlencode_filter'),
            new Twig_Filter('json_encode', 'json_encode'),
            new Twig_Filter('convert_encoding', 'twig_convert_encoding'),

            // string filters
            new Twig_Filter('title', 'twig_title_string_filter', array('needs_environment' => true)),
            new Twig_Filter('capitalize', 'twig_capitalize_string_filter', array('needs_environment' => true)),
            new Twig_Filter('upper', 'twig_upper_filter', array('needs_environment' => true)),
            new Twig_Filter('lower', 'twig_lower_filter', array('needs_environment' => true)),
            new Twig_Filter('striptags', 'strip_tags'),
            new Twig_Filter('trim', 'trim'),
            new Twig_Filter('nl2br', 'nl2br', array('pre_escape' => 'html', 'is_safe' => array('html'))),

            // array helpers
            new Twig_Filter('join', 'twig_join_filter'),
            new Twig_Filter('split', 'twig_split_filter', array('needs_environment' => true)),
            new Twig_Filter('sort', 'twig_sort_filter'),
            new Twig_Filter('merge', 'twig_array_merge'),
            new Twig_Filter('batch', 'twig_array_batch'),

            // string/array filters
            new Twig_Filter('reverse', 'twig_reverse_filter', array('needs_environment' => true)),
            new Twig_Filter('length', 'twig_length_filter', array('needs_environment' => true)),
            new Twig_Filter('slice', 'twig_slice', array('needs_environment' => true)),
            new Twig_Filter('first', 'twig_first', array('needs_environment' => true)),
            new Twig_Filter('last', 'twig_last', array('needs_environment' => true)),

            // iteration and runtime
            new Twig_Filter('default', '_twig_default_filter', array('node_class' => 'Twig_Node_Expression_Filter_Default')),
            new Twig_Filter('keys', 'twig_get_array_keys_filter'),

            // escaping
            new Twig_Filter('escape', 'twig_escape_filter', array('needs_environment' => true, 'is_safe_callback' => 'twig_escape_filter_is_safe')),
            new Twig_Filter('e', 'twig_escape_filter', array('needs_environment' => true, 'is_safe_callback' => 'twig_escape_filter_is_safe')),
        );
    }

    public function getFunctions()
    {
        return array(
            new Twig_Function('max', 'max'),
            new Twig_Function('min', 'min'),
            new Twig_Function('range', 'range'),
            new Twig_Function('constant', 'twig_constant'),
            new Twig_Function('cycle', 'twig_cycle'),
            new Twig_Function('random', 'twig_random', array('needs_environment' => true)),
            new Twig_Function('date', 'twig_date_converter', array('needs_environment' => true)),
            new Twig_Function('include', 'twig_include', array('needs_environment' => true, 'needs_context' => true, 'is_safe' => array('all'))),
            new Twig_Function('source', 'twig_source', array('needs_environment' => true, 'is_safe' => array('all'))),
        );
    }

    public function getTests()
    {
        return array(
            new Twig_Test('even', null, array('node_class' => 'Twig_Node_Expression_Test_Even')),
            new Twig_Test('odd', null, array('node_class' => 'Twig_Node_Expression_Test_Odd')),
            new Twig_Test('defined', null, array('node_class' => 'Twig_Node_Expression_Test_Defined')),
            new Twig_Test('same as', null, array('node_class' => 'Twig_Node_Expression_Test_Sameas')),
            new Twig_Test('none', null, array('node_class' => 'Twig_Node_Expression_Test_Null')),
            new Twig_Test('null', null, array('node_class' => 'Twig_Node_Expression_Test_Null')),
            new Twig_Test('divisible by', null, array('node_class' => 'Twig_Node_Expression_Test_Divisibleby')),
            new Twig_Test('constant', null, array('node_class' => 'Twig_Node_Expression_Test_Constant')),
            new Twig_Test('empty', 'twig_test_empty'),
            new Twig_Test('iterable', 'twig_test_iterable'),
        );
    }

    public function getOperators()
    {
        return array(
            array(
                'not' => array('precedence' => 50, 'class' => 'Twig_Node_Expression_Unary_Not'),
                '-' => array('precedence' => 500, 'class' => 'Twig_Node_Expression_Unary_Neg'),
                '+' => array('precedence' => 500, 'class' => 'Twig_Node_Expression_Unary_Pos'),
            ),
            array(
                'or' => array('precedence' => 10, 'class' => 'Twig_Node_Expression_Binary_Or', 'associativity' => Twig_ExpressionParser::OPERATOR_LEFT),
                'and' => array('precedence' => 15, 'class' => 'Twig_Node_Expression_Binary_And', 'associativity' => Twig_ExpressionParser::OPERATOR_LEFT),
                'b-or' => array('precedence' => 16, 'class' => 'Twig_Node_Expression_Binary_BitwiseOr', 'associativity' => Twig_ExpressionParser::OPERATOR_LEFT),
                'b-xor' => array('precedence' => 17, 'class' => 'Twig_Node_Expression_Binary_BitwiseXor', 'associativity' => Twig_ExpressionParser::OPERATOR_LEFT),
                'b-and' => array('precedence' => 18, 'class' => 'Twig_Node_Expression_Binary_BitwiseAnd', 'associativity' => Twig_ExpressionParser::OPERATOR_LEFT),
                '==' => array('precedence' => 20, 'class' => 'Twig_Node_Expression_Binary_Equal', 'associativity' => Twig_ExpressionParser::OPERATOR_LEFT),
                '!=' => array('precedence' => 20, 'class' => 'Twig_Node_Expression_Binary_NotEqual', 'associativity' => Twig_ExpressionParser::OPERATOR_LEFT),
                '<' => array('precedence' => 20, 'class' => 'Twig_Node_Expression_Binary_Less', 'associativity' => Twig_ExpressionParser::OPERATOR_LEFT),
                '>' => array('precedence' => 20, 'class' => 'Twig_Node_Expression_Binary_Greater', 'associativity' => Twig_ExpressionParser::OPERATOR_LEFT),
                '>=' => array('precedence' => 20, 'class' => 'Twig_Node_Expression_Binary_GreaterEqual', 'associativity' => Twig_ExpressionParser::OPERATOR_LEFT),
                '<=' => array('precedence' => 20, 'class' => 'Twig_Node_Expression_Binary_LessEqual', 'associativity' => Twig_ExpressionParser::OPERATOR_LEFT),
                'not in' => array('precedence' => 20, 'class' => 'Twig_Node_Expression_Binary_NotIn', 'associativity' => Twig_ExpressionParser::OPERATOR_LEFT),
                'in' => array('precedence' => 20, 'class' => 'Twig_Node_Expression_Binary_In', 'associativity' => Twig_ExpressionParser::OPERATOR_LEFT),
                'matches' => array('precedence' => 20, 'class' => 'Twig_Node_Expression_Binary_Matches', 'associativity' => Twig_ExpressionParser::OPERATOR_LEFT),
                'starts with' => array('precedence' => 20, 'class' => 'Twig_Node_Expression_Binary_StartsWith', 'associativity' => Twig_ExpressionParser::OPERATOR_LEFT),
                'ends with' => array('precedence' => 20, 'class' => 'Twig_Node_Expression_Binary_EndsWith', 'associativity' => Twig_ExpressionParser::OPERATOR_LEFT),
                '..' => array('precedence' => 25, 'class' => 'Twig_Node_Expression_Binary_Range', 'associativity' => Twig_ExpressionParser::OPERATOR_LEFT),
                '+' => array('precedence' => 30, 'class' => 'Twig_Node_Expression_Binary_Add', 'associativity' => Twig_ExpressionParser::OPERATOR_LEFT),
                '-' => array('precedence' => 30, 'class' => 'Twig_Node_Expression_Binary_Sub', 'associativity' => Twig_ExpressionParser::OPERATOR_LEFT),
                '~' => array('precedence' => 40, 'class' => 'Twig_Node_Expression_Binary_Concat', 'associativity' => Twig_ExpressionParser::OPERATOR_LEFT),
                '*' => array('precedence' => 60, 'class' => 'Twig_Node_Expression_Binary_Mul', 'associativity' => Twig_ExpressionParser::OPERATOR_LEFT),
                '/' => array('precedence' => 60, 'class' => 'Twig_Node_Expression_Binary_Div', 'associativity' => Twig_ExpressionParser::OPERATOR_LEFT),
                '//' => array('precedence' => 60, 'class' => 'Twig_Node_Expression_Binary_FloorDiv', 'associativity' => Twig_ExpressionParser::OPERATOR_LEFT),
                '%' => array('precedence' => 60, 'class' => 'Twig_Node_Expression_Binary_Mod', 'associativity' => Twig_ExpressionParser::OPERATOR_LEFT),
                'is' => array('precedence' => 100, 'callable' => array($this, 'parseTestExpression'), 'associativity' => Twig_ExpressionParser::OPERATOR_LEFT),
                'is not' => array('precedence' => 100, 'callable' => array($this, 'parseNotTestExpression'), 'associativity' => Twig_ExpressionParser::OPERATOR_LEFT),
                '**' => array('precedence' => 200, 'class' => 'Twig_Node_Expression_Binary_Power', 'associativity' => Twig_ExpressionParser::OPERATOR_RIGHT),
                '??' => array('precedence' => 300, 'class' => 'Twig_Node_Expression_NullCoalesce', 'associativity' => Twig_ExpressionParser::OPERATOR_RIGHT),
            ),
        );
    }

    public function parseNotTestExpression(Twig_Parser $parser, Twig_Node $node)
    {
        return new Twig_Node_Expression_Unary_Not($this->parseTestExpression($parser, $node), $parser->getCurrentToken()->getLine());
    }

    public function parseTestExpression(Twig_Parser $parser, Twig_Node $node)
    {
        $stream = $parser->getStream();
<<<<<<< HEAD
        $test = $this->getTest($parser, $node->getLine());
        $class = $test->getNodeClass();
=======
        list($name, $test) = $this->getTest($parser, $node->getLine());

        if ($test instanceof Twig_SimpleTest && $test->isDeprecated()) {
            $message = sprintf('Twig Test "%s" is deprecated', $name);
            if (!is_bool($test->getDeprecatedVersion())) {
                $message .= sprintf(' since version %s', $test->getDeprecatedVersion());
            }
            if ($test->getAlternative()) {
                $message .= sprintf('. Use "%s" instead', $test->getAlternative());
            }
            $message .= sprintf(' in %s at line %d.', $stream->getSourceContext()->getName(), $stream->getCurrent()->getLine());

            @trigger_error($message, E_USER_DEPRECATED);
        }

        $class = $this->getTestNodeClass($parser, $test);
>>>>>>> 1b7b1477
        $arguments = null;
        if ($stream->test(Twig_Token::PUNCTUATION_TYPE, '(')) {
            $arguments = $parser->getExpressionParser()->parseArguments(true);
        }

        return new $class($node, $test->getName(), $arguments, $parser->getCurrentToken()->getLine());
    }

    private function getTest(Twig_Parser $parser, $line)
    {
        $stream = $parser->getStream();
        $name = $stream->expect(Twig_Token::NAME_TYPE)->getValue();
        $env = $parser->getEnvironment();

        if ($test = $env->getTest($name)) {
            return $test;
        }

        if ($stream->test(Twig_Token::NAME_TYPE)) {
            // try 2-words tests
            $name = $name.' '.$parser->getCurrentToken()->getValue();

            if ($test = $env->getTest($name)) {
                $parser->getStream()->next();

                return $test;
            }
        }

        $e = new Twig_Error_Syntax(sprintf('Unknown "%s" test.', $name), $line, $stream->getSourceContext()->getName());
        $e->addSuggestions($name, array_keys($env->getTests()));

        throw $e;
    }
}

/**
 * Cycles over a value.
 *
 * @param ArrayAccess|array $values   An array or an ArrayAccess instance
 * @param int               $position The cycle position
 *
 * @return string The next value in the cycle
 */
function twig_cycle($values, $position)
{
    if (!is_array($values) && !$values instanceof ArrayAccess) {
        return $values;
    }

    return $values[$position % count($values)];
}

/**
 * Returns a random value depending on the supplied parameter type:
 * - a random item from a Traversable or array
 * - a random character from a string
 * - a random integer between 0 and the integer parameter.
 *
 * @param Twig_Environment             $env    A Twig_Environment instance
 * @param Traversable|array|int|string $values The values to pick a random item from
 *
 * @throws Twig_Error_Runtime When $values is an empty array (does not apply to an empty string which is returned as is).
 *
 * @return mixed A random value from the given sequence
 */
function twig_random(Twig_Environment $env, $values = null)
{
    if (null === $values) {
        return mt_rand();
    }

    if (is_int($values) || is_float($values)) {
        return $values < 0 ? mt_rand($values, 0) : mt_rand(0, $values);
    }

    if ($values instanceof Traversable) {
        $values = iterator_to_array($values);
    } elseif (is_string($values)) {
        if ('' === $values) {
            return '';
        }

        $charset = $env->getCharset();

        if ('UTF-8' !== $charset) {
            $values = iconv($charset, 'UTF-8', $values);
        }

        // unicode version of str_split()
        // split at all positions, but not after the start and not before the end
        $values = preg_split('/(?<!^)(?!$)/u', $values);

        if ('UTF-8' !== $charset) {
            foreach ($values as $i => $value) {
                $values[$i] = iconv('UTF-8', $charset, $value);
            }
        }
    }

    if (!is_array($values)) {
        return $values;
    }

    if (0 === count($values)) {
        throw new Twig_Error_Runtime('The random function cannot pick from an empty array.');
    }

    return $values[array_rand($values, 1)];
}

/**
 * Converts a date to the given format.
 *
 * <pre>
 *   {{ post.published_at|date("m/d/Y") }}
 * </pre>
 *
 * @param Twig_Environment                      $env      A Twig_Environment instance
 * @param DateTimeInterface|DateInterval|string $date     A date
 * @param string|null                           $format   The target format, null to use the default
 * @param DateTimeZone|string|null|false        $timezone The target timezone, null to use the default, false to leave unchanged
 *
 * @return string The formatted date
 */
function twig_date_format_filter(Twig_Environment $env, $date, $format = null, $timezone = null)
{
    if (null === $format) {
        $formats = $env->getExtension('Twig_Extension_Core')->getDateFormat();
        $format = $date instanceof DateInterval ? $formats[1] : $formats[0];
    }

    if ($date instanceof DateInterval) {
        return $date->format($format);
    }

    return twig_date_converter($env, $date, $timezone)->format($format);
}

/**
 * Returns a new date object modified.
 *
 * <pre>
 *   {{ post.published_at|date_modify("-1day")|date("m/d/Y") }}
 * </pre>
 *
 * @param Twig_Environment         $env      A Twig_Environment instance
 * @param DateTimeInterface|string $date     A date
 * @param string                   $modifier A modifier string
 *
 * @return DateTimeInterface A new date object
 */
function twig_date_modify_filter(Twig_Environment $env, $date, $modifier)
{
    $date = twig_date_converter($env, $date, false);

    return $date->modify($modifier);
}

/**
 * Converts an input to a DateTime instance.
 *
 * <pre>
 *    {% if date(user.created_at) < date('+2days') %}
 *      {# do something #}
 *    {% endif %}
 * </pre>
 *
 * @param Twig_Environment               $env      A Twig_Environment instance
 * @param DateTimeInterface|string|null  $date     A date or null to use the current time
 * @param DateTimeZone|string|null|false $timezone The target timezone, null to use the default, false to leave unchanged
 *
 * @return DateTime A DateTime instance
 */
function twig_date_converter(Twig_Environment $env, $date = null, $timezone = null)
{
    // determine the timezone
    if (false !== $timezone) {
        if (null === $timezone) {
            $timezone = $env->getExtension('Twig_Extension_Core')->getTimezone();
        } elseif (!$timezone instanceof DateTimeZone) {
            $timezone = new DateTimeZone($timezone);
        }
    }

    // immutable dates
    if ($date instanceof DateTimeImmutable) {
        return false !== $timezone ? $date->setTimezone($timezone) : $date;
    }

    if ($date instanceof DateTime || $date instanceof DateTimeInterface) {
        $date = clone $date;
        if (false !== $timezone) {
            $date->setTimezone($timezone);
        }

        return $date;
    }

    if (null === $date || 'now' === $date) {
        return new DateTime($date, false !== $timezone ? $timezone : $env->getExtension('Twig_Extension_Core')->getTimezone());
    }

    $asString = (string) $date;
    if (ctype_digit($asString) || (!empty($asString) && '-' === $asString[0] && ctype_digit(substr($asString, 1)))) {
        $date = new DateTime('@'.$date);
    } else {
        $date = new DateTime($date, $env->getExtension('Twig_Extension_Core')->getTimezone());
    }

    if (false !== $timezone) {
        $date->setTimezone($timezone);
    }

    return $date;
}

/**
 * Replaces strings within a string.
 *
 * @param string            $str  String to replace in
 * @param array|Traversable $from Replace values
 *
 * @return string
 */
function twig_replace_filter($str, $from)
{
    if ($from instanceof Traversable) {
        $from = iterator_to_array($from);
    } elseif (!is_array($from)) {
        throw new Twig_Error_Runtime(sprintf('The "replace" filter expects an array or "Traversable" as replace values, got "%s".', is_object($from) ? get_class($from) : gettype($from)));
    }

    return strtr($str, $from);
}

/**
 * Rounds a number.
 *
 * @param int|float $value     The value to round
 * @param int|float $precision The rounding precision
 * @param string    $method    The method to use for rounding
 *
 * @return int|float The rounded number
 */
function twig_round($value, $precision = 0, $method = 'common')
{
    if ('common' == $method) {
        return round($value, $precision);
    }

    if ('ceil' != $method && 'floor' != $method) {
        throw new Twig_Error_Runtime('The round filter only supports the "common", "ceil", and "floor" methods.');
    }

    return $method($value * pow(10, $precision)) / pow(10, $precision);
}

/**
 * Number format filter.
 *
 * All of the formatting options can be left null, in that case the defaults will
 * be used.  Supplying any of the parameters will override the defaults set in the
 * environment object.
 *
 * @param Twig_Environment $env          A Twig_Environment instance
 * @param mixed            $number       A float/int/string of the number to format
 * @param int              $decimal      The number of decimal points to display.
 * @param string           $decimalPoint The character(s) to use for the decimal point.
 * @param string           $thousandSep  The character(s) to use for the thousands separator.
 *
 * @return string The formatted number
 */
function twig_number_format_filter(Twig_Environment $env, $number, $decimal = null, $decimalPoint = null, $thousandSep = null)
{
    $defaults = $env->getExtension('Twig_Extension_Core')->getNumberFormat();
    if (null === $decimal) {
        $decimal = $defaults[0];
    }

    if (null === $decimalPoint) {
        $decimalPoint = $defaults[1];
    }

    if (null === $thousandSep) {
        $thousandSep = $defaults[2];
    }

    return number_format((float) $number, $decimal, $decimalPoint, $thousandSep);
}

/**
 * URL encodes (RFC 3986) a string as a path segment or an array as a query string.
 *
 * @param string|array $url A URL or an array of query parameters
 *
 * @return string The URL encoded value
 */
function twig_urlencode_filter($url)
{
    if (is_array($url)) {
        if (defined('PHP_QUERY_RFC3986')) {
            return http_build_query($url, '', '&', PHP_QUERY_RFC3986);
        }

        return http_build_query($url, '', '&');
    }

    return rawurlencode($url);
}

/**
 * Merges an array with another one.
 *
 * <pre>
 *  {% set items = { 'apple': 'fruit', 'orange': 'fruit' } %}
 *
 *  {% set items = items|merge({ 'peugeot': 'car' }) %}
 *
 *  {# items now contains { 'apple': 'fruit', 'orange': 'fruit', 'peugeot': 'car' } #}
 * </pre>
 *
 * @param array|Traversable $arr1 An array
 * @param array|Traversable $arr2 An array
 *
 * @return array The merged array
 */
function twig_array_merge($arr1, $arr2)
{
    if ($arr1 instanceof Traversable) {
        $arr1 = iterator_to_array($arr1);
    } elseif (!is_array($arr1)) {
        throw new Twig_Error_Runtime(sprintf('The merge filter only works with arrays or "Traversable", got "%s" as first argument.', gettype($arr1)));
    }

    if ($arr2 instanceof Traversable) {
        $arr2 = iterator_to_array($arr2);
    } elseif (!is_array($arr2)) {
        throw new Twig_Error_Runtime(sprintf('The merge filter only works with arrays or "Traversable", got "%s" as second argument.', gettype($arr2)));
    }

    return array_merge($arr1, $arr2);
}

/**
 * Slices a variable.
 *
 * @param Twig_Environment $env          A Twig_Environment instance
 * @param mixed            $item         A variable
 * @param int              $start        Start of the slice
 * @param int              $length       Size of the slice
 * @param bool             $preserveKeys Whether to preserve key or not (when the input is an array)
 *
 * @return mixed The sliced variable
 */
function twig_slice(Twig_Environment $env, $item, $start, $length = null, $preserveKeys = false)
{
    if ($item instanceof Traversable) {
        if ($item instanceof IteratorAggregate) {
            $item = $item->getIterator();
        }

        if ($start >= 0 && $length >= 0 && $item instanceof Iterator) {
            try {
                return iterator_to_array(new LimitIterator($item, $start, $length === null ? -1 : $length), $preserveKeys);
            } catch (OutOfBoundsException $exception) {
                return array();
            }
        }

        $item = iterator_to_array($item, $preserveKeys);
    }

    if (is_array($item)) {
        return array_slice($item, $start, $length, $preserveKeys);
    }

    $item = (string) $item;

    return (string) mb_substr($item, $start, null === $length ? mb_strlen($item, $env->getCharset()) - $start : $length, $env->getCharset());
}

/**
 * Returns the first element of the item.
 *
 * @param Twig_Environment $env  A Twig_Environment instance
 * @param mixed            $item A variable
 *
 * @return mixed The first element of the item
 */
function twig_first(Twig_Environment $env, $item)
{
    $elements = twig_slice($env, $item, 0, 1, false);

    return is_string($elements) ? $elements : current($elements);
}

/**
 * Returns the last element of the item.
 *
 * @param Twig_Environment $env  A Twig_Environment instance
 * @param mixed            $item A variable
 *
 * @return mixed The last element of the item
 */
function twig_last(Twig_Environment $env, $item)
{
    $elements = twig_slice($env, $item, -1, 1, false);

    return is_string($elements) ? $elements : current($elements);
}

/**
 * Joins the values to a string.
 *
 * The separator between elements is an empty string per default, you can define it with the optional parameter.
 *
 * <pre>
 *  {{ [1, 2, 3]|join('|') }}
 *  {# returns 1|2|3 #}
 *
 *  {{ [1, 2, 3]|join }}
 *  {# returns 123 #}
 * </pre>
 *
 * @param array  $value An array
 * @param string $glue  The separator
 *
 * @return string The concatenated string
 */
function twig_join_filter($value, $glue = '')
{
    if ($value instanceof Traversable) {
        $value = iterator_to_array($value, false);
    }

    return implode($glue, (array) $value);
}

/**
 * Splits the string into an array.
 *
 * <pre>
 *  {{ "one,two,three"|split(',') }}
 *  {# returns [one, two, three] #}
 *
 *  {{ "one,two,three,four,five"|split(',', 3) }}
 *  {# returns [one, two, "three,four,five"] #}
 *
 *  {{ "123"|split('') }}
 *  {# returns [1, 2, 3] #}
 *
 *  {{ "aabbcc"|split('', 2) }}
 *  {# returns [aa, bb, cc] #}
 * </pre>
 *
 * @param Twig_Environment $env       A Twig_Environment instance
 * @param string           $value     A string
 * @param string           $delimiter The delimiter
 * @param int              $limit     The limit
 *
 * @return array The split string as an array
 */
function twig_split_filter(Twig_Environment $env, $value, $delimiter, $limit = null)
{
    if (!empty($delimiter)) {
        return null === $limit ? explode($delimiter, $value) : explode($delimiter, $value, $limit);
    }

    if ($limit <= 1) {
        return preg_split('/(?<!^)(?!$)/u', $value);
    }

    $length = mb_strlen($value, $env->getCharset());
    if ($length < $limit) {
        return array($value);
    }

    $r = array();
    for ($i = 0; $i < $length; $i += $limit) {
        $r[] = mb_substr($value, $i, $limit, $env->getCharset());
    }

    return $r;
}

// The '_default' filter is used internally to avoid using the ternary operator
// which costs a lot for big contexts (before PHP 5.4). So, on average,
// a function call is cheaper.
/**
 * @internal
 */
function _twig_default_filter($value, $default = '')
{
    if (twig_test_empty($value)) {
        return $default;
    }

    return $value;
}

/**
 * Returns the keys for the given array.
 *
 * It is useful when you want to iterate over the keys of an array:
 *
 * <pre>
 *  {% for key in array|keys %}
 *      {# ... #}
 *  {% endfor %}
 * </pre>
 *
 * @param array $array An array
 *
 * @return array The keys
 */
function twig_get_array_keys_filter($array)
{
    if ($array instanceof Traversable) {
        return array_keys(iterator_to_array($array));
    }

    if (!is_array($array)) {
        return array();
    }

    return array_keys($array);
}

/**
 * Reverses a variable.
 *
 * @param Twig_Environment         $env          A Twig_Environment instance
 * @param array|Traversable|string $item         An array, a Traversable instance, or a string
 * @param bool                     $preserveKeys Whether to preserve key or not
 *
 * @return mixed The reversed input
 */
function twig_reverse_filter(Twig_Environment $env, $item, $preserveKeys = false)
{
    if ($item instanceof Traversable) {
        return array_reverse(iterator_to_array($item), $preserveKeys);
    }

    if (is_array($item)) {
        return array_reverse($item, $preserveKeys);
    }

    $string = (string) $item;

    $charset = $env->getCharset();

    if ('UTF-8' !== $charset) {
        $item = iconv($charset, 'UTF-8', $string);
    }

    preg_match_all('/./us', $item, $matches);

    $string = implode('', array_reverse($matches[0]));

    if ('UTF-8' !== $charset) {
        $string = iconv('UTF-8', $charset, $string);
    }

    return $string;
}

/**
 * Sorts an array.
 *
 * @param array|Traversable $array
 *
 * @return array
 */
function twig_sort_filter($array)
{
    if ($array instanceof Traversable) {
        $array = iterator_to_array($array);
    } elseif (!is_array($array)) {
        throw new Twig_Error_Runtime(sprintf('The sort filter only works with arrays or "Traversable", got "%s".', gettype($array)));
    }

    asort($array);

    return $array;
}

/**
 * @internal
 */
function twig_in_filter($value, $compare)
{
    if (is_array($compare)) {
        return in_array($value, $compare, is_object($value) || is_resource($value));
    } elseif (is_string($compare) && (is_string($value) || is_int($value) || is_float($value))) {
        return '' === $value || false !== strpos($compare, (string) $value);
    } elseif ($compare instanceof Traversable) {
        return in_array($value, iterator_to_array($compare, false), is_object($value) || is_resource($value));
    }

    return false;
}

/**
 * Escapes a string.
 *
 * @param Twig_Environment $env        A Twig_Environment instance
 * @param mixed            $string     The value to be escaped
 * @param string           $strategy   The escaping strategy
 * @param string           $charset    The charset
 * @param bool             $autoescape Whether the function is called by the auto-escaping feature (true) or by the developer (false)
 *
 * @return string
 */
function twig_escape_filter(Twig_Environment $env, $string, $strategy = 'html', $charset = null, $autoescape = false)
{
    if ($autoescape && $string instanceof Twig_Markup) {
        return $string;
    }

    if (!is_string($string)) {
        if (is_object($string) && method_exists($string, '__toString')) {
            $string = (string) $string;
        } elseif (in_array($strategy, array('html', 'js', 'css', 'html_attr', 'url'))) {
            return $string;
        }
    }

    if (null === $charset) {
        $charset = $env->getCharset();
    }

    switch ($strategy) {
        case 'html':
            // see http://php.net/htmlspecialchars

            // Using a static variable to avoid initializing the array
            // each time the function is called. Moving the declaration on the
            // top of the function slow downs other escaping strategies.
            static $htmlspecialcharsCharsets;

            if (null === $htmlspecialcharsCharsets) {
                if (defined('HHVM_VERSION')) {
                    $htmlspecialcharsCharsets = array('utf-8' => true, 'UTF-8' => true);
                } else {
                    $htmlspecialcharsCharsets = array(
                        'ISO-8859-1' => true, 'ISO8859-1' => true,
                        'ISO-8859-15' => true, 'ISO8859-15' => true,
                        'utf-8' => true, 'UTF-8' => true,
                        'CP866' => true, 'IBM866' => true, '866' => true,
                        'CP1251' => true, 'WINDOWS-1251' => true, 'WIN-1251' => true,
                        '1251' => true,
                        'CP1252' => true, 'WINDOWS-1252' => true, '1252' => true,
                        'KOI8-R' => true, 'KOI8-RU' => true, 'KOI8R' => true,
                        'BIG5' => true, '950' => true,
                        'GB2312' => true, '936' => true,
                        'BIG5-HKSCS' => true,
                        'SHIFT_JIS' => true, 'SJIS' => true, '932' => true,
                        'EUC-JP' => true, 'EUCJP' => true,
                        'ISO8859-5' => true, 'ISO-8859-5' => true, 'MACROMAN' => true,
                    );
                }
            }

            if (isset($htmlspecialcharsCharsets[$charset])) {
                return htmlspecialchars($string, ENT_QUOTES | ENT_SUBSTITUTE, $charset);
            }

            if (isset($htmlspecialcharsCharsets[strtoupper($charset)])) {
                // cache the lowercase variant for future iterations
                $htmlspecialcharsCharsets[$charset] = true;

                return htmlspecialchars($string, ENT_QUOTES | ENT_SUBSTITUTE, $charset);
            }

            $string = iconv($charset, 'UTF-8', $string);
            $string = htmlspecialchars($string, ENT_QUOTES | ENT_SUBSTITUTE, 'UTF-8');

            return iconv('UTF-8', $charset, $string);

        case 'js':
            // escape all non-alphanumeric characters
            // into their \xHH or \uHHHH representations
            if ('UTF-8' !== $charset) {
                $string = iconv($charset, 'UTF-8', $string);
            }

            if (0 == strlen($string) ? false : (1 == preg_match('/^./su', $string) ? false : true)) {
                throw new Twig_Error_Runtime('The string to escape is not a valid UTF-8 string.');
            }

            $string = preg_replace_callback('#[^a-zA-Z0-9,\._]#Su', function ($matches) {
                $char = $matches[0];

                // \xHH
                if (!isset($char[1])) {
                    return '\\x'.strtoupper(substr('00'.bin2hex($char), -2));
                }

                // \uHHHH
                $char = twig_convert_encoding($char, 'UTF-16BE', 'UTF-8');

                return '\\u'.strtoupper(substr('0000'.bin2hex($char), -4));
            }, $string);

            if ('UTF-8' !== $charset) {
                $string = iconv('UTF-8', $charset, $string);
            }

            return $string;

        case 'css':
            if ('UTF-8' !== $charset) {
                $string = iconv($charset, 'UTF-8', $string);
            }

            if (0 == strlen($string) ? false : (1 == preg_match('/^./su', $string) ? false : true)) {
                throw new Twig_Error_Runtime('The string to escape is not a valid UTF-8 string.');
            }

            $string = preg_replace_callback('#[^a-zA-Z0-9]#Su', function ($matches) {
                $char = $matches[0];

                // \xHH
                if (!isset($char[1])) {
                    $hex = ltrim(strtoupper(bin2hex($char)), '0');
                    if (0 === strlen($hex)) {
                        $hex = '0';
                    }

                    return '\\'.$hex.' ';
                }

                // \uHHHH
                $char = twig_convert_encoding($char, 'UTF-16BE', 'UTF-8');

                return '\\'.ltrim(strtoupper(bin2hex($char)), '0').' ';
            }, $string);

            if ('UTF-8' !== $charset) {
                $string = iconv('UTF-8', $charset, $string);
            }

            return $string;

        case 'html_attr':
            if ('UTF-8' !== $charset) {
                $string = iconv($charset, 'UTF-8', $string);
            }

            if (0 == strlen($string) ? false : (1 == preg_match('/^./su', $string) ? false : true)) {
                throw new Twig_Error_Runtime('The string to escape is not a valid UTF-8 string.');
            }

            $string = preg_replace_callback('#[^a-zA-Z0-9,\.\-_]#Su', function ($matches) {
                /**
                 * This function is adapted from code coming from Zend Framework.
                 *
                 * @copyright Copyright (c) 2005-2012 Zend Technologies USA Inc. (http://www.zend.com)
                 * @license   http://framework.zend.com/license/new-bsd New BSD License
                 */
                /*
                 * While HTML supports far more named entities, the lowest common denominator
                 * has become HTML5's XML Serialisation which is restricted to the those named
                 * entities that XML supports. Using HTML entities would result in this error:
                 *     XML Parsing Error: undefined entity
                 */
                static $entityMap = array(
                    34 => 'quot', /* quotation mark */
                    38 => 'amp',  /* ampersand */
                    60 => 'lt',   /* less-than sign */
                    62 => 'gt',   /* greater-than sign */
                );

                $chr = $matches[0];
                $ord = ord($chr);

                /*
                 * The following replaces characters undefined in HTML with the
                 * hex entity for the Unicode replacement character.
                 */
                if (($ord <= 0x1f && $chr != "\t" && $chr != "\n" && $chr != "\r") || ($ord >= 0x7f && $ord <= 0x9f)) {
                    return '&#xFFFD;';
                }

                /*
                 * Check if the current character to escape has a name entity we should
                 * replace it with while grabbing the hex value of the character.
                 */
                if (strlen($chr) == 1) {
                    $hex = strtoupper(substr('00'.bin2hex($chr), -2));
                } else {
                    $chr = twig_convert_encoding($chr, 'UTF-16BE', 'UTF-8');
                    $hex = strtoupper(substr('0000'.bin2hex($chr), -4));
                }

                $int = hexdec($hex);
                if (array_key_exists($int, $entityMap)) {
                    return sprintf('&%s;', $entityMap[$int]);
                }

                /*
                 * Per OWASP recommendations, we'll use hex entities for any other
                 * characters where a named entity does not exist.
                 */
                return sprintf('&#x%s;', $hex);
            }, $string);

            if ('UTF-8' !== $charset) {
                $string = iconv('UTF-8', $charset, $string);
            }

            return $string;

        case 'url':
            return rawurlencode($string);

        default:
            static $escapers;

            if (null === $escapers) {
                $escapers = $env->getExtension('Twig_Extension_Core')->getEscapers();
            }

            if (isset($escapers[$strategy])) {
                return $escapers[$strategy]($env, $string, $charset);
            }

            $validStrategies = implode(', ', array_merge(array('html', 'js', 'url', 'css', 'html_attr'), array_keys($escapers)));

            throw new Twig_Error_Runtime(sprintf('Invalid escaping strategy "%s" (valid ones: %s).', $strategy, $validStrategies));
    }
}

/**
 * @internal
 */
function twig_escape_filter_is_safe(Twig_Node $filterArgs)
{
    foreach ($filterArgs as $arg) {
        if ($arg instanceof Twig_Node_Expression_Constant) {
            return array($arg->getAttribute('value'));
        }

        return array();
    }

    return array('html');
}

function twig_convert_encoding($string, $to, $from)
{
    return iconv($from, $to, $string);
}

/**
 * Returns the length of a variable.
 *
 * @param Twig_Environment $env   A Twig_Environment instance
 * @param mixed            $thing A variable
 *
 * @return int The length of the value
 */
function twig_length_filter(Twig_Environment $env, $thing)
{
    return is_scalar($thing) ? mb_strlen($thing, $env->getCharset()) : count($thing);
}

/**
 * Converts a string to uppercase.
 *
 * @param Twig_Environment $env    A Twig_Environment instance
 * @param string           $string A string
 *
 * @return string The uppercased string
 */
function twig_upper_filter(Twig_Environment $env, $string)
{
    return mb_strtoupper($string, $env->getCharset());
}

/**
 * Converts a string to lowercase.
 *
 * @param Twig_Environment $env    A Twig_Environment instance
 * @param string           $string A string
 *
 * @return string The lowercased string
 */
function twig_lower_filter(Twig_Environment $env, $string)
{
    return mb_strtolower($string, $env->getCharset());
}

/**
 * Returns a titlecased string.
 *
 * @param Twig_Environment $env    A Twig_Environment instance
 * @param string           $string A string
 *
 * @return string The titlecased string
 */
function twig_title_string_filter(Twig_Environment $env, $string)
{
    return mb_convert_case($string, MB_CASE_TITLE, $env->getCharset());
}

/**
 * Returns a capitalized string.
 *
 * @param Twig_Environment $env    A Twig_Environment instance
 * @param string           $string A string
 *
 * @return string The capitalized string
 */
function twig_capitalize_string_filter(Twig_Environment $env, $string)
{
    $charset = $env->getCharset();

    return mb_strtoupper(mb_substr($string, 0, 1, $charset), $charset).mb_strtolower(mb_substr($string, 1, 2147483647, $charset), $charset);
}

/**
 * @internal
 */
function twig_ensure_traversable($seq)
{
    if ($seq instanceof Traversable || is_array($seq)) {
        return $seq;
    }

    return array();
}

/**
 * Checks if a variable is empty.
 *
 * <pre>
 * {# evaluates to true if the foo variable is null, false, or the empty string #}
 * {% if foo is empty %}
 *     {# ... #}
 * {% endif %}
 * </pre>
 *
 * @param mixed $value A variable
 *
 * @return bool true if the value is empty, false otherwise
 */
function twig_test_empty($value)
{
    if ($value instanceof Countable) {
        return 0 == count($value);
    }

    return '' === $value || false === $value || null === $value || array() === $value;
}

/**
 * Checks if a variable is traversable.
 *
 * <pre>
 * {# evaluates to true if the foo variable is an array or a traversable object #}
 * {% if foo is traversable %}
 *     {# ... #}
 * {% endif %}
 * </pre>
 *
 * @param mixed $value A variable
 *
 * @return bool true if the value is traversable
 */
function twig_test_iterable($value)
{
    return $value instanceof Traversable || is_array($value);
}

/**
 * Renders a template.
 *
 * @param Twig_Environment $env
 * @param array            $context
 * @param string|array     $template      The template to render or an array of templates to try consecutively
 * @param array            $variables     The variables to pass to the template
 * @param bool             $withContext
 * @param bool             $ignoreMissing Whether to ignore missing templates or not
 * @param bool             $sandboxed     Whether to sandbox the template or not
 *
 * @return string The rendered template
 */
function twig_include(Twig_Environment $env, $context, $template, $variables = array(), $withContext = true, $ignoreMissing = false, $sandboxed = false)
{
    $alreadySandboxed = false;
    $sandbox = null;
    if ($withContext) {
        $variables = array_merge($context, $variables);
    }

    if ($isSandboxed = $sandboxed && $env->hasExtension('Twig_Extension_Sandbox')) {
        $sandbox = $env->getExtension('Twig_Extension_Sandbox');
        if (!$alreadySandboxed = $sandbox->isSandboxed()) {
            $sandbox->enableSandbox();
        }
    }

    $result = null;
    try {
        $result = $env->resolveTemplate($template)->render($variables);
    } catch (Twig_Error_Loader $e) {
        if (!$ignoreMissing) {
            if ($isSandboxed && !$alreadySandboxed) {
                $sandbox->disableSandbox();
            }

            throw $e;
        }
    }

    if ($isSandboxed && !$alreadySandboxed) {
        $sandbox->disableSandbox();
    }

    return $result;
}

/**
 * Returns a template content without rendering it.
 *
 * @param Twig_Environment $env
 * @param string           $name          The template name
 * @param bool             $ignoreMissing Whether to ignore missing templates or not
 *
 * @return string The template source
 */
function twig_source(Twig_Environment $env, $name, $ignoreMissing = false)
{
    try {
        return $env->getLoader()->getSource($name);
    } catch (Twig_Error_Loader $e) {
        if (!$ignoreMissing) {
            throw $e;
        }
    }
}

/**
 * Provides the ability to get constants from instances as well as class/global constants.
 *
 * @param string      $constant The name of the constant
 * @param null|object $object   The object to get the constant from
 *
 * @return string
 */
function twig_constant($constant, $object = null)
{
    if (null !== $object) {
        $constant = get_class($object).'::'.$constant;
    }

    return constant($constant);
}

/**
 * Batches item.
 *
 * @param array $items An array of items
 * @param int   $size  The size of the batch
 * @param mixed $fill  A value used to fill missing items
 *
 * @return array
 */
function twig_array_batch($items, $size, $fill = null)
{
    if ($items instanceof Traversable) {
        $items = iterator_to_array($items, false);
    }

    $size = ceil($size);

    $result = array_chunk($items, $size, true);

    if (null !== $fill && !empty($result)) {
        $last = count($result) - 1;
        if ($fillCount = $size - count($result[$last])) {
            $result[$last] = array_merge(
                $result[$last],
                array_fill(0, $fillCount, $fill)
            );
        }
    }

    return $result;
}<|MERGE_RESOLUTION|>--- conflicted
+++ resolved
@@ -265,27 +265,8 @@
     public function parseTestExpression(Twig_Parser $parser, Twig_Node $node)
     {
         $stream = $parser->getStream();
-<<<<<<< HEAD
         $test = $this->getTest($parser, $node->getLine());
         $class = $test->getNodeClass();
-=======
-        list($name, $test) = $this->getTest($parser, $node->getLine());
-
-        if ($test instanceof Twig_SimpleTest && $test->isDeprecated()) {
-            $message = sprintf('Twig Test "%s" is deprecated', $name);
-            if (!is_bool($test->getDeprecatedVersion())) {
-                $message .= sprintf(' since version %s', $test->getDeprecatedVersion());
-            }
-            if ($test->getAlternative()) {
-                $message .= sprintf('. Use "%s" instead', $test->getAlternative());
-            }
-            $message .= sprintf(' in %s at line %d.', $stream->getSourceContext()->getName(), $stream->getCurrent()->getLine());
-
-            @trigger_error($message, E_USER_DEPRECATED);
-        }
-
-        $class = $this->getTestNodeClass($parser, $test);
->>>>>>> 1b7b1477
         $arguments = null;
         if ($stream->test(Twig_Token::PUNCTUATION_TYPE, '(')) {
             $arguments = $parser->getExpressionParser()->parseArguments(true);
