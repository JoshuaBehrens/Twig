<?php

/*
 * This file is part of Twig.
 *
 * (c) Fabien Potencier
 *
 * For the full copyright and license information, please view the LICENSE
 * file that was distributed with this source code.
 */

final class Twig_Extension_Core extends Twig_Extension
{
    private $dateFormats = array('F j, Y H:i', '%d days');
    private $numberFormat = array(0, '.', ',');
    private $timezone = null;
    private $escapers = array();

    /**
     * Defines a new escaper to be used via the escape filter.
     *
     * @param string   $strategy The strategy name that should be used as a strategy in the escape call
     * @param callable $callable A valid PHP callable
     */
    public function setEscaper($strategy, callable $callable)
    {
        $this->escapers[$strategy] = $callable;
    }

    /**
     * Gets all defined escapers.
     *
     * @return callable[] An array of escapers
     */
    public function getEscapers()
    {
        return $this->escapers;
    }

    /**
     * Sets the default format to be used by the date filter.
     *
     * @param string $format             The default date format string
     * @param string $dateIntervalFormat The default date interval format string
     */
    public function setDateFormat($format = null, $dateIntervalFormat = null)
    {
        if (null !== $format) {
            $this->dateFormats[0] = $format;
        }

        if (null !== $dateIntervalFormat) {
            $this->dateFormats[1] = $dateIntervalFormat;
        }
    }

    /**
     * Gets the default format to be used by the date filter.
     *
     * @return array The default date format string and the default date interval format string
     */
    public function getDateFormat()
    {
        return $this->dateFormats;
    }

    /**
     * Sets the default timezone to be used by the date filter.
     *
     * @param DateTimeZone|string $timezone The default timezone string or a DateTimeZone object
     */
    public function setTimezone($timezone)
    {
        $this->timezone = $timezone instanceof DateTimeZone ? $timezone : new DateTimeZone($timezone);
    }

    /**
     * Gets the default timezone to be used by the date filter.
     *
     * @return DateTimeZone The default timezone currently in use
     */
    public function getTimezone()
    {
        if (null === $this->timezone) {
            $this->timezone = new DateTimeZone(date_default_timezone_get());
        }

        return $this->timezone;
    }

    /**
     * Sets the default format to be used by the number_format filter.
     *
     * @param int    $decimal      the number of decimal places to use
     * @param string $decimalPoint the character(s) to use for the decimal point
     * @param string $thousandSep  the character(s) to use for the thousands separator
     */
    public function setNumberFormat($decimal, $decimalPoint, $thousandSep)
    {
        $this->numberFormat = array($decimal, $decimalPoint, $thousandSep);
    }

    /**
     * Get the default format used by the number_format filter.
     *
     * @return array The arguments for number_format()
     */
    public function getNumberFormat()
    {
        return $this->numberFormat;
    }

    public function getTokenParsers()
    {
        return array(
            new Twig_TokenParser_For(),
            new Twig_TokenParser_If(),
            new Twig_TokenParser_Extends(),
            new Twig_TokenParser_Include(),
            new Twig_TokenParser_Block(),
            new Twig_TokenParser_Use(),
            new Twig_TokenParser_Filter(),
            new Twig_TokenParser_Macro(),
            new Twig_TokenParser_Import(),
            new Twig_TokenParser_From(),
            new Twig_TokenParser_Set(),
            new Twig_TokenParser_Spaceless(),
            new Twig_TokenParser_Flush(),
            new Twig_TokenParser_Do(),
            new Twig_TokenParser_Embed(),
            new Twig_TokenParser_With(),
        );
    }

    public function getFilters()
    {
        return array(
            // formatting filters
            new Twig_Filter('date', 'twig_date_format_filter', array('needs_environment' => true)),
            new Twig_Filter('date_modify', 'twig_date_modify_filter', array('needs_environment' => true)),
            new Twig_Filter('format', 'sprintf'),
            new Twig_Filter('replace', 'twig_replace_filter'),
            new Twig_Filter('number_format', 'twig_number_format_filter', array('needs_environment' => true)),
            new Twig_Filter('abs', 'abs'),
            new Twig_Filter('round', 'twig_round'),

            // encoding
            new Twig_Filter('url_encode', 'twig_urlencode_filter'),
            new Twig_Filter('json_encode', 'json_encode'),
            new Twig_Filter('convert_encoding', 'twig_convert_encoding'),

            // string filters
            new Twig_Filter('title', 'twig_title_string_filter', array('needs_environment' => true)),
            new Twig_Filter('capitalize', 'twig_capitalize_string_filter', array('needs_environment' => true)),
            new Twig_Filter('upper', 'twig_upper_filter', array('needs_environment' => true)),
            new Twig_Filter('lower', 'twig_lower_filter', array('needs_environment' => true)),
            new Twig_Filter('striptags', 'strip_tags'),
            new Twig_Filter('trim', 'twig_trim_filter'),
            new Twig_Filter('nl2br', 'nl2br', array('pre_escape' => 'html', 'is_safe' => array('html'))),

            // array helpers
            new Twig_Filter('join', 'twig_join_filter'),
            new Twig_Filter('split', 'twig_split_filter', array('needs_environment' => true)),
            new Twig_Filter('sort', 'twig_sort_filter'),
            new Twig_Filter('merge', 'twig_array_merge'),
            new Twig_Filter('batch', 'twig_array_batch'),

            // string/array filters
            new Twig_Filter('reverse', 'twig_reverse_filter', array('needs_environment' => true)),
            new Twig_Filter('length', 'twig_length_filter', array('needs_environment' => true)),
            new Twig_Filter('slice', 'twig_slice', array('needs_environment' => true)),
            new Twig_Filter('first', 'twig_first', array('needs_environment' => true)),
            new Twig_Filter('last', 'twig_last', array('needs_environment' => true)),

            // iteration and runtime
            new Twig_Filter('default', '_twig_default_filter', array('node_class' => 'Twig_Node_Expression_Filter_Default')),
            new Twig_Filter('keys', 'twig_get_array_keys_filter'),

            // escaping
            new Twig_Filter('escape', 'twig_escape_filter', array('needs_environment' => true, 'is_safe_callback' => 'twig_escape_filter_is_safe')),
            new Twig_Filter('e', 'twig_escape_filter', array('needs_environment' => true, 'is_safe_callback' => 'twig_escape_filter_is_safe')),
        );
    }

    public function getFunctions()
    {
        return array(
            new Twig_Function('max', 'max'),
            new Twig_Function('min', 'min'),
            new Twig_Function('range', 'range'),
            new Twig_Function('constant', 'twig_constant'),
            new Twig_Function('cycle', 'twig_cycle'),
            new Twig_Function('random', 'twig_random', array('needs_environment' => true)),
            new Twig_Function('date', 'twig_date_converter', array('needs_environment' => true)),
            new Twig_Function('include', 'twig_include', array('needs_environment' => true, 'needs_context' => true, 'is_safe' => array('all'))),
            new Twig_Function('source', 'twig_source', array('needs_environment' => true, 'is_safe' => array('all'))),
        );
    }

    public function getTests()
    {
        return array(
            new Twig_Test('even', null, array('node_class' => 'Twig_Node_Expression_Test_Even')),
            new Twig_Test('odd', null, array('node_class' => 'Twig_Node_Expression_Test_Odd')),
            new Twig_Test('defined', null, array('node_class' => 'Twig_Node_Expression_Test_Defined')),
            new Twig_Test('same as', null, array('node_class' => 'Twig_Node_Expression_Test_Sameas')),
            new Twig_Test('none', null, array('node_class' => 'Twig_Node_Expression_Test_Null')),
            new Twig_Test('null', null, array('node_class' => 'Twig_Node_Expression_Test_Null')),
            new Twig_Test('divisible by', null, array('node_class' => 'Twig_Node_Expression_Test_Divisibleby')),
            new Twig_Test('constant', null, array('node_class' => 'Twig_Node_Expression_Test_Constant')),
            new Twig_Test('empty', 'twig_test_empty'),
            new Twig_Test('iterable', 'twig_test_iterable'),
        );
    }

    public function getOperators()
    {
        return array(
            array(
                'not' => array('precedence' => 50, 'class' => 'Twig_Node_Expression_Unary_Not'),
                '-' => array('precedence' => 500, 'class' => 'Twig_Node_Expression_Unary_Neg'),
                '+' => array('precedence' => 500, 'class' => 'Twig_Node_Expression_Unary_Pos'),
            ),
            array(
                'or' => array('precedence' => 10, 'class' => 'Twig_Node_Expression_Binary_Or', 'associativity' => Twig_ExpressionParser::OPERATOR_LEFT),
                'and' => array('precedence' => 15, 'class' => 'Twig_Node_Expression_Binary_And', 'associativity' => Twig_ExpressionParser::OPERATOR_LEFT),
                'b-or' => array('precedence' => 16, 'class' => 'Twig_Node_Expression_Binary_BitwiseOr', 'associativity' => Twig_ExpressionParser::OPERATOR_LEFT),
                'b-xor' => array('precedence' => 17, 'class' => 'Twig_Node_Expression_Binary_BitwiseXor', 'associativity' => Twig_ExpressionParser::OPERATOR_LEFT),
                'b-and' => array('precedence' => 18, 'class' => 'Twig_Node_Expression_Binary_BitwiseAnd', 'associativity' => Twig_ExpressionParser::OPERATOR_LEFT),
                '==' => array('precedence' => 20, 'class' => 'Twig_Node_Expression_Binary_Equal', 'associativity' => Twig_ExpressionParser::OPERATOR_LEFT),
                '!=' => array('precedence' => 20, 'class' => 'Twig_Node_Expression_Binary_NotEqual', 'associativity' => Twig_ExpressionParser::OPERATOR_LEFT),
                '<' => array('precedence' => 20, 'class' => 'Twig_Node_Expression_Binary_Less', 'associativity' => Twig_ExpressionParser::OPERATOR_LEFT),
                '>' => array('precedence' => 20, 'class' => 'Twig_Node_Expression_Binary_Greater', 'associativity' => Twig_ExpressionParser::OPERATOR_LEFT),
                '>=' => array('precedence' => 20, 'class' => 'Twig_Node_Expression_Binary_GreaterEqual', 'associativity' => Twig_ExpressionParser::OPERATOR_LEFT),
                '<=' => array('precedence' => 20, 'class' => 'Twig_Node_Expression_Binary_LessEqual', 'associativity' => Twig_ExpressionParser::OPERATOR_LEFT),
                'not in' => array('precedence' => 20, 'class' => 'Twig_Node_Expression_Binary_NotIn', 'associativity' => Twig_ExpressionParser::OPERATOR_LEFT),
                'in' => array('precedence' => 20, 'class' => 'Twig_Node_Expression_Binary_In', 'associativity' => Twig_ExpressionParser::OPERATOR_LEFT),
                'matches' => array('precedence' => 20, 'class' => 'Twig_Node_Expression_Binary_Matches', 'associativity' => Twig_ExpressionParser::OPERATOR_LEFT),
                'starts with' => array('precedence' => 20, 'class' => 'Twig_Node_Expression_Binary_StartsWith', 'associativity' => Twig_ExpressionParser::OPERATOR_LEFT),
                'ends with' => array('precedence' => 20, 'class' => 'Twig_Node_Expression_Binary_EndsWith', 'associativity' => Twig_ExpressionParser::OPERATOR_LEFT),
                '..' => array('precedence' => 25, 'class' => 'Twig_Node_Expression_Binary_Range', 'associativity' => Twig_ExpressionParser::OPERATOR_LEFT),
                '+' => array('precedence' => 30, 'class' => 'Twig_Node_Expression_Binary_Add', 'associativity' => Twig_ExpressionParser::OPERATOR_LEFT),
                '-' => array('precedence' => 30, 'class' => 'Twig_Node_Expression_Binary_Sub', 'associativity' => Twig_ExpressionParser::OPERATOR_LEFT),
                '~' => array('precedence' => 40, 'class' => 'Twig_Node_Expression_Binary_Concat', 'associativity' => Twig_ExpressionParser::OPERATOR_LEFT),
                '*' => array('precedence' => 60, 'class' => 'Twig_Node_Expression_Binary_Mul', 'associativity' => Twig_ExpressionParser::OPERATOR_LEFT),
                '/' => array('precedence' => 60, 'class' => 'Twig_Node_Expression_Binary_Div', 'associativity' => Twig_ExpressionParser::OPERATOR_LEFT),
                '//' => array('precedence' => 60, 'class' => 'Twig_Node_Expression_Binary_FloorDiv', 'associativity' => Twig_ExpressionParser::OPERATOR_LEFT),
                '%' => array('precedence' => 60, 'class' => 'Twig_Node_Expression_Binary_Mod', 'associativity' => Twig_ExpressionParser::OPERATOR_LEFT),
                'is' => array('precedence' => 100, 'associativity' => Twig_ExpressionParser::OPERATOR_LEFT),
                'is not' => array('precedence' => 100, 'associativity' => Twig_ExpressionParser::OPERATOR_LEFT),
                '**' => array('precedence' => 200, 'class' => 'Twig_Node_Expression_Binary_Power', 'associativity' => Twig_ExpressionParser::OPERATOR_RIGHT),
                '??' => array('precedence' => 300, 'class' => 'Twig_Node_Expression_NullCoalesce', 'associativity' => Twig_ExpressionParser::OPERATOR_RIGHT),
            ),
        );
    }
}

/**
 * Cycles over a value.
 *
 * @param ArrayAccess|array $values
 * @param int               $position The cycle position
 *
 * @return string The next value in the cycle
 */
function twig_cycle($values, $position)
{
    if (!is_array($values) && !$values instanceof ArrayAccess) {
        return $values;
    }

    return $values[$position % count($values)];
}

/**
 * Returns a random value depending on the supplied parameter type:
 * - a random item from a Traversable or array
 * - a random character from a string
 * - a random integer between 0 and the integer parameter.
 *
 * @param Twig_Environment                   $env
 * @param Traversable|array|int|float|string $values The values to pick a random item from
 *
 * @throws Twig_Error_Runtime when $values is an empty array (does not apply to an empty string which is returned as is)
 *
 * @return mixed A random value from the given sequence
 */
function twig_random(Twig_Environment $env, $values = null)
{
    if (null === $values) {
        return mt_rand();
    }

    if (is_int($values) || is_float($values)) {
        return $values < 0 ? mt_rand($values, 0) : mt_rand(0, $values);
    }

    if ($values instanceof Traversable) {
        $values = iterator_to_array($values);
    } elseif (is_string($values)) {
        if ('' === $values) {
            return '';
        }

        $charset = $env->getCharset();

        if ('UTF-8' !== $charset) {
            $values = iconv($charset, 'UTF-8', $values);
        }

        // unicode version of str_split()
        // split at all positions, but not after the start and not before the end
        $values = preg_split('/(?<!^)(?!$)/u', $values);

        if ('UTF-8' !== $charset) {
            foreach ($values as $i => $value) {
                $values[$i] = iconv('UTF-8', $charset, $value);
            }
        }
    }

    if (!is_array($values)) {
        return $values;
    }

    if (0 === count($values)) {
        throw new Twig_Error_Runtime('The random function cannot pick from an empty array.');
    }

    return $values[array_rand($values, 1)];
}

/**
 * Converts a date to the given format.
 *
 * <pre>
 *   {{ post.published_at|date("m/d/Y") }}
 * </pre>
 *
 * @param Twig_Environment                      $env
 * @param DateTimeInterface|DateInterval|string $date     A date
 * @param string|null                           $format   The target format, null to use the default
 * @param DateTimeZone|string|null|false        $timezone The target timezone, null to use the default, false to leave unchanged
 *
 * @return string The formatted date
 */
function twig_date_format_filter(Twig_Environment $env, $date, $format = null, $timezone = null)
{
    if (null === $format) {
        $formats = $env->getExtension('Twig_Extension_Core')->getDateFormat();
        $format = $date instanceof DateInterval ? $formats[1] : $formats[0];
    }

    if ($date instanceof DateInterval) {
        return $date->format($format);
    }

    return twig_date_converter($env, $date, $timezone)->format($format);
}

/**
 * Returns a new date object modified.
 *
 * <pre>
 *   {{ post.published_at|date_modify("-1day")|date("m/d/Y") }}
 * </pre>
 *
 * @param Twig_Environment         $env
 * @param DateTimeInterface|string $date     A date
 * @param string                   $modifier A modifier string
 *
 * @return DateTimeInterface A new date object
 */
function twig_date_modify_filter(Twig_Environment $env, $date, $modifier)
{
    $date = twig_date_converter($env, $date, false);

    return $date->modify($modifier);
}

/**
 * Converts an input to a DateTime instance.
 *
 * <pre>
 *    {% if date(user.created_at) < date('+2days') %}
 *      {# do something #}
 *    {% endif %}
 * </pre>
 *
 * @param Twig_Environment               $env
 * @param DateTimeInterface|string|null  $date     A date or null to use the current time
 * @param DateTimeZone|string|null|false $timezone The target timezone, null to use the default, false to leave unchanged
 *
 * @return DateTime A DateTime instance
 */
function twig_date_converter(Twig_Environment $env, $date = null, $timezone = null)
{
    // determine the timezone
    if (false !== $timezone) {
        if (null === $timezone) {
            $timezone = $env->getExtension('Twig_Extension_Core')->getTimezone();
        } elseif (!$timezone instanceof DateTimeZone) {
            $timezone = new DateTimeZone($timezone);
        }
    }

    // immutable dates
    if ($date instanceof DateTimeImmutable) {
        return false !== $timezone ? $date->setTimezone($timezone) : $date;
    }

    if ($date instanceof DateTimeInterface) {
        $date = clone $date;
        if (false !== $timezone) {
            $date->setTimezone($timezone);
        }

        return $date;
    }

    if (null === $date || 'now' === $date) {
        return new DateTime($date, false !== $timezone ? $timezone : $env->getExtension('Twig_Extension_Core')->getTimezone());
    }

    $asString = (string) $date;
    if (ctype_digit($asString) || (!empty($asString) && '-' === $asString[0] && ctype_digit(substr($asString, 1)))) {
        $date = new DateTime('@'.$date);
    } else {
        $date = new DateTime($date, $env->getExtension('Twig_Extension_Core')->getTimezone());
    }

    if (false !== $timezone) {
        $date->setTimezone($timezone);
    }

    return $date;
}

/**
 * Replaces strings within a string.
 *
 * @param string            $str  String to replace in
 * @param array|Traversable $from Replace values
 *
 * @return string
 */
function twig_replace_filter($str, $from)
{
    if ($from instanceof Traversable) {
        $from = iterator_to_array($from);
    } elseif (!is_array($from)) {
        throw new Twig_Error_Runtime(sprintf('The "replace" filter expects an array or "Traversable" as replace values, got "%s".', is_object($from) ? get_class($from) : gettype($from)));
    }

    return strtr($str, $from);
}

/**
 * Rounds a number.
 *
 * @param int|float $value     The value to round
 * @param int|float $precision The rounding precision
 * @param string    $method    The method to use for rounding
 *
 * @return int|float The rounded number
 */
function twig_round($value, $precision = 0, $method = 'common')
{
    if ('common' == $method) {
        return round($value, $precision);
    }

    if ('ceil' != $method && 'floor' != $method) {
        throw new Twig_Error_Runtime('The round filter only supports the "common", "ceil", and "floor" methods.');
    }

    return $method($value * pow(10, $precision)) / pow(10, $precision);
}

/**
 * Number format filter.
 *
 * All of the formatting options can be left null, in that case the defaults will
 * be used.  Supplying any of the parameters will override the defaults set in the
 * environment object.
 *
 * @param Twig_Environment $env
 * @param mixed            $number       A float/int/string of the number to format
 * @param int              $decimal      the number of decimal points to display
 * @param string           $decimalPoint the character(s) to use for the decimal point
 * @param string           $thousandSep  the character(s) to use for the thousands separator
 *
 * @return string The formatted number
 */
function twig_number_format_filter(Twig_Environment $env, $number, $decimal = null, $decimalPoint = null, $thousandSep = null)
{
    $defaults = $env->getExtension('Twig_Extension_Core')->getNumberFormat();
    if (null === $decimal) {
        $decimal = $defaults[0];
    }

    if (null === $decimalPoint) {
        $decimalPoint = $defaults[1];
    }

    if (null === $thousandSep) {
        $thousandSep = $defaults[2];
    }

    return number_format((float) $number, $decimal, $decimalPoint, $thousandSep);
}

/**
 * URL encodes (RFC 3986) a string as a path segment or an array as a query string.
 *
 * @param string|array $url A URL or an array of query parameters
 *
 * @return string The URL encoded value
 */
function twig_urlencode_filter($url)
{
    if (is_array($url)) {
        return http_build_query($url, '', '&', PHP_QUERY_RFC3986);
    }

    return rawurlencode($url);
}

/**
 * Merges an array with another one.
 *
 * <pre>
 *  {% set items = { 'apple': 'fruit', 'orange': 'fruit' } %}
 *
 *  {% set items = items|merge({ 'peugeot': 'car' }) %}
 *
 *  {# items now contains { 'apple': 'fruit', 'orange': 'fruit', 'peugeot': 'car' } #}
 * </pre>
 *
 * @param array|Traversable $arr1 An array
 * @param array|Traversable $arr2 An array
 *
 * @return array The merged array
 */
function twig_array_merge($arr1, $arr2)
{
    if ($arr1 instanceof Traversable) {
        $arr1 = iterator_to_array($arr1);
    } elseif (!is_array($arr1)) {
        throw new Twig_Error_Runtime(sprintf('The merge filter only works with arrays or "Traversable", got "%s" as first argument.', gettype($arr1)));
    }

    if ($arr2 instanceof Traversable) {
        $arr2 = iterator_to_array($arr2);
    } elseif (!is_array($arr2)) {
        throw new Twig_Error_Runtime(sprintf('The merge filter only works with arrays or "Traversable", got "%s" as second argument.', gettype($arr2)));
    }

    return array_merge($arr1, $arr2);
}

/**
 * Slices a variable.
 *
 * @param Twig_Environment $env
 * @param mixed            $item         A variable
 * @param int              $start        Start of the slice
 * @param int              $length       Size of the slice
 * @param bool             $preserveKeys Whether to preserve key or not (when the input is an array)
 *
 * @return mixed The sliced variable
 */
function twig_slice(Twig_Environment $env, $item, $start, $length = null, $preserveKeys = false)
{
    if ($item instanceof Traversable) {
        while ($item instanceof IteratorAggregate) {
            $item = $item->getIterator();
        }

        if ($start >= 0 && $length >= 0 && $item instanceof Iterator) {
            try {
                return iterator_to_array(new LimitIterator($item, $start, null === $length ? -1 : $length), $preserveKeys);
            } catch (OutOfBoundsException $exception) {
                return array();
            }
        }

        $item = iterator_to_array($item, $preserveKeys);
    }

    if (is_array($item)) {
        return array_slice($item, $start, $length, $preserveKeys);
    }

    $item = (string) $item;

    return (string) mb_substr($item, $start, $length, $env->getCharset());
}

/**
 * Returns the first element of the item.
 *
 * @param Twig_Environment $env
 * @param mixed            $item A variable
 *
 * @return mixed The first element of the item
 */
function twig_first(Twig_Environment $env, $item)
{
    $elements = twig_slice($env, $item, 0, 1, false);

    return is_string($elements) ? $elements : current($elements);
}

/**
 * Returns the last element of the item.
 *
 * @param Twig_Environment $env
 * @param mixed            $item A variable
 *
 * @return mixed The last element of the item
 */
function twig_last(Twig_Environment $env, $item)
{
    $elements = twig_slice($env, $item, -1, 1, false);

    return is_string($elements) ? $elements : current($elements);
}

/**
 * Joins the values to a string.
 *
 * The separator between elements is an empty string per default, you can define it with the optional parameter.
 *
 * <pre>
 *  {{ [1, 2, 3]|join('|') }}
 *  {# returns 1|2|3 #}
 *
 *  {{ [1, 2, 3]|join }}
 *  {# returns 123 #}
 * </pre>
 *
 * @param array  $value An array
 * @param string $glue  The separator
 *
 * @return string The concatenated string
 */
function twig_join_filter($value, $glue = '')
{
    if ($value instanceof Traversable) {
        $value = iterator_to_array($value, false);
    }

    return implode($glue, (array) $value);
}

/**
 * Splits the string into an array.
 *
 * <pre>
 *  {{ "one,two,three"|split(',') }}
 *  {# returns [one, two, three] #}
 *
 *  {{ "one,two,three,four,five"|split(',', 3) }}
 *  {# returns [one, two, "three,four,five"] #}
 *
 *  {{ "123"|split('') }}
 *  {# returns [1, 2, 3] #}
 *
 *  {{ "aabbcc"|split('', 2) }}
 *  {# returns [aa, bb, cc] #}
 * </pre>
 *
 * @param Twig_Environment $env
 * @param string           $value     A string
 * @param string           $delimiter The delimiter
 * @param int              $limit     The limit
 *
 * @return array The split string as an array
 */
function twig_split_filter(Twig_Environment $env, $value, $delimiter, $limit = null)
{
    if (!empty($delimiter)) {
        return null === $limit ? explode($delimiter, $value) : explode($delimiter, $value, $limit);
    }

    if ($limit <= 1) {
        return preg_split('/(?<!^)(?!$)/u', $value);
    }

    $length = mb_strlen($value, $env->getCharset());
    if ($length < $limit) {
        return array($value);
    }

    $r = array();
    for ($i = 0; $i < $length; $i += $limit) {
        $r[] = mb_substr($value, $i, $limit, $env->getCharset());
    }

    return $r;
}

// The '_default' filter is used internally to avoid using the ternary operator
// which costs a lot for big contexts (before PHP 5.4). So, on average,
// a function call is cheaper.
/**
 * @internal
 */
function _twig_default_filter($value, $default = '')
{
    if (twig_test_empty($value)) {
        return $default;
    }

    return $value;
}

/**
 * Returns the keys for the given array.
 *
 * It is useful when you want to iterate over the keys of an array:
 *
 * <pre>
 *  {% for key in array|keys %}
 *      {# ... #}
 *  {% endfor %}
 * </pre>
 *
 * @param array $array An array
 *
 * @return array The keys
 */
function twig_get_array_keys_filter($array)
{
    if ($array instanceof Traversable) {
        while ($array instanceof IteratorAggregate) {
            $array = $array->getIterator();
        }

        if ($array instanceof Iterator) {
            $keys = array();
            $array->rewind();
            while ($array->valid()) {
                $keys[] = $array->key();
                $array->next();
            }

            return $keys;
        }

        $keys = array();
        foreach ($array as $key => $item) {
            $keys[] = $key;
        }

        return $keys;
    }

    if (!is_array($array)) {
        return array();
    }

    return array_keys($array);
}

/**
 * Reverses a variable.
 *
 * @param Twig_Environment         $env
 * @param array|Traversable|string $item         An array, a Traversable instance, or a string
 * @param bool                     $preserveKeys Whether to preserve key or not
 *
 * @return mixed The reversed input
 */
function twig_reverse_filter(Twig_Environment $env, $item, $preserveKeys = false)
{
    if ($item instanceof Traversable) {
        return array_reverse(iterator_to_array($item), $preserveKeys);
    }

    if (is_array($item)) {
        return array_reverse($item, $preserveKeys);
    }

    $string = (string) $item;

    $charset = $env->getCharset();

    if ('UTF-8' !== $charset) {
        $item = iconv($charset, 'UTF-8', $string);
    }

    preg_match_all('/./us', $item, $matches);

    $string = implode('', array_reverse($matches[0]));

    if ('UTF-8' !== $charset) {
        $string = iconv('UTF-8', $charset, $string);
    }

    return $string;
}

/**
 * Sorts an array.
 *
 * @param array|Traversable $array
 *
 * @return array
 */
function twig_sort_filter($array)
{
    if ($array instanceof Traversable) {
        $array = iterator_to_array($array);
    } elseif (!is_array($array)) {
        throw new Twig_Error_Runtime(sprintf('The sort filter only works with arrays or "Traversable", got "%s".', gettype($array)));
    }

    asort($array);

    return $array;
}

/**
 * @internal
 */
function twig_in_filter($value, $compare)
{
    if (is_array($compare)) {
        return in_array($value, $compare, is_object($value) || is_resource($value));
    } elseif (is_string($compare) && (is_string($value) || is_int($value) || is_float($value))) {
        return '' === $value || false !== strpos($compare, (string) $value);
    } elseif ($compare instanceof Traversable) {
        if (is_object($value) || is_resource($value)) {
            foreach ($compare as $item) {
                if ($item === $value) {
                    return true;
                }
            }
        } else {
            foreach ($compare as $item) {
                if ($item == $value) {
                    return true;
                }
            }
        }

        return false;
    }

    return false;
}

/**
 * Returns a trimmed string.
 *
 * @return string
 *
 * @throws Twig_Error_Runtime When an invalid trimming side is used (not a string or not 'left', 'right', or 'both')
 */
function twig_trim_filter($string, $characterMask = null, $side = 'both')
{
    if (null === $characterMask) {
        $characterMask = " \t\n\r\0\x0B";
    }

    switch ($side) {
        case 'both':
            return trim($string, $characterMask);
        case 'left':
            return ltrim($string, $characterMask);
        case 'right':
            return rtrim($string, $characterMask);
        default:
            throw new Twig_Error_Runtime('Trimming side must be "left", "right" or "both".');
    }
}

/**
 * Escapes a string.
 *
 * @param Twig_Environment $env
 * @param mixed            $string     The value to be escaped
 * @param string           $strategy   The escaping strategy
 * @param string           $charset    The charset
 * @param bool             $autoescape Whether the function is called by the auto-escaping feature (true) or by the developer (false)
 *
 * @return string
 */
function twig_escape_filter(Twig_Environment $env, $string, $strategy = 'html', $charset = null, $autoescape = false)
{
    if ($autoescape && $string instanceof Twig_Markup) {
        return $string;
    }

    if (!is_string($string)) {
        if (is_object($string) && method_exists($string, '__toString')) {
            $string = (string) $string;
        } elseif (in_array($strategy, array('html', 'js', 'css', 'html_attr', 'url'))) {
            return $string;
        }
    }

    if (null === $charset) {
        $charset = $env->getCharset();
    }

    switch ($strategy) {
        case 'html':
            // see http://php.net/htmlspecialchars

            // Using a static variable to avoid initializing the array
            // each time the function is called. Moving the declaration on the
            // top of the function slow downs other escaping strategies.
            static $htmlspecialcharsCharsets = array(
                'ISO-8859-1' => true, 'ISO8859-1' => true,
                'ISO-8859-15' => true, 'ISO8859-15' => true,
                'utf-8' => true, 'UTF-8' => true,
                'CP866' => true, 'IBM866' => true, '866' => true,
                'CP1251' => true, 'WINDOWS-1251' => true, 'WIN-1251' => true,
                '1251' => true,
                'CP1252' => true, 'WINDOWS-1252' => true, '1252' => true,
                'KOI8-R' => true, 'KOI8-RU' => true, 'KOI8R' => true,
                'BIG5' => true, '950' => true,
                'GB2312' => true, '936' => true,
                'BIG5-HKSCS' => true,
                'SHIFT_JIS' => true, 'SJIS' => true, '932' => true,
                'EUC-JP' => true, 'EUCJP' => true,
                'ISO8859-5' => true, 'ISO-8859-5' => true, 'MACROMAN' => true,
            );

            if (isset($htmlspecialcharsCharsets[$charset])) {
                return htmlspecialchars($string, ENT_QUOTES | ENT_SUBSTITUTE, $charset);
            }

            if (isset($htmlspecialcharsCharsets[strtoupper($charset)])) {
                // cache the lowercase variant for future iterations
                $htmlspecialcharsCharsets[$charset] = true;

                return htmlspecialchars($string, ENT_QUOTES | ENT_SUBSTITUTE, $charset);
            }

            $string = iconv($charset, 'UTF-8', $string);
            $string = htmlspecialchars($string, ENT_QUOTES | ENT_SUBSTITUTE, 'UTF-8');

            return iconv('UTF-8', $charset, $string);

        case 'js':
            // escape all non-alphanumeric characters
            // into their \xHH or \uHHHH representations
            if ('UTF-8' !== $charset) {
                $string = iconv($charset, 'UTF-8', $string);
            }

            if (0 == strlen($string) ? false : 1 !== preg_match('/^./su', $string)) {
                throw new Twig_Error_Runtime('The string to escape is not a valid UTF-8 string.');
            }

            $string = preg_replace_callback('#[^a-zA-Z0-9,\._]#Su', function ($matches) {
                $char = $matches[0];

                // \xHH
                if (!isset($char[1])) {
                    return '\\x'.strtoupper(substr('00'.bin2hex($char), -2));
                }

                // \uHHHH
                $char = twig_convert_encoding($char, 'UTF-16BE', 'UTF-8');
                $char = strtoupper(bin2hex($char));

                if (4 >= strlen($char)) {
                    return sprintf('\u%04s', $char);
                }

                return sprintf('\u%04s\u%04s', substr($char, 0, -4), substr($char, -4));
            }, $string);

            if ('UTF-8' !== $charset) {
                $string = iconv('UTF-8', $charset, $string);
            }

            return $string;

        case 'css':
            if ('UTF-8' !== $charset) {
                $string = iconv($charset, 'UTF-8', $string);
            }

            if (0 == strlen($string) ? false : 1 !== preg_match('/^./su', $string)) {
                throw new Twig_Error_Runtime('The string to escape is not a valid UTF-8 string.');
            }

            $string = preg_replace_callback('#[^a-zA-Z0-9]#Su', function ($matches) {
                $char = $matches[0];

                // \xHH
                if (!isset($char[1])) {
                    $hex = ltrim(strtoupper(bin2hex($char)), '0');
                    if (0 === strlen($hex)) {
                        $hex = '0';
                    }

                    return '\\'.$hex.' ';
                }

                // \uHHHH
                $char = twig_convert_encoding($char, 'UTF-16BE', 'UTF-8');

                return '\\'.ltrim(strtoupper(bin2hex($char)), '0').' ';
            }, $string);

            if ('UTF-8' !== $charset) {
                $string = iconv('UTF-8', $charset, $string);
            }

            return $string;

        case 'html_attr':
            if ('UTF-8' !== $charset) {
                $string = iconv($charset, 'UTF-8', $string);
            }

            if (0 == strlen($string) ? false : 1 !== preg_match('/^./su', $string)) {
                throw new Twig_Error_Runtime('The string to escape is not a valid UTF-8 string.');
            }

            $string = preg_replace_callback('#[^a-zA-Z0-9,\.\-_]#Su', function ($matches) {
                /**
                 * This function is adapted from code coming from Zend Framework.
                 *
                 * @copyright Copyright (c) 2005-2012 Zend Technologies USA Inc. (http://www.zend.com)
                 * @license   http://framework.zend.com/license/new-bsd New BSD License
                 */
                /*
                 * While HTML supports far more named entities, the lowest common denominator
                 * has become HTML5's XML Serialisation which is restricted to the those named
                 * entities that XML supports. Using HTML entities would result in this error:
                 *     XML Parsing Error: undefined entity
                 */
                static $entityMap = array(
                    34 => 'quot', /* quotation mark */
                    38 => 'amp',  /* ampersand */
                    60 => 'lt',   /* less-than sign */
                    62 => 'gt',   /* greater-than sign */
                );

                $chr = $matches[0];
                $ord = ord($chr);

                /*
                 * The following replaces characters undefined in HTML with the
                 * hex entity for the Unicode replacement character.
                 */
                if (($ord <= 0x1f && $chr != "\t" && $chr != "\n" && $chr != "\r") || ($ord >= 0x7f && $ord <= 0x9f)) {
                    return '&#xFFFD;';
                }

                /*
                 * Check if the current character to escape has a name entity we should
                 * replace it with while grabbing the hex value of the character.
                 */
                if (strlen($chr) == 1) {
                    $hex = strtoupper(substr('00'.bin2hex($chr), -2));
                } else {
                    $chr = twig_convert_encoding($chr, 'UTF-16BE', 'UTF-8');
                    $hex = strtoupper(substr('0000'.bin2hex($chr), -4));
                }

                $int = hexdec($hex);
                if (array_key_exists($int, $entityMap)) {
                    return sprintf('&%s;', $entityMap[$int]);
                }

                /*
                 * Per OWASP recommendations, we'll use hex entities for any other
                 * characters where a named entity does not exist.
                 */
                return sprintf('&#x%s;', $hex);
            }, $string);

            if ('UTF-8' !== $charset) {
                $string = iconv('UTF-8', $charset, $string);
            }

            return $string;

        case 'url':
            return rawurlencode($string);

        default:
            static $escapers;

            if (null === $escapers) {
                $escapers = $env->getExtension('Twig_Extension_Core')->getEscapers();
            }

            if (isset($escapers[$strategy])) {
                return $escapers[$strategy]($env, $string, $charset);
            }

            $validStrategies = implode(', ', array_merge(array('html', 'js', 'url', 'css', 'html_attr'), array_keys($escapers)));

            throw new Twig_Error_Runtime(sprintf('Invalid escaping strategy "%s" (valid ones: %s).', $strategy, $validStrategies));
    }
}

/**
 * @internal
 */
function twig_escape_filter_is_safe(Twig_Node $filterArgs)
{
    foreach ($filterArgs as $arg) {
        if ($arg instanceof Twig_Node_Expression_Constant) {
            return array($arg->getAttribute('value'));
        }

        return array();
    }

    return array('html');
}

function twig_convert_encoding($string, $to, $from)
{
    return iconv($from, $to, $string);
}

/**
 * Returns the length of a variable.
 *
 * @param Twig_Environment $env   A Twig_Environment instance
 * @param mixed            $thing A variable
 *
 * @return int The length of the value
 */
function twig_length_filter(Twig_Environment $env, $thing)
{
<<<<<<< HEAD
    if (null === $thing) {
        return 0;
    }

    if (is_scalar($thing)) {
        return mb_strlen($thing, $env->getCharset());
=======
    /*
     * While HTML supports far more named entities, the lowest common denominator
     * has become HTML5's XML Serialisation which is restricted to the those named
     * entities that XML supports. Using HTML entities would result in this error:
     *     XML Parsing Error: undefined entity
     */
    static $entityMap = array(
        34 => 'quot', /* quotation mark */
        38 => 'amp',  /* ampersand */
        60 => 'lt',   /* less-than sign */
        62 => 'gt',   /* greater-than sign */
    );

    $chr = $matches[0];
    $ord = ord($chr);

    /*
     * The following replaces characters undefined in HTML with the
     * hex entity for the Unicode replacement character.
     */
    if (($ord <= 0x1f && "\t" != $chr && "\n" != $chr && "\r" != $chr) || ($ord >= 0x7f && $ord <= 0x9f)) {
        return '&#xFFFD;';
    }

    /*
     * Check if the current character to escape has a name entity we should
     * replace it with while grabbing the hex value of the character.
     */
    if (1 == strlen($chr)) {
        $hex = strtoupper(substr('00'.bin2hex($chr), -2));
    } else {
        $chr = twig_convert_encoding($chr, 'UTF-16BE', 'UTF-8');
        $hex = strtoupper(substr('0000'.bin2hex($chr), -4));
>>>>>>> caf2caa8
    }

    if (method_exists($thing, '__toString') && !$thing instanceof \Countable) {
        return mb_strlen((string) $thing, $env->getCharset());
    }

<<<<<<< HEAD
    if ($thing instanceof \Countable || is_array($thing)) {
        return count($thing);
=======
    /*
     * Per OWASP recommendations, we'll use hex entities for any other
     * characters where a named entity does not exist.
     */
    return sprintf('&#x%s;', $hex);
}

// add multibyte extensions if possible
if (function_exists('mb_get_info')) {
    /**
     * Returns the length of a variable.
     *
     * @param Twig_Environment $env
     * @param mixed            $thing A variable
     *
     * @return int The length of the value
     */
    function twig_length_filter(Twig_Environment $env, $thing)
    {
        if (null === $thing) {
            return 0;
        }

        if (is_scalar($thing)) {
            return mb_strlen($thing, $env->getCharset());
        }

        if (is_object($thing) && method_exists($thing, '__toString') && !$thing instanceof \Countable) {
            return mb_strlen((string) $thing, $env->getCharset());
        }

        if ($thing instanceof \Countable || is_array($thing)) {
            return count($thing);
        }

        if ($thing instanceof \IteratorAggregate) {
            return iterator_count($thing);
        }

        return 1;
>>>>>>> caf2caa8
    }

    if ($thing instanceof \IteratorAggregate) {
        return iterator_count($thing);
    }

    return 1;
}

/**
 * Converts a string to uppercase.
 *
 * @param Twig_Environment $env
 * @param string           $string A string
 *
 * @return string The uppercased string
 */
function twig_upper_filter(Twig_Environment $env, $string)
{
    return mb_strtoupper($string, $env->getCharset());
}

/**
 * Converts a string to lowercase.
 *
 * @param Twig_Environment $env
 * @param string           $string A string
 *
 * @return string The lowercased string
 */
function twig_lower_filter(Twig_Environment $env, $string)
{
    return mb_strtolower($string, $env->getCharset());
}

/**
 * Returns a titlecased string.
 *
 * @param Twig_Environment $env
 * @param string           $string A string
 *
 * @return string The titlecased string
 */
function twig_title_string_filter(Twig_Environment $env, $string)
{
    if (null !== $charset = $env->getCharset()) {
        return mb_convert_case($string, MB_CASE_TITLE, $charset);
    }

    return ucwords(strtolower($string));
}
<<<<<<< HEAD
=======
// and byte fallback
else {
    /**
     * Returns the length of a variable.
     *
     * @param Twig_Environment $env
     * @param mixed            $thing A variable
     *
     * @return int The length of the value
     */
    function twig_length_filter(Twig_Environment $env, $thing)
    {
        if (null === $thing) {
            return 0;
        }

        if (is_scalar($thing)) {
            return strlen($thing);
        }

        if (is_object($thing) && method_exists($thing, '__toString') && !$thing instanceof \Countable) {
            return strlen((string) $thing);
        }

        if ($thing instanceof \Countable || is_array($thing)) {
            return count($thing);
        }

        if ($thing instanceof \IteratorAggregate) {
            return iterator_count($thing);
        }
>>>>>>> caf2caa8

/**
 * Returns a capitalized string.
 *
 * @param Twig_Environment $env
 * @param string           $string A string
 *
 * @return string The capitalized string
 */
function twig_capitalize_string_filter(Twig_Environment $env, $string)
{
    $charset = $env->getCharset();

    return mb_strtoupper(mb_substr($string, 0, 1, $charset), $charset).mb_strtolower(mb_substr($string, 1, null, $charset), $charset);
}

/**
 * @internal
 */
function twig_ensure_traversable($seq)
{
    if ($seq instanceof Traversable || is_array($seq)) {
        return $seq;
    }

    return array();
}

/**
 * Checks if a variable is empty.
 *
 * <pre>
 * {# evaluates to true if the foo variable is null, false, or the empty string #}
 * {% if foo is empty %}
 *     {# ... #}
 * {% endif %}
 * </pre>
 *
 * @param mixed $value A variable
 *
 * @return bool true if the value is empty, false otherwise
 */
function twig_test_empty($value)
{
    if ($value instanceof Countable) {
        return 0 == count($value);
    }

    if (is_object($value) && method_exists($value, '__toString')) {
        return '' === (string) $value;
    }

    return '' === $value || false === $value || null === $value || array() === $value;
}

/**
 * Checks if a variable is traversable.
 *
 * <pre>
 * {# evaluates to true if the foo variable is an array or a traversable object #}
 * {% if foo is iterable %}
 *     {# ... #}
 * {% endif %}
 * </pre>
 *
 * @param mixed $value A variable
 *
 * @return bool true if the value is traversable
 */
function twig_test_iterable($value)
{
    return $value instanceof Traversable || is_array($value);
}

/**
 * Renders a template.
 *
 * @param Twig_Environment $env
 * @param array            $context
 * @param string|array     $template      The template to render or an array of templates to try consecutively
 * @param array            $variables     The variables to pass to the template
 * @param bool             $withContext
 * @param bool             $ignoreMissing Whether to ignore missing templates or not
 * @param bool             $sandboxed     Whether to sandbox the template or not
 *
 * @return string The rendered template
 */
function twig_include(Twig_Environment $env, $context, $template, $variables = array(), $withContext = true, $ignoreMissing = false, $sandboxed = false)
{
    $alreadySandboxed = false;
    $sandbox = null;
    if ($withContext) {
        $variables = array_merge($context, $variables);
    }

    if ($isSandboxed = $sandboxed && $env->hasExtension('Twig_Extension_Sandbox')) {
        $sandbox = $env->getExtension('Twig_Extension_Sandbox');
        if (!$alreadySandboxed = $sandbox->isSandboxed()) {
            $sandbox->enableSandbox();
        }
    }

    $result = null;
    try {
        $result = $env->resolveTemplate($template)->render($variables);
    } catch (Twig_Error_Loader $e) {
        if (!$ignoreMissing) {
            if ($isSandboxed && !$alreadySandboxed) {
                $sandbox->disableSandbox();
            }

            throw $e;
        }
    } catch (Throwable $e) {
        if ($isSandboxed && !$alreadySandboxed) {
            $sandbox->disableSandbox();
        }

        throw $e;
    }

    if ($isSandboxed && !$alreadySandboxed) {
        $sandbox->disableSandbox();
    }

    return $result;
}

/**
 * Returns a template content without rendering it.
 *
 * @param Twig_Environment $env
 * @param string           $name          The template name
 * @param bool             $ignoreMissing Whether to ignore missing templates or not
 *
 * @return string The template source
 */
function twig_source(Twig_Environment $env, $name, $ignoreMissing = false)
{
    $loader = $env->getLoader();
    try {
        return $loader->getSourceContext($name)->getCode();
    } catch (Twig_Error_Loader $e) {
        if (!$ignoreMissing) {
            throw $e;
        }
    }
}

/**
 * Provides the ability to get constants from instances as well as class/global constants.
 *
 * @param string      $constant The name of the constant
 * @param null|object $object   The object to get the constant from
 *
 * @return string
 */
function twig_constant($constant, $object = null)
{
    if (null !== $object) {
        $constant = get_class($object).'::'.$constant;
    }

    return constant($constant);
}

/**
 * Checks if a constant exists.
 *
 * @param string      $constant The name of the constant
 * @param null|object $object   The object to get the constant from
 *
 * @return bool
 */
function twig_constant_is_defined($constant, $object = null)
{
    if (null !== $object) {
        $constant = get_class($object).'::'.$constant;
    }

    return defined($constant);
}

/**
 * Batches item.
 *
 * @param array $items An array of items
 * @param int   $size  The size of the batch
 * @param mixed $fill  A value used to fill missing items
 *
 * @return array
 */
function twig_array_batch($items, $size, $fill = null)
{
    if ($items instanceof Traversable) {
        $items = iterator_to_array($items, false);
    }

    $size = ceil($size);

    $result = array_chunk($items, $size, true);

    if (null !== $fill && !empty($result)) {
        $last = count($result) - 1;
        if ($fillCount = $size - count($result[$last])) {
            $result[$last] = array_merge(
                $result[$last],
                array_fill(0, $fillCount, $fill)
            );
        }
    }

    return $result;
}

/**
 * Returns the attribute value for a given array/object.
 *
 * @param mixed  $object            The object or array from where to get the item
 * @param mixed  $item              The item to get from the array or object
 * @param array  $arguments         An array of arguments to pass if the item is an object method
 * @param string $type              The type of attribute (@see Twig_Template constants)
 * @param bool   $isDefinedTest     Whether this is only a defined check
 * @param bool   $ignoreStrictCheck Whether to ignore the strict attribute check or not
 *
 * @return mixed The attribute value, or a Boolean when $isDefinedTest is true, or null when the attribute is not set and $ignoreStrictCheck is true
 *
 * @throws Twig_Error_Runtime if the attribute does not exist and Twig is running in strict mode and $isDefinedTest is false
 *
 * @internal
 */
function twig_get_attribute(Twig_Environment $env, Twig_Source $source, $object, $item, array $arguments = array(), $type = /* Twig_Template::ANY_CALL */ 'any', $isDefinedTest = false, $ignoreStrictCheck = false, $sandboxed = false)
{
    // array
    if (/* Twig_Template::METHOD_CALL */ 'method' !== $type) {
        $arrayItem = is_bool($item) || is_float($item) ? (int) $item : $item;

        if ((is_array($object) && (isset($object[$arrayItem]) || array_key_exists($arrayItem, $object)))
            || ($object instanceof ArrayAccess && isset($object[$arrayItem]))
        ) {
            if ($isDefinedTest) {
                return true;
            }

            return $object[$arrayItem];
        }

        if (/* Twig_Template::ARRAY_CALL */ 'array' === $type || !is_object($object)) {
            if ($isDefinedTest) {
                return false;
            }

            if ($ignoreStrictCheck || !$env->isStrictVariables()) {
                return;
            }

            if ($object instanceof ArrayAccess) {
                $message = sprintf('Key "%s" in object with ArrayAccess of class "%s" does not exist.', $arrayItem, get_class($object));
            } elseif (is_object($object)) {
                $message = sprintf('Impossible to access a key "%s" on an object of class "%s" that does not implement ArrayAccess interface.', $item, get_class($object));
            } elseif (is_array($object)) {
                if (empty($object)) {
                    $message = sprintf('Key "%s" does not exist as the array is empty.', $arrayItem);
                } else {
                    $message = sprintf('Key "%s" for array with keys "%s" does not exist.', $arrayItem, implode(', ', array_keys($object)));
                }
            } elseif (/* Twig_Template::ARRAY_CALL */ 'array' === $type) {
                if (null === $object) {
                    $message = sprintf('Impossible to access a key ("%s") on a null variable.', $item);
                } else {
                    $message = sprintf('Impossible to access a key ("%s") on a %s variable ("%s").', $item, gettype($object), $object);
                }
            } elseif (null === $object) {
                $message = sprintf('Impossible to access an attribute ("%s") on a null variable.', $item);
            } else {
                $message = sprintf('Impossible to access an attribute ("%s") on a %s variable ("%s").', $item, gettype($object), $object);
            }

            throw new Twig_Error_Runtime($message, -1, $source);
        }
    }

    if (!is_object($object)) {
        if ($isDefinedTest) {
            return false;
        }

        if ($ignoreStrictCheck || !$env->isStrictVariables()) {
            return;
        }

        if (null === $object) {
            $message = sprintf('Impossible to invoke a method ("%s") on a null variable.', $item);
        } elseif (is_array($object)) {
            $message = sprintf('Impossible to invoke a method ("%s") on an array.', $item);
        } else {
            $message = sprintf('Impossible to invoke a method ("%s") on a %s variable ("%s").', $item, gettype($object), $object);
        }

        throw new Twig_Error_Runtime($message, -1, $source);
    }

    if ($object instanceof Twig_Template) {
        throw new Twig_Error_Runtime('Accessing Twig_Template attributes is forbidden.');
    }

    // object property
    if (/* Twig_Template::METHOD_CALL */ 'method' !== $type) {
        if (isset($object->$item) || array_key_exists((string) $item, $object)) {
            if ($isDefinedTest) {
                return true;
            }

            if ($sandboxed) {
                $env->getExtension('Twig_Extension_Sandbox')->checkPropertyAllowed($object, $item);
            }

            return $object->$item;
        }
    }

    static $cache = array();

    $class = get_class($object);

    // object method
    // precedence: getXxx() > isXxx() > hasXxx()
    if (!isset($cache[$class])) {
        $methods = get_class_methods($object);
        sort($methods);
        $lcMethods = array_map('strtolower', $methods);
        $classCache = array();
        foreach ($methods as $i => $method) {
            $classCache[$method] = $method;
            $classCache[$lcName = $lcMethods[$i]] = $method;

            if ('g' === $lcName[0] && 0 === strpos($lcName, 'get')) {
                $name = substr($method, 3);
                $lcName = substr($lcName, 3);
            } elseif ('i' === $lcName[0] && 0 === strpos($lcName, 'is')) {
                $name = substr($method, 2);
                $lcName = substr($lcName, 2);
            } elseif ('h' === $lcName[0] && 0 === strpos($lcName, 'has')) {
                $name = substr($method, 3);
                $lcName = substr($lcName, 3);
                if (in_array('is'.$lcName, $lcMethods)) {
                    continue;
                }
            } else {
                continue;
            }

            // skip get() and is() methods (in which case, $name is empty)
            if ($name) {
                if (!isset($classCache[$name])) {
                    $classCache[$name] = $method;
                }

                if (!isset($classCache[$lcName])) {
                    $classCache[$lcName] = $method;
                }
            }
        }
        $cache[$class] = $classCache;
    }

    $call = false;
    if (isset($cache[$class][$item])) {
        $method = $cache[$class][$item];
    } elseif (isset($cache[$class][$lcItem = strtolower($item)])) {
        $method = $cache[$class][$lcItem];
    } elseif (isset($cache[$class]['__call'])) {
        $method = $item;
        $call = true;
    } else {
        if ($isDefinedTest) {
            return false;
        }

        if ($ignoreStrictCheck || !$env->isStrictVariables()) {
            return;
        }

        throw new Twig_Error_Runtime(sprintf('Neither the property "%1$s" nor one of the methods "%1$s()", "get%1$s()"/"is%1$s()"/"has%1$s()" or "__call()" exist and have public access in class "%2$s".', $item, $class), -1, $source);
    }

    if ($isDefinedTest) {
        return true;
    }

    if ($sandboxed) {
        $env->getExtension('Twig_Extension_Sandbox')->checkMethodAllowed($object, $method);
    }

    // Some objects throw exceptions when they have __call, and the method we try
    // to call is not supported. If ignoreStrictCheck is true, we should return null.
    try {
        $ret = $object->$method(...$arguments);
    } catch (BadMethodCallException $e) {
        if ($call && ($ignoreStrictCheck || !$env->isStrictVariables())) {
            return;
        }
        throw $e;
    }

    return $ret;
}

class_alias('Twig_Extension_Core', 'Twig\Extension\CoreExtension', false);<|MERGE_RESOLUTION|>--- conflicted
+++ resolved
@@ -1136,99 +1136,20 @@
  */
 function twig_length_filter(Twig_Environment $env, $thing)
 {
-<<<<<<< HEAD
     if (null === $thing) {
         return 0;
     }
 
     if (is_scalar($thing)) {
         return mb_strlen($thing, $env->getCharset());
-=======
-    /*
-     * While HTML supports far more named entities, the lowest common denominator
-     * has become HTML5's XML Serialisation which is restricted to the those named
-     * entities that XML supports. Using HTML entities would result in this error:
-     *     XML Parsing Error: undefined entity
-     */
-    static $entityMap = array(
-        34 => 'quot', /* quotation mark */
-        38 => 'amp',  /* ampersand */
-        60 => 'lt',   /* less-than sign */
-        62 => 'gt',   /* greater-than sign */
-    );
-
-    $chr = $matches[0];
-    $ord = ord($chr);
-
-    /*
-     * The following replaces characters undefined in HTML with the
-     * hex entity for the Unicode replacement character.
-     */
-    if (($ord <= 0x1f && "\t" != $chr && "\n" != $chr && "\r" != $chr) || ($ord >= 0x7f && $ord <= 0x9f)) {
-        return '&#xFFFD;';
-    }
-
-    /*
-     * Check if the current character to escape has a name entity we should
-     * replace it with while grabbing the hex value of the character.
-     */
-    if (1 == strlen($chr)) {
-        $hex = strtoupper(substr('00'.bin2hex($chr), -2));
-    } else {
-        $chr = twig_convert_encoding($chr, 'UTF-16BE', 'UTF-8');
-        $hex = strtoupper(substr('0000'.bin2hex($chr), -4));
->>>>>>> caf2caa8
     }
 
     if (method_exists($thing, '__toString') && !$thing instanceof \Countable) {
         return mb_strlen((string) $thing, $env->getCharset());
     }
 
-<<<<<<< HEAD
     if ($thing instanceof \Countable || is_array($thing)) {
         return count($thing);
-=======
-    /*
-     * Per OWASP recommendations, we'll use hex entities for any other
-     * characters where a named entity does not exist.
-     */
-    return sprintf('&#x%s;', $hex);
-}
-
-// add multibyte extensions if possible
-if (function_exists('mb_get_info')) {
-    /**
-     * Returns the length of a variable.
-     *
-     * @param Twig_Environment $env
-     * @param mixed            $thing A variable
-     *
-     * @return int The length of the value
-     */
-    function twig_length_filter(Twig_Environment $env, $thing)
-    {
-        if (null === $thing) {
-            return 0;
-        }
-
-        if (is_scalar($thing)) {
-            return mb_strlen($thing, $env->getCharset());
-        }
-
-        if (is_object($thing) && method_exists($thing, '__toString') && !$thing instanceof \Countable) {
-            return mb_strlen((string) $thing, $env->getCharset());
-        }
-
-        if ($thing instanceof \Countable || is_array($thing)) {
-            return count($thing);
-        }
-
-        if ($thing instanceof \IteratorAggregate) {
-            return iterator_count($thing);
-        }
-
-        return 1;
->>>>>>> caf2caa8
     }
 
     if ($thing instanceof \IteratorAggregate) {
@@ -1280,40 +1201,6 @@
 
     return ucwords(strtolower($string));
 }
-<<<<<<< HEAD
-=======
-// and byte fallback
-else {
-    /**
-     * Returns the length of a variable.
-     *
-     * @param Twig_Environment $env
-     * @param mixed            $thing A variable
-     *
-     * @return int The length of the value
-     */
-    function twig_length_filter(Twig_Environment $env, $thing)
-    {
-        if (null === $thing) {
-            return 0;
-        }
-
-        if (is_scalar($thing)) {
-            return strlen($thing);
-        }
-
-        if (is_object($thing) && method_exists($thing, '__toString') && !$thing instanceof \Countable) {
-            return strlen((string) $thing);
-        }
-
-        if ($thing instanceof \Countable || is_array($thing)) {
-            return count($thing);
-        }
-
-        if ($thing instanceof \IteratorAggregate) {
-            return iterator_count($thing);
-        }
->>>>>>> caf2caa8
 
 /**
  * Returns a capitalized string.
