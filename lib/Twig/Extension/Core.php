<?php

/*
 * This file is part of Twig.
 *
 * (c) Fabien Potencier
 *
 * For the full copyright and license information, please view the LICENSE
 * file that was distributed with this source code.
 */

final class Twig_Extension_Core extends Twig_Extension
{
    private $dateFormats = array('F j, Y H:i', '%d days');
    private $numberFormat = array(0, '.', ',');
    private $timezone = null;
    private $escapers = array();

    /**
     * Defines a new escaper to be used via the escape filter.
     *
     * @param string   $strategy The strategy name that should be used as a strategy in the escape call
     * @param callable $callable A valid PHP callable
     */
    public function setEscaper($strategy, callable $callable)
    {
        $this->escapers[$strategy] = $callable;
    }

    /**
     * Gets all defined escapers.
     *
     * @return callable[] An array of escapers
     */
    public function getEscapers()
    {
        return $this->escapers;
    }

    /**
     * Sets the default format to be used by the date filter.
     *
     * @param string $format             The default date format string
     * @param string $dateIntervalFormat The default date interval format string
     */
    public function setDateFormat($format = null, $dateIntervalFormat = null)
    {
        if (null !== $format) {
            $this->dateFormats[0] = $format;
        }

        if (null !== $dateIntervalFormat) {
            $this->dateFormats[1] = $dateIntervalFormat;
        }
    }

    /**
     * Gets the default format to be used by the date filter.
     *
     * @return array The default date format string and the default date interval format string
     */
    public function getDateFormat()
    {
        return $this->dateFormats;
    }

    /**
     * Sets the default timezone to be used by the date filter.
     *
     * @param DateTimeZone|string $timezone The default timezone string or a DateTimeZone object
     */
    public function setTimezone($timezone)
    {
        $this->timezone = $timezone instanceof DateTimeZone ? $timezone : new DateTimeZone($timezone);
    }

    /**
     * Gets the default timezone to be used by the date filter.
     *
     * @return DateTimeZone The default timezone currently in use
     */
    public function getTimezone()
    {
        if (null === $this->timezone) {
            $this->timezone = new DateTimeZone(date_default_timezone_get());
        }

        return $this->timezone;
    }

    /**
     * Sets the default format to be used by the number_format filter.
     *
     * @param int    $decimal      the number of decimal places to use
     * @param string $decimalPoint the character(s) to use for the decimal point
     * @param string $thousandSep  the character(s) to use for the thousands separator
     */
    public function setNumberFormat($decimal, $decimalPoint, $thousandSep)
    {
        $this->numberFormat = array($decimal, $decimalPoint, $thousandSep);
    }

    /**
     * Get the default format used by the number_format filter.
     *
     * @return array The arguments for number_format()
     */
    public function getNumberFormat()
    {
        return $this->numberFormat;
    }

    public function getTokenParsers()
    {
        return array(
            new Twig_TokenParser_For(),
            new Twig_TokenParser_If(),
            new Twig_TokenParser_Extends(),
            new Twig_TokenParser_Include(),
            new Twig_TokenParser_Block(),
            new Twig_TokenParser_Use(),
            new Twig_TokenParser_Filter(),
            new Twig_TokenParser_Macro(),
            new Twig_TokenParser_Import(),
            new Twig_TokenParser_From(),
            new Twig_TokenParser_Set(),
            new Twig_TokenParser_Spaceless(),
            new Twig_TokenParser_Flush(),
            new Twig_TokenParser_Do(),
            new Twig_TokenParser_Embed(),
            new Twig_TokenParser_With(),
        );
    }

    public function getFilters()
    {
        return array(
            // formatting filters
            new Twig_Filter('date', 'twig_date_format_filter', array('needs_environment' => true)),
            new Twig_Filter('date_modify', 'twig_date_modify_filter', array('needs_environment' => true)),
            new Twig_Filter('format', 'sprintf'),
            new Twig_Filter('replace', 'twig_replace_filter'),
            new Twig_Filter('number_format', 'twig_number_format_filter', array('needs_environment' => true)),
            new Twig_Filter('abs', 'abs'),
            new Twig_Filter('round', 'twig_round'),

            // encoding
            new Twig_Filter('url_encode', 'twig_urlencode_filter'),
            new Twig_Filter('json_encode', 'json_encode'),
            new Twig_Filter('convert_encoding', 'twig_convert_encoding'),

            // string filters
            new Twig_Filter('title', 'twig_title_string_filter', array('needs_environment' => true)),
            new Twig_Filter('capitalize', 'twig_capitalize_string_filter', array('needs_environment' => true)),
            new Twig_Filter('upper', 'twig_upper_filter', array('needs_environment' => true)),
            new Twig_Filter('lower', 'twig_lower_filter', array('needs_environment' => true)),
            new Twig_Filter('striptags', 'strip_tags'),
            new Twig_Filter('trim', 'twig_trim_filter'),
            new Twig_Filter('nl2br', 'nl2br', array('pre_escape' => 'html', 'is_safe' => array('html'))),

            // array helpers
            new Twig_Filter('join', 'twig_join_filter'),
            new Twig_Filter('split', 'twig_split_filter', array('needs_environment' => true)),
            new Twig_Filter('sort', 'twig_sort_filter'),
            new Twig_Filter('merge', 'twig_array_merge'),
            new Twig_Filter('batch', 'twig_array_batch'),

            // string/array filters
            new Twig_Filter('reverse', 'twig_reverse_filter', array('needs_environment' => true)),
            new Twig_Filter('length', 'twig_length_filter', array('needs_environment' => true)),
            new Twig_Filter('slice', 'twig_slice', array('needs_environment' => true)),
            new Twig_Filter('first', 'twig_first', array('needs_environment' => true)),
            new Twig_Filter('last', 'twig_last', array('needs_environment' => true)),

            // iteration and runtime
            new Twig_Filter('default', '_twig_default_filter', array('node_class' => 'Twig_Node_Expression_Filter_Default')),
            new Twig_Filter('keys', 'twig_get_array_keys_filter'),

            // escaping
            new Twig_Filter('escape', 'twig_escape_filter', array('needs_environment' => true, 'is_safe_callback' => 'twig_escape_filter_is_safe')),
            new Twig_Filter('e', 'twig_escape_filter', array('needs_environment' => true, 'is_safe_callback' => 'twig_escape_filter_is_safe')),
        );
    }

    public function getFunctions()
    {
        return array(
            new Twig_Function('max', 'max'),
            new Twig_Function('min', 'min'),
            new Twig_Function('range', 'range'),
            new Twig_Function('constant', 'twig_constant'),
            new Twig_Function('cycle', 'twig_cycle'),
            new Twig_Function('random', 'twig_random', array('needs_environment' => true)),
            new Twig_Function('date', 'twig_date_converter', array('needs_environment' => true)),
            new Twig_Function('include', 'twig_include', array('needs_environment' => true, 'needs_context' => true, 'is_safe' => array('all'))),
            new Twig_Function('source', 'twig_source', array('needs_environment' => true, 'is_safe' => array('all'))),
        );
    }

    public function getTests()
    {
        return array(
            new Twig_Test('even', null, array('node_class' => 'Twig_Node_Expression_Test_Even')),
            new Twig_Test('odd', null, array('node_class' => 'Twig_Node_Expression_Test_Odd')),
            new Twig_Test('defined', null, array('node_class' => 'Twig_Node_Expression_Test_Defined')),
            new Twig_Test('same as', null, array('node_class' => 'Twig_Node_Expression_Test_Sameas')),
            new Twig_Test('none', null, array('node_class' => 'Twig_Node_Expression_Test_Null')),
            new Twig_Test('null', null, array('node_class' => 'Twig_Node_Expression_Test_Null')),
            new Twig_Test('divisible by', null, array('node_class' => 'Twig_Node_Expression_Test_Divisibleby')),
            new Twig_Test('constant', null, array('node_class' => 'Twig_Node_Expression_Test_Constant')),
            new Twig_Test('empty', 'twig_test_empty'),
            new Twig_Test('iterable', 'twig_test_iterable'),
        );
    }

    public function getOperators()
    {
        return array(
            array(
                'not' => array('precedence' => 50, 'class' => 'Twig_Node_Expression_Unary_Not'),
                '-' => array('precedence' => 500, 'class' => 'Twig_Node_Expression_Unary_Neg'),
                '+' => array('precedence' => 500, 'class' => 'Twig_Node_Expression_Unary_Pos'),
            ),
            array(
                'or' => array('precedence' => 10, 'class' => 'Twig_Node_Expression_Binary_Or', 'associativity' => Twig_ExpressionParser::OPERATOR_LEFT),
                'and' => array('precedence' => 15, 'class' => 'Twig_Node_Expression_Binary_And', 'associativity' => Twig_ExpressionParser::OPERATOR_LEFT),
                'b-or' => array('precedence' => 16, 'class' => 'Twig_Node_Expression_Binary_BitwiseOr', 'associativity' => Twig_ExpressionParser::OPERATOR_LEFT),
                'b-xor' => array('precedence' => 17, 'class' => 'Twig_Node_Expression_Binary_BitwiseXor', 'associativity' => Twig_ExpressionParser::OPERATOR_LEFT),
                'b-and' => array('precedence' => 18, 'class' => 'Twig_Node_Expression_Binary_BitwiseAnd', 'associativity' => Twig_ExpressionParser::OPERATOR_LEFT),
                '==' => array('precedence' => 20, 'class' => 'Twig_Node_Expression_Binary_Equal', 'associativity' => Twig_ExpressionParser::OPERATOR_LEFT),
                '!=' => array('precedence' => 20, 'class' => 'Twig_Node_Expression_Binary_NotEqual', 'associativity' => Twig_ExpressionParser::OPERATOR_LEFT),
                '<' => array('precedence' => 20, 'class' => 'Twig_Node_Expression_Binary_Less', 'associativity' => Twig_ExpressionParser::OPERATOR_LEFT),
                '>' => array('precedence' => 20, 'class' => 'Twig_Node_Expression_Binary_Greater', 'associativity' => Twig_ExpressionParser::OPERATOR_LEFT),
                '>=' => array('precedence' => 20, 'class' => 'Twig_Node_Expression_Binary_GreaterEqual', 'associativity' => Twig_ExpressionParser::OPERATOR_LEFT),
                '<=' => array('precedence' => 20, 'class' => 'Twig_Node_Expression_Binary_LessEqual', 'associativity' => Twig_ExpressionParser::OPERATOR_LEFT),
                'not in' => array('precedence' => 20, 'class' => 'Twig_Node_Expression_Binary_NotIn', 'associativity' => Twig_ExpressionParser::OPERATOR_LEFT),
                'in' => array('precedence' => 20, 'class' => 'Twig_Node_Expression_Binary_In', 'associativity' => Twig_ExpressionParser::OPERATOR_LEFT),
                'matches' => array('precedence' => 20, 'class' => 'Twig_Node_Expression_Binary_Matches', 'associativity' => Twig_ExpressionParser::OPERATOR_LEFT),
                'starts with' => array('precedence' => 20, 'class' => 'Twig_Node_Expression_Binary_StartsWith', 'associativity' => Twig_ExpressionParser::OPERATOR_LEFT),
                'ends with' => array('precedence' => 20, 'class' => 'Twig_Node_Expression_Binary_EndsWith', 'associativity' => Twig_ExpressionParser::OPERATOR_LEFT),
                '..' => array('precedence' => 25, 'class' => 'Twig_Node_Expression_Binary_Range', 'associativity' => Twig_ExpressionParser::OPERATOR_LEFT),
                '+' => array('precedence' => 30, 'class' => 'Twig_Node_Expression_Binary_Add', 'associativity' => Twig_ExpressionParser::OPERATOR_LEFT),
                '-' => array('precedence' => 30, 'class' => 'Twig_Node_Expression_Binary_Sub', 'associativity' => Twig_ExpressionParser::OPERATOR_LEFT),
                '~' => array('precedence' => 40, 'class' => 'Twig_Node_Expression_Binary_Concat', 'associativity' => Twig_ExpressionParser::OPERATOR_LEFT),
                '*' => array('precedence' => 60, 'class' => 'Twig_Node_Expression_Binary_Mul', 'associativity' => Twig_ExpressionParser::OPERATOR_LEFT),
                '/' => array('precedence' => 60, 'class' => 'Twig_Node_Expression_Binary_Div', 'associativity' => Twig_ExpressionParser::OPERATOR_LEFT),
                '//' => array('precedence' => 60, 'class' => 'Twig_Node_Expression_Binary_FloorDiv', 'associativity' => Twig_ExpressionParser::OPERATOR_LEFT),
                '%' => array('precedence' => 60, 'class' => 'Twig_Node_Expression_Binary_Mod', 'associativity' => Twig_ExpressionParser::OPERATOR_LEFT),
                'is' => array('precedence' => 100, 'associativity' => Twig_ExpressionParser::OPERATOR_LEFT),
                'is not' => array('precedence' => 100, 'associativity' => Twig_ExpressionParser::OPERATOR_LEFT),
                '**' => array('precedence' => 200, 'class' => 'Twig_Node_Expression_Binary_Power', 'associativity' => Twig_ExpressionParser::OPERATOR_RIGHT),
                '??' => array('precedence' => 300, 'class' => 'Twig_Node_Expression_NullCoalesce', 'associativity' => Twig_ExpressionParser::OPERATOR_RIGHT),
            ),
        );
    }
}

/**
 * Cycles over a value.
 *
 * @param ArrayAccess|array $values
 * @param int               $position The cycle position
 *
 * @return string The next value in the cycle
 */
function twig_cycle($values, $position)
{
    if (!is_array($values) && !$values instanceof ArrayAccess) {
        return $values;
    }

    return $values[$position % count($values)];
}

/**
 * Returns a random value depending on the supplied parameter type:
 * - a random item from a Traversable or array
 * - a random character from a string
 * - a random integer between 0 and the integer parameter.
 *
 * @param Twig_Environment                   $env
 * @param Traversable|array|int|float|string $values The values to pick a random item from
 *
 * @throws Twig_Error_Runtime when $values is an empty array (does not apply to an empty string which is returned as is)
 *
 * @return mixed A random value from the given sequence
 */
function twig_random(Twig_Environment $env, $values = null)
{
    if (null === $values) {
        return mt_rand();
    }

    if (is_int($values) || is_float($values)) {
        return $values < 0 ? mt_rand($values, 0) : mt_rand(0, $values);
    }

    if ($values instanceof Traversable) {
        $values = iterator_to_array($values);
    } elseif (is_string($values)) {
        if ('' === $values) {
            return '';
        }

        $charset = $env->getCharset();

        if ('UTF-8' !== $charset) {
            $values = iconv($charset, 'UTF-8', $values);
        }

        // unicode version of str_split()
        // split at all positions, but not after the start and not before the end
        $values = preg_split('/(?<!^)(?!$)/u', $values);

        if ('UTF-8' !== $charset) {
            foreach ($values as $i => $value) {
                $values[$i] = iconv('UTF-8', $charset, $value);
            }
        }
    }

    if (!is_array($values)) {
        return $values;
    }

    if (0 === count($values)) {
        throw new Twig_Error_Runtime('The random function cannot pick from an empty array.');
    }

    return $values[array_rand($values, 1)];
}

/**
 * Converts a date to the given format.
 *
 * <pre>
 *   {{ post.published_at|date("m/d/Y") }}
 * </pre>
 *
 * @param Twig_Environment                      $env
 * @param DateTimeInterface|DateInterval|string $date     A date
 * @param string|null                           $format   The target format, null to use the default
 * @param DateTimeZone|string|null|false        $timezone The target timezone, null to use the default, false to leave unchanged
 *
 * @return string The formatted date
 */
function twig_date_format_filter(Twig_Environment $env, $date, $format = null, $timezone = null)
{
    if (null === $format) {
        $formats = $env->getExtension('Twig_Extension_Core')->getDateFormat();
        $format = $date instanceof DateInterval ? $formats[1] : $formats[0];
    }

    if ($date instanceof DateInterval) {
        return $date->format($format);
    }

    return twig_date_converter($env, $date, $timezone)->format($format);
}

/**
 * Returns a new date object modified.
 *
 * <pre>
 *   {{ post.published_at|date_modify("-1day")|date("m/d/Y") }}
 * </pre>
 *
 * @param Twig_Environment         $env
 * @param DateTimeInterface|string $date     A date
 * @param string                   $modifier A modifier string
 *
 * @return DateTimeInterface A new date object
 */
function twig_date_modify_filter(Twig_Environment $env, $date, $modifier)
{
    $date = twig_date_converter($env, $date, false);

    return $date->modify($modifier);
}

/**
 * Converts an input to a DateTime instance.
 *
 * <pre>
 *    {% if date(user.created_at) < date('+2days') %}
 *      {# do something #}
 *    {% endif %}
 * </pre>
 *
 * @param Twig_Environment               $env
 * @param DateTimeInterface|string|null  $date     A date or null to use the current time
 * @param DateTimeZone|string|null|false $timezone The target timezone, null to use the default, false to leave unchanged
 *
 * @return DateTime A DateTime instance
 */
function twig_date_converter(Twig_Environment $env, $date = null, $timezone = null)
{
    // determine the timezone
    if (false !== $timezone) {
        if (null === $timezone) {
            $timezone = $env->getExtension('Twig_Extension_Core')->getTimezone();
        } elseif (!$timezone instanceof DateTimeZone) {
            $timezone = new DateTimeZone($timezone);
        }
    }

    // immutable dates
    if ($date instanceof DateTimeImmutable) {
        return false !== $timezone ? $date->setTimezone($timezone) : $date;
    }

    if ($date instanceof DateTimeInterface) {
        $date = clone $date;
        if (false !== $timezone) {
            $date->setTimezone($timezone);
        }

        return $date;
    }

    if (null === $date || 'now' === $date) {
        return new DateTime($date, false !== $timezone ? $timezone : $env->getExtension('Twig_Extension_Core')->getTimezone());
    }

    $asString = (string) $date;
    if (ctype_digit($asString) || (!empty($asString) && '-' === $asString[0] && ctype_digit(substr($asString, 1)))) {
        $date = new DateTime('@'.$date);
    } else {
        $date = new DateTime($date, $env->getExtension('Twig_Extension_Core')->getTimezone());
    }

    if (false !== $timezone) {
        $date->setTimezone($timezone);
    }

    return $date;
}

/**
 * Replaces strings within a string.
 *
 * @param string            $str  String to replace in
 * @param array|Traversable $from Replace values
 *
 * @return string
 */
function twig_replace_filter($str, $from)
{
    if ($from instanceof Traversable) {
        $from = iterator_to_array($from);
    } elseif (!is_array($from)) {
        throw new Twig_Error_Runtime(sprintf('The "replace" filter expects an array or "Traversable" as replace values, got "%s".', is_object($from) ? get_class($from) : gettype($from)));
    }

    return strtr($str, $from);
}

/**
 * Rounds a number.
 *
 * @param int|float $value     The value to round
 * @param int|float $precision The rounding precision
 * @param string    $method    The method to use for rounding
 *
 * @return int|float The rounded number
 */
function twig_round($value, $precision = 0, $method = 'common')
{
    if ('common' == $method) {
        return round($value, $precision);
    }

    if ('ceil' != $method && 'floor' != $method) {
        throw new Twig_Error_Runtime('The round filter only supports the "common", "ceil", and "floor" methods.');
    }

    return $method($value * pow(10, $precision)) / pow(10, $precision);
}

/**
 * Number format filter.
 *
 * All of the formatting options can be left null, in that case the defaults will
 * be used.  Supplying any of the parameters will override the defaults set in the
 * environment object.
 *
 * @param Twig_Environment $env
 * @param mixed            $number       A float/int/string of the number to format
 * @param int              $decimal      the number of decimal points to display
 * @param string           $decimalPoint the character(s) to use for the decimal point
 * @param string           $thousandSep  the character(s) to use for the thousands separator
 *
 * @return string The formatted number
 */
function twig_number_format_filter(Twig_Environment $env, $number, $decimal = null, $decimalPoint = null, $thousandSep = null)
{
    $defaults = $env->getExtension('Twig_Extension_Core')->getNumberFormat();
    if (null === $decimal) {
        $decimal = $defaults[0];
    }

    if (null === $decimalPoint) {
        $decimalPoint = $defaults[1];
    }

    if (null === $thousandSep) {
        $thousandSep = $defaults[2];
    }

    return number_format((float) $number, $decimal, $decimalPoint, $thousandSep);
}

/**
 * URL encodes (RFC 3986) a string as a path segment or an array as a query string.
 *
 * @param string|array $url A URL or an array of query parameters
 *
 * @return string The URL encoded value
 */
function twig_urlencode_filter($url)
{
    if (is_array($url)) {
        return http_build_query($url, '', '&', PHP_QUERY_RFC3986);
    }

    return rawurlencode($url);
}

/**
 * Merges an array with another one.
 *
 * <pre>
 *  {% set items = { 'apple': 'fruit', 'orange': 'fruit' } %}
 *
 *  {% set items = items|merge({ 'peugeot': 'car' }) %}
 *
 *  {# items now contains { 'apple': 'fruit', 'orange': 'fruit', 'peugeot': 'car' } #}
 * </pre>
 *
 * @param array|Traversable $arr1 An array
 * @param array|Traversable $arr2 An array
 *
 * @return array The merged array
 */
function twig_array_merge($arr1, $arr2)
{
    if ($arr1 instanceof Traversable) {
        $arr1 = iterator_to_array($arr1);
    } elseif (!is_array($arr1)) {
        throw new Twig_Error_Runtime(sprintf('The merge filter only works with arrays or "Traversable", got "%s" as first argument.', gettype($arr1)));
    }

    if ($arr2 instanceof Traversable) {
        $arr2 = iterator_to_array($arr2);
    } elseif (!is_array($arr2)) {
        throw new Twig_Error_Runtime(sprintf('The merge filter only works with arrays or "Traversable", got "%s" as second argument.', gettype($arr2)));
    }

    return array_merge($arr1, $arr2);
}

/**
 * Slices a variable.
 *
 * @param Twig_Environment $env
 * @param mixed            $item         A variable
 * @param int              $start        Start of the slice
 * @param int              $length       Size of the slice
 * @param bool             $preserveKeys Whether to preserve key or not (when the input is an array)
 *
 * @return mixed The sliced variable
 */
function twig_slice(Twig_Environment $env, $item, $start, $length = null, $preserveKeys = false)
{
    if ($item instanceof Traversable) {
        while ($item instanceof IteratorAggregate) {
            $item = $item->getIterator();
        }

        if ($start >= 0 && $length >= 0 && $item instanceof Iterator) {
            try {
                return iterator_to_array(new LimitIterator($item, $start, $length === null ? -1 : $length), $preserveKeys);
            } catch (OutOfBoundsException $exception) {
                return array();
            }
        }

        $item = iterator_to_array($item, $preserveKeys);
    }

    if (is_array($item)) {
        return array_slice($item, $start, $length, $preserveKeys);
    }

    $item = (string) $item;

    return (string) mb_substr($item, $start, $length, $env->getCharset());
}

/**
 * Returns the first element of the item.
 *
 * @param Twig_Environment $env
 * @param mixed            $item A variable
 *
 * @return mixed The first element of the item
 */
function twig_first(Twig_Environment $env, $item)
{
    $elements = twig_slice($env, $item, 0, 1, false);

    return is_string($elements) ? $elements : current($elements);
}

/**
 * Returns the last element of the item.
 *
 * @param Twig_Environment $env
 * @param mixed            $item A variable
 *
 * @return mixed The last element of the item
 */
function twig_last(Twig_Environment $env, $item)
{
    $elements = twig_slice($env, $item, -1, 1, false);

    return is_string($elements) ? $elements : current($elements);
}

/**
 * Joins the values to a string.
 *
 * The separator between elements is an empty string per default, you can define it with the optional parameter.
 *
 * <pre>
 *  {{ [1, 2, 3]|join('|') }}
 *  {# returns 1|2|3 #}
 *
 *  {{ [1, 2, 3]|join }}
 *  {# returns 123 #}
 * </pre>
 *
 * @param array  $value An array
 * @param string $glue  The separator
 *
 * @return string The concatenated string
 */
function twig_join_filter($value, $glue = '')
{
    if ($value instanceof Traversable) {
        $value = iterator_to_array($value, false);
    }

    return implode($glue, (array) $value);
}

/**
 * Splits the string into an array.
 *
 * <pre>
 *  {{ "one,two,three"|split(',') }}
 *  {# returns [one, two, three] #}
 *
 *  {{ "one,two,three,four,five"|split(',', 3) }}
 *  {# returns [one, two, "three,four,five"] #}
 *
 *  {{ "123"|split('') }}
 *  {# returns [1, 2, 3] #}
 *
 *  {{ "aabbcc"|split('', 2) }}
 *  {# returns [aa, bb, cc] #}
 * </pre>
 *
 * @param Twig_Environment $env
 * @param string           $value     A string
 * @param string           $delimiter The delimiter
 * @param int              $limit     The limit
 *
 * @return array The split string as an array
 */
function twig_split_filter(Twig_Environment $env, $value, $delimiter, $limit = null)
{
    if (!empty($delimiter)) {
        return null === $limit ? explode($delimiter, $value) : explode($delimiter, $value, $limit);
    }

    if ($limit <= 1) {
        return preg_split('/(?<!^)(?!$)/u', $value);
    }

    $length = mb_strlen($value, $env->getCharset());
    if ($length < $limit) {
        return array($value);
    }

    $r = array();
    for ($i = 0; $i < $length; $i += $limit) {
        $r[] = mb_substr($value, $i, $limit, $env->getCharset());
    }

    return $r;
}

// The '_default' filter is used internally to avoid using the ternary operator
// which costs a lot for big contexts (before PHP 5.4). So, on average,
// a function call is cheaper.
/**
 * @internal
 */
function _twig_default_filter($value, $default = '')
{
    if (twig_test_empty($value)) {
        return $default;
    }

    return $value;
}

/**
 * Returns the keys for the given array.
 *
 * It is useful when you want to iterate over the keys of an array:
 *
 * <pre>
 *  {% for key in array|keys %}
 *      {# ... #}
 *  {% endfor %}
 * </pre>
 *
 * @param array $array An array
 *
 * @return array The keys
 */
function twig_get_array_keys_filter($array)
{
    if ($array instanceof Traversable) {
        while ($array instanceof IteratorAggregate) {
            $array = $array->getIterator();
        }

        if ($array instanceof Iterator) {
            $keys = array();
            $array->rewind();
            while ($array->valid()) {
                $keys[] = $array->key();
                $array->next();
            }

            return $keys;
        }

        $keys = array();
        foreach ($array as $key => $item) {
            $keys[] = $key;
        }

        return $keys;
    }

    if (!is_array($array)) {
        return array();
    }

    return array_keys($array);
}

/**
 * Reverses a variable.
 *
 * @param Twig_Environment         $env
 * @param array|Traversable|string $item         An array, a Traversable instance, or a string
 * @param bool                     $preserveKeys Whether to preserve key or not
 *
 * @return mixed The reversed input
 */
function twig_reverse_filter(Twig_Environment $env, $item, $preserveKeys = false)
{
    if ($item instanceof Traversable) {
        return array_reverse(iterator_to_array($item), $preserveKeys);
    }

    if (is_array($item)) {
        return array_reverse($item, $preserveKeys);
    }

    $string = (string) $item;

    $charset = $env->getCharset();

    if ('UTF-8' !== $charset) {
        $item = iconv($charset, 'UTF-8', $string);
    }

    preg_match_all('/./us', $item, $matches);

    $string = implode('', array_reverse($matches[0]));

    if ('UTF-8' !== $charset) {
        $string = iconv('UTF-8', $charset, $string);
    }

    return $string;
}

/**
 * Sorts an array.
 *
 * @param array|Traversable $array
 *
 * @return array
 */
function twig_sort_filter($array)
{
    if ($array instanceof Traversable) {
        $array = iterator_to_array($array);
    } elseif (!is_array($array)) {
        throw new Twig_Error_Runtime(sprintf('The sort filter only works with arrays or "Traversable", got "%s".', gettype($array)));
    }

    asort($array);

    return $array;
}

/**
 * @internal
 */
function twig_in_filter($value, $compare)
{
    if (is_array($compare)) {
        return in_array($value, $compare, is_object($value) || is_resource($value));
    } elseif (is_string($compare) && (is_string($value) || is_int($value) || is_float($value))) {
        return '' === $value || false !== strpos($compare, (string) $value);
    } elseif ($compare instanceof Traversable) {
        if (is_object($value) || is_resource($value)) {
            foreach ($compare as $item) {
                if ($item === $value) {
                    return true;
                }
            }
        } else {
            foreach ($compare as $item) {
                if ($item == $value) {
                    return true;
                }
            }
        }

        return false;
    }

    return false;
}

/**
 * Returns a trimmed string.
 *
 * @return string
 *
 * @throws Twig_Error_Runtime When an invalid trimming side is used (not a string or not 'left', 'right', or 'both')
 */
function twig_trim_filter($string, $characterMask = null, $side = 'both')
{
    if (null === $characterMask) {
        $characterMask = " \t\n\r\0\x0B";
    }

    switch ($side) {
        case 'both':
            return trim($string, $characterMask);
        case 'left':
            return ltrim($string, $characterMask);
        case 'right':
            return rtrim($string, $characterMask);
        default:
            throw new Twig_Error_Runtime('Trimming side must be "left", "right" or "both".');
    }
}

/**
 * Escapes a string.
 *
 * @param Twig_Environment $env
 * @param mixed            $string     The value to be escaped
 * @param string           $strategy   The escaping strategy
 * @param string           $charset    The charset
 * @param bool             $autoescape Whether the function is called by the auto-escaping feature (true) or by the developer (false)
 *
 * @return string
 */
function twig_escape_filter(Twig_Environment $env, $string, $strategy = 'html', $charset = null, $autoescape = false)
{
    if ($autoescape && $string instanceof Twig_Markup) {
        return $string;
    }

    if (!is_string($string)) {
        if (is_object($string) && method_exists($string, '__toString')) {
            $string = (string) $string;
        } elseif (in_array($strategy, array('html', 'js', 'css', 'html_attr', 'url'))) {
            return $string;
        }
    }

    if (null === $charset) {
        $charset = $env->getCharset();
    }

    switch ($strategy) {
        case 'html':
            // see http://php.net/htmlspecialchars

            // Using a static variable to avoid initializing the array
            // each time the function is called. Moving the declaration on the
            // top of the function slow downs other escaping strategies.
            static $htmlspecialcharsCharsets;

            if (null === $htmlspecialcharsCharsets) {
                if (defined('HHVM_VERSION')) {
                    $htmlspecialcharsCharsets = array('utf-8' => true, 'UTF-8' => true);
                } else {
                    $htmlspecialcharsCharsets = array(
                        'ISO-8859-1' => true, 'ISO8859-1' => true,
                        'ISO-8859-15' => true, 'ISO8859-15' => true,
                        'utf-8' => true, 'UTF-8' => true,
                        'CP866' => true, 'IBM866' => true, '866' => true,
                        'CP1251' => true, 'WINDOWS-1251' => true, 'WIN-1251' => true,
                        '1251' => true,
                        'CP1252' => true, 'WINDOWS-1252' => true, '1252' => true,
                        'KOI8-R' => true, 'KOI8-RU' => true, 'KOI8R' => true,
                        'BIG5' => true, '950' => true,
                        'GB2312' => true, '936' => true,
                        'BIG5-HKSCS' => true,
                        'SHIFT_JIS' => true, 'SJIS' => true, '932' => true,
                        'EUC-JP' => true, 'EUCJP' => true,
                        'ISO8859-5' => true, 'ISO-8859-5' => true, 'MACROMAN' => true,
                    );
                }
            }

            if (isset($htmlspecialcharsCharsets[$charset])) {
                return htmlspecialchars($string, ENT_QUOTES | ENT_SUBSTITUTE, $charset);
            }

            if (isset($htmlspecialcharsCharsets[strtoupper($charset)])) {
                // cache the lowercase variant for future iterations
                $htmlspecialcharsCharsets[$charset] = true;

                return htmlspecialchars($string, ENT_QUOTES | ENT_SUBSTITUTE, $charset);
            }

            $string = iconv($charset, 'UTF-8', $string);
            $string = htmlspecialchars($string, ENT_QUOTES | ENT_SUBSTITUTE, 'UTF-8');

            return iconv('UTF-8', $charset, $string);

        case 'js':
            // escape all non-alphanumeric characters
            // into their \xHH or \uHHHH representations
            if ('UTF-8' !== $charset) {
                $string = iconv($charset, 'UTF-8', $string);
            }

            if (0 == strlen($string) ? false : 1 !== preg_match('/^./su', $string)) {
                throw new Twig_Error_Runtime('The string to escape is not a valid UTF-8 string.');
            }

            $string = preg_replace_callback('#[^a-zA-Z0-9,\._]#Su', function ($matches) {
                $char = $matches[0];

                // \xHH
                if (!isset($char[1])) {
                    return '\\x'.strtoupper(substr('00'.bin2hex($char), -2));
                }

                // \uHHHH
                $char = twig_convert_encoding($char, 'UTF-16BE', 'UTF-8');
                $char = strtoupper(bin2hex($char));

                if (4 >= strlen($char)) {
                    return sprintf('\u%04s', $char);
                }

                return sprintf('\u%04s\u%04s', substr($char, 0, -4), substr($char, -4));
            }, $string);

            if ('UTF-8' !== $charset) {
                $string = iconv('UTF-8', $charset, $string);
            }

            return $string;

        case 'css':
            if ('UTF-8' !== $charset) {
                $string = iconv($charset, 'UTF-8', $string);
            }

            if (0 == strlen($string) ? false : 1 !== preg_match('/^./su', $string)) {
                throw new Twig_Error_Runtime('The string to escape is not a valid UTF-8 string.');
            }

            $string = preg_replace_callback('#[^a-zA-Z0-9]#Su', function ($matches) {
                $char = $matches[0];

                // \xHH
                if (!isset($char[1])) {
                    $hex = ltrim(strtoupper(bin2hex($char)), '0');
                    if (0 === strlen($hex)) {
                        $hex = '0';
                    }

                    return '\\'.$hex.' ';
                }

                // \uHHHH
                $char = twig_convert_encoding($char, 'UTF-16BE', 'UTF-8');

                return '\\'.ltrim(strtoupper(bin2hex($char)), '0').' ';
            }, $string);

            if ('UTF-8' !== $charset) {
                $string = iconv('UTF-8', $charset, $string);
            }

            return $string;

        case 'html_attr':
            if ('UTF-8' !== $charset) {
                $string = iconv($charset, 'UTF-8', $string);
            }

            if (0 == strlen($string) ? false : 1 !== preg_match('/^./su', $string)) {
                throw new Twig_Error_Runtime('The string to escape is not a valid UTF-8 string.');
            }

            $string = preg_replace_callback('#[^a-zA-Z0-9,\.\-_]#Su', function ($matches) {
                /**
                 * This function is adapted from code coming from Zend Framework.
                 *
                 * @copyright Copyright (c) 2005-2012 Zend Technologies USA Inc. (http://www.zend.com)
                 * @license   http://framework.zend.com/license/new-bsd New BSD License
                 */
                /*
                 * While HTML supports far more named entities, the lowest common denominator
                 * has become HTML5's XML Serialisation which is restricted to the those named
                 * entities that XML supports. Using HTML entities would result in this error:
                 *     XML Parsing Error: undefined entity
                 */
                static $entityMap = array(
                    34 => 'quot', /* quotation mark */
                    38 => 'amp',  /* ampersand */
                    60 => 'lt',   /* less-than sign */
                    62 => 'gt',   /* greater-than sign */
                );

                $chr = $matches[0];
                $ord = ord($chr);

                /*
                 * The following replaces characters undefined in HTML with the
                 * hex entity for the Unicode replacement character.
                 */
                if (($ord <= 0x1f && $chr != "\t" && $chr != "\n" && $chr != "\r") || ($ord >= 0x7f && $ord <= 0x9f)) {
                    return '&#xFFFD;';
                }

                /*
                 * Check if the current character to escape has a name entity we should
                 * replace it with while grabbing the hex value of the character.
                 */
                if (strlen($chr) == 1) {
                    $hex = strtoupper(substr('00'.bin2hex($chr), -2));
                } else {
                    $chr = twig_convert_encoding($chr, 'UTF-16BE', 'UTF-8');
                    $hex = strtoupper(substr('0000'.bin2hex($chr), -4));
                }

                $int = hexdec($hex);
                if (array_key_exists($int, $entityMap)) {
                    return sprintf('&%s;', $entityMap[$int]);
                }

                /*
                 * Per OWASP recommendations, we'll use hex entities for any other
                 * characters where a named entity does not exist.
                 */
                return sprintf('&#x%s;', $hex);
            }, $string);

            if ('UTF-8' !== $charset) {
                $string = iconv('UTF-8', $charset, $string);
            }

            return $string;

        case 'url':
            return rawurlencode($string);

        default:
            static $escapers;

            if (null === $escapers) {
                $escapers = $env->getExtension('Twig_Extension_Core')->getEscapers();
            }

            if (isset($escapers[$strategy])) {
                return $escapers[$strategy]($env, $string, $charset);
            }

            $validStrategies = implode(', ', array_merge(array('html', 'js', 'url', 'css', 'html_attr'), array_keys($escapers)));

            throw new Twig_Error_Runtime(sprintf('Invalid escaping strategy "%s" (valid ones: %s).', $strategy, $validStrategies));
    }
}

/**
 * @internal
 */
function twig_escape_filter_is_safe(Twig_Node $filterArgs)
{
    foreach ($filterArgs as $arg) {
        if ($arg instanceof Twig_Node_Expression_Constant) {
            return array($arg->getAttribute('value'));
        }

        return array();
    }

    return array('html');
}

function twig_convert_encoding($string, $to, $from)
{
    return iconv($from, $to, $string);
}

/**
 * Returns the length of a variable.
 *
 * @param Twig_Environment $env   A Twig_Environment instance
 * @param mixed            $thing A variable
 *
 * @return int The length of the value
 */
function twig_length_filter(Twig_Environment $env, $thing)
{
    return is_scalar($thing) ? mb_strlen($thing, $env->getCharset()) : count($thing);
}

/**
 * Converts a string to uppercase.
 *
 * @param Twig_Environment $env
 * @param string           $string A string
 *
 * @return string The uppercased string
 */
function twig_upper_filter(Twig_Environment $env, $string)
{
    return mb_strtoupper($string, $env->getCharset());
}

/**
 * Converts a string to lowercase.
 *
 * @param Twig_Environment $env
 * @param string           $string A string
 *
 * @return string The lowercased string
 */
function twig_lower_filter(Twig_Environment $env, $string)
{
    return mb_strtolower($string, $env->getCharset());
}

<<<<<<< HEAD
/**
 * Returns a titlecased string.
 *
 * @param Twig_Environment $env
 * @param string           $string A string
 *
 * @return string The titlecased string
 */
function twig_title_string_filter(Twig_Environment $env, $string)
{
    return mb_convert_case($string, MB_CASE_TITLE, $env->getCharset());
}
=======
// add multibyte extensions if possible
if (function_exists('mb_get_info')) {
    /**
     * Returns the length of a variable.
     *
     * @param Twig_Environment $env
     * @param mixed            $thing A variable
     *
     * @return int The length of the value
     */
    function twig_length_filter(Twig_Environment $env, $thing)
    {
        if (is_scalar($thing)) {
            return mb_strlen($thing, $env->getCharset());
        }

        if (method_exists($thing, '__toString') && !$thing instanceof \Countable) {
            return mb_strlen((string) $thing, $env->getCharset());
        }

        return count($thing);
    }

    /**
     * Converts a string to uppercase.
     *
     * @param Twig_Environment $env
     * @param string           $string A string
     *
     * @return string The uppercased string
     */
    function twig_upper_filter(Twig_Environment $env, $string)
    {
        if (null !== $charset = $env->getCharset()) {
            return mb_strtoupper($string, $charset);
        }

        return strtoupper($string);
    }

    /**
     * Converts a string to lowercase.
     *
     * @param Twig_Environment $env
     * @param string           $string A string
     *
     * @return string The lowercased string
     */
    function twig_lower_filter(Twig_Environment $env, $string)
    {
        if (null !== $charset = $env->getCharset()) {
            return mb_strtolower($string, $charset);
        }

        return strtolower($string);
    }

    /**
     * Returns a titlecased string.
     *
     * @param Twig_Environment $env
     * @param string           $string A string
     *
     * @return string The titlecased string
     */
    function twig_title_string_filter(Twig_Environment $env, $string)
    {
        if (null !== $charset = $env->getCharset()) {
            return mb_convert_case($string, MB_CASE_TITLE, $charset);
        }

        return ucwords(strtolower($string));
    }

    /**
     * Returns a capitalized string.
     *
     * @param Twig_Environment $env
     * @param string           $string A string
     *
     * @return string The capitalized string
     */
    function twig_capitalize_string_filter(Twig_Environment $env, $string)
    {
        if (null !== $charset = $env->getCharset()) {
            return mb_strtoupper(mb_substr($string, 0, 1, $charset), $charset).mb_strtolower(mb_substr($string, 1, mb_strlen($string, $charset), $charset), $charset);
        }

        return ucfirst(strtolower($string));
    }
}
// and byte fallback
else {
    /**
     * Returns the length of a variable.
     *
     * @param Twig_Environment $env
     * @param mixed            $thing A variable
     *
     * @return int The length of the value
     */
    function twig_length_filter(Twig_Environment $env, $thing)
    {
        if (is_scalar($thing)) {
            return strlen($thing);
        }

        if (method_exists($thing, '__toString') && !$thing instanceof \Countable) {
            return strlen((string) $thing);
        }

        return count($thing);
    }
>>>>>>> 82ff9d6b

/**
 * Returns a capitalized string.
 *
 * @param Twig_Environment $env
 * @param string           $string A string
 *
 * @return string The capitalized string
 */
function twig_capitalize_string_filter(Twig_Environment $env, $string)
{
    $charset = $env->getCharset();

    return mb_strtoupper(mb_substr($string, 0, 1, $charset), $charset).mb_strtolower(mb_substr($string, 1, null, $charset), $charset);
}

/**
 * @internal
 */
function twig_ensure_traversable($seq)
{
    if ($seq instanceof Traversable || is_array($seq)) {
        return $seq;
    }

    return array();
}

/**
 * Checks if a variable is empty.
 *
 * <pre>
 * {# evaluates to true if the foo variable is null, false, or the empty string #}
 * {% if foo is empty %}
 *     {# ... #}
 * {% endif %}
 * </pre>
 *
 * @param mixed $value A variable
 *
 * @return bool true if the value is empty, false otherwise
 */
function twig_test_empty($value)
{
    if ($value instanceof Countable) {
        return 0 == count($value);
    }

    if (method_exists($value, '__toString')) {
        return '' === (string) $value;
    }

    return '' === $value || false === $value || null === $value || array() === $value;
}

/**
 * Checks if a variable is traversable.
 *
 * <pre>
 * {# evaluates to true if the foo variable is an array or a traversable object #}
 * {% if foo is traversable %}
 *     {# ... #}
 * {% endif %}
 * </pre>
 *
 * @param mixed $value A variable
 *
 * @return bool true if the value is traversable
 */
function twig_test_iterable($value)
{
    return $value instanceof Traversable || is_array($value);
}

/**
 * Renders a template.
 *
 * @param Twig_Environment $env
 * @param array            $context
 * @param string|array     $template      The template to render or an array of templates to try consecutively
 * @param array            $variables     The variables to pass to the template
 * @param bool             $withContext
 * @param bool             $ignoreMissing Whether to ignore missing templates or not
 * @param bool             $sandboxed     Whether to sandbox the template or not
 *
 * @return string The rendered template
 */
function twig_include(Twig_Environment $env, $context, $template, $variables = array(), $withContext = true, $ignoreMissing = false, $sandboxed = false)
{
    $alreadySandboxed = false;
    $sandbox = null;
    if ($withContext) {
        $variables = array_merge($context, $variables);
    }

    if ($isSandboxed = $sandboxed && $env->hasExtension('Twig_Extension_Sandbox')) {
        $sandbox = $env->getExtension('Twig_Extension_Sandbox');
        if (!$alreadySandboxed = $sandbox->isSandboxed()) {
            $sandbox->enableSandbox();
        }
    }

    $result = null;
    try {
        $result = $env->resolveTemplate($template)->render($variables);
    } catch (Twig_Error_Loader $e) {
        if (!$ignoreMissing) {
            if ($isSandboxed && !$alreadySandboxed) {
                $sandbox->disableSandbox();
            }

            throw $e;
        }
    } catch (Throwable $e) {
        if ($isSandboxed && !$alreadySandboxed) {
            $sandbox->disableSandbox();
        }

        throw $e;
    }

    if ($isSandboxed && !$alreadySandboxed) {
        $sandbox->disableSandbox();
    }

    return $result;
}

/**
 * Returns a template content without rendering it.
 *
 * @param Twig_Environment $env
 * @param string           $name          The template name
 * @param bool             $ignoreMissing Whether to ignore missing templates or not
 *
 * @return string The template source
 */
function twig_source(Twig_Environment $env, $name, $ignoreMissing = false)
{
    $loader = $env->getLoader();
    try {
        return $loader->getSourceContext($name)->getCode();
    } catch (Twig_Error_Loader $e) {
        if (!$ignoreMissing) {
            throw $e;
        }
    }
}

/**
 * Provides the ability to get constants from instances as well as class/global constants.
 *
 * @param string      $constant The name of the constant
 * @param null|object $object   The object to get the constant from
 *
 * @return string
 */
function twig_constant($constant, $object = null)
{
    if (null !== $object) {
        $constant = get_class($object).'::'.$constant;
    }

    return constant($constant);
}

/**
 * Checks if a constant exists.
 *
 * @param string      $constant The name of the constant
 * @param null|object $object   The object to get the constant from
 *
 * @return bool
 */
function twig_constant_is_defined($constant, $object = null)
{
    if (null !== $object) {
        $constant = get_class($object).'::'.$constant;
    }

    return defined($constant);
}

/**
 * Batches item.
 *
 * @param array $items An array of items
 * @param int   $size  The size of the batch
 * @param mixed $fill  A value used to fill missing items
 *
 * @return array
 */
function twig_array_batch($items, $size, $fill = null)
{
    if ($items instanceof Traversable) {
        $items = iterator_to_array($items, false);
    }

    $size = ceil($size);

    $result = array_chunk($items, $size, true);

    if (null !== $fill && !empty($result)) {
        $last = count($result) - 1;
        if ($fillCount = $size - count($result[$last])) {
            $result[$last] = array_merge(
                $result[$last],
                array_fill(0, $fillCount, $fill)
            );
        }
    }

    return $result;
}

/**
 * Returns the attribute value for a given array/object.
 *
 * @param mixed  $object            The object or array from where to get the item
 * @param mixed  $item              The item to get from the array or object
 * @param array  $arguments         An array of arguments to pass if the item is an object method
 * @param string $type              The type of attribute (@see Twig_Template constants)
 * @param bool   $isDefinedTest     Whether this is only a defined check
 * @param bool   $ignoreStrictCheck Whether to ignore the strict attribute check or not
 *
 * @return mixed The attribute value, or a Boolean when $isDefinedTest is true, or null when the attribute is not set and $ignoreStrictCheck is true
 *
 * @throws Twig_Error_Runtime if the attribute does not exist and Twig is running in strict mode and $isDefinedTest is false
 *
 * @internal
 */
function twig_get_attribute(Twig_Environment $env, Twig_Source $source, $object, $item, array $arguments = array(), $type = Twig_Template::ANY_CALL, $isDefinedTest = false, $ignoreStrictCheck = false)
{
    static $cache = array();

    // array
    if (Twig_Template::METHOD_CALL !== $type) {
        $arrayItem = is_bool($item) || is_float($item) ? (int) $item : $item;

        if ((is_array($object) && (isset($object[$arrayItem]) || array_key_exists($arrayItem, $object)))
            || ($object instanceof ArrayAccess && isset($object[$arrayItem]))
        ) {
            if ($isDefinedTest) {
                return true;
            }

            return $object[$arrayItem];
        }

        if (Twig_Template::ARRAY_CALL === $type || !is_object($object)) {
            if ($isDefinedTest) {
                return false;
            }

            if ($ignoreStrictCheck || !$env->isStrictVariables()) {
                return;
            }

            if ($object instanceof ArrayAccess) {
                $message = sprintf('Key "%s" in object with ArrayAccess of class "%s" does not exist.', $arrayItem, get_class($object));
            } elseif (is_object($object)) {
                $message = sprintf('Impossible to access a key "%s" on an object of class "%s" that does not implement ArrayAccess interface.', $item, get_class($object));
            } elseif (is_array($object)) {
                if (empty($object)) {
                    $message = sprintf('Key "%s" does not exist as the array is empty.', $arrayItem);
                } else {
                    $message = sprintf('Key "%s" for array with keys "%s" does not exist.', $arrayItem, implode(', ', array_keys($object)));
                }
            } elseif (Twig_Template::ARRAY_CALL === $type) {
                if (null === $object) {
                    $message = sprintf('Impossible to access a key ("%s") on a null variable.', $item);
                } else {
                    $message = sprintf('Impossible to access a key ("%s") on a %s variable ("%s").', $item, gettype($object), $object);
                }
            } elseif (null === $object) {
                $message = sprintf('Impossible to access an attribute ("%s") on a null variable.', $item);
            } else {
                $message = sprintf('Impossible to access an attribute ("%s") on a %s variable ("%s").', $item, gettype($object), $object);
            }

            throw new Twig_Error_Runtime($message, -1, $source);
        }
    }

    if (!is_object($object)) {
        if ($isDefinedTest) {
            return false;
        }

        if ($ignoreStrictCheck || !$env->isStrictVariables()) {
            return;
        }

        if (null === $object) {
            $message = sprintf('Impossible to invoke a method ("%s") on a null variable.', $item);
        } else {
            $message = sprintf('Impossible to invoke a method ("%s") on a %s variable ("%s").', $item, gettype($object), $object);
        }

        throw new Twig_Error_Runtime($message, -1, $source);
    }

    if ($object instanceof Twig_Template) {
        throw new Twig_Error_Runtime('Accessing Twig_Template attributes is forbidden.');
    }

    // object property
    if (Twig_Template::METHOD_CALL !== $type) {
        if (isset($object->$item) || array_key_exists((string) $item, $object)) {
            if ($isDefinedTest) {
                return true;
            }

            if ($env->hasExtension('Twig_Extension_Sandbox')) {
                $env->getExtension('Twig_Extension_Sandbox')->checkPropertyAllowed($object, $item);
            }

            return $object->$item;
        }
    }

    $class = get_class($object);

    // object method
    // precedence: getXxx() > isXxx() > hasXxx()
    if (!isset($cache[$class])) {
        $methods = get_class_methods($object);
        sort($methods);
        $lcMethods = array_map('strtolower', $methods);
        $classCache = array();
        foreach ($methods as $i => $method) {
            $classCache[$method] = $method;
            $classCache[$lcName = $lcMethods[$i]] = $method;

            if ('g' === $lcName[0] && 0 === strpos($lcName, 'get')) {
                $name = substr($method, 3);
                $lcName = substr($lcName, 3);
            } elseif ('i' === $lcName[0] && 0 === strpos($lcName, 'is')) {
                $name = substr($method, 2);
                $lcName = substr($lcName, 2);
            } elseif ('h' === $lcName[0] && 0 === strpos($lcName, 'has')) {
                $name = substr($method, 3);
                $lcName = substr($lcName, 3);
                if (in_array('is'.$lcName, $lcMethods)) {
                    continue;
                }
            } else {
                continue;
            }

            if (!isset($classCache[$name])) {
                $classCache[$name] = $method;
            }

            if (!isset($classCache[$lcName])) {
                $classCache[$lcName] = $method;
            }
        }
        $cache[$class] = $classCache;
    }

    $call = false;
    if (isset($cache[$class][$item])) {
        $method = $cache[$class][$item];
    } elseif (isset($cache[$class][$lcItem = strtolower($item)])) {
        $method = $cache[$class][$lcItem];
    } elseif (isset($cache[$class]['__call'])) {
        $method = $item;
        $call = true;
    } else {
        if ($isDefinedTest) {
            return false;
        }

        if ($ignoreStrictCheck || !$env->isStrictVariables()) {
            return;
        }

        throw new Twig_Error_Runtime(sprintf('Neither the property "%1$s" nor one of the methods "%1$s()", "get%1$s()"/"is%1$s()"/"has%1$s()" or "__call()" exist and have public access in class "%2$s".', $item, $class), -1, $source);
    }

    if ($isDefinedTest) {
        return true;
    }

    if ($env->hasExtension('Twig_Extension_Sandbox')) {
        $env->getExtension('Twig_Extension_Sandbox')->checkMethodAllowed($object, $method);
    }

    // Some objects throw exceptions when they have __call, and the method we try
    // to call is not supported. If ignoreStrictCheck is true, we should return null.
    try {
        $ret = $object->$method(...$arguments);
    } catch (BadMethodCallException $e) {
        if ($call && ($ignoreStrictCheck || !$env->isStrictVariables())) {
            return;
        }
        throw $e;
    }

    return $ret;
}<|MERGE_RESOLUTION|>--- conflicted
+++ resolved
@@ -1144,7 +1144,15 @@
  */
 function twig_length_filter(Twig_Environment $env, $thing)
 {
-    return is_scalar($thing) ? mb_strlen($thing, $env->getCharset()) : count($thing);
+    if (is_scalar($thing)) {
+        return mb_strlen($thing, $env->getCharset());
+    }
+
+    if (method_exists($thing, '__toString') && !$thing instanceof \Countable) {
+        return mb_strlen((string) $thing, $env->getCharset());
+    }
+
+    return count($thing);
 }
 
 /**
@@ -1173,7 +1181,6 @@
     return mb_strtolower($string, $env->getCharset());
 }
 
-<<<<<<< HEAD
 /**
  * Returns a titlecased string.
  *
@@ -1186,121 +1193,6 @@
 {
     return mb_convert_case($string, MB_CASE_TITLE, $env->getCharset());
 }
-=======
-// add multibyte extensions if possible
-if (function_exists('mb_get_info')) {
-    /**
-     * Returns the length of a variable.
-     *
-     * @param Twig_Environment $env
-     * @param mixed            $thing A variable
-     *
-     * @return int The length of the value
-     */
-    function twig_length_filter(Twig_Environment $env, $thing)
-    {
-        if (is_scalar($thing)) {
-            return mb_strlen($thing, $env->getCharset());
-        }
-
-        if (method_exists($thing, '__toString') && !$thing instanceof \Countable) {
-            return mb_strlen((string) $thing, $env->getCharset());
-        }
-
-        return count($thing);
-    }
-
-    /**
-     * Converts a string to uppercase.
-     *
-     * @param Twig_Environment $env
-     * @param string           $string A string
-     *
-     * @return string The uppercased string
-     */
-    function twig_upper_filter(Twig_Environment $env, $string)
-    {
-        if (null !== $charset = $env->getCharset()) {
-            return mb_strtoupper($string, $charset);
-        }
-
-        return strtoupper($string);
-    }
-
-    /**
-     * Converts a string to lowercase.
-     *
-     * @param Twig_Environment $env
-     * @param string           $string A string
-     *
-     * @return string The lowercased string
-     */
-    function twig_lower_filter(Twig_Environment $env, $string)
-    {
-        if (null !== $charset = $env->getCharset()) {
-            return mb_strtolower($string, $charset);
-        }
-
-        return strtolower($string);
-    }
-
-    /**
-     * Returns a titlecased string.
-     *
-     * @param Twig_Environment $env
-     * @param string           $string A string
-     *
-     * @return string The titlecased string
-     */
-    function twig_title_string_filter(Twig_Environment $env, $string)
-    {
-        if (null !== $charset = $env->getCharset()) {
-            return mb_convert_case($string, MB_CASE_TITLE, $charset);
-        }
-
-        return ucwords(strtolower($string));
-    }
-
-    /**
-     * Returns a capitalized string.
-     *
-     * @param Twig_Environment $env
-     * @param string           $string A string
-     *
-     * @return string The capitalized string
-     */
-    function twig_capitalize_string_filter(Twig_Environment $env, $string)
-    {
-        if (null !== $charset = $env->getCharset()) {
-            return mb_strtoupper(mb_substr($string, 0, 1, $charset), $charset).mb_strtolower(mb_substr($string, 1, mb_strlen($string, $charset), $charset), $charset);
-        }
-
-        return ucfirst(strtolower($string));
-    }
-}
-// and byte fallback
-else {
-    /**
-     * Returns the length of a variable.
-     *
-     * @param Twig_Environment $env
-     * @param mixed            $thing A variable
-     *
-     * @return int The length of the value
-     */
-    function twig_length_filter(Twig_Environment $env, $thing)
-    {
-        if (is_scalar($thing)) {
-            return strlen($thing);
-        }
-
-        if (method_exists($thing, '__toString') && !$thing instanceof \Countable) {
-            return strlen((string) $thing);
-        }
-
-        return count($thing);
-    }
->>>>>>> 82ff9d6b
 
 /**
  * Returns a capitalized string.
