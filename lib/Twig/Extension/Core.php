<?php

/*
 * This file is part of Twig.
 *
 * (c) Fabien Potencier
 *
 * For the full copyright and license information, please view the LICENSE
 * file that was distributed with this source code.
 */

final class Twig_Extension_Core extends Twig_Extension
{
    private $dateFormats = array('F j, Y H:i', '%d days');
    private $numberFormat = array(0, '.', ',');
    private $timezone = null;
    private $escapers = array();

    /**
     * Defines a new escaper to be used via the escape filter.
     *
     * @param string   $strategy The strategy name that should be used as a strategy in the escape call
     * @param callable $callable A valid PHP callable
     */
    public function setEscaper($strategy, callable $callable)
    {
        $this->escapers[$strategy] = $callable;
    }

    /**
     * Gets all defined escapers.
     *
     * @return callable[] An array of escapers
     */
    public function getEscapers()
    {
        return $this->escapers;
    }

    /**
     * Sets the default format to be used by the date filter.
     *
     * @param string $format             The default date format string
     * @param string $dateIntervalFormat The default date interval format string
     */
    public function setDateFormat($format = null, $dateIntervalFormat = null)
    {
        if (null !== $format) {
            $this->dateFormats[0] = $format;
        }

        if (null !== $dateIntervalFormat) {
            $this->dateFormats[1] = $dateIntervalFormat;
        }
    }

    /**
     * Gets the default format to be used by the date filter.
     *
     * @return array The default date format string and the default date interval format string
     */
    public function getDateFormat()
    {
        return $this->dateFormats;
    }

    /**
     * Sets the default timezone to be used by the date filter.
     *
     * @param DateTimeZone|string $timezone The default timezone string or a DateTimeZone object
     */
    public function setTimezone($timezone)
    {
        $this->timezone = $timezone instanceof DateTimeZone ? $timezone : new DateTimeZone($timezone);
    }

    /**
     * Gets the default timezone to be used by the date filter.
     *
     * @return DateTimeZone The default timezone currently in use
     */
    public function getTimezone()
    {
        if (null === $this->timezone) {
            $this->timezone = new DateTimeZone(date_default_timezone_get());
        }

        return $this->timezone;
    }

    /**
     * Sets the default format to be used by the number_format filter.
     *
     * @param int    $decimal      the number of decimal places to use
     * @param string $decimalPoint the character(s) to use for the decimal point
     * @param string $thousandSep  the character(s) to use for the thousands separator
     */
    public function setNumberFormat($decimal, $decimalPoint, $thousandSep)
    {
        $this->numberFormat = array($decimal, $decimalPoint, $thousandSep);
    }

    /**
     * Get the default format used by the number_format filter.
     *
     * @return array The arguments for number_format()
     */
    public function getNumberFormat()
    {
        return $this->numberFormat;
    }

    public function getTokenParsers()
    {
        return array(
            new Twig_TokenParser_For(),
            new Twig_TokenParser_If(),
            new Twig_TokenParser_Extends(),
            new Twig_TokenParser_Include(),
            new Twig_TokenParser_Block(),
            new Twig_TokenParser_Use(),
            new Twig_TokenParser_Filter(),
            new Twig_TokenParser_Macro(),
            new Twig_TokenParser_Import(),
            new Twig_TokenParser_From(),
            new Twig_TokenParser_Set(),
            new Twig_TokenParser_Spaceless(),
            new Twig_TokenParser_Flush(),
            new Twig_TokenParser_Do(),
            new Twig_TokenParser_Embed(),
            new Twig_TokenParser_With(),
        );
    }

    public function getFilters()
    {
        return array(
            // formatting filters
            new Twig_Filter('date', 'twig_date_format_filter', array('needs_environment' => true)),
            new Twig_Filter('date_modify', 'twig_date_modify_filter', array('needs_environment' => true)),
            new Twig_Filter('format', 'sprintf'),
            new Twig_Filter('replace', 'twig_replace_filter'),
            new Twig_Filter('number_format', 'twig_number_format_filter', array('needs_environment' => true)),
            new Twig_Filter('abs', 'abs'),
            new Twig_Filter('round', 'twig_round'),

            // encoding
            new Twig_Filter('url_encode', 'twig_urlencode_filter'),
            new Twig_Filter('json_encode', 'json_encode'),
            new Twig_Filter('convert_encoding', 'twig_convert_encoding'),

            // string filters
            new Twig_Filter('title', 'twig_title_string_filter', array('needs_environment' => true)),
            new Twig_Filter('capitalize', 'twig_capitalize_string_filter', array('needs_environment' => true)),
            new Twig_Filter('upper', 'twig_upper_filter', array('needs_environment' => true)),
            new Twig_Filter('lower', 'twig_lower_filter', array('needs_environment' => true)),
            new Twig_Filter('striptags', 'strip_tags'),
            new Twig_Filter('trim', 'twig_trim_filter'),
            new Twig_Filter('nl2br', 'nl2br', array('pre_escape' => 'html', 'is_safe' => array('html'))),

            // array helpers
            new Twig_Filter('join', 'twig_join_filter'),
            new Twig_Filter('split', 'twig_split_filter', array('needs_environment' => true)),
            new Twig_Filter('sort', 'twig_sort_filter'),
            new Twig_Filter('merge', 'twig_array_merge'),
            new Twig_Filter('batch', 'twig_array_batch'),

            // string/array filters
            new Twig_Filter('reverse', 'twig_reverse_filter', array('needs_environment' => true)),
            new Twig_Filter('length', 'twig_length_filter', array('needs_environment' => true)),
            new Twig_Filter('slice', 'twig_slice', array('needs_environment' => true)),
            new Twig_Filter('first', 'twig_first', array('needs_environment' => true)),
            new Twig_Filter('last', 'twig_last', array('needs_environment' => true)),

            // iteration and runtime
            new Twig_Filter('default', '_twig_default_filter', array('node_class' => 'Twig_Node_Expression_Filter_Default')),
            new Twig_Filter('keys', 'twig_get_array_keys_filter'),

            // escaping
            new Twig_Filter('escape', 'twig_escape_filter', array('needs_environment' => true, 'is_safe_callback' => 'twig_escape_filter_is_safe')),
            new Twig_Filter('e', 'twig_escape_filter', array('needs_environment' => true, 'is_safe_callback' => 'twig_escape_filter_is_safe')),
        );
    }

    public function getFunctions()
    {
        return array(
            new Twig_Function('max', 'max'),
            new Twig_Function('min', 'min'),
            new Twig_Function('range', 'range'),
            new Twig_Function('constant', 'twig_constant'),
            new Twig_Function('cycle', 'twig_cycle'),
            new Twig_Function('random', 'twig_random', array('needs_environment' => true)),
            new Twig_Function('date', 'twig_date_converter', array('needs_environment' => true)),
            new Twig_Function('include', 'twig_include', array('needs_environment' => true, 'needs_context' => true, 'is_safe' => array('all'))),
            new Twig_Function('source', 'twig_source', array('needs_environment' => true, 'is_safe' => array('all'))),
        );
    }

    public function getTests()
    {
        return array(
            new Twig_Test('even', null, array('node_class' => 'Twig_Node_Expression_Test_Even')),
            new Twig_Test('odd', null, array('node_class' => 'Twig_Node_Expression_Test_Odd')),
            new Twig_Test('defined', null, array('node_class' => 'Twig_Node_Expression_Test_Defined')),
            new Twig_Test('same as', null, array('node_class' => 'Twig_Node_Expression_Test_Sameas')),
            new Twig_Test('none', null, array('node_class' => 'Twig_Node_Expression_Test_Null')),
            new Twig_Test('null', null, array('node_class' => 'Twig_Node_Expression_Test_Null')),
            new Twig_Test('divisible by', null, array('node_class' => 'Twig_Node_Expression_Test_Divisibleby')),
            new Twig_Test('constant', null, array('node_class' => 'Twig_Node_Expression_Test_Constant')),
            new Twig_Test('empty', 'twig_test_empty'),
            new Twig_Test('iterable', 'twig_test_iterable'),
        );
    }

    public function getOperators()
    {
        return array(
            array(
                'not' => array('precedence' => 50, 'class' => 'Twig_Node_Expression_Unary_Not'),
                '-' => array('precedence' => 500, 'class' => 'Twig_Node_Expression_Unary_Neg'),
                '+' => array('precedence' => 500, 'class' => 'Twig_Node_Expression_Unary_Pos'),
            ),
            array(
                'or' => array('precedence' => 10, 'class' => 'Twig_Node_Expression_Binary_Or', 'associativity' => Twig_ExpressionParser::OPERATOR_LEFT),
                'and' => array('precedence' => 15, 'class' => 'Twig_Node_Expression_Binary_And', 'associativity' => Twig_ExpressionParser::OPERATOR_LEFT),
                'b-or' => array('precedence' => 16, 'class' => 'Twig_Node_Expression_Binary_BitwiseOr', 'associativity' => Twig_ExpressionParser::OPERATOR_LEFT),
                'b-xor' => array('precedence' => 17, 'class' => 'Twig_Node_Expression_Binary_BitwiseXor', 'associativity' => Twig_ExpressionParser::OPERATOR_LEFT),
                'b-and' => array('precedence' => 18, 'class' => 'Twig_Node_Expression_Binary_BitwiseAnd', 'associativity' => Twig_ExpressionParser::OPERATOR_LEFT),
                '==' => array('precedence' => 20, 'class' => 'Twig_Node_Expression_Binary_Equal', 'associativity' => Twig_ExpressionParser::OPERATOR_LEFT),
                '!=' => array('precedence' => 20, 'class' => 'Twig_Node_Expression_Binary_NotEqual', 'associativity' => Twig_ExpressionParser::OPERATOR_LEFT),
                '<' => array('precedence' => 20, 'class' => 'Twig_Node_Expression_Binary_Less', 'associativity' => Twig_ExpressionParser::OPERATOR_LEFT),
                '>' => array('precedence' => 20, 'class' => 'Twig_Node_Expression_Binary_Greater', 'associativity' => Twig_ExpressionParser::OPERATOR_LEFT),
                '>=' => array('precedence' => 20, 'class' => 'Twig_Node_Expression_Binary_GreaterEqual', 'associativity' => Twig_ExpressionParser::OPERATOR_LEFT),
                '<=' => array('precedence' => 20, 'class' => 'Twig_Node_Expression_Binary_LessEqual', 'associativity' => Twig_ExpressionParser::OPERATOR_LEFT),
                'not in' => array('precedence' => 20, 'class' => 'Twig_Node_Expression_Binary_NotIn', 'associativity' => Twig_ExpressionParser::OPERATOR_LEFT),
                'in' => array('precedence' => 20, 'class' => 'Twig_Node_Expression_Binary_In', 'associativity' => Twig_ExpressionParser::OPERATOR_LEFT),
                'matches' => array('precedence' => 20, 'class' => 'Twig_Node_Expression_Binary_Matches', 'associativity' => Twig_ExpressionParser::OPERATOR_LEFT),
                'starts with' => array('precedence' => 20, 'class' => 'Twig_Node_Expression_Binary_StartsWith', 'associativity' => Twig_ExpressionParser::OPERATOR_LEFT),
                'ends with' => array('precedence' => 20, 'class' => 'Twig_Node_Expression_Binary_EndsWith', 'associativity' => Twig_ExpressionParser::OPERATOR_LEFT),
                '..' => array('precedence' => 25, 'class' => 'Twig_Node_Expression_Binary_Range', 'associativity' => Twig_ExpressionParser::OPERATOR_LEFT),
                '+' => array('precedence' => 30, 'class' => 'Twig_Node_Expression_Binary_Add', 'associativity' => Twig_ExpressionParser::OPERATOR_LEFT),
                '-' => array('precedence' => 30, 'class' => 'Twig_Node_Expression_Binary_Sub', 'associativity' => Twig_ExpressionParser::OPERATOR_LEFT),
                '~' => array('precedence' => 40, 'class' => 'Twig_Node_Expression_Binary_Concat', 'associativity' => Twig_ExpressionParser::OPERATOR_LEFT),
                '*' => array('precedence' => 60, 'class' => 'Twig_Node_Expression_Binary_Mul', 'associativity' => Twig_ExpressionParser::OPERATOR_LEFT),
                '/' => array('precedence' => 60, 'class' => 'Twig_Node_Expression_Binary_Div', 'associativity' => Twig_ExpressionParser::OPERATOR_LEFT),
                '//' => array('precedence' => 60, 'class' => 'Twig_Node_Expression_Binary_FloorDiv', 'associativity' => Twig_ExpressionParser::OPERATOR_LEFT),
                '%' => array('precedence' => 60, 'class' => 'Twig_Node_Expression_Binary_Mod', 'associativity' => Twig_ExpressionParser::OPERATOR_LEFT),
                'is' => array('precedence' => 100, 'associativity' => Twig_ExpressionParser::OPERATOR_LEFT),
                'is not' => array('precedence' => 100, 'associativity' => Twig_ExpressionParser::OPERATOR_LEFT),
                '**' => array('precedence' => 200, 'class' => 'Twig_Node_Expression_Binary_Power', 'associativity' => Twig_ExpressionParser::OPERATOR_RIGHT),
                '??' => array('precedence' => 300, 'class' => 'Twig_Node_Expression_NullCoalesce', 'associativity' => Twig_ExpressionParser::OPERATOR_RIGHT),
            ),
        );
    }
}

/**
 * Cycles over a value.
 *
 * @param ArrayAccess|array $values
 * @param int               $position The cycle position
 *
 * @return string The next value in the cycle
 */
function twig_cycle($values, $position)
{
    if (!is_array($values) && !$values instanceof ArrayAccess) {
        return $values;
    }

    return $values[$position % count($values)];
}

/**
 * Returns a random value depending on the supplied parameter type:
 * - a random item from a Traversable or array
 * - a random character from a string
 * - a random integer between 0 and the integer parameter.
 *
 * @param Twig_Environment                   $env
 * @param Traversable|array|int|float|string $values The values to pick a random item from
 *
 * @throws Twig_Error_Runtime when $values is an empty array (does not apply to an empty string which is returned as is)
 *
 * @return mixed A random value from the given sequence
 */
function twig_random(Twig_Environment $env, $values = null)
{
    if (null === $values) {
        return mt_rand();
    }

    if (is_int($values) || is_float($values)) {
        return $values < 0 ? mt_rand($values, 0) : mt_rand(0, $values);
    }

    if ($values instanceof Traversable) {
        $values = iterator_to_array($values);
    } elseif (is_string($values)) {
        if ('' === $values) {
            return '';
        }

        $charset = $env->getCharset();

        if ('UTF-8' !== $charset) {
            $values = iconv($charset, 'UTF-8', $values);
        }

        // unicode version of str_split()
        // split at all positions, but not after the start and not before the end
        $values = preg_split('/(?<!^)(?!$)/u', $values);

        if ('UTF-8' !== $charset) {
            foreach ($values as $i => $value) {
                $values[$i] = iconv('UTF-8', $charset, $value);
            }
        }
    }

    if (!is_array($values)) {
        return $values;
    }

    if (0 === count($values)) {
        throw new Twig_Error_Runtime('The random function cannot pick from an empty array.');
    }

    return $values[array_rand($values, 1)];
}

/**
 * Converts a date to the given format.
 *
 * <pre>
 *   {{ post.published_at|date("m/d/Y") }}
 * </pre>
 *
 * @param Twig_Environment                      $env
 * @param DateTimeInterface|DateInterval|string $date     A date
 * @param string|null                           $format   The target format, null to use the default
 * @param DateTimeZone|string|null|false        $timezone The target timezone, null to use the default, false to leave unchanged
 *
 * @return string The formatted date
 */
function twig_date_format_filter(Twig_Environment $env, $date, $format = null, $timezone = null)
{
    if (null === $format) {
        $formats = $env->getExtension('Twig_Extension_Core')->getDateFormat();
        $format = $date instanceof DateInterval ? $formats[1] : $formats[0];
    }

    if ($date instanceof DateInterval) {
        return $date->format($format);
    }

    return twig_date_converter($env, $date, $timezone)->format($format);
}

/**
 * Returns a new date object modified.
 *
 * <pre>
 *   {{ post.published_at|date_modify("-1day")|date("m/d/Y") }}
 * </pre>
 *
 * @param Twig_Environment         $env
 * @param DateTimeInterface|string $date     A date
 * @param string                   $modifier A modifier string
 *
 * @return DateTimeInterface A new date object
 */
function twig_date_modify_filter(Twig_Environment $env, $date, $modifier)
{
    $date = twig_date_converter($env, $date, false);

    return $date->modify($modifier);
}

/**
 * Converts an input to a DateTime instance.
 *
 * <pre>
 *    {% if date(user.created_at) < date('+2days') %}
 *      {# do something #}
 *    {% endif %}
 * </pre>
 *
 * @param Twig_Environment               $env
 * @param DateTimeInterface|string|null  $date     A date or null to use the current time
 * @param DateTimeZone|string|null|false $timezone The target timezone, null to use the default, false to leave unchanged
 *
 * @return DateTime A DateTime instance
 */
function twig_date_converter(Twig_Environment $env, $date = null, $timezone = null)
{
    // determine the timezone
    if (false !== $timezone) {
        if (null === $timezone) {
            $timezone = $env->getExtension('Twig_Extension_Core')->getTimezone();
        } elseif (!$timezone instanceof DateTimeZone) {
            $timezone = new DateTimeZone($timezone);
        }
    }

    // immutable dates
    if ($date instanceof DateTimeImmutable) {
        return false !== $timezone ? $date->setTimezone($timezone) : $date;
    }

    if ($date instanceof DateTimeInterface) {
        $date = clone $date;
        if (false !== $timezone) {
            $date->setTimezone($timezone);
        }

        return $date;
    }

    if (null === $date || 'now' === $date) {
        return new DateTime($date, false !== $timezone ? $timezone : $env->getExtension('Twig_Extension_Core')->getTimezone());
    }

    $asString = (string) $date;
    if (ctype_digit($asString) || (!empty($asString) && '-' === $asString[0] && ctype_digit(substr($asString, 1)))) {
        $date = new DateTime('@'.$date);
    } else {
        $date = new DateTime($date, $env->getExtension('Twig_Extension_Core')->getTimezone());
    }

    if (false !== $timezone) {
        $date->setTimezone($timezone);
    }

    return $date;
}

/**
 * Replaces strings within a string.
 *
 * @param string            $str  String to replace in
 * @param array|Traversable $from Replace values
 *
 * @return string
 */
function twig_replace_filter($str, $from)
{
    if ($from instanceof Traversable) {
        $from = iterator_to_array($from);
    } elseif (!is_array($from)) {
        throw new Twig_Error_Runtime(sprintf('The "replace" filter expects an array or "Traversable" as replace values, got "%s".', is_object($from) ? get_class($from) : gettype($from)));
    }

    return strtr($str, $from);
}

/**
 * Rounds a number.
 *
 * @param int|float $value     The value to round
 * @param int|float $precision The rounding precision
 * @param string    $method    The method to use for rounding
 *
 * @return int|float The rounded number
 */
function twig_round($value, $precision = 0, $method = 'common')
{
    if ('common' == $method) {
        return round($value, $precision);
    }

    if ('ceil' != $method && 'floor' != $method) {
        throw new Twig_Error_Runtime('The round filter only supports the "common", "ceil", and "floor" methods.');
    }

    return $method($value * pow(10, $precision)) / pow(10, $precision);
}

/**
 * Number format filter.
 *
 * All of the formatting options can be left null, in that case the defaults will
 * be used.  Supplying any of the parameters will override the defaults set in the
 * environment object.
 *
 * @param Twig_Environment $env
 * @param mixed            $number       A float/int/string of the number to format
 * @param int              $decimal      the number of decimal points to display
 * @param string           $decimalPoint the character(s) to use for the decimal point
 * @param string           $thousandSep  the character(s) to use for the thousands separator
 *
 * @return string The formatted number
 */
function twig_number_format_filter(Twig_Environment $env, $number, $decimal = null, $decimalPoint = null, $thousandSep = null)
{
    $defaults = $env->getExtension('Twig_Extension_Core')->getNumberFormat();
    if (null === $decimal) {
        $decimal = $defaults[0];
    }

    if (null === $decimalPoint) {
        $decimalPoint = $defaults[1];
    }

    if (null === $thousandSep) {
        $thousandSep = $defaults[2];
    }

    return number_format((float) $number, $decimal, $decimalPoint, $thousandSep);
}

/**
 * URL encodes (RFC 3986) a string as a path segment or an array as a query string.
 *
 * @param string|array $url A URL or an array of query parameters
 *
 * @return string The URL encoded value
 */
function twig_urlencode_filter($url)
{
    if (is_array($url)) {
        return http_build_query($url, '', '&', PHP_QUERY_RFC3986);
    }

    return rawurlencode($url);
}

/**
 * Merges an array with another one.
 *
 * <pre>
 *  {% set items = { 'apple': 'fruit', 'orange': 'fruit' } %}
 *
 *  {% set items = items|merge({ 'peugeot': 'car' }) %}
 *
 *  {# items now contains { 'apple': 'fruit', 'orange': 'fruit', 'peugeot': 'car' } #}
 * </pre>
 *
 * @param array|Traversable $arr1 An array
 * @param array|Traversable $arr2 An array
 *
 * @return array The merged array
 */
function twig_array_merge($arr1, $arr2)
{
    if ($arr1 instanceof Traversable) {
        $arr1 = iterator_to_array($arr1);
    } elseif (!is_array($arr1)) {
        throw new Twig_Error_Runtime(sprintf('The merge filter only works with arrays or "Traversable", got "%s" as first argument.', gettype($arr1)));
    }

    if ($arr2 instanceof Traversable) {
        $arr2 = iterator_to_array($arr2);
    } elseif (!is_array($arr2)) {
        throw new Twig_Error_Runtime(sprintf('The merge filter only works with arrays or "Traversable", got "%s" as second argument.', gettype($arr2)));
    }

    return array_merge($arr1, $arr2);
}

/**
 * Slices a variable.
 *
 * @param Twig_Environment $env
 * @param mixed            $item         A variable
 * @param int              $start        Start of the slice
 * @param int              $length       Size of the slice
 * @param bool             $preserveKeys Whether to preserve key or not (when the input is an array)
 *
 * @return mixed The sliced variable
 */
function twig_slice(Twig_Environment $env, $item, $start, $length = null, $preserveKeys = false)
{
    if ($item instanceof Traversable) {
        while ($item instanceof IteratorAggregate) {
            $item = $item->getIterator();
        }

        if ($start >= 0 && $length >= 0 && $item instanceof Iterator) {
            try {
                return iterator_to_array(new LimitIterator($item, $start, $length === null ? -1 : $length), $preserveKeys);
            } catch (OutOfBoundsException $exception) {
                return array();
            }
        }

        $item = iterator_to_array($item, $preserveKeys);
    }

    if (is_array($item)) {
        return array_slice($item, $start, $length, $preserveKeys);
    }

    $item = (string) $item;

    return (string) mb_substr($item, $start, $length, $env->getCharset());
}

/**
 * Returns the first element of the item.
 *
 * @param Twig_Environment $env
 * @param mixed            $item A variable
 *
 * @return mixed The first element of the item
 */
function twig_first(Twig_Environment $env, $item)
{
    $elements = twig_slice($env, $item, 0, 1, false);

    return is_string($elements) ? $elements : current($elements);
}

/**
 * Returns the last element of the item.
 *
 * @param Twig_Environment $env
 * @param mixed            $item A variable
 *
 * @return mixed The last element of the item
 */
function twig_last(Twig_Environment $env, $item)
{
    $elements = twig_slice($env, $item, -1, 1, false);

    return is_string($elements) ? $elements : current($elements);
}

/**
 * Joins the values to a string.
 *
 * The separator between elements is an empty string per default, you can define it with the optional parameter.
 *
 * <pre>
 *  {{ [1, 2, 3]|join('|') }}
 *  {# returns 1|2|3 #}
 *
 *  {{ [1, 2, 3]|join }}
 *  {# returns 123 #}
 * </pre>
 *
 * @param array  $value An array
 * @param string $glue  The separator
 *
 * @return string The concatenated string
 */
function twig_join_filter($value, $glue = '')
{
    if ($value instanceof Traversable) {
        $value = iterator_to_array($value, false);
    }

    return implode($glue, (array) $value);
}

/**
 * Splits the string into an array.
 *
 * <pre>
 *  {{ "one,two,three"|split(',') }}
 *  {# returns [one, two, three] #}
 *
 *  {{ "one,two,three,four,five"|split(',', 3) }}
 *  {# returns [one, two, "three,four,five"] #}
 *
 *  {{ "123"|split('') }}
 *  {# returns [1, 2, 3] #}
 *
 *  {{ "aabbcc"|split('', 2) }}
 *  {# returns [aa, bb, cc] #}
 * </pre>
 *
 * @param Twig_Environment $env
 * @param string           $value     A string
 * @param string           $delimiter The delimiter
 * @param int              $limit     The limit
 *
 * @return array The split string as an array
 */
function twig_split_filter(Twig_Environment $env, $value, $delimiter, $limit = null)
{
    if (!empty($delimiter)) {
        return null === $limit ? explode($delimiter, $value) : explode($delimiter, $value, $limit);
    }

    if ($limit <= 1) {
        return preg_split('/(?<!^)(?!$)/u', $value);
    }

    $length = mb_strlen($value, $env->getCharset());
    if ($length < $limit) {
        return array($value);
    }

    $r = array();
    for ($i = 0; $i < $length; $i += $limit) {
        $r[] = mb_substr($value, $i, $limit, $env->getCharset());
    }

    return $r;
}

// The '_default' filter is used internally to avoid using the ternary operator
// which costs a lot for big contexts (before PHP 5.4). So, on average,
// a function call is cheaper.
/**
 * @internal
 */
function _twig_default_filter($value, $default = '')
{
    if (twig_test_empty($value)) {
        return $default;
    }

    return $value;
}

/**
 * Returns the keys for the given array.
 *
 * It is useful when you want to iterate over the keys of an array:
 *
 * <pre>
 *  {% for key in array|keys %}
 *      {# ... #}
 *  {% endfor %}
 * </pre>
 *
 * @param array $array An array
 *
 * @return array The keys
 */
function twig_get_array_keys_filter($array)
{
    if ($array instanceof Traversable) {
        while ($array instanceof IteratorAggregate) {
            $array = $array->getIterator();
        }

        if ($array instanceof Iterator) {
            $keys = array();
            $array->rewind();
            while ($array->valid()) {
                $keys[] = $array->key();
                $array->next();
            }

            return $keys;
        }

        $keys = array();
        foreach ($array as $key => $item) {
            $keys[] = $key;
        }

        return $keys;
    }

    if (!is_array($array)) {
        return array();
    }

    return array_keys($array);
}

/**
 * Reverses a variable.
 *
 * @param Twig_Environment         $env
 * @param array|Traversable|string $item         An array, a Traversable instance, or a string
 * @param bool                     $preserveKeys Whether to preserve key or not
 *
 * @return mixed The reversed input
 */
function twig_reverse_filter(Twig_Environment $env, $item, $preserveKeys = false)
{
    if ($item instanceof Traversable) {
        return array_reverse(iterator_to_array($item), $preserveKeys);
    }

    if (is_array($item)) {
        return array_reverse($item, $preserveKeys);
    }

    $string = (string) $item;

    $charset = $env->getCharset();

    if ('UTF-8' !== $charset) {
        $item = iconv($charset, 'UTF-8', $string);
    }

    preg_match_all('/./us', $item, $matches);

    $string = implode('', array_reverse($matches[0]));

    if ('UTF-8' !== $charset) {
        $string = iconv('UTF-8', $charset, $string);
    }

    return $string;
}

/**
 * Sorts an array.
 *
 * @param array|Traversable $array
 *
 * @return array
 */
function twig_sort_filter($array)
{
    if ($array instanceof Traversable) {
        $array = iterator_to_array($array);
    } elseif (!is_array($array)) {
        throw new Twig_Error_Runtime(sprintf('The sort filter only works with arrays or "Traversable", got "%s".', gettype($array)));
    }

    asort($array);

    return $array;
}

/**
 * @internal
 */
function twig_in_filter($value, $compare)
{
    if (is_array($compare)) {
        return in_array($value, $compare, is_object($value) || is_resource($value));
    } elseif (is_string($compare) && (is_string($value) || is_int($value) || is_float($value))) {
        return '' === $value || false !== strpos($compare, (string) $value);
    } elseif ($compare instanceof Traversable) {
        if (is_object($value) || is_resource($value)) {
            foreach ($compare as $item) {
                if ($item === $value) {
                    return true;
                }
            }
        } else {
            foreach ($compare as $item) {
                if ($item == $value) {
                    return true;
                }
            }
        }

        return false;
    }

    return false;
}

/**
 * Returns a trimmed string.
 *
 * @return string
 *
 * @throws Twig_Error_Runtime When an invalid trimming side is used (not a string or not 'left', 'right', or 'both')
 */
function twig_trim_filter($string, $characterMask = null, $side = 'both')
{
    if (null === $characterMask) {
        $characterMask = " \t\n\r\0\x0B";
    }

    switch ($side) {
        case 'both':
            return trim($string, $characterMask);
        case 'left':
            return ltrim($string, $characterMask);
        case 'right':
            return rtrim($string, $characterMask);
        default:
            throw new Twig_Error_Runtime('Trimming side must be "left", "right" or "both".');
    }
}

/**
 * Escapes a string.
 *
 * @param Twig_Environment $env
 * @param mixed            $string     The value to be escaped
 * @param string           $strategy   The escaping strategy
 * @param string           $charset    The charset
 * @param bool             $autoescape Whether the function is called by the auto-escaping feature (true) or by the developer (false)
 *
 * @return string
 */
function twig_escape_filter(Twig_Environment $env, $string, $strategy = 'html', $charset = null, $autoescape = false)
{
    if ($autoescape && $string instanceof Twig_Markup) {
        return $string;
    }

    if (!is_string($string)) {
        if (is_object($string) && method_exists($string, '__toString')) {
            $string = (string) $string;
        } elseif (in_array($strategy, array('html', 'js', 'css', 'html_attr', 'url'))) {
            return $string;
        }
    }

    if (null === $charset) {
        $charset = $env->getCharset();
    }

    switch ($strategy) {
        case 'html':
            // see http://php.net/htmlspecialchars

            // Using a static variable to avoid initializing the array
            // each time the function is called. Moving the declaration on the
            // top of the function slow downs other escaping strategies.
            static $htmlspecialcharsCharsets = array(
                'ISO-8859-1' => true, 'ISO8859-1' => true,
                'ISO-8859-15' => true, 'ISO8859-15' => true,
                'utf-8' => true, 'UTF-8' => true,
                'CP866' => true, 'IBM866' => true, '866' => true,
                'CP1251' => true, 'WINDOWS-1251' => true, 'WIN-1251' => true,
                '1251' => true,
                'CP1252' => true, 'WINDOWS-1252' => true, '1252' => true,
                'KOI8-R' => true, 'KOI8-RU' => true, 'KOI8R' => true,
                'BIG5' => true, '950' => true,
                'GB2312' => true, '936' => true,
                'BIG5-HKSCS' => true,
                'SHIFT_JIS' => true, 'SJIS' => true, '932' => true,
                'EUC-JP' => true, 'EUCJP' => true,
                'ISO8859-5' => true, 'ISO-8859-5' => true, 'MACROMAN' => true,
            );

            if (isset($htmlspecialcharsCharsets[$charset])) {
                return htmlspecialchars($string, ENT_QUOTES | ENT_SUBSTITUTE, $charset);
            }

            if (isset($htmlspecialcharsCharsets[strtoupper($charset)])) {
                // cache the lowercase variant for future iterations
                $htmlspecialcharsCharsets[$charset] = true;

                return htmlspecialchars($string, ENT_QUOTES | ENT_SUBSTITUTE, $charset);
            }

            $string = iconv($charset, 'UTF-8', $string);
            $string = htmlspecialchars($string, ENT_QUOTES | ENT_SUBSTITUTE, 'UTF-8');

            return iconv('UTF-8', $charset, $string);

        case 'js':
            // escape all non-alphanumeric characters
            // into their \xHH or \uHHHH representations
            if ('UTF-8' !== $charset) {
                $string = iconv($charset, 'UTF-8', $string);
            }

            if (0 == strlen($string) ? false : 1 !== preg_match('/^./su', $string)) {
                throw new Twig_Error_Runtime('The string to escape is not a valid UTF-8 string.');
            }

            $string = preg_replace_callback('#[^a-zA-Z0-9,\._]#Su', function ($matches) {
                $char = $matches[0];

                // \xHH
                if (!isset($char[1])) {
                    return '\\x'.strtoupper(substr('00'.bin2hex($char), -2));
                }

                // \uHHHH
                $char = twig_convert_encoding($char, 'UTF-16BE', 'UTF-8');
                $char = strtoupper(bin2hex($char));

                if (4 >= strlen($char)) {
                    return sprintf('\u%04s', $char);
                }

                return sprintf('\u%04s\u%04s', substr($char, 0, -4), substr($char, -4));
            }, $string);

            if ('UTF-8' !== $charset) {
                $string = iconv('UTF-8', $charset, $string);
            }

            return $string;

        case 'css':
            if ('UTF-8' !== $charset) {
                $string = iconv($charset, 'UTF-8', $string);
            }

            if (0 == strlen($string) ? false : 1 !== preg_match('/^./su', $string)) {
                throw new Twig_Error_Runtime('The string to escape is not a valid UTF-8 string.');
            }

            $string = preg_replace_callback('#[^a-zA-Z0-9]#Su', function ($matches) {
                $char = $matches[0];

                // \xHH
                if (!isset($char[1])) {
                    $hex = ltrim(strtoupper(bin2hex($char)), '0');
                    if (0 === strlen($hex)) {
                        $hex = '0';
                    }

                    return '\\'.$hex.' ';
                }

                // \uHHHH
                $char = twig_convert_encoding($char, 'UTF-16BE', 'UTF-8');

                return '\\'.ltrim(strtoupper(bin2hex($char)), '0').' ';
            }, $string);

            if ('UTF-8' !== $charset) {
                $string = iconv('UTF-8', $charset, $string);
            }

            return $string;

        case 'html_attr':
            if ('UTF-8' !== $charset) {
                $string = iconv($charset, 'UTF-8', $string);
            }

            if (0 == strlen($string) ? false : 1 !== preg_match('/^./su', $string)) {
                throw new Twig_Error_Runtime('The string to escape is not a valid UTF-8 string.');
            }

            $string = preg_replace_callback('#[^a-zA-Z0-9,\.\-_]#Su', function ($matches) {
                /**
                 * This function is adapted from code coming from Zend Framework.
                 *
                 * @copyright Copyright (c) 2005-2012 Zend Technologies USA Inc. (http://www.zend.com)
                 * @license   http://framework.zend.com/license/new-bsd New BSD License
                 */
                /*
                 * While HTML supports far more named entities, the lowest common denominator
                 * has become HTML5's XML Serialisation which is restricted to the those named
                 * entities that XML supports. Using HTML entities would result in this error:
                 *     XML Parsing Error: undefined entity
                 */
                static $entityMap = array(
                    34 => 'quot', /* quotation mark */
                    38 => 'amp',  /* ampersand */
                    60 => 'lt',   /* less-than sign */
                    62 => 'gt',   /* greater-than sign */
                );

                $chr = $matches[0];
                $ord = ord($chr);

                /*
                 * The following replaces characters undefined in HTML with the
                 * hex entity for the Unicode replacement character.
                 */
                if (($ord <= 0x1f && $chr != "\t" && $chr != "\n" && $chr != "\r") || ($ord >= 0x7f && $ord <= 0x9f)) {
                    return '&#xFFFD;';
                }

                /*
                 * Check if the current character to escape has a name entity we should
                 * replace it with while grabbing the hex value of the character.
                 */
                if (strlen($chr) == 1) {
                    $hex = strtoupper(substr('00'.bin2hex($chr), -2));
                } else {
                    $chr = twig_convert_encoding($chr, 'UTF-16BE', 'UTF-8');
                    $hex = strtoupper(substr('0000'.bin2hex($chr), -4));
                }

                $int = hexdec($hex);
                if (array_key_exists($int, $entityMap)) {
                    return sprintf('&%s;', $entityMap[$int]);
                }

                /*
                 * Per OWASP recommendations, we'll use hex entities for any other
                 * characters where a named entity does not exist.
                 */
                return sprintf('&#x%s;', $hex);
            }, $string);

            if ('UTF-8' !== $charset) {
                $string = iconv('UTF-8', $charset, $string);
            }

            return $string;

        case 'url':
            return rawurlencode($string);

        default:
            static $escapers;

            if (null === $escapers) {
                $escapers = $env->getExtension('Twig_Extension_Core')->getEscapers();
            }

            if (isset($escapers[$strategy])) {
                return $escapers[$strategy]($env, $string, $charset);
            }

            $validStrategies = implode(', ', array_merge(array('html', 'js', 'url', 'css', 'html_attr'), array_keys($escapers)));

            throw new Twig_Error_Runtime(sprintf('Invalid escaping strategy "%s" (valid ones: %s).', $strategy, $validStrategies));
    }
}

/**
 * @internal
 */
function twig_escape_filter_is_safe(Twig_Node $filterArgs)
{
    foreach ($filterArgs as $arg) {
        if ($arg instanceof Twig_Node_Expression_Constant) {
            return array($arg->getAttribute('value'));
        }

        return array();
    }

    return array('html');
}

function twig_convert_encoding($string, $to, $from)
{
    return iconv($from, $to, $string);
}

/**
 * Returns the length of a variable.
 *
 * @param Twig_Environment $env   A Twig_Environment instance
 * @param mixed            $thing A variable
 *
 * @return int The length of the value
 */
function twig_length_filter(Twig_Environment $env, $thing)
{
    if (null === $thing) {
        return 0;
    }

    if (is_scalar($thing)) {
        return mb_strlen($thing, $env->getCharset());
    }

    if (method_exists($thing, '__toString') && !$thing instanceof \Countable) {
        return mb_strlen((string) $thing, $env->getCharset());
    }

    if ($thing instanceof \Countable || is_array($thing)) {
        return count($thing);
    }

    return 1;
}

/**
 * Converts a string to uppercase.
 *
 * @param Twig_Environment $env
 * @param string           $string A string
 *
 * @return string The uppercased string
 */
function twig_upper_filter(Twig_Environment $env, $string)
{
    return mb_strtoupper($string, $env->getCharset());
}

/**
 * Converts a string to lowercase.
 *
 * @param Twig_Environment $env
 * @param string           $string A string
 *
 * @return string The lowercased string
 */
function twig_lower_filter(Twig_Environment $env, $string)
{
    return mb_strtolower($string, $env->getCharset());
}

/**
 * Returns a titlecased string.
 *
 * @param Twig_Environment $env
 * @param string           $string A string
 *
 * @return string The titlecased string
 */
function twig_title_string_filter(Twig_Environment $env, $string)
{
    if (null !== $charset = $env->getCharset()) {
        return mb_convert_case($string, MB_CASE_TITLE, $charset);
    }

    return ucwords(strtolower($string));
}

/**
 * Returns a capitalized string.
 *
 * @param Twig_Environment $env
 * @param string           $string A string
 *
 * @return string The capitalized string
 */
function twig_capitalize_string_filter(Twig_Environment $env, $string)
{
    $charset = $env->getCharset();

    return mb_strtoupper(mb_substr($string, 0, 1, $charset), $charset).mb_strtolower(mb_substr($string, 1, null, $charset), $charset);
}

/**
 * @internal
 */
function twig_ensure_traversable($seq)
{
    if ($seq instanceof Traversable || is_array($seq)) {
        return $seq;
    }

    return array();
}

/**
 * Checks if a variable is empty.
 *
 * <pre>
 * {# evaluates to true if the foo variable is null, false, or the empty string #}
 * {% if foo is empty %}
 *     {# ... #}
 * {% endif %}
 * </pre>
 *
 * @param mixed $value A variable
 *
 * @return bool true if the value is empty, false otherwise
 */
function twig_test_empty($value)
{
    if ($value instanceof Countable) {
        return 0 == count($value);
    }

    if (is_object($value) && method_exists($value, '__toString')) {
        return '' === (string) $value;
    }

    return '' === $value || false === $value || null === $value || array() === $value;
}

/**
 * Checks if a variable is traversable.
 *
 * <pre>
 * {# evaluates to true if the foo variable is an array or a traversable object #}
 * {% if foo is traversable %}
 *     {# ... #}
 * {% endif %}
 * </pre>
 *
 * @param mixed $value A variable
 *
 * @return bool true if the value is traversable
 */
function twig_test_iterable($value)
{
    return $value instanceof Traversable || is_array($value);
}

/**
 * Renders a template.
 *
 * @param Twig_Environment $env
 * @param array            $context
 * @param string|array     $template      The template to render or an array of templates to try consecutively
 * @param array            $variables     The variables to pass to the template
 * @param bool             $withContext
 * @param bool             $ignoreMissing Whether to ignore missing templates or not
 * @param bool             $sandboxed     Whether to sandbox the template or not
 *
 * @return string The rendered template
 */
function twig_include(Twig_Environment $env, $context, $template, $variables = array(), $withContext = true, $ignoreMissing = false, $sandboxed = false)
{
    $alreadySandboxed = false;
    $sandbox = null;
    if ($withContext) {
        $variables = array_merge($context, $variables);
    }

    if ($isSandboxed = $sandboxed && $env->hasExtension('Twig_Extension_Sandbox')) {
        $sandbox = $env->getExtension('Twig_Extension_Sandbox');
        if (!$alreadySandboxed = $sandbox->isSandboxed()) {
            $sandbox->enableSandbox();
        }
    }

    $result = null;
    try {
        $result = $env->resolveTemplate($template)->render($variables);
    } catch (Twig_Error_Loader $e) {
        if (!$ignoreMissing) {
            if ($isSandboxed && !$alreadySandboxed) {
                $sandbox->disableSandbox();
            }

            throw $e;
        }
    } catch (Throwable $e) {
        if ($isSandboxed && !$alreadySandboxed) {
            $sandbox->disableSandbox();
        }

        throw $e;
    }

    if ($isSandboxed && !$alreadySandboxed) {
        $sandbox->disableSandbox();
    }

    return $result;
}

/**
 * Returns a template content without rendering it.
 *
 * @param Twig_Environment $env
 * @param string           $name          The template name
 * @param bool             $ignoreMissing Whether to ignore missing templates or not
 *
 * @return string The template source
 */
function twig_source(Twig_Environment $env, $name, $ignoreMissing = false)
{
    $loader = $env->getLoader();
    try {
        return $loader->getSourceContext($name)->getCode();
    } catch (Twig_Error_Loader $e) {
        if (!$ignoreMissing) {
            throw $e;
        }
    }
}

/**
 * Provides the ability to get constants from instances as well as class/global constants.
 *
 * @param string      $constant The name of the constant
 * @param null|object $object   The object to get the constant from
 *
 * @return string
 */
function twig_constant($constant, $object = null)
{
    if (null !== $object) {
        $constant = get_class($object).'::'.$constant;
    }

    return constant($constant);
}

/**
 * Checks if a constant exists.
 *
 * @param string      $constant The name of the constant
 * @param null|object $object   The object to get the constant from
 *
 * @return bool
 */
function twig_constant_is_defined($constant, $object = null)
{
    if (null !== $object) {
        $constant = get_class($object).'::'.$constant;
    }

    return defined($constant);
}

/**
 * Batches item.
 *
 * @param array $items An array of items
 * @param int   $size  The size of the batch
 * @param mixed $fill  A value used to fill missing items
 *
 * @return array
 */
function twig_array_batch($items, $size, $fill = null)
{
    if ($items instanceof Traversable) {
        $items = iterator_to_array($items, false);
    }

    $size = ceil($size);

    $result = array_chunk($items, $size, true);

    if (null !== $fill && !empty($result)) {
        $last = count($result) - 1;
        if ($fillCount = $size - count($result[$last])) {
            $result[$last] = array_merge(
                $result[$last],
                array_fill(0, $fillCount, $fill)
            );
        }
    }

    return $result;
}

<<<<<<< HEAD
/**
 * Returns the attribute value for a given array/object.
 *
 * @param mixed  $object            The object or array from where to get the item
 * @param mixed  $item              The item to get from the array or object
 * @param array  $arguments         An array of arguments to pass if the item is an object method
 * @param string $type              The type of attribute (@see Twig_Template constants)
 * @param bool   $isDefinedTest     Whether this is only a defined check
 * @param bool   $ignoreStrictCheck Whether to ignore the strict attribute check or not
 *
 * @return mixed The attribute value, or a Boolean when $isDefinedTest is true, or null when the attribute is not set and $ignoreStrictCheck is true
 *
 * @throws Twig_Error_Runtime if the attribute does not exist and Twig is running in strict mode and $isDefinedTest is false
 *
 * @internal
 */
function twig_get_attribute(Twig_Environment $env, Twig_Source $source, $object, $item, array $arguments = array(), $type = Twig_Template::ANY_CALL, $isDefinedTest = false, $ignoreStrictCheck = false)
{
    static $cache = array();

    // array
    if (Twig_Template::METHOD_CALL !== $type) {
        $arrayItem = is_bool($item) || is_float($item) ? (int) $item : $item;

        if ((is_array($object) && (isset($object[$arrayItem]) || array_key_exists($arrayItem, $object)))
            || ($object instanceof ArrayAccess && isset($object[$arrayItem]))
        ) {
            if ($isDefinedTest) {
                return true;
            }

            return $object[$arrayItem];
        }

        if (Twig_Template::ARRAY_CALL === $type || !is_object($object)) {
            if ($isDefinedTest) {
                return false;
            }

            if ($ignoreStrictCheck || !$env->isStrictVariables()) {
                return;
            }

            if ($object instanceof ArrayAccess) {
                $message = sprintf('Key "%s" in object with ArrayAccess of class "%s" does not exist.', $arrayItem, get_class($object));
            } elseif (is_object($object)) {
                $message = sprintf('Impossible to access a key "%s" on an object of class "%s" that does not implement ArrayAccess interface.', $item, get_class($object));
            } elseif (is_array($object)) {
                if (empty($object)) {
                    $message = sprintf('Key "%s" does not exist as the array is empty.', $arrayItem);
                } else {
                    $message = sprintf('Key "%s" for array with keys "%s" does not exist.', $arrayItem, implode(', ', array_keys($object)));
                }
            } elseif (Twig_Template::ARRAY_CALL === $type) {
                if (null === $object) {
                    $message = sprintf('Impossible to access a key ("%s") on a null variable.', $item);
                } else {
                    $message = sprintf('Impossible to access a key ("%s") on a %s variable ("%s").', $item, gettype($object), $object);
                }
            } elseif (null === $object) {
                $message = sprintf('Impossible to access an attribute ("%s") on a null variable.', $item);
            } else {
                $message = sprintf('Impossible to access an attribute ("%s") on a %s variable ("%s").', $item, gettype($object), $object);
            }

            throw new Twig_Error_Runtime($message, -1, $source);
        }
    }

    if (!is_object($object)) {
        if ($isDefinedTest) {
            return false;
        }

        if ($ignoreStrictCheck || !$env->isStrictVariables()) {
            return;
        }

        if (null === $object) {
            $message = sprintf('Impossible to invoke a method ("%s") on a null variable.', $item);
        } else {
            $message = sprintf('Impossible to invoke a method ("%s") on a %s variable ("%s").', $item, gettype($object), $object);
        }

        throw new Twig_Error_Runtime($message, -1, $source);
    }

    if ($object instanceof Twig_Template) {
        throw new Twig_Error_Runtime('Accessing Twig_Template attributes is forbidden.');
    }

    // object property
    if (Twig_Template::METHOD_CALL !== $type) {
        if (isset($object->$item) || array_key_exists((string) $item, $object)) {
            if ($isDefinedTest) {
                return true;
            }

            if ($env->hasExtension('Twig_Extension_Sandbox')) {
                $env->getExtension('Twig_Extension_Sandbox')->checkPropertyAllowed($object, $item);
            }

            return $object->$item;
        }
    }

    $class = get_class($object);

    // object method
    // precedence: getXxx() > isXxx() > hasXxx()
    if (!isset($cache[$class])) {
        $methods = get_class_methods($object);
        sort($methods);
        $lcMethods = array_map('strtolower', $methods);
        $classCache = array();
        foreach ($methods as $i => $method) {
            $classCache[$method] = $method;
            $classCache[$lcName = $lcMethods[$i]] = $method;

            if ('g' === $lcName[0] && 0 === strpos($lcName, 'get')) {
                $name = substr($method, 3);
                $lcName = substr($lcName, 3);
            } elseif ('i' === $lcName[0] && 0 === strpos($lcName, 'is')) {
                $name = substr($method, 2);
                $lcName = substr($lcName, 2);
            } elseif ('h' === $lcName[0] && 0 === strpos($lcName, 'has')) {
                $name = substr($method, 3);
                $lcName = substr($lcName, 3);
                if (in_array('is'.$lcName, $lcMethods)) {
                    continue;
                }
            } else {
                continue;
            }

            // skip get() and is() methods (in which case, $name is empty)
            if ($name) {
                if (!isset($classCache[$name])) {
                    $classCache[$name] = $method;
                }

                if (!isset($classCache[$lcName])) {
                    $classCache[$lcName] = $method;
                }
            }
        }
        $cache[$class] = $classCache;
    }

    $call = false;
    if (isset($cache[$class][$item])) {
        $method = $cache[$class][$item];
    } elseif (isset($cache[$class][$lcItem = strtolower($item)])) {
        $method = $cache[$class][$lcItem];
    } elseif (isset($cache[$class]['__call'])) {
        $method = $item;
        $call = true;
    } else {
        if ($isDefinedTest) {
            return false;
        }

        if ($ignoreStrictCheck || !$env->isStrictVariables()) {
            return;
        }

        throw new Twig_Error_Runtime(sprintf('Neither the property "%1$s" nor one of the methods "%1$s()", "get%1$s()"/"is%1$s()"/"has%1$s()" or "__call()" exist and have public access in class "%2$s".', $item, $class), -1, $source);
    }

    if ($isDefinedTest) {
        return true;
    }

    if ($env->hasExtension('Twig_Extension_Sandbox')) {
        $env->getExtension('Twig_Extension_Sandbox')->checkMethodAllowed($object, $method);
    }

    // Some objects throw exceptions when they have __call, and the method we try
    // to call is not supported. If ignoreStrictCheck is true, we should return null.
    try {
        $ret = $object->$method(...$arguments);
    } catch (BadMethodCallException $e) {
        if ($call && ($ignoreStrictCheck || !$env->isStrictVariables())) {
            return;
        }
        throw $e;
    }

    return $ret;
}
=======
class_alias('Twig_Extension_Core', 'Twig\Extension\CoreExtension', false);
>>>>>>> 460712d3
<|MERGE_RESOLUTION|>--- conflicted
+++ resolved
@@ -1412,7 +1412,6 @@
     return $result;
 }
 
-<<<<<<< HEAD
 /**
  * Returns the attribute value for a given array/object.
  *
@@ -1603,6 +1602,5 @@
 
     return $ret;
 }
-=======
-class_alias('Twig_Extension_Core', 'Twig\Extension\CoreExtension', false);
->>>>>>> 460712d3
+
+class_alias('Twig_Extension_Core', 'Twig\Extension\CoreExtension', false);