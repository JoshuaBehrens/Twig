--- conflicted
+++ resolved
@@ -1,12 +1,5 @@
 <?php
 
-<<<<<<< HEAD
-=======
-if (!defined('ENT_SUBSTITUTE')) {
-    define('ENT_SUBSTITUTE', 8);
-}
-
->>>>>>> eb58c615
 /*
  * This file is part of Twig.
  *
