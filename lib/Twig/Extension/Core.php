<?php

/*
 * This file is part of Twig.
 *
 * (c) Fabien Potencier
 *
 * For the full copyright and license information, please view the LICENSE
 * file that was distributed with this source code.
 */

final class Twig_Extension_Core extends Twig_Extension
{
    private $dateFormats = array('F j, Y H:i', '%d days');
    private $numberFormat = array(0, '.', ',');
    private $timezone = null;
    private $escapers = array();

    /**
     * Defines a new escaper to be used via the escape filter.
     *
     * @param string   $strategy The strategy name that should be used as a strategy in the escape call
     * @param callable $callable A valid PHP callable
     */
    public function setEscaper($strategy, callable $callable)
    {
        $this->escapers[$strategy] = $callable;
    }

    /**
     * Gets all defined escapers.
     *
     * @return callable[] An array of escapers
     */
    public function getEscapers()
    {
        return $this->escapers;
    }

    /**
     * Sets the default format to be used by the date filter.
     *
     * @param string $format             The default date format string
     * @param string $dateIntervalFormat The default date interval format string
     */
    public function setDateFormat($format = null, $dateIntervalFormat = null)
    {
        if (null !== $format) {
            $this->dateFormats[0] = $format;
        }

        if (null !== $dateIntervalFormat) {
            $this->dateFormats[1] = $dateIntervalFormat;
        }
    }

    /**
     * Gets the default format to be used by the date filter.
     *
     * @return array The default date format string and the default date interval format string
     */
    public function getDateFormat()
    {
        return $this->dateFormats;
    }

    /**
     * Sets the default timezone to be used by the date filter.
     *
     * @param DateTimeZone|string $timezone The default timezone string or a DateTimeZone object
     */
    public function setTimezone($timezone)
    {
        $this->timezone = $timezone instanceof DateTimeZone ? $timezone : new DateTimeZone($timezone);
    }

    /**
     * Gets the default timezone to be used by the date filter.
     *
     * @return DateTimeZone The default timezone currently in use
     */
    public function getTimezone()
    {
        if (null === $this->timezone) {
            $this->timezone = new DateTimeZone(date_default_timezone_get());
        }

        return $this->timezone;
    }

    /**
     * Sets the default format to be used by the number_format filter.
     *
     * @param int    $decimal      the number of decimal places to use
     * @param string $decimalPoint the character(s) to use for the decimal point
     * @param string $thousandSep  the character(s) to use for the thousands separator
     */
    public function setNumberFormat($decimal, $decimalPoint, $thousandSep)
    {
        $this->numberFormat = array($decimal, $decimalPoint, $thousandSep);
    }

    /**
     * Get the default format used by the number_format filter.
     *
     * @return array The arguments for number_format()
     */
    public function getNumberFormat()
    {
        return $this->numberFormat;
    }

    public function getTokenParsers()
    {
        return array(
            new Twig_TokenParser_For(),
            new Twig_TokenParser_If(),
            new Twig_TokenParser_Extends(),
            new Twig_TokenParser_Include(),
            new Twig_TokenParser_Block(),
            new Twig_TokenParser_Use(),
            new Twig_TokenParser_Filter(),
            new Twig_TokenParser_Macro(),
            new Twig_TokenParser_Import(),
            new Twig_TokenParser_From(),
            new Twig_TokenParser_Set(),
            new Twig_TokenParser_Spaceless(),
            new Twig_TokenParser_Flush(),
            new Twig_TokenParser_Do(),
            new Twig_TokenParser_Embed(),
            new Twig_TokenParser_With(),
        );
    }

    public function getFilters()
    {
        return array(
            // formatting filters
            new Twig_Filter('date', 'twig_date_format_filter', array('needs_environment' => true)),
            new Twig_Filter('date_modify', 'twig_date_modify_filter', array('needs_environment' => true)),
            new Twig_Filter('format', 'sprintf'),
            new Twig_Filter('replace', 'twig_replace_filter'),
            new Twig_Filter('number_format', 'twig_number_format_filter', array('needs_environment' => true)),
            new Twig_Filter('abs', 'abs'),
            new Twig_Filter('round', 'twig_round'),

            // encoding
            new Twig_Filter('url_encode', 'twig_urlencode_filter'),
            new Twig_Filter('json_encode', 'json_encode'),
            new Twig_Filter('convert_encoding', 'twig_convert_encoding'),

            // string filters
            new Twig_Filter('title', 'twig_title_string_filter', array('needs_environment' => true)),
            new Twig_Filter('capitalize', 'twig_capitalize_string_filter', array('needs_environment' => true)),
            new Twig_Filter('upper', 'twig_upper_filter', array('needs_environment' => true)),
            new Twig_Filter('lower', 'twig_lower_filter', array('needs_environment' => true)),
            new Twig_Filter('striptags', 'strip_tags'),
            new Twig_Filter('trim', 'twig_trim_filter'),
            new Twig_Filter('nl2br', 'nl2br', array('pre_escape' => 'html', 'is_safe' => array('html'))),

            // array helpers
            new Twig_Filter('join', 'twig_join_filter'),
            new Twig_Filter('split', 'twig_split_filter', array('needs_environment' => true)),
            new Twig_Filter('sort', 'twig_sort_filter'),
            new Twig_Filter('merge', 'twig_array_merge'),
            new Twig_Filter('batch', 'twig_array_batch'),

            // string/array filters
            new Twig_Filter('reverse', 'twig_reverse_filter', array('needs_environment' => true)),
            new Twig_Filter('length', 'twig_length_filter', array('needs_environment' => true)),
            new Twig_Filter('slice', 'twig_slice', array('needs_environment' => true)),
            new Twig_Filter('first', 'twig_first', array('needs_environment' => true)),
            new Twig_Filter('last', 'twig_last', array('needs_environment' => true)),

            // iteration and runtime
            new Twig_Filter('default', '_twig_default_filter', array('node_class' => 'Twig_Node_Expression_Filter_Default')),
            new Twig_Filter('keys', 'twig_get_array_keys_filter'),

            // escaping
            new Twig_Filter('escape', 'twig_escape_filter', array('needs_environment' => true, 'is_safe_callback' => 'twig_escape_filter_is_safe')),
            new Twig_Filter('e', 'twig_escape_filter', array('needs_environment' => true, 'is_safe_callback' => 'twig_escape_filter_is_safe')),
        );
    }

    public function getFunctions()
    {
        return array(
            new Twig_Function('max', 'max'),
            new Twig_Function('min', 'min'),
            new Twig_Function('range', 'range'),
            new Twig_Function('constant', 'twig_constant'),
            new Twig_Function('cycle', 'twig_cycle'),
            new Twig_Function('random', 'twig_random', array('needs_environment' => true)),
            new Twig_Function('date', 'twig_date_converter', array('needs_environment' => true)),
            new Twig_Function('include', 'twig_include', array('needs_environment' => true, 'needs_context' => true, 'is_safe' => array('all'))),
            new Twig_Function('source', 'twig_source', array('needs_environment' => true, 'is_safe' => array('all'))),
        );
    }

    public function getTests()
    {
        return array(
            new Twig_Test('even', null, array('node_class' => 'Twig_Node_Expression_Test_Even')),
            new Twig_Test('odd', null, array('node_class' => 'Twig_Node_Expression_Test_Odd')),
            new Twig_Test('defined', null, array('node_class' => 'Twig_Node_Expression_Test_Defined')),
            new Twig_Test('same as', null, array('node_class' => 'Twig_Node_Expression_Test_Sameas')),
            new Twig_Test('none', null, array('node_class' => 'Twig_Node_Expression_Test_Null')),
            new Twig_Test('null', null, array('node_class' => 'Twig_Node_Expression_Test_Null')),
            new Twig_Test('divisible by', null, array('node_class' => 'Twig_Node_Expression_Test_Divisibleby')),
            new Twig_Test('constant', null, array('node_class' => 'Twig_Node_Expression_Test_Constant')),
            new Twig_Test('empty', 'twig_test_empty'),
            new Twig_Test('iterable', 'twig_test_iterable'),
        );
    }

    public function getOperators()
    {
        return array(
            array(
                'not' => array('precedence' => 50, 'class' => 'Twig_Node_Expression_Unary_Not'),
                '-' => array('precedence' => 500, 'class' => 'Twig_Node_Expression_Unary_Neg'),
                '+' => array('precedence' => 500, 'class' => 'Twig_Node_Expression_Unary_Pos'),
            ),
            array(
                'or' => array('precedence' => 10, 'class' => 'Twig_Node_Expression_Binary_Or', 'associativity' => Twig_ExpressionParser::OPERATOR_LEFT),
                'and' => array('precedence' => 15, 'class' => 'Twig_Node_Expression_Binary_And', 'associativity' => Twig_ExpressionParser::OPERATOR_LEFT),
                'b-or' => array('precedence' => 16, 'class' => 'Twig_Node_Expression_Binary_BitwiseOr', 'associativity' => Twig_ExpressionParser::OPERATOR_LEFT),
                'b-xor' => array('precedence' => 17, 'class' => 'Twig_Node_Expression_Binary_BitwiseXor', 'associativity' => Twig_ExpressionParser::OPERATOR_LEFT),
                'b-and' => array('precedence' => 18, 'class' => 'Twig_Node_Expression_Binary_BitwiseAnd', 'associativity' => Twig_ExpressionParser::OPERATOR_LEFT),
                '==' => array('precedence' => 20, 'class' => 'Twig_Node_Expression_Binary_Equal', 'associativity' => Twig_ExpressionParser::OPERATOR_LEFT),
                '!=' => array('precedence' => 20, 'class' => 'Twig_Node_Expression_Binary_NotEqual', 'associativity' => Twig_ExpressionParser::OPERATOR_LEFT),
                '<' => array('precedence' => 20, 'class' => 'Twig_Node_Expression_Binary_Less', 'associativity' => Twig_ExpressionParser::OPERATOR_LEFT),
                '>' => array('precedence' => 20, 'class' => 'Twig_Node_Expression_Binary_Greater', 'associativity' => Twig_ExpressionParser::OPERATOR_LEFT),
                '>=' => array('precedence' => 20, 'class' => 'Twig_Node_Expression_Binary_GreaterEqual', 'associativity' => Twig_ExpressionParser::OPERATOR_LEFT),
                '<=' => array('precedence' => 20, 'class' => 'Twig_Node_Expression_Binary_LessEqual', 'associativity' => Twig_ExpressionParser::OPERATOR_LEFT),
                'not in' => array('precedence' => 20, 'class' => 'Twig_Node_Expression_Binary_NotIn', 'associativity' => Twig_ExpressionParser::OPERATOR_LEFT),
                'in' => array('precedence' => 20, 'class' => 'Twig_Node_Expression_Binary_In', 'associativity' => Twig_ExpressionParser::OPERATOR_LEFT),
                'matches' => array('precedence' => 20, 'class' => 'Twig_Node_Expression_Binary_Matches', 'associativity' => Twig_ExpressionParser::OPERATOR_LEFT),
                'starts with' => array('precedence' => 20, 'class' => 'Twig_Node_Expression_Binary_StartsWith', 'associativity' => Twig_ExpressionParser::OPERATOR_LEFT),
                'ends with' => array('precedence' => 20, 'class' => 'Twig_Node_Expression_Binary_EndsWith', 'associativity' => Twig_ExpressionParser::OPERATOR_LEFT),
                '..' => array('precedence' => 25, 'class' => 'Twig_Node_Expression_Binary_Range', 'associativity' => Twig_ExpressionParser::OPERATOR_LEFT),
                '+' => array('precedence' => 30, 'class' => 'Twig_Node_Expression_Binary_Add', 'associativity' => Twig_ExpressionParser::OPERATOR_LEFT),
                '-' => array('precedence' => 30, 'class' => 'Twig_Node_Expression_Binary_Sub', 'associativity' => Twig_ExpressionParser::OPERATOR_LEFT),
                '~' => array('precedence' => 40, 'class' => 'Twig_Node_Expression_Binary_Concat', 'associativity' => Twig_ExpressionParser::OPERATOR_LEFT),
                '*' => array('precedence' => 60, 'class' => 'Twig_Node_Expression_Binary_Mul', 'associativity' => Twig_ExpressionParser::OPERATOR_LEFT),
                '/' => array('precedence' => 60, 'class' => 'Twig_Node_Expression_Binary_Div', 'associativity' => Twig_ExpressionParser::OPERATOR_LEFT),
                '//' => array('precedence' => 60, 'class' => 'Twig_Node_Expression_Binary_FloorDiv', 'associativity' => Twig_ExpressionParser::OPERATOR_LEFT),
                '%' => array('precedence' => 60, 'class' => 'Twig_Node_Expression_Binary_Mod', 'associativity' => Twig_ExpressionParser::OPERATOR_LEFT),
                'is' => array('precedence' => 100, 'associativity' => Twig_ExpressionParser::OPERATOR_LEFT),
                'is not' => array('precedence' => 100, 'associativity' => Twig_ExpressionParser::OPERATOR_LEFT),
                '**' => array('precedence' => 200, 'class' => 'Twig_Node_Expression_Binary_Power', 'associativity' => Twig_ExpressionParser::OPERATOR_RIGHT),
                '??' => array('precedence' => 300, 'class' => 'Twig_Node_Expression_NullCoalesce', 'associativity' => Twig_ExpressionParser::OPERATOR_RIGHT),
            ),
        );
    }
}

/**
 * Cycles over a value.
 *
 * @param ArrayAccess|array $values
 * @param int               $position The cycle position
 *
 * @return string The next value in the cycle
 */
function twig_cycle($values, $position)
{
    if (!is_array($values) && !$values instanceof ArrayAccess) {
        return $values;
    }

    return $values[$position % count($values)];
}

/**
 * Returns a random value depending on the supplied parameter type:
 * - a random item from a Traversable or array
 * - a random character from a string
 * - a random integer between 0 and the integer parameter.
 *
 * @param Twig_Environment                   $env
 * @param Traversable|array|int|float|string $values The values to pick a random item from
 *
 * @throws Twig_Error_Runtime when $values is an empty array (does not apply to an empty string which is returned as is)
 *
 * @return mixed A random value from the given sequence
 */
function twig_random(Twig_Environment $env, $values = null)
{
    if (null === $values) {
        return mt_rand();
    }

    if (is_int($values) || is_float($values)) {
        return $values < 0 ? mt_rand($values, 0) : mt_rand(0, $values);
    }

    if ($values instanceof Traversable) {
        $values = iterator_to_array($values);
    } elseif (is_string($values)) {
        if ('' === $values) {
            return '';
        }

        $charset = $env->getCharset();

        if ('UTF-8' !== $charset) {
            $values = iconv($charset, 'UTF-8', $values);
        }

        // unicode version of str_split()
        // split at all positions, but not after the start and not before the end
        $values = preg_split('/(?<!^)(?!$)/u', $values);

        if ('UTF-8' !== $charset) {
            foreach ($values as $i => $value) {
                $values[$i] = iconv('UTF-8', $charset, $value);
            }
        }
    }

    if (!is_array($values)) {
        return $values;
    }

    if (0 === count($values)) {
        throw new Twig_Error_Runtime('The random function cannot pick from an empty array.');
    }

    return $values[array_rand($values, 1)];
}

/**
 * Converts a date to the given format.
 *
 * <pre>
 *   {{ post.published_at|date("m/d/Y") }}
 * </pre>
 *
 * @param Twig_Environment                      $env
 * @param DateTimeInterface|DateInterval|string $date     A date
 * @param string|null                           $format   The target format, null to use the default
 * @param DateTimeZone|string|null|false        $timezone The target timezone, null to use the default, false to leave unchanged
 *
 * @return string The formatted date
 */
function twig_date_format_filter(Twig_Environment $env, $date, $format = null, $timezone = null)
{
    if (null === $format) {
        $formats = $env->getExtension('Twig_Extension_Core')->getDateFormat();
        $format = $date instanceof DateInterval ? $formats[1] : $formats[0];
    }

    if ($date instanceof DateInterval) {
        return $date->format($format);
    }

    return twig_date_converter($env, $date, $timezone)->format($format);
}

/**
 * Returns a new date object modified.
 *
 * <pre>
 *   {{ post.published_at|date_modify("-1day")|date("m/d/Y") }}
 * </pre>
 *
 * @param Twig_Environment         $env
 * @param DateTimeInterface|string $date     A date
 * @param string                   $modifier A modifier string
 *
 * @return DateTimeInterface A new date object
 */
function twig_date_modify_filter(Twig_Environment $env, $date, $modifier)
{
    $date = twig_date_converter($env, $date, false);

    return $date->modify($modifier);
}

/**
 * Converts an input to a DateTime instance.
 *
 * <pre>
 *    {% if date(user.created_at) < date('+2days') %}
 *      {# do something #}
 *    {% endif %}
 * </pre>
 *
 * @param Twig_Environment               $env
 * @param DateTimeInterface|string|null  $date     A date or null to use the current time
 * @param DateTimeZone|string|null|false $timezone The target timezone, null to use the default, false to leave unchanged
 *
 * @return DateTime A DateTime instance
 */
function twig_date_converter(Twig_Environment $env, $date = null, $timezone = null)
{
    // determine the timezone
    if (false !== $timezone) {
        if (null === $timezone) {
            $timezone = $env->getExtension('Twig_Extension_Core')->getTimezone();
        } elseif (!$timezone instanceof DateTimeZone) {
            $timezone = new DateTimeZone($timezone);
        }
    }

    // immutable dates
    if ($date instanceof DateTimeImmutable) {
        return false !== $timezone ? $date->setTimezone($timezone) : $date;
    }

    if ($date instanceof DateTimeInterface) {
        $date = clone $date;
        if (false !== $timezone) {
            $date->setTimezone($timezone);
        }

        return $date;
    }

    if (null === $date || 'now' === $date) {
        return new DateTime($date, false !== $timezone ? $timezone : $env->getExtension('Twig_Extension_Core')->getTimezone());
    }

    $asString = (string) $date;
    if (ctype_digit($asString) || (!empty($asString) && '-' === $asString[0] && ctype_digit(substr($asString, 1)))) {
        $date = new DateTime('@'.$date);
    } else {
        $date = new DateTime($date, $env->getExtension('Twig_Extension_Core')->getTimezone());
    }

    if (false !== $timezone) {
        $date->setTimezone($timezone);
    }

    return $date;
}

/**
 * Replaces strings within a string.
 *
 * @param string            $str  String to replace in
 * @param array|Traversable $from Replace values
 *
 * @return string
 */
function twig_replace_filter($str, $from)
{
    if ($from instanceof Traversable) {
        $from = iterator_to_array($from);
    } elseif (!is_array($from)) {
        throw new Twig_Error_Runtime(sprintf('The "replace" filter expects an array or "Traversable" as replace values, got "%s".', is_object($from) ? get_class($from) : gettype($from)));
    }

    return strtr($str, $from);
}

/**
 * Rounds a number.
 *
 * @param int|float $value     The value to round
 * @param int|float $precision The rounding precision
 * @param string    $method    The method to use for rounding
 *
 * @return int|float The rounded number
 */
function twig_round($value, $precision = 0, $method = 'common')
{
    if ('common' == $method) {
        return round($value, $precision);
    }

    if ('ceil' != $method && 'floor' != $method) {
        throw new Twig_Error_Runtime('The round filter only supports the "common", "ceil", and "floor" methods.');
    }

    return $method($value * pow(10, $precision)) / pow(10, $precision);
}

/**
 * Number format filter.
 *
 * All of the formatting options can be left null, in that case the defaults will
 * be used.  Supplying any of the parameters will override the defaults set in the
 * environment object.
 *
 * @param Twig_Environment $env
 * @param mixed            $number       A float/int/string of the number to format
 * @param int              $decimal      the number of decimal points to display
 * @param string           $decimalPoint the character(s) to use for the decimal point
 * @param string           $thousandSep  the character(s) to use for the thousands separator
 *
 * @return string The formatted number
 */
function twig_number_format_filter(Twig_Environment $env, $number, $decimal = null, $decimalPoint = null, $thousandSep = null)
{
    $defaults = $env->getExtension('Twig_Extension_Core')->getNumberFormat();
    if (null === $decimal) {
        $decimal = $defaults[0];
    }

    if (null === $decimalPoint) {
        $decimalPoint = $defaults[1];
    }

    if (null === $thousandSep) {
        $thousandSep = $defaults[2];
    }

    return number_format((float) $number, $decimal, $decimalPoint, $thousandSep);
}

/**
 * URL encodes (RFC 3986) a string as a path segment or an array as a query string.
 *
 * @param string|array $url A URL or an array of query parameters
 *
 * @return string The URL encoded value
 */
function twig_urlencode_filter($url)
{
    if (is_array($url)) {
        return http_build_query($url, '', '&', PHP_QUERY_RFC3986);
    }

    return rawurlencode($url);
}

/**
 * Merges an array with another one.
 *
 * <pre>
 *  {% set items = { 'apple': 'fruit', 'orange': 'fruit' } %}
 *
 *  {% set items = items|merge({ 'peugeot': 'car' }) %}
 *
 *  {# items now contains { 'apple': 'fruit', 'orange': 'fruit', 'peugeot': 'car' } #}
 * </pre>
 *
 * @param array|Traversable $arr1 An array
 * @param array|Traversable $arr2 An array
 *
 * @return array The merged array
 */
function twig_array_merge($arr1, $arr2)
{
    if ($arr1 instanceof Traversable) {
        $arr1 = iterator_to_array($arr1);
    } elseif (!is_array($arr1)) {
        throw new Twig_Error_Runtime(sprintf('The merge filter only works with arrays or "Traversable", got "%s" as first argument.', gettype($arr1)));
    }

    if ($arr2 instanceof Traversable) {
        $arr2 = iterator_to_array($arr2);
    } elseif (!is_array($arr2)) {
        throw new Twig_Error_Runtime(sprintf('The merge filter only works with arrays or "Traversable", got "%s" as second argument.', gettype($arr2)));
    }

    return array_merge($arr1, $arr2);
}

/**
 * Slices a variable.
 *
 * @param Twig_Environment $env
 * @param mixed            $item         A variable
 * @param int              $start        Start of the slice
 * @param int              $length       Size of the slice
 * @param bool             $preserveKeys Whether to preserve key or not (when the input is an array)
 *
 * @return mixed The sliced variable
 */
function twig_slice(Twig_Environment $env, $item, $start, $length = null, $preserveKeys = false)
{
    if ($item instanceof Traversable) {
        while ($item instanceof IteratorAggregate) {
            $item = $item->getIterator();
        }

        if ($start >= 0 && $length >= 0 && $item instanceof Iterator) {
            try {
                return iterator_to_array(new LimitIterator($item, $start, null === $length ? -1 : $length), $preserveKeys);
            } catch (OutOfBoundsException $exception) {
                return array();
            }
        }

        $item = iterator_to_array($item, $preserveKeys);
    }

    if (is_array($item)) {
        return array_slice($item, $start, $length, $preserveKeys);
    }

    $item = (string) $item;

    return (string) mb_substr($item, $start, $length, $env->getCharset());
}

/**
 * Returns the first element of the item.
 *
 * @param Twig_Environment $env
 * @param mixed            $item A variable
 *
 * @return mixed The first element of the item
 */
function twig_first(Twig_Environment $env, $item)
{
    $elements = twig_slice($env, $item, 0, 1, false);

    return is_string($elements) ? $elements : current($elements);
}

/**
 * Returns the last element of the item.
 *
 * @param Twig_Environment $env
 * @param mixed            $item A variable
 *
 * @return mixed The last element of the item
 */
function twig_last(Twig_Environment $env, $item)
{
    $elements = twig_slice($env, $item, -1, 1, false);

    return is_string($elements) ? $elements : current($elements);
}

/**
 * Joins the values to a string.
 *
 * The separator between elements is an empty string per default, you can define it with the optional parameter.
 *
 * <pre>
 *  {{ [1, 2, 3]|join('|') }}
 *  {# returns 1|2|3 #}
 *
 *  {{ [1, 2, 3]|join }}
 *  {# returns 123 #}
 * </pre>
 *
 * @param array  $value An array
 * @param string $glue  The separator
 *
 * @return string The concatenated string
 */
function twig_join_filter($value, $glue = '')
{
    if ($value instanceof Traversable) {
        $value = iterator_to_array($value, false);
    }

    return implode($glue, (array) $value);
}

/**
 * Splits the string into an array.
 *
 * <pre>
 *  {{ "one,two,three"|split(',') }}
 *  {# returns [one, two, three] #}
 *
 *  {{ "one,two,three,four,five"|split(',', 3) }}
 *  {# returns [one, two, "three,four,five"] #}
 *
 *  {{ "123"|split('') }}
 *  {# returns [1, 2, 3] #}
 *
 *  {{ "aabbcc"|split('', 2) }}
 *  {# returns [aa, bb, cc] #}
 * </pre>
 *
 * @param Twig_Environment $env
 * @param string           $value     A string
 * @param string           $delimiter The delimiter
 * @param int              $limit     The limit
 *
 * @return array The split string as an array
 */
function twig_split_filter(Twig_Environment $env, $value, $delimiter, $limit = null)
{
    if (!empty($delimiter)) {
        return null === $limit ? explode($delimiter, $value) : explode($delimiter, $value, $limit);
    }

    if ($limit <= 1) {
        return preg_split('/(?<!^)(?!$)/u', $value);
    }

    $length = mb_strlen($value, $env->getCharset());
    if ($length < $limit) {
        return array($value);
    }

    $r = array();
    for ($i = 0; $i < $length; $i += $limit) {
        $r[] = mb_substr($value, $i, $limit, $env->getCharset());
    }

    return $r;
}

// The '_default' filter is used internally to avoid using the ternary operator
// which costs a lot for big contexts (before PHP 5.4). So, on average,
// a function call is cheaper.
/**
 * @internal
 */
function _twig_default_filter($value, $default = '')
{
    if (twig_test_empty($value)) {
        return $default;
    }

    return $value;
}

/**
 * Returns the keys for the given array.
 *
 * It is useful when you want to iterate over the keys of an array:
 *
 * <pre>
 *  {% for key in array|keys %}
 *      {# ... #}
 *  {% endfor %}
 * </pre>
 *
 * @param array $array An array
 *
 * @return array The keys
 */
function twig_get_array_keys_filter($array)
{
    if ($array instanceof Traversable) {
        while ($array instanceof IteratorAggregate) {
            $array = $array->getIterator();
        }

        if ($array instanceof Iterator) {
            $keys = array();
            $array->rewind();
            while ($array->valid()) {
                $keys[] = $array->key();
                $array->next();
            }

            return $keys;
        }

        $keys = array();
        foreach ($array as $key => $item) {
            $keys[] = $key;
        }

        return $keys;
    }

    if (!is_array($array)) {
        return array();
    }

    return array_keys($array);
}

/**
 * Reverses a variable.
 *
 * @param Twig_Environment         $env
 * @param array|Traversable|string $item         An array, a Traversable instance, or a string
 * @param bool                     $preserveKeys Whether to preserve key or not
 *
 * @return mixed The reversed input
 */
function twig_reverse_filter(Twig_Environment $env, $item, $preserveKeys = false)
{
    if ($item instanceof Traversable) {
        return array_reverse(iterator_to_array($item), $preserveKeys);
    }

    if (is_array($item)) {
        return array_reverse($item, $preserveKeys);
    }

    $string = (string) $item;

    $charset = $env->getCharset();

    if ('UTF-8' !== $charset) {
        $item = iconv($charset, 'UTF-8', $string);
    }

    preg_match_all('/./us', $item, $matches);

    $string = implode('', array_reverse($matches[0]));

    if ('UTF-8' !== $charset) {
        $string = iconv('UTF-8', $charset, $string);
    }

    return $string;
}

/**
 * Sorts an array.
 *
 * @param array|Traversable $array
 *
 * @return array
 */
function twig_sort_filter($array)
{
    if ($array instanceof Traversable) {
        $array = iterator_to_array($array);
    } elseif (!is_array($array)) {
        throw new Twig_Error_Runtime(sprintf('The sort filter only works with arrays or "Traversable", got "%s".', gettype($array)));
    }

    asort($array);

    return $array;
}

/**
 * @internal
 */
function twig_in_filter($value, $compare)
{
    if (is_array($compare)) {
        return in_array($value, $compare, is_object($value) || is_resource($value));
    } elseif (is_string($compare) && (is_string($value) || is_int($value) || is_float($value))) {
        return '' === $value || false !== strpos($compare, (string) $value);
    } elseif ($compare instanceof Traversable) {
        if (is_object($value) || is_resource($value)) {
            foreach ($compare as $item) {
                if ($item === $value) {
                    return true;
                }
            }
        } else {
            foreach ($compare as $item) {
                if ($item == $value) {
                    return true;
                }
            }
        }

        return false;
    }

    return false;
}

/**
 * Returns a trimmed string.
 *
 * @return string
 *
 * @throws Twig_Error_Runtime When an invalid trimming side is used (not a string or not 'left', 'right', or 'both')
 */
function twig_trim_filter($string, $characterMask = null, $side = 'both')
{
    if (null === $characterMask) {
        $characterMask = " \t\n\r\0\x0B";
    }

    switch ($side) {
        case 'both':
            return trim($string, $characterMask);
        case 'left':
            return ltrim($string, $characterMask);
        case 'right':
            return rtrim($string, $characterMask);
        default:
            throw new Twig_Error_Runtime('Trimming side must be "left", "right" or "both".');
    }
}

/**
 * Escapes a string.
 *
 * @param Twig_Environment $env
 * @param mixed            $string     The value to be escaped
 * @param string           $strategy   The escaping strategy
 * @param string           $charset    The charset
 * @param bool             $autoescape Whether the function is called by the auto-escaping feature (true) or by the developer (false)
 *
 * @return string
 */
function twig_escape_filter(Twig_Environment $env, $string, $strategy = 'html', $charset = null, $autoescape = false)
{
    if ($autoescape && $string instanceof Twig_Markup) {
        return $string;
    }

    if (!is_string($string)) {
        if (is_object($string) && method_exists($string, '__toString')) {
            $string = (string) $string;
        } elseif (in_array($strategy, array('html', 'js', 'css', 'html_attr', 'url'))) {
            return $string;
        }
    }

    if (null === $charset) {
        $charset = $env->getCharset();
    }

    switch ($strategy) {
        case 'html':
            // see http://php.net/htmlspecialchars

            // Using a static variable to avoid initializing the array
            // each time the function is called. Moving the declaration on the
            // top of the function slow downs other escaping strategies.
            static $htmlspecialcharsCharsets = array(
                'ISO-8859-1' => true, 'ISO8859-1' => true,
                'ISO-8859-15' => true, 'ISO8859-15' => true,
                'utf-8' => true, 'UTF-8' => true,
                'CP866' => true, 'IBM866' => true, '866' => true,
                'CP1251' => true, 'WINDOWS-1251' => true, 'WIN-1251' => true,
                '1251' => true,
                'CP1252' => true, 'WINDOWS-1252' => true, '1252' => true,
                'KOI8-R' => true, 'KOI8-RU' => true, 'KOI8R' => true,
                'BIG5' => true, '950' => true,
                'GB2312' => true, '936' => true,
                'BIG5-HKSCS' => true,
                'SHIFT_JIS' => true, 'SJIS' => true, '932' => true,
                'EUC-JP' => true, 'EUCJP' => true,
                'ISO8859-5' => true, 'ISO-8859-5' => true, 'MACROMAN' => true,
            );

            if (isset($htmlspecialcharsCharsets[$charset])) {
                return htmlspecialchars($string, ENT_QUOTES | ENT_SUBSTITUTE, $charset);
            }

            if (isset($htmlspecialcharsCharsets[strtoupper($charset)])) {
                // cache the lowercase variant for future iterations
                $htmlspecialcharsCharsets[$charset] = true;

                return htmlspecialchars($string, ENT_QUOTES | ENT_SUBSTITUTE, $charset);
            }

            $string = iconv($charset, 'UTF-8', $string);
            $string = htmlspecialchars($string, ENT_QUOTES | ENT_SUBSTITUTE, 'UTF-8');

            return iconv('UTF-8', $charset, $string);

        case 'js':
            // escape all non-alphanumeric characters
            // into their \x or \uHHHH representations
            if ('UTF-8' !== $charset) {
                $string = iconv($charset, 'UTF-8', $string);
            }

            if (0 == strlen($string) ? false : 1 !== preg_match('/^./su', $string)) {
                throw new Twig_Error_Runtime('The string to escape is not a valid UTF-8 string.');
            }

            $string = preg_replace_callback('#[^a-zA-Z0-9,\._]#Su', function ($matches) {
                $char = $matches[0];

                // \xHH
                if (!isset($char[1])) {
                    return '\\x'.strtoupper(substr('00'.bin2hex($char), -2));
                }

                // \uHHHH
                $char = twig_convert_encoding($char, 'UTF-16BE', 'UTF-8');
                $char = strtoupper(bin2hex($char));

                if (4 >= strlen($char)) {
                    return sprintf('\u%04s', $char);
                }

                return sprintf('\u%04s\u%04s', substr($char, 0, -4), substr($char, -4));
            }, $string);

            if ('UTF-8' !== $charset) {
                $string = iconv('UTF-8', $charset, $string);
            }

            return $string;

        case 'css':
            if ('UTF-8' !== $charset) {
                $string = iconv($charset, 'UTF-8', $string);
            }

            if (0 == strlen($string) ? false : 1 !== preg_match('/^./su', $string)) {
                throw new Twig_Error_Runtime('The string to escape is not a valid UTF-8 string.');
            }

            $string = preg_replace_callback('#[^a-zA-Z0-9]#Su', function ($matches) {
                $char = $matches[0];

                // \xHH
                if (!isset($char[1])) {
                    $hex = ltrim(strtoupper(bin2hex($char)), '0');
                    if (0 === strlen($hex)) {
                        $hex = '0';
                    }

                    return '\\'.$hex.' ';
                }

                // \uHHHH
                $char = twig_convert_encoding($char, 'UTF-16BE', 'UTF-8');

                return '\\'.ltrim(strtoupper(bin2hex($char)), '0').' ';
            }, $string);

            if ('UTF-8' !== $charset) {
                $string = iconv('UTF-8', $charset, $string);
            }

            return $string;

        case 'html_attr':
            if ('UTF-8' !== $charset) {
                $string = iconv($charset, 'UTF-8', $string);
            }

            if (0 == strlen($string) ? false : 1 !== preg_match('/^./su', $string)) {
                throw new Twig_Error_Runtime('The string to escape is not a valid UTF-8 string.');
            }

            $string = preg_replace_callback('#[^a-zA-Z0-9,\.\-_]#Su', function ($matches) {
                /**
                 * This function is adapted from code coming from Zend Framework.
                 *
                 * @copyright Copyright (c) 2005-2012 Zend Technologies USA Inc. (http://www.zend.com)
                 * @license   http://framework.zend.com/license/new-bsd New BSD License
                 */
                /*
                 * While HTML supports far more named entities, the lowest common denominator
                 * has become HTML5's XML Serialisation which is restricted to the those named
                 * entities that XML supports. Using HTML entities would result in this error:
                 *     XML Parsing Error: undefined entity
                 */
                static $entityMap = array(
                    34 => 'quot', /* quotation mark */
                    38 => 'amp',  /* ampersand */
                    60 => 'lt',   /* less-than sign */
                    62 => 'gt',   /* greater-than sign */
                );

                $chr = $matches[0];
                $ord = ord($chr);

                /*
                 * The following replaces characters undefined in HTML with the
                 * hex entity for the Unicode replacement character.
                 */
                if (($ord <= 0x1f && "\t" != $chr && "\n" != $chr && "\r" != $chr) || ($ord >= 0x7f && $ord <= 0x9f)) {
                    return '&#xFFFD;';
                }

                /*
                 * Check if the current character to escape has a name entity we should
                 * replace it with while grabbing the hex value of the character.
                 */
                if (1 == strlen($chr)) {
                    $hex = strtoupper(substr('00'.bin2hex($chr), -2));
                } else {
                    $chr = twig_convert_encoding($chr, 'UTF-16BE', 'UTF-8');
                    $hex = strtoupper(substr('0000'.bin2hex($chr), -4));
                }

                $int = hexdec($hex);
                if (array_key_exists($int, $entityMap)) {
                    return sprintf('&%s;', $entityMap[$int]);
                }

                /*
                 * Per OWASP recommendations, we'll use hex entities for any other
                 * characters where a named entity does not exist.
                 */
                return sprintf('&#x%s;', $hex);
            }, $string);

            if ('UTF-8' !== $charset) {
                $string = iconv('UTF-8', $charset, $string);
            }

            return $string;

        case 'url':
            return rawurlencode($string);

        default:
            static $escapers;

            if (null === $escapers) {
                $escapers = $env->getExtension('Twig_Extension_Core')->getEscapers();
            }

            if (isset($escapers[$strategy])) {
                return $escapers[$strategy]($env, $string, $charset);
            }

            $validStrategies = implode(', ', array_merge(array('html', 'js', 'url', 'css', 'html_attr'), array_keys($escapers)));

            throw new Twig_Error_Runtime(sprintf('Invalid escaping strategy "%s" (valid ones: %s).', $strategy, $validStrategies));
    }
}

/**
 * @internal
 */
function twig_escape_filter_is_safe(Twig_Node $filterArgs)
{
    foreach ($filterArgs as $arg) {
        if ($arg instanceof Twig_Node_Expression_Constant) {
            return array($arg->getAttribute('value'));
        }

        return array();
    }

    return array('html');
}

<<<<<<< HEAD
function twig_convert_encoding($string, $to, $from)
=======
if (function_exists('mb_convert_encoding')) {
    function twig_convert_encoding($string, $to, $from)
    {
        return mb_convert_encoding($string, $to, $from);
    }
} elseif (function_exists('iconv')) {
    function twig_convert_encoding($string, $to, $from)
    {
        return iconv($from, $to, $string);
    }
} else {
    function twig_convert_encoding($string, $to, $from)
    {
        throw new Twig_Error_Runtime('No suitable convert encoding function (use UTF-8 as your encoding or install the iconv or mbstring extension).');
    }
}

function _twig_escape_js_callback($matches)
{
    $char = $matches[0];

    /*
     * A few characters have short escape sequences in JSON and JavaScript.
     * Escape sequences supported only by JavaScript, not JSON, are ommitted.
     * \" is also supported but omitted, because the resulting string is not HTML safe.
     */
    static $shortMap = array(
        '\\' => '\\\\',
        '/' => '\\/',
        "\x08" => '\b',
        "\x0C" => '\f',
        "\x0A" => '\n',
        "\x0D" => '\r',
        "\x09" => '\t',
    );

    if (isset($shortMap[$char])) {
        return $shortMap[$char];
    }

    // \uHHHH
    $char = twig_convert_encoding($char, 'UTF-16BE', 'UTF-8');
    $char = strtoupper(bin2hex($char));

    if (4 >= strlen($char)) {
        return sprintf('\u%04s', $char);
    }

    return sprintf('\u%04s\u%04s', substr($char, 0, -4), substr($char, -4));
}

function _twig_escape_css_callback($matches)
>>>>>>> 28690681
{
    return iconv($from, $to, $string);
}

/**
 * Returns the length of a variable.
 *
 * @param Twig_Environment $env   A Twig_Environment instance
 * @param mixed            $thing A variable
 *
 * @return int The length of the value
 */
function twig_length_filter(Twig_Environment $env, $thing)
{
    if (null === $thing) {
        return 0;
    }

    if (is_scalar($thing)) {
        return mb_strlen($thing, $env->getCharset());
    }

    if ($thing instanceof \SimpleXMLElement) {
        return count($thing);
    }

    if (method_exists($thing, '__toString') && !$thing instanceof \Countable) {
        return mb_strlen((string) $thing, $env->getCharset());
    }

    if ($thing instanceof \Countable || is_array($thing)) {
        return count($thing);
    }

    if ($thing instanceof \IteratorAggregate) {
        return iterator_count($thing);
    }

    return 1;
}

/**
 * Converts a string to uppercase.
 *
 * @param Twig_Environment $env
 * @param string           $string A string
 *
 * @return string The uppercased string
 */
function twig_upper_filter(Twig_Environment $env, $string)
{
    return mb_strtoupper($string, $env->getCharset());
}

/**
 * Converts a string to lowercase.
 *
 * @param Twig_Environment $env
 * @param string           $string A string
 *
 * @return string The lowercased string
 */
function twig_lower_filter(Twig_Environment $env, $string)
{
    return mb_strtolower($string, $env->getCharset());
}

/**
 * Returns a titlecased string.
 *
 * @param Twig_Environment $env
 * @param string           $string A string
 *
 * @return string The titlecased string
 */
function twig_title_string_filter(Twig_Environment $env, $string)
{
    if (null !== $charset = $env->getCharset()) {
        return mb_convert_case($string, MB_CASE_TITLE, $charset);
    }

    return ucwords(strtolower($string));
}

/**
 * Returns a capitalized string.
 *
 * @param Twig_Environment $env
 * @param string           $string A string
 *
 * @return string The capitalized string
 */
function twig_capitalize_string_filter(Twig_Environment $env, $string)
{
    $charset = $env->getCharset();

    return mb_strtoupper(mb_substr($string, 0, 1, $charset), $charset).mb_strtolower(mb_substr($string, 1, null, $charset), $charset);
}

/**
 * @internal
 */
function twig_ensure_traversable($seq)
{
    if ($seq instanceof Traversable || is_array($seq)) {
        return $seq;
    }

    return array();
}

/**
 * Checks if a variable is empty.
 *
 * <pre>
 * {# evaluates to true if the foo variable is null, false, or the empty string #}
 * {% if foo is empty %}
 *     {# ... #}
 * {% endif %}
 * </pre>
 *
 * @param mixed $value A variable
 *
 * @return bool true if the value is empty, false otherwise
 */
function twig_test_empty($value)
{
    if ($value instanceof Countable) {
        return 0 == count($value);
    }

    if (is_object($value) && method_exists($value, '__toString')) {
        return '' === (string) $value;
    }

    return '' === $value || false === $value || null === $value || array() === $value;
}

/**
 * Checks if a variable is traversable.
 *
 * <pre>
 * {# evaluates to true if the foo variable is an array or a traversable object #}
 * {% if foo is iterable %}
 *     {# ... #}
 * {% endif %}
 * </pre>
 *
 * @param mixed $value A variable
 *
 * @return bool true if the value is traversable
 */
function twig_test_iterable($value)
{
    return $value instanceof Traversable || is_array($value);
}

/**
 * Renders a template.
 *
 * @param Twig_Environment $env
 * @param array            $context
 * @param string|array     $template      The template to render or an array of templates to try consecutively
 * @param array            $variables     The variables to pass to the template
 * @param bool             $withContext
 * @param bool             $ignoreMissing Whether to ignore missing templates or not
 * @param bool             $sandboxed     Whether to sandbox the template or not
 *
 * @return string The rendered template
 */
function twig_include(Twig_Environment $env, $context, $template, $variables = array(), $withContext = true, $ignoreMissing = false, $sandboxed = false)
{
    $alreadySandboxed = false;
    $sandbox = null;
    if ($withContext) {
        $variables = array_merge($context, $variables);
    }

    if ($isSandboxed = $sandboxed && $env->hasExtension('Twig_Extension_Sandbox')) {
        $sandbox = $env->getExtension('Twig_Extension_Sandbox');
        if (!$alreadySandboxed = $sandbox->isSandboxed()) {
            $sandbox->enableSandbox();
        }
    }

    $result = null;
    try {
        $result = $env->resolveTemplate($template)->render($variables);
    } catch (Twig_Error_Loader $e) {
        if (!$ignoreMissing) {
            if ($isSandboxed && !$alreadySandboxed) {
                $sandbox->disableSandbox();
            }

            throw $e;
        }
    } catch (Throwable $e) {
        if ($isSandboxed && !$alreadySandboxed) {
            $sandbox->disableSandbox();
        }

        throw $e;
    }

    if ($isSandboxed && !$alreadySandboxed) {
        $sandbox->disableSandbox();
    }

    return $result;
}

/**
 * Returns a template content without rendering it.
 *
 * @param Twig_Environment $env
 * @param string           $name          The template name
 * @param bool             $ignoreMissing Whether to ignore missing templates or not
 *
 * @return string The template source
 */
function twig_source(Twig_Environment $env, $name, $ignoreMissing = false)
{
    $loader = $env->getLoader();
    try {
        return $loader->getSourceContext($name)->getCode();
    } catch (Twig_Error_Loader $e) {
        if (!$ignoreMissing) {
            throw $e;
        }
    }
}

/**
 * Provides the ability to get constants from instances as well as class/global constants.
 *
 * @param string      $constant The name of the constant
 * @param null|object $object   The object to get the constant from
 *
 * @return string
 */
function twig_constant($constant, $object = null)
{
    if (null !== $object) {
        $constant = get_class($object).'::'.$constant;
    }

    return constant($constant);
}

/**
 * Checks if a constant exists.
 *
 * @param string      $constant The name of the constant
 * @param null|object $object   The object to get the constant from
 *
 * @return bool
 */
function twig_constant_is_defined($constant, $object = null)
{
    if (null !== $object) {
        $constant = get_class($object).'::'.$constant;
    }

    return defined($constant);
}

/**
 * Batches item.
 *
 * @param array $items An array of items
 * @param int   $size  The size of the batch
 * @param mixed $fill  A value used to fill missing items
 *
 * @return array
 */
function twig_array_batch($items, $size, $fill = null)
{
    if ($items instanceof Traversable) {
        $items = iterator_to_array($items, false);
    }

    $size = ceil($size);

    $result = array_chunk($items, $size, true);

    if (null !== $fill && !empty($result)) {
        $last = count($result) - 1;
        if ($fillCount = $size - count($result[$last])) {
            $result[$last] = array_merge(
                $result[$last],
                array_fill(0, $fillCount, $fill)
            );
        }
    }

    return $result;
}

/**
 * Returns the attribute value for a given array/object.
 *
 * @param mixed  $object            The object or array from where to get the item
 * @param mixed  $item              The item to get from the array or object
 * @param array  $arguments         An array of arguments to pass if the item is an object method
 * @param string $type              The type of attribute (@see Twig_Template constants)
 * @param bool   $isDefinedTest     Whether this is only a defined check
 * @param bool   $ignoreStrictCheck Whether to ignore the strict attribute check or not
 *
 * @return mixed The attribute value, or a Boolean when $isDefinedTest is true, or null when the attribute is not set and $ignoreStrictCheck is true
 *
 * @throws Twig_Error_Runtime if the attribute does not exist and Twig is running in strict mode and $isDefinedTest is false
 *
 * @internal
 */
function twig_get_attribute(Twig_Environment $env, Twig_Source $source, $object, $item, array $arguments = array(), $type = /* Twig_Template::ANY_CALL */ 'any', $isDefinedTest = false, $ignoreStrictCheck = false, $sandboxed = false)
{
    // array
    if (/* Twig_Template::METHOD_CALL */ 'method' !== $type) {
        $arrayItem = is_bool($item) || is_float($item) ? (int) $item : $item;

        if ((is_array($object) && (isset($object[$arrayItem]) || array_key_exists($arrayItem, $object)))
            || ($object instanceof ArrayAccess && isset($object[$arrayItem]))
        ) {
            if ($isDefinedTest) {
                return true;
            }

            return $object[$arrayItem];
        }

        if (/* Twig_Template::ARRAY_CALL */ 'array' === $type || !is_object($object)) {
            if ($isDefinedTest) {
                return false;
            }

            if ($ignoreStrictCheck || !$env->isStrictVariables()) {
                return;
            }

            if ($object instanceof ArrayAccess) {
                $message = sprintf('Key "%s" in object with ArrayAccess of class "%s" does not exist.', $arrayItem, get_class($object));
            } elseif (is_object($object)) {
                $message = sprintf('Impossible to access a key "%s" on an object of class "%s" that does not implement ArrayAccess interface.', $item, get_class($object));
            } elseif (is_array($object)) {
                if (empty($object)) {
                    $message = sprintf('Key "%s" does not exist as the array is empty.', $arrayItem);
                } else {
                    $message = sprintf('Key "%s" for array with keys "%s" does not exist.', $arrayItem, implode(', ', array_keys($object)));
                }
            } elseif (/* Twig_Template::ARRAY_CALL */ 'array' === $type) {
                if (null === $object) {
                    $message = sprintf('Impossible to access a key ("%s") on a null variable.', $item);
                } else {
                    $message = sprintf('Impossible to access a key ("%s") on a %s variable ("%s").', $item, gettype($object), $object);
                }
            } elseif (null === $object) {
                $message = sprintf('Impossible to access an attribute ("%s") on a null variable.', $item);
            } else {
                $message = sprintf('Impossible to access an attribute ("%s") on a %s variable ("%s").', $item, gettype($object), $object);
            }

            throw new Twig_Error_Runtime($message, -1, $source);
        }
    }

    if (!is_object($object)) {
        if ($isDefinedTest) {
            return false;
        }

        if ($ignoreStrictCheck || !$env->isStrictVariables()) {
            return;
        }

        if (null === $object) {
            $message = sprintf('Impossible to invoke a method ("%s") on a null variable.', $item);
        } elseif (is_array($object)) {
            $message = sprintf('Impossible to invoke a method ("%s") on an array.', $item);
        } else {
            $message = sprintf('Impossible to invoke a method ("%s") on a %s variable ("%s").', $item, gettype($object), $object);
        }

        throw new Twig_Error_Runtime($message, -1, $source);
    }

    if ($object instanceof Twig_Template) {
        throw new Twig_Error_Runtime('Accessing Twig_Template attributes is forbidden.');
    }

    // object property
    if (/* Twig_Template::METHOD_CALL */ 'method' !== $type) {
        if (isset($object->$item) || array_key_exists((string) $item, $object)) {
            if ($isDefinedTest) {
                return true;
            }

            if ($sandboxed) {
                $env->getExtension('Twig_Extension_Sandbox')->checkPropertyAllowed($object, $item);
            }

            return $object->$item;
        }
    }

    static $cache = array();

    $class = get_class($object);

    // object method
    // precedence: getXxx() > isXxx() > hasXxx()
    if (!isset($cache[$class])) {
        $methods = get_class_methods($object);
        sort($methods);
        $lcMethods = array_map('strtolower', $methods);
        $classCache = array();
        foreach ($methods as $i => $method) {
            $classCache[$method] = $method;
            $classCache[$lcName = $lcMethods[$i]] = $method;

            if ('g' === $lcName[0] && 0 === strpos($lcName, 'get')) {
                $name = substr($method, 3);
                $lcName = substr($lcName, 3);
            } elseif ('i' === $lcName[0] && 0 === strpos($lcName, 'is')) {
                $name = substr($method, 2);
                $lcName = substr($lcName, 2);
            } elseif ('h' === $lcName[0] && 0 === strpos($lcName, 'has')) {
                $name = substr($method, 3);
                $lcName = substr($lcName, 3);
                if (in_array('is'.$lcName, $lcMethods)) {
                    continue;
                }
            } else {
                continue;
            }

            // skip get() and is() methods (in which case, $name is empty)
            if ($name) {
                if (!isset($classCache[$name])) {
                    $classCache[$name] = $method;
                }

                if (!isset($classCache[$lcName])) {
                    $classCache[$lcName] = $method;
                }
            }
        }
        $cache[$class] = $classCache;
    }

    $call = false;
    if (isset($cache[$class][$item])) {
        $method = $cache[$class][$item];
    } elseif (isset($cache[$class][$lcItem = strtolower($item)])) {
        $method = $cache[$class][$lcItem];
    } elseif (isset($cache[$class]['__call'])) {
        $method = $item;
        $call = true;
    } else {
        if ($isDefinedTest) {
            return false;
        }

        if ($ignoreStrictCheck || !$env->isStrictVariables()) {
            return;
        }

        throw new Twig_Error_Runtime(sprintf('Neither the property "%1$s" nor one of the methods "%1$s()", "get%1$s()"/"is%1$s()"/"has%1$s()" or "__call()" exist and have public access in class "%2$s".', $item, $class), -1, $source);
    }

    if ($isDefinedTest) {
        return true;
    }

    if ($sandboxed) {
        $env->getExtension('Twig_Extension_Sandbox')->checkMethodAllowed($object, $method);
    }

    // Some objects throw exceptions when they have __call, and the method we try
    // to call is not supported. If ignoreStrictCheck is true, we should return null.
    try {
        $ret = $object->$method(...$arguments);
    } catch (BadMethodCallException $e) {
        if ($call && ($ignoreStrictCheck || !$env->isStrictVariables())) {
            return;
        }
        throw $e;
    }

    return $ret;
}

class_alias('Twig_Extension_Core', 'Twig\Extension\CoreExtension', false);<|MERGE_RESOLUTION|>--- conflicted
+++ resolved
@@ -960,9 +960,23 @@
             $string = preg_replace_callback('#[^a-zA-Z0-9,\._]#Su', function ($matches) {
                 $char = $matches[0];
 
-                // \xHH
-                if (!isset($char[1])) {
-                    return '\\x'.strtoupper(substr('00'.bin2hex($char), -2));
+                /*
+                 * A few characters have short escape sequences in JSON and JavaScript.
+                 * Escape sequences supported only by JavaScript, not JSON, are ommitted.
+                 * \" is also supported but omitted, because the resulting string is not HTML safe.
+                 */
+                static $shortMap = array(
+                    '\\' => '\\\\',
+                    '/' => '\\/',
+                    "\x08" => '\b',
+                    "\x0C" => '\f',
+                    "\x0A" => '\n',
+                    "\x0D" => '\r',
+                    "\x09" => '\t',
+                );
+
+                if (isset($shortMap[$char])) {
+                    return $shortMap[$char];
                 }
 
                 // \uHHHH
@@ -1121,62 +1135,7 @@
     return array('html');
 }
 
-<<<<<<< HEAD
 function twig_convert_encoding($string, $to, $from)
-=======
-if (function_exists('mb_convert_encoding')) {
-    function twig_convert_encoding($string, $to, $from)
-    {
-        return mb_convert_encoding($string, $to, $from);
-    }
-} elseif (function_exists('iconv')) {
-    function twig_convert_encoding($string, $to, $from)
-    {
-        return iconv($from, $to, $string);
-    }
-} else {
-    function twig_convert_encoding($string, $to, $from)
-    {
-        throw new Twig_Error_Runtime('No suitable convert encoding function (use UTF-8 as your encoding or install the iconv or mbstring extension).');
-    }
-}
-
-function _twig_escape_js_callback($matches)
-{
-    $char = $matches[0];
-
-    /*
-     * A few characters have short escape sequences in JSON and JavaScript.
-     * Escape sequences supported only by JavaScript, not JSON, are ommitted.
-     * \" is also supported but omitted, because the resulting string is not HTML safe.
-     */
-    static $shortMap = array(
-        '\\' => '\\\\',
-        '/' => '\\/',
-        "\x08" => '\b',
-        "\x0C" => '\f',
-        "\x0A" => '\n',
-        "\x0D" => '\r',
-        "\x09" => '\t',
-    );
-
-    if (isset($shortMap[$char])) {
-        return $shortMap[$char];
-    }
-
-    // \uHHHH
-    $char = twig_convert_encoding($char, 'UTF-16BE', 'UTF-8');
-    $char = strtoupper(bin2hex($char));
-
-    if (4 >= strlen($char)) {
-        return sprintf('\u%04s', $char);
-    }
-
-    return sprintf('\u%04s\u%04s', substr($char, 0, -4), substr($char, -4));
-}
-
-function _twig_escape_css_callback($matches)
->>>>>>> 28690681
 {
     return iconv($from, $to, $string);
 }
