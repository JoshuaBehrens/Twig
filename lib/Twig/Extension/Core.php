--- conflicted
+++ resolved
@@ -1140,91 +1140,9 @@
     return array('html');
 }
 
-<<<<<<< HEAD
 function twig_convert_encoding($string, $to, $from)
 {
     return iconv($from, $to, $string);
-=======
-if (function_exists('mb_convert_encoding')) {
-    function twig_convert_encoding($string, $to, $from)
-    {
-        return mb_convert_encoding($string, $to, $from);
-    }
-} elseif (function_exists('iconv')) {
-    function twig_convert_encoding($string, $to, $from)
-    {
-        return iconv($from, $to, $string);
-    }
-} else {
-    function twig_convert_encoding($string, $to, $from)
-    {
-        throw new Twig_Error_Runtime('No suitable convert encoding function (use UTF-8 as your encoding or install the iconv or mbstring extension).');
-    }
-}
-
-if (function_exists('mb_ord')) {
-    function twig_ord($string)
-    {
-        return mb_ord($string, 'UTF-8');
-    }
-} else {
-    function twig_ord($string)
-    {
-        $code = ($string = unpack('C*', substr($string, 0, 4))) ? $string[1] : 0;
-        if (0xF0 <= $code) {
-            return (($code - 0xF0) << 18) + (($string[2] - 0x80) << 12) + (($string[3] - 0x80) << 6) + $string[4] - 0x80;
-        }
-        if (0xE0 <= $code) {
-            return (($code - 0xE0) << 12) + (($string[2] - 0x80) << 6) + $string[3] - 0x80;
-        }
-        if (0xC0 <= $code) {
-            return (($code - 0xC0) << 6) + $string[2] - 0x80;
-        }
-
-        return $code;
-    }
-}
-
-function _twig_escape_js_callback($matches)
-{
-    $char = $matches[0];
-
-    /*
-     * A few characters have short escape sequences in JSON and JavaScript.
-     * Escape sequences supported only by JavaScript, not JSON, are ommitted.
-     * \" is also supported but omitted, because the resulting string is not HTML safe.
-     */
-    static $shortMap = array(
-        '\\' => '\\\\',
-        '/' => '\\/',
-        "\x08" => '\b',
-        "\x0C" => '\f',
-        "\x0A" => '\n',
-        "\x0D" => '\r',
-        "\x09" => '\t',
-    );
-
-    if (isset($shortMap[$char])) {
-        return $shortMap[$char];
-    }
-
-    // \uHHHH
-    $char = twig_convert_encoding($char, 'UTF-16BE', 'UTF-8');
-    $char = strtoupper(bin2hex($char));
-
-    if (4 >= strlen($char)) {
-        return sprintf('\u%04s', $char);
-    }
-
-    return sprintf('\u%04s\u%04s', substr($char, 0, -4), substr($char, -4));
-}
-
-function _twig_escape_css_callback($matches)
-{
-    $char = $matches[0];
-
-    return sprintf('\\%X ', 1 === strlen($char) ? ord($char) : twig_ord($char));
->>>>>>> 1e99fb4e
 }
 
 /**
@@ -1237,7 +1155,6 @@
  */
 function twig_length_filter(Twig_Environment $env, $thing)
 {
-<<<<<<< HEAD
     if (null === $thing) {
         return 0;
     }
@@ -1248,88 +1165,6 @@
 
     if ($thing instanceof \SimpleXMLElement) {
         return count($thing);
-=======
-    $chr = $matches[0];
-    $ord = ord($chr);
-
-    /*
-     * The following replaces characters undefined in HTML with the
-     * hex entity for the Unicode replacement character.
-     */
-    if (($ord <= 0x1f && "\t" != $chr && "\n" != $chr && "\r" != $chr) || ($ord >= 0x7f && $ord <= 0x9f)) {
-        return '&#xFFFD;';
-    }
-
-    /*
-     * Check if the current character to escape has a name entity we should
-     * replace it with while grabbing the hex value of the character.
-     */
-    if (1 == strlen($chr)) {
-        /*
-         * While HTML supports far more named entities, the lowest common denominator
-         * has become HTML5's XML Serialisation which is restricted to the those named
-         * entities that XML supports. Using HTML entities would result in this error:
-         *     XML Parsing Error: undefined entity
-         */
-        static $entityMap = array(
-            34 => '&quot;', /* quotation mark */
-            38 => '&amp;',  /* ampersand */
-            60 => '&lt;',   /* less-than sign */
-            62 => '&gt;',   /* greater-than sign */
-        );
-
-        if (isset($entityMap[$ord])) {
-            return $entityMap[$ord];
-        }
-
-        return sprintf('&#x%02X;', $ord);
-    }
-
-    /*
-     * Per OWASP recommendations, we'll use hex entities for any other
-     * characters where a named entity does not exist.
-     */
-    return sprintf('&#x%04X;', twig_ord($chr));
-}
-
-// add multibyte extensions if possible
-if (function_exists('mb_get_info')) {
-    /**
-     * Returns the length of a variable.
-     *
-     * @param Twig_Environment $env
-     * @param mixed            $thing A variable
-     *
-     * @return int The length of the value
-     */
-    function twig_length_filter(Twig_Environment $env, $thing)
-    {
-        if (null === $thing) {
-            return 0;
-        }
-
-        if (is_scalar($thing)) {
-            return mb_strlen($thing, $env->getCharset());
-        }
-
-        if ($thing instanceof \SimpleXMLElement) {
-            return count($thing);
-        }
-
-        if (is_object($thing) && method_exists($thing, '__toString') && !$thing instanceof \Countable) {
-            return mb_strlen((string) $thing, $env->getCharset());
-        }
-
-        if ($thing instanceof \Countable || is_array($thing)) {
-            return count($thing);
-        }
-
-        if ($thing instanceof \IteratorAggregate) {
-            return iterator_count($thing);
-        }
-
-        return 1;
->>>>>>> 1e99fb4e
     }
 
     if (method_exists($thing, '__toString') && !$thing instanceof \Countable) {
