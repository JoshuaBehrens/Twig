--- conflicted
+++ resolved
@@ -338,17 +338,10 @@
  *   {{ post.published_at|date("m/d/Y") }}
  * </pre>
  *
-<<<<<<< HEAD
  * @param Twig_Environment                      $env
  * @param DateTimeInterface|DateInterval|string $date     A date
  * @param string|null                           $format   The target format, null to use the default
  * @param DateTimeZone|string|null|false        $timezone The target timezone, null to use the default, false to leave unchanged
-=======
- * @param Twig_Environment                               $env
- * @param DateTime|DateTimeInterface|DateInterval|string $date     A date
- * @param string|null                                    $format   The target format, null to use the default
- * @param DateTimeZone|string|false|null                 $timezone The target timezone, null to use the default, false to leave unchanged
->>>>>>> 22bc3258
  *
  * @return string The formatted date
  */
@@ -395,15 +388,9 @@
  *    {% endif %}
  * </pre>
  *
-<<<<<<< HEAD
  * @param Twig_Environment               $env
  * @param DateTimeInterface|string|null  $date     A date or null to use the current time
  * @param DateTimeZone|string|null|false $timezone The target timezone, null to use the default, false to leave unchanged
-=======
- * @param Twig_Environment                       $env
- * @param DateTime|DateTimeInterface|string|null $date     A date
- * @param DateTimeZone|string|false|null         $timezone The target timezone, null to use the default, false to leave unchanged
->>>>>>> 22bc3258
  *
  * @return DateTime A DateTime instance
  */
