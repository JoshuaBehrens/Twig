--- conflicted
+++ resolved
@@ -335,16 +335,9 @@
  *
  *   {{ post.published_at|date("m/d/Y") }}
  *
-<<<<<<< HEAD
- * @param Twig_Environment                      $env
  * @param DateTimeInterface|DateInterval|string $date     A date
  * @param string|null                           $format   The target format, null to use the default
  * @param DateTimeZone|string|false|null        $timezone The target timezone, null to use the default, false to leave unchanged
-=======
- * @param DateTime|DateTimeInterface|DateInterval|string $date     A date
- * @param string|null                                    $format   The target format, null to use the default
- * @param DateTimeZone|string|false|null                 $timezone The target timezone, null to use the default, false to leave unchanged
->>>>>>> 3845d524
  *
  * @return string The formatted date
  */
@@ -367,14 +360,8 @@
  *
  *   {{ post.published_at|date_modify("-1day")|date("m/d/Y") }}
  *
-<<<<<<< HEAD
- * @param Twig_Environment         $env
  * @param DateTimeInterface|string $date     A date
  * @param string                   $modifier A modifier string
-=======
- * @param DateTime|string $date     A date
- * @param string          $modifier A modifier string
->>>>>>> 3845d524
  *
  * @return DateTimeInterface A new date object
  */
@@ -392,14 +379,8 @@
  *      {# do something #}
  *    {% endif %}
  *
-<<<<<<< HEAD
- * @param Twig_Environment               $env
  * @param DateTimeInterface|string|null  $date     A date or null to use the current time
  * @param DateTimeZone|string|false|null $timezone The target timezone, null to use the default, false to leave unchanged
-=======
- * @param DateTime|DateTimeInterface|string|null $date     A date
- * @param DateTimeZone|string|false|null         $timezone The target timezone, null to use the default, false to leave unchanged
->>>>>>> 3845d524
  *
  * @return DateTime A DateTime instance
  */
@@ -494,10 +475,10 @@
  * be used.  Supplying any of the parameters will override the defaults set in the
  * environment object.
  *
- * @param mixed  $number       A float/int/string of the number to format
- * @param int    $decimal      the number of decimal points to display
- * @param string $decimalPoint the character(s) to use for the decimal point
- * @param string $thousandSep  the character(s) to use for the thousands separator
+ * @param mixed            $number       A float/int/string of the number to format
+ * @param int              $decimal      the number of decimal points to display
+ * @param string           $decimalPoint the character(s) to use for the decimal point
+ * @param string           $thousandSep  the character(s) to use for the thousands separator
  *
  * @return string The formatted number
  */
@@ -569,10 +550,10 @@
 /**
  * Slices a variable.
  *
- * @param mixed $item         A variable
- * @param int   $start        Start of the slice
- * @param int   $length       Size of the slice
- * @param bool  $preserveKeys Whether to preserve key or not (when the input is an array)
+ * @param mixed            $item         A variable
+ * @param int              $start        Start of the slice
+ * @param int              $length       Size of the slice
+ * @param bool             $preserveKeys Whether to preserve key or not (when the input is an array)
  *
  * @return mixed The sliced variable
  */
@@ -606,7 +587,7 @@
 /**
  * Returns the first element of the item.
  *
- * @param mixed $item A variable
+ * @param mixed            $item A variable
  *
  * @return mixed The first element of the item
  */
@@ -620,7 +601,7 @@
 /**
  * Returns the last element of the item.
  *
- * @param mixed $item A variable
+ * @param mixed            $item A variable
  *
  * @return mixed The last element of the item
  */
@@ -690,9 +671,9 @@
  *  {{ "aabbcc"|split('', 2) }}
  *  {# returns [aa, bb, cc] #}
  *
- * @param string $value     A string
- * @param string $delimiter The delimiter
- * @param int    $limit     The limit
+ * @param string           $value     A string
+ * @param string           $delimiter The delimiter
+ * @param int              $limit     The limit
  *
  * @return array The split string as an array
  */
@@ -895,10 +876,10 @@
 /**
  * Escapes a string.
  *
- * @param mixed  $string     The value to be escaped
- * @param string $strategy   The escaping strategy
- * @param string $charset    The charset
- * @param bool   $autoescape Whether the function is called by the auto-escaping feature (true) or by the developer (false)
+ * @param mixed            $string     The value to be escaped
+ * @param string           $strategy   The escaping strategy
+ * @param string           $charset    The charset
+ * @param bool             $autoescape Whether the function is called by the auto-escaping feature (true) or by the developer (false)
  *
  * @return string
  */
@@ -1144,7 +1125,6 @@
 /**
  * Returns the length of a variable.
  *
- * @param Twig_Environment $env   A Twig_Environment instance
  * @param mixed            $thing A variable
  *
  * @return int The length of the value
@@ -1181,7 +1161,6 @@
 /**
  * Converts a string to uppercase.
  *
- * @param Twig_Environment $env
  * @param string           $string A string
  *
  * @return string The uppercased string
@@ -1194,7 +1173,6 @@
 /**
  * Converts a string to lowercase.
  *
- * @param Twig_Environment $env
  * @param string           $string A string
  *
  * @return string The lowercased string
@@ -1204,11 +1182,9 @@
     return mb_strtolower($string, $env->getCharset());
 }
 
-<<<<<<< HEAD
 /**
  * Returns a titlecased string.
  *
- * @param Twig_Environment $env
  * @param string           $string A string
  *
  * @return string The titlecased string
@@ -1225,7 +1201,6 @@
 /**
  * Returns a capitalized string.
  *
- * @param Twig_Environment $env
  * @param string           $string A string
  *
  * @return string The capitalized string
@@ -1235,171 +1210,6 @@
     $charset = $env->getCharset();
 
     return mb_strtoupper(mb_substr($string, 0, 1, $charset), $charset).mb_strtolower(mb_substr($string, 1, null, $charset), $charset);
-=======
-// add multibyte extensions if possible
-if (function_exists('mb_get_info')) {
-    /**
-     * Returns the length of a variable.
-     *
-     * @param mixed $thing A variable
-     *
-     * @return int The length of the value
-     */
-    function twig_length_filter(Twig_Environment $env, $thing)
-    {
-        if (null === $thing) {
-            return 0;
-        }
-
-        if (is_scalar($thing)) {
-            return mb_strlen($thing, $env->getCharset());
-        }
-
-        if ($thing instanceof \SimpleXMLElement) {
-            return count($thing);
-        }
-
-        if (is_object($thing) && method_exists($thing, '__toString') && !$thing instanceof \Countable) {
-            return mb_strlen((string) $thing, $env->getCharset());
-        }
-
-        if ($thing instanceof \Countable || is_array($thing)) {
-            return count($thing);
-        }
-
-        if ($thing instanceof \IteratorAggregate) {
-            return iterator_count($thing);
-        }
-
-        return 1;
-    }
-
-    /**
-     * Converts a string to uppercase.
-     *
-     * @param string $string A string
-     *
-     * @return string The uppercased string
-     */
-    function twig_upper_filter(Twig_Environment $env, $string)
-    {
-        if (null !== $charset = $env->getCharset()) {
-            return mb_strtoupper($string, $charset);
-        }
-
-        return strtoupper($string);
-    }
-
-    /**
-     * Converts a string to lowercase.
-     *
-     * @param string $string A string
-     *
-     * @return string The lowercased string
-     */
-    function twig_lower_filter(Twig_Environment $env, $string)
-    {
-        if (null !== $charset = $env->getCharset()) {
-            return mb_strtolower($string, $charset);
-        }
-
-        return strtolower($string);
-    }
-
-    /**
-     * Returns a titlecased string.
-     *
-     * @param string $string A string
-     *
-     * @return string The titlecased string
-     */
-    function twig_title_string_filter(Twig_Environment $env, $string)
-    {
-        if (null !== $charset = $env->getCharset()) {
-            return mb_convert_case($string, MB_CASE_TITLE, $charset);
-        }
-
-        return ucwords(strtolower($string));
-    }
-
-    /**
-     * Returns a capitalized string.
-     *
-     * @param string $string A string
-     *
-     * @return string The capitalized string
-     */
-    function twig_capitalize_string_filter(Twig_Environment $env, $string)
-    {
-        if (null !== $charset = $env->getCharset()) {
-            return mb_strtoupper(mb_substr($string, 0, 1, $charset), $charset).mb_strtolower(mb_substr($string, 1, mb_strlen($string, $charset), $charset), $charset);
-        }
-
-        return ucfirst(strtolower($string));
-    }
-}
-// and byte fallback
-else {
-    /**
-     * Returns the length of a variable.
-     *
-     * @param mixed $thing A variable
-     *
-     * @return int The length of the value
-     */
-    function twig_length_filter(Twig_Environment $env, $thing)
-    {
-        if (null === $thing) {
-            return 0;
-        }
-
-        if (is_scalar($thing)) {
-            return strlen($thing);
-        }
-
-        if ($thing instanceof \SimpleXMLElement) {
-            return count($thing);
-        }
-
-        if (is_object($thing) && method_exists($thing, '__toString') && !$thing instanceof \Countable) {
-            return strlen((string) $thing);
-        }
-
-        if ($thing instanceof \Countable || is_array($thing)) {
-            return count($thing);
-        }
-
-        if ($thing instanceof \IteratorAggregate) {
-            return iterator_count($thing);
-        }
-
-        return 1;
-    }
-
-    /**
-     * Returns a titlecased string.
-     *
-     * @param string $string A string
-     *
-     * @return string The titlecased string
-     */
-    function twig_title_string_filter(Twig_Environment $env, $string)
-    {
-        return ucwords(strtolower($string));
-    }
-
-    /**
-     * Returns a capitalized string.
-     *
-     * @param string $string A string
-     *
-     * @return string The capitalized string
-     */
-    function twig_capitalize_string_filter(Twig_Environment $env, $string)
-    {
-        return ucfirst(strtolower($string));
-    }
->>>>>>> 3845d524
 }
 
 /**
@@ -1459,12 +1269,12 @@
 /**
  * Renders a template.
  *
- * @param array        $context
- * @param string|array $template      The template to render or an array of templates to try consecutively
- * @param array        $variables     The variables to pass to the template
- * @param bool         $withContext
- * @param bool         $ignoreMissing Whether to ignore missing templates or not
- * @param bool         $sandboxed     Whether to sandbox the template or not
+ * @param array            $context
+ * @param string|array     $template      The template to render or an array of templates to try consecutively
+ * @param array            $variables     The variables to pass to the template
+ * @param bool             $withContext
+ * @param bool             $ignoreMissing Whether to ignore missing templates or not
+ * @param bool             $sandboxed     Whether to sandbox the template or not
  *
  * @return string The rendered template
  */
@@ -1512,8 +1322,8 @@
 /**
  * Returns a template content without rendering it.
  *
- * @param string $name          The template name
- * @param bool   $ignoreMissing Whether to ignore missing templates or not
+ * @param string           $name          The template name
+ * @param bool             $ignoreMissing Whether to ignore missing templates or not
  *
  * @return string The template source
  */
