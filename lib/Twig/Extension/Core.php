--- conflicted
+++ resolved
@@ -335,17 +335,10 @@
  *   {{ post.published_at|date("m/d/Y") }}
  * </pre>
  *
-<<<<<<< HEAD
- * @param Twig_Environment                      $env      A Twig_Environment instance
+ * @param Twig_Environment                      $env
  * @param DateTimeInterface|DateInterval|string $date     A date
  * @param string|null                           $format   The target format, null to use the default
  * @param DateTimeZone|string|null|false        $timezone The target timezone, null to use the default, false to leave unchanged
-=======
- * @param Twig_Environment                               $env
- * @param DateTime|DateTimeInterface|DateInterval|string $date     A date
- * @param string|null                                    $format   The target format, null to use the default
- * @param DateTimeZone|string|null|false                 $timezone The target timezone, null to use the default, false to leave unchanged
->>>>>>> 9cede85c
  *
  * @return string The formatted date
  */
@@ -370,15 +363,9 @@
  *   {{ post.published_at|date_modify("-1day")|date("m/d/Y") }}
  * </pre>
  *
-<<<<<<< HEAD
- * @param Twig_Environment         $env      A Twig_Environment instance
+ * @param Twig_Environment         $env
  * @param DateTimeInterface|string $date     A date
  * @param string                   $modifier A modifier string
-=======
- * @param Twig_Environment $env
- * @param DateTime|string  $date     A date
- * @param string           $modifier A modifier string
->>>>>>> 9cede85c
  *
  * @return DateTimeInterface A new date object
  */
@@ -398,15 +385,9 @@
  *    {% endif %}
  * </pre>
  *
-<<<<<<< HEAD
- * @param Twig_Environment               $env      A Twig_Environment instance
+ * @param Twig_Environment               $env
  * @param DateTimeInterface|string|null  $date     A date or null to use the current time
  * @param DateTimeZone|string|null|false $timezone The target timezone, null to use the default, false to leave unchanged
-=======
- * @param Twig_Environment                       $env
- * @param DateTime|DateTimeInterface|string|null $date     A date
- * @param DateTimeZone|string|null|false         $timezone The target timezone, null to use the default, false to leave unchanged
->>>>>>> 9cede85c
  *
  * @return DateTime A DateTime instance
  */
@@ -1103,7 +1084,7 @@
 /**
  * Converts a string to uppercase.
  *
- * @param Twig_Environment $env    A Twig_Environment instance
+ * @param Twig_Environment $env
  * @param string           $string A string
  *
  * @return string The uppercased string
@@ -1116,7 +1097,7 @@
 /**
  * Converts a string to lowercase.
  *
- * @param Twig_Environment $env    A Twig_Environment instance
+ * @param Twig_Environment $env
  * @param string           $string A string
  *
  * @return string The lowercased string
@@ -1126,11 +1107,10 @@
     return mb_strtolower($string, $env->getCharset());
 }
 
-<<<<<<< HEAD
 /**
  * Returns a titlecased string.
  *
- * @param Twig_Environment $env    A Twig_Environment instance
+ * @param Twig_Environment $env
  * @param string           $string A string
  *
  * @return string The titlecased string
@@ -1143,7 +1123,7 @@
 /**
  * Returns a capitalized string.
  *
- * @param Twig_Environment $env    A Twig_Environment instance
+ * @param Twig_Environment $env
  * @param string           $string A string
  *
  * @return string The capitalized string
@@ -1153,131 +1133,6 @@
     $charset = $env->getCharset();
 
     return mb_strtoupper(mb_substr($string, 0, 1, $charset), $charset).mb_strtolower(mb_substr($string, 1, 2147483647, $charset), $charset);
-=======
-// add multibyte extensions if possible
-if (function_exists('mb_get_info')) {
-    /**
-     * Returns the length of a variable.
-     *
-     * @param Twig_Environment $env
-     * @param mixed            $thing A variable
-     *
-     * @return int The length of the value
-     */
-    function twig_length_filter(Twig_Environment $env, $thing)
-    {
-        return is_scalar($thing) ? mb_strlen($thing, $env->getCharset()) : count($thing);
-    }
-
-    /**
-     * Converts a string to uppercase.
-     *
-     * @param Twig_Environment $env
-     * @param string           $string A string
-     *
-     * @return string The uppercased string
-     */
-    function twig_upper_filter(Twig_Environment $env, $string)
-    {
-        if (null !== $charset = $env->getCharset()) {
-            return mb_strtoupper($string, $charset);
-        }
-
-        return strtoupper($string);
-    }
-
-    /**
-     * Converts a string to lowercase.
-     *
-     * @param Twig_Environment $env
-     * @param string           $string A string
-     *
-     * @return string The lowercased string
-     */
-    function twig_lower_filter(Twig_Environment $env, $string)
-    {
-        if (null !== $charset = $env->getCharset()) {
-            return mb_strtolower($string, $charset);
-        }
-
-        return strtolower($string);
-    }
-
-    /**
-     * Returns a titlecased string.
-     *
-     * @param Twig_Environment $env
-     * @param string           $string A string
-     *
-     * @return string The titlecased string
-     */
-    function twig_title_string_filter(Twig_Environment $env, $string)
-    {
-        if (null !== $charset = $env->getCharset()) {
-            return mb_convert_case($string, MB_CASE_TITLE, $charset);
-        }
-
-        return ucwords(strtolower($string));
-    }
-
-    /**
-     * Returns a capitalized string.
-     *
-     * @param Twig_Environment $env
-     * @param string           $string A string
-     *
-     * @return string The capitalized string
-     */
-    function twig_capitalize_string_filter(Twig_Environment $env, $string)
-    {
-        if (null !== $charset = $env->getCharset()) {
-            return mb_strtoupper(mb_substr($string, 0, 1, $charset), $charset).mb_strtolower(mb_substr($string, 1, mb_strlen($string, $charset), $charset), $charset);
-        }
-
-        return ucfirst(strtolower($string));
-    }
-}
-// and byte fallback
-else {
-    /**
-     * Returns the length of a variable.
-     *
-     * @param Twig_Environment $env
-     * @param mixed            $thing A variable
-     *
-     * @return int The length of the value
-     */
-    function twig_length_filter(Twig_Environment $env, $thing)
-    {
-        return is_scalar($thing) ? strlen($thing) : count($thing);
-    }
-
-    /**
-     * Returns a titlecased string.
-     *
-     * @param Twig_Environment $env
-     * @param string           $string A string
-     *
-     * @return string The titlecased string
-     */
-    function twig_title_string_filter(Twig_Environment $env, $string)
-    {
-        return ucwords(strtolower($string));
-    }
-
-    /**
-     * Returns a capitalized string.
-     *
-     * @param Twig_Environment $env
-     * @param string           $string A string
-     *
-     * @return string The capitalized string
-     */
-    function twig_capitalize_string_filter(Twig_Environment $env, $string)
-    {
-        return ucfirst(strtolower($string));
-    }
->>>>>>> 9cede85c
 }
 
 /**
