--- conflicted
+++ resolved
@@ -19,7 +19,6 @@
  */
 interface Twig_Extension_InitRuntimeInterface
 {
-<<<<<<< HEAD
     /**
      * Initializes the runtime environment.
      *
@@ -29,8 +28,5 @@
      */
     public function initRuntime(Twig_Environment $environment);
 }
-=======
-}
 
-class_alias('Twig_Extension_InitRuntimeInterface', 'Twig\Extension\InitRuntimeInterface', false);
->>>>>>> aad17a1a
+class_alias('Twig_Extension_InitRuntimeInterface', 'Twig\Extension\InitRuntimeInterface', false);