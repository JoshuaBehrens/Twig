<?php

/*
 * This file is part of Twig.
 *
 * (c) Fabien Potencier
 *
 * For the full copyright and license information, please view the LICENSE
 * file that was distributed with this source code.
 */

/**
 * Used by Twig_Environment as a staging area.
 *
 * @author Fabien Potencier <fabien@symfony.com>
 *
 * @internal
 */
final class Twig_Extension_Staging extends Twig_Extension
{
    private $functions = array();
    private $filters = array();
    private $visitors = array();
    private $tokenParsers = array();
    private $tests = array();

    public function addFunction(Twig_Function $function)
    {
        if (isset($this->functions[$function->getName()])) {
            throw new LogicException(sprintf('Function "%s" is already registered.', $function->getName()));
        }

        $this->functions[$function->getName()] = $function;
    }

    public function getFunctions()
    {
        return $this->functions;
    }

    public function addFilter(Twig_Filter $filter)
    {
        if (isset($this->filters[$filter->getName()])) {
            throw new LogicException(sprintf('Filter "%s" is already registered.', $filter->getName()));
        }

        $this->filters[$filter->getName()] = $filter;
    }

    public function getFilters()
    {
        return $this->filters;
    }

    public function addNodeVisitor(Twig_NodeVisitorInterface $visitor)
    {
        $this->visitors[] = $visitor;
    }

    public function getNodeVisitors()
    {
        return $this->visitors;
    }

    public function addTokenParser(Twig_TokenParserInterface $parser)
    {
        if (isset($this->tokenParsers[$parser->getTag()])) {
            throw new LogicException(sprintf('Tag "%s" is already registered.', $parser->getTag()));
        }

        $this->tokenParsers[$parser->getTag()] = $parser;
    }

    public function getTokenParsers()
    {
        return $this->tokenParsers;
    }

    public function addTest(Twig_Test $test)
    {
        if (isset($this->tests[$test->getName()])) {
            throw new LogicException(sprintf('Test "%s" is already registered.', $test->getTag()));
        }

        $this->tests[$test->getName()] = $test;
    }

    public function getTests()
    {
        return $this->tests;
    }
<<<<<<< HEAD
}
=======

    public function getName()
    {
        return 'staging';
    }
}

class_alias('Twig_Extension_Staging', 'Twig\Extension\StagingExtension', false);
>>>>>>> 460712d3
<|MERGE_RESOLUTION|>--- conflicted
+++ resolved
@@ -89,15 +89,6 @@
     {
         return $this->tests;
     }
-<<<<<<< HEAD
-}
-=======
-
-    public function getName()
-    {
-        return 'staging';
-    }
 }
 
-class_alias('Twig_Extension_Staging', 'Twig\Extension\StagingExtension', false);
->>>>>>> 460712d3
+class_alias('Twig_Extension_Staging', 'Twig\Extension\StagingExtension', false);