--- conflicted
+++ resolved
@@ -19,28 +19,14 @@
     /**
      * Called before child nodes are visited.
      *
-<<<<<<< HEAD
-     * @param Twig_Node        $node The node to visit
-     * @param Twig_Environment $env  The Twig environment instance
-     *
      * @return Twig_Node The modified node
-=======
-     * @return Twig_NodeInterface The modified node
->>>>>>> 9cede85c
      */
     public function enterNode(Twig_Node $node, Twig_Environment $env);
 
     /**
      * Called after child nodes are visited.
      *
-<<<<<<< HEAD
-     * @param Twig_Node        $node The node to visit
-     * @param Twig_Environment $env  The Twig environment instance
-     *
      * @return Twig_Node|false The modified node or false if the node must be removed
-=======
-     * @return Twig_NodeInterface|false The modified node or false if the node must be removed
->>>>>>> 9cede85c
      */
     public function leaveNode(Twig_Node $node, Twig_Environment $env);
 
