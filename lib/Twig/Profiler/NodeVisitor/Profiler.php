--- conflicted
+++ resolved
@@ -24,11 +24,7 @@
     /**
      * {@inheritdoc}
      */
-<<<<<<< HEAD
-    public function enterNode(Twig_Node $node, Twig_Environment $env)
-=======
     protected function doEnterNode(Twig_Node $node, Twig_Environment $env)
->>>>>>> 1eb5fb26
     {
         return $node;
     }
@@ -36,11 +32,7 @@
     /**
      * {@inheritdoc}
      */
-<<<<<<< HEAD
-    public function leaveNode(Twig_Node $node, Twig_Environment $env)
-=======
     protected function doLeaveNode(Twig_Node $node, Twig_Environment $env)
->>>>>>> 1eb5fb26
     {
         if ($node instanceof Twig_Node_Module) {
             $varName = $this->getVarName();
