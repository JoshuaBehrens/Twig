--- conflicted
+++ resolved
@@ -10,16 +10,8 @@
  */
 
 /**
-<<<<<<< HEAD
  * Empty class for Twig 1.x compatibility.
-=======
- * Represents a template filter.
- *
- * @final
- *
- * @author Fabien Potencier <fabien@symfony.com>
->>>>>>> 0457888f
  */
-class Twig_SimpleFilter extends Twig_Filter
+final class Twig_SimpleFilter extends Twig_Filter
 {
 }