--- conflicted
+++ resolved
@@ -412,256 +412,6 @@
      * @param array $blocks  An array of blocks to pass to the template
      */
     abstract protected function doDisplay(array $context, array $blocks = array());
-<<<<<<< HEAD
 }
-=======
-
-    /**
-     * Returns a variable from the context.
-     *
-     * This method is for internal use only and should never be called
-     * directly.
-     *
-     * This method should not be overridden in a sub-class as this is an
-     * implementation detail that has been introduced to optimize variable
-     * access for versions of PHP before 5.4. This is not a way to override
-     * the way to get a variable value.
-     *
-     * @param array  $context           The context
-     * @param string $item              The variable to return from the context
-     * @param bool   $ignoreStrictCheck Whether to ignore the strict variable check or not
-     *
-     * @return mixed The content of the context variable
-     *
-     * @throws Twig_Error_Runtime if the variable does not exist and Twig is running in strict mode
-     *
-     * @internal
-     */
-    final protected function getContext($context, $item, $ignoreStrictCheck = false)
-    {
-        if (!array_key_exists($item, $context)) {
-            if ($ignoreStrictCheck || !$this->env->isStrictVariables()) {
-                return;
-            }
-
-            throw new Twig_Error_Runtime(sprintf('Variable "%s" does not exist.', $item), -1, $this->getSourceContext());
-        }
-
-        return $context[$item];
-    }
-
-    /**
-     * Returns the attribute value for a given array/object.
-     *
-     * @param mixed  $object            The object or array from where to get the item
-     * @param mixed  $item              The item to get from the array or object
-     * @param array  $arguments         An array of arguments to pass if the item is an object method
-     * @param string $type              The type of attribute (@see Twig_Template constants)
-     * @param bool   $isDefinedTest     Whether this is only a defined check
-     * @param bool   $ignoreStrictCheck Whether to ignore the strict attribute check or not
-     *
-     * @return mixed The attribute value, or a Boolean when $isDefinedTest is true, or null when the attribute is not set and $ignoreStrictCheck is true
-     *
-     * @throws Twig_Error_Runtime if the attribute does not exist and Twig is running in strict mode and $isDefinedTest is false
-     *
-     * @internal
-     */
-    protected function getAttribute($object, $item, array $arguments = array(), $type = self::ANY_CALL, $isDefinedTest = false, $ignoreStrictCheck = false)
-    {
-        // array
-        if (self::METHOD_CALL !== $type) {
-            $arrayItem = is_bool($item) || is_float($item) ? (int) $item : $item;
-
-            if ((is_array($object) && (isset($object[$arrayItem]) || array_key_exists($arrayItem, $object)))
-                || ($object instanceof ArrayAccess && isset($object[$arrayItem]))
-            ) {
-                if ($isDefinedTest) {
-                    return true;
-                }
-
-                return $object[$arrayItem];
-            }
-
-            if (self::ARRAY_CALL === $type || !is_object($object)) {
-                if ($isDefinedTest) {
-                    return false;
-                }
-
-                if ($ignoreStrictCheck || !$this->env->isStrictVariables()) {
-                    return;
-                }
-
-                if ($object instanceof ArrayAccess) {
-                    $message = sprintf('Key "%s" in object with ArrayAccess of class "%s" does not exist.', $arrayItem, get_class($object));
-                } elseif (is_object($object)) {
-                    $message = sprintf('Impossible to access a key "%s" on an object of class "%s" that does not implement ArrayAccess interface.', $item, get_class($object));
-                } elseif (is_array($object)) {
-                    if (empty($object)) {
-                        $message = sprintf('Key "%s" does not exist as the array is empty.', $arrayItem);
-                    } else {
-                        $message = sprintf('Key "%s" for array with keys "%s" does not exist.', $arrayItem, implode(', ', array_keys($object)));
-                    }
-                } elseif (self::ARRAY_CALL === $type) {
-                    if (null === $object) {
-                        $message = sprintf('Impossible to access a key ("%s") on a null variable.', $item);
-                    } else {
-                        $message = sprintf('Impossible to access a key ("%s") on a %s variable ("%s").', $item, gettype($object), $object);
-                    }
-                } elseif (null === $object) {
-                    $message = sprintf('Impossible to access an attribute ("%s") on a null variable.', $item);
-                } else {
-                    $message = sprintf('Impossible to access an attribute ("%s") on a %s variable ("%s").', $item, gettype($object), $object);
-                }
-
-                throw new Twig_Error_Runtime($message, -1, $this->getSourceContext());
-            }
-        }
-
-        if (!is_object($object)) {
-            if ($isDefinedTest) {
-                return false;
-            }
-
-            if ($ignoreStrictCheck || !$this->env->isStrictVariables()) {
-                return;
-            }
-
-            if (null === $object) {
-                $message = sprintf('Impossible to invoke a method ("%s") on a null variable.', $item);
-            } else {
-                $message = sprintf('Impossible to invoke a method ("%s") on a %s variable ("%s").', $item, gettype($object), $object);
-            }
-
-            throw new Twig_Error_Runtime($message, -1, $this->getSourceContext());
-        }
-
-        // object property
-        if (self::METHOD_CALL !== $type && !$object instanceof self) { // Twig_Template does not have public properties, and we don't want to allow access to internal ones
-            if (isset($object->$item) || array_key_exists((string) $item, $object)) {
-                if ($isDefinedTest) {
-                    return true;
-                }
-
-                if ($this->env->hasExtension('Twig_Extension_Sandbox')) {
-                    $this->env->getExtension('Twig_Extension_Sandbox')->checkPropertyAllowed($object, $item);
-                }
-
-                return $object->$item;
-            }
-        }
-
-        $class = get_class($object);
-
-        // object method
-        if (!isset(self::$cache[$class])) {
-            // get_class_methods returns all methods accessible in the scope, but we only want public ones to be accessible in templates
-            if ($object instanceof self) {
-                $ref = new ReflectionClass($class);
-                $methods = array();
-
-                foreach ($ref->getMethods(ReflectionMethod::IS_PUBLIC) as $refMethod) {
-                    // Accessing the environment from templates is forbidden to prevent untrusted changes to the environment
-                    if ('getenvironment' !== strtolower($refMethod->name)) {
-                        $methods[] = $refMethod->name;
-                    }
-                }
-            } else {
-                $methods = get_class_methods($object);
-            }
-            // sort values to have consistent behavior, so that "get" methods win precedence over "is" methods
-            sort($methods);
-
-            $cache = array();
-
-            foreach ($methods as $method) {
-                $cache[$method] = $method;
-                $cache[$lcName = strtolower($method)] = $method;
-
-                if ('g' === $lcName[0] && 0 === strpos($lcName, 'get')) {
-                    $name = substr($method, 3);
-                    $lcName = substr($lcName, 3);
-                } elseif ('i' === $lcName[0] && 0 === strpos($lcName, 'is')) {
-                    $name = substr($method, 2);
-                    $lcName = substr($lcName, 2);
-                } else {
-                    continue;
-                }
-
-                // skip get() and is() methods (in which case, $name is empty)
-                if ($name) {
-                    if (!isset($cache[$name])) {
-                        $cache[$name] = $method;
-                    }
-                    if (!isset($cache[$lcName])) {
-                        $cache[$lcName] = $method;
-                    }
-                }
-            }
-            self::$cache[$class] = $cache;
-        }
-
-        $call = false;
-        if (isset(self::$cache[$class][$item])) {
-            $method = self::$cache[$class][$item];
-        } elseif (isset(self::$cache[$class][$lcItem = strtolower($item)])) {
-            $method = self::$cache[$class][$lcItem];
-        } elseif (isset(self::$cache[$class]['__call'])) {
-            $method = $item;
-            $call = true;
-        } else {
-            if ($isDefinedTest) {
-                return false;
-            }
-
-            if ($ignoreStrictCheck || !$this->env->isStrictVariables()) {
-                return;
-            }
-
-            throw new Twig_Error_Runtime(sprintf('Neither the property "%1$s" nor one of the methods "%1$s()", "get%1$s()"/"is%1$s()" or "__call()" exist and have public access in class "%2$s".', $item, $class), -1, $this->getSourceContext());
-        }
-
-        if ($isDefinedTest) {
-            return true;
-        }
-
-        if ($this->env->hasExtension('Twig_Extension_Sandbox')) {
-            $this->env->getExtension('Twig_Extension_Sandbox')->checkMethodAllowed($object, $method);
-        }
-
-        // Some objects throw exceptions when they have __call, and the method we try
-        // to call is not supported. If ignoreStrictCheck is true, we should return null.
-        try {
-            if (!$arguments) {
-                $ret = $object->$method();
-            } else {
-                $ret = call_user_func_array(array($object, $method), $arguments);
-            }
-        } catch (BadMethodCallException $e) {
-            if ($call && ($ignoreStrictCheck || !$this->env->isStrictVariables())) {
-                return;
-            }
-            throw $e;
-        }
-
-        // @deprecated in 1.28
-        if ($object instanceof Twig_TemplateInterface) {
-            $self = $object->getTemplateName() === $this->getTemplateName();
-            $message = sprintf('Calling "%s" on template "%s" from template "%s" is deprecated since version 1.28 and won\'t be supported anymore in 2.0.', $item, $object->getTemplateName(), $this->getTemplateName());
-            if ('renderBlock' === $method || 'displayBlock' === $method) {
-                $message .= sprintf(' Use block("%s"%s) instead).', $arguments[0], $self ? '' : ', template');
-            } elseif ('hasBlock' === $method) {
-                $message .= sprintf(' Use "block("%s"%s) is defined" instead).', $arguments[0], $self ? '' : ', template');
-            } elseif ('render' === $method || 'display' === $method) {
-                $message .= sprintf(' Use include("%s") instead).', $object->getTemplateName());
-            }
-            @trigger_error($message, E_USER_DEPRECATED);
-
-            return $ret === '' ? '' : new Twig_Markup($ret, $this->env->getCharset());
-        }
-
-        return $ret;
-    }
-}
-
-class_alias('Twig_Template', 'Twig\Template', false);
->>>>>>> 460712d3
+
+class_alias('Twig_Template', 'Twig\Template', false);