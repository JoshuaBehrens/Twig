<?php

/*
 * This file is part of Twig.
 *
 * (c) 2009 Fabien Potencier
 * (c) 2009 Armin Ronacher
 *
 * For the full copyright and license information, please view the LICENSE
 * file that was distributed with this source code.
 */

/**
 * Default base class for compiled templates.
 *
 * @author Fabien Potencier <fabien@symfony.com>
 */
abstract class Twig_Template
{
    const ANY_CALL = 'any';
    const ARRAY_CALL = 'array';
    const METHOD_CALL = 'method';

    /**
     * @internal
     */
    protected static $cache = array();

    protected $parent;
    protected $parents = array();
    protected $env;
    protected $blocks = array();
    protected $traits = array();

    public function __construct(Twig_Environment $env)
    {
        $this->env = $env;
    }

    /**
     * Returns the template name.
     *
     * @return string The template name
     */
    abstract public function getTemplateName();

    /**
     * Returns debug information about the template.
     *
     * @return array Debug information
     *
     * @internal
     */
    abstract public function getDebugInfo();

    /**
     * Returns information about the original template source code.
     *
     * @return Twig_Source
     */
    public function getSourceContext()
    {
        return new Twig_Source('', $this->getTemplateName());
    }

    /**
     * Returns the parent template.
     *
     * This method is for internal use only and should never be called
     * directly.
     *
     * @param array $context
     *
     * @return Twig_Template|false The parent template or false if there is no parent
     *
     * @internal
     */
    public function getParent(array $context)
    {
        if (null !== $this->parent) {
            return $this->parent;
        }

        try {
            $parent = $this->doGetParent($context);

            if (false === $parent) {
                return false;
            }

            if ($parent instanceof self) {
                return $this->parents[$parent->getTemplateName()] = $parent;
            }

            if (!isset($this->parents[$parent])) {
                $this->parents[$parent] = $this->loadTemplate($parent);
            }
        } catch (Twig_Error_Loader $e) {
            $e->setTemplateName(null);
            $e->guess();

            throw $e;
        }

        return $this->parents[$parent];
    }

    protected function doGetParent(array $context)
    {
        return false;
    }

    public function isTraitable()
    {
        return true;
    }

    /**
     * Displays a parent block.
     *
     * This method is for internal use only and should never be called
     * directly.
     *
     * @param string $name    The block name to display from the parent
     * @param array  $context The context
     * @param array  $blocks  The current set of blocks
     *
     * @internal
     */
    public function displayParentBlock($name, array $context, array $blocks = array())
    {
        if (isset($this->traits[$name])) {
            $this->traits[$name][0]->displayBlock($name, $context, $blocks, false);
        } elseif (false !== $parent = $this->getParent($context)) {
            $parent->displayBlock($name, $context, $blocks, false);
        } else {
            throw new Twig_Error_Runtime(sprintf('The template has no parent and no traits defining the "%s" block.', $name), -1, $this->getTemplateName());
        }
    }

    /**
     * Displays a block.
     *
     * This method is for internal use only and should never be called
     * directly.
     *
     * @param string $name      The block name to display
     * @param array  $context   The context
     * @param array  $blocks    The current set of blocks
     * @param bool   $useBlocks Whether to use the current set of blocks
     *
     * @internal
     */
    public function displayBlock($name, array $context, array $blocks = array(), $useBlocks = true)
    {
        if ($useBlocks && isset($blocks[$name])) {
            $template = $blocks[$name][0];
            $block = $blocks[$name][1];
        } elseif (isset($this->blocks[$name])) {
            $template = $this->blocks[$name][0];
            $block = $this->blocks[$name][1];
        } else {
            $template = null;
            $block = null;
        }

        if (null !== $template) {
            // avoid RCEs when sandbox is enabled
            if (!$template instanceof self) {
                throw new LogicException('A block must be a method on a Twig_Template instance.');
            }

            try {
                $template->$block($context, $blocks);
            } catch (Twig_Error $e) {
                if (!$e->getTemplateName()) {
                    $e->setTemplateName($template->getTemplateName());
                }

                // this is mostly useful for Twig_Error_Loader exceptions
                // see Twig_Error_Loader
                if (false === $e->getTemplateLine()) {
                    $e->setTemplateLine(-1);
                    $e->guess();
                }

                throw $e;
            } catch (Exception $e) {
                throw new Twig_Error_Runtime(sprintf('An exception has been thrown during the rendering of a template ("%s").', $e->getMessage()), -1, $template->getTemplateName(), $e);
            }
        } elseif (false !== $parent = $this->getParent($context)) {
            $parent->displayBlock($name, $context, array_merge($this->blocks, $blocks), false);
        }
    }

    /**
     * Renders a parent block.
     *
     * This method is for internal use only and should never be called
     * directly.
     *
     * @param string $name    The block name to render from the parent
     * @param array  $context The context
     * @param array  $blocks  The current set of blocks
     *
     * @return string The rendered block
     *
     * @internal
     */
    public function renderParentBlock($name, array $context, array $blocks = array())
    {
        ob_start();
        $this->displayParentBlock($name, $context, $blocks);

        return ob_get_clean();
    }

    /**
     * Renders a block.
     *
     * This method is for internal use only and should never be called
     * directly.
     *
     * @param string $name      The block name to render
     * @param array  $context   The context
     * @param array  $blocks    The current set of blocks
     * @param bool   $useBlocks Whether to use the current set of blocks
     *
     * @return string The rendered block
     *
     * @internal
     */
    public function renderBlock($name, array $context, array $blocks = array(), $useBlocks = true)
    {
        ob_start();
        $this->displayBlock($name, $context, $blocks, $useBlocks);

        return ob_get_clean();
    }

    /**
     * Returns whether a block exists or not in the current context of the template.
     *
     * This method checks blocks defined in the current template
     * or defined in "used" traits or defined in parent templates.
     *
     * @param string $name    The block name
     * @param array  $context The context
     * @param array  $blocks  The current set of blocks
     *
     * @return bool true if the block exists, false otherwise
     *
     * @internal
     */
    public function hasBlock($name, array $context = null, array $blocks = array())
    {
<<<<<<< HEAD
        return isset($this->blocks[$name]);
=======
        if (null === $context) {
            @trigger_error('The '.__METHOD__.' method is internal and should never be called; calling it directly is deprecated since version 1.28 and won\'t be possible anymore in 2.0.', E_USER_DEPRECATED);

            return isset($this->blocks[(string) $name]);
        }

        if (isset($blocks[$name])) {
            return $blocks[$name][0] instanceof self;
        }

        if (isset($this->blocks[$name])) {
            return true;
        }

        if (false !== $parent = $this->getParent($context)) {
            return $parent->hasBlock($name, $context);
        }

        return false;
>>>>>>> 827d8e77
    }

    /**
     * Returns all block names.
     *
     * This method is for internal use only and should never be called
     * directly.
     *
     * @return array An array of block names
     *
     * @internal
     */
    public function getBlockNames()
    {
        return array_keys($this->blocks);
    }

    protected function loadTemplate($template, $templateName = null, $line = null, $index = null)
    {
        try {
            if (is_array($template)) {
                return $this->env->resolveTemplate($template);
            }

            if ($template instanceof self) {
                return $template;
            }

            return $this->env->loadTemplate($template, $index);
        } catch (Twig_Error $e) {
            if (!$e->getTemplateName()) {
                $e->setTemplateName($templateName ? $templateName : $this->getTemplateName());
            }

            if ($e->getTemplateLine()) {
                throw $e;
            }

            if (!$line) {
                $e->guess();
            } else {
                $e->setTemplateLine($line);
            }

            throw $e;
        }
    }

    /**
     * Returns all blocks.
     *
     * This method is for internal use only and should never be called
     * directly.
     *
     * @return array An array of blocks
     *
     * @internal
     */
    public function getBlocks()
    {
        return $this->blocks;
    }

    /**
     * {@inheritdoc}
     */
    public function display(array $context, array $blocks = array())
    {
        $this->displayWithErrorHandling($this->env->mergeGlobals($context), array_merge($this->blocks, $blocks));
    }

    /**
     * {@inheritdoc}
     */
    public function render(array $context)
    {
        $level = ob_get_level();
        ob_start();
        try {
            $this->display($context);
        } catch (Exception $e) {
            while (ob_get_level() > $level) {
                ob_end_clean();
            }

            throw $e;
        } catch (Throwable $e) {
            while (ob_get_level() > $level) {
                ob_end_clean();
            }

            throw $e;
        }

        return ob_get_clean();
    }

    protected function displayWithErrorHandling(array $context, array $blocks = array())
    {
        try {
            $this->doDisplay($context, $blocks);
        } catch (Twig_Error $e) {
            if (!$e->getTemplateName()) {
                $e->setTemplateName($this->getTemplateName());
            }

            // this is mostly useful for Twig_Error_Loader exceptions
            // see Twig_Error_Loader
            if (false === $e->getTemplateLine()) {
                $e->setTemplateLine(-1);
                $e->guess();
            }

            throw $e;
        } catch (Exception $e) {
            throw new Twig_Error_Runtime(sprintf('An exception has been thrown during the rendering of a template ("%s").', $e->getMessage()), -1, $this->getTemplateName(), $e);
        }
    }

    /**
     * Auto-generated method to display the template with the given context.
     *
     * @param array $context An array of parameters to pass to the template
     * @param array $blocks  An array of blocks to pass to the template
     */
    abstract protected function doDisplay(array $context, array $blocks = array());

    /**
     * Throws an exception for an unknown variable.
     *
     * This method is for internal use only and should never be called
     * directly.
     *
     * This is an implementation detail due to a PHP limitation before version 7.0.
     *
     * @return mixed The content of the context variable
     *
     * @throws Twig_Error_Runtime if the variable does not exist and Twig is running in strict mode
     *
     * @internal
     */
    final protected function notFound($name, $line)
    {
        throw new Twig_Error_Runtime(sprintf('Variable "%s" does not exist.', $name), $line, $this->getTemplateName());
    }

    /**
     * Returns the attribute value for a given array/object.
     *
     * @param mixed  $object            The object or array from where to get the item
     * @param mixed  $item              The item to get from the array or object
     * @param array  $arguments         An array of arguments to pass if the item is an object method
     * @param string $type              The type of attribute (@see Twig_Template constants)
     * @param bool   $isDefinedTest     Whether this is only a defined check
     * @param bool   $ignoreStrictCheck Whether to ignore the strict attribute check or not
     *
     * @return mixed The attribute value, or a Boolean when $isDefinedTest is true, or null when the attribute is not set and $ignoreStrictCheck is true
     *
     * @throws Twig_Error_Runtime if the attribute does not exist and Twig is running in strict mode and $isDefinedTest is false
     *
     * @internal
     */
    protected function getAttribute($object, $item, array $arguments = array(), $type = self::ANY_CALL, $isDefinedTest = false, $ignoreStrictCheck = false)
    {
        // array
        if (self::METHOD_CALL !== $type) {
            $arrayItem = is_bool($item) || is_float($item) ? (int) $item : $item;

            if ((is_array($object) && (isset($object[$arrayItem]) || array_key_exists($arrayItem, $object)))
                || ($object instanceof ArrayAccess && isset($object[$arrayItem]))
            ) {
                if ($isDefinedTest) {
                    return true;
                }

                return $object[$arrayItem];
            }

            if (self::ARRAY_CALL === $type || !is_object($object)) {
                if ($isDefinedTest) {
                    return false;
                }

                if ($ignoreStrictCheck || !$this->env->isStrictVariables()) {
                    return;
                }

                if ($object instanceof ArrayAccess) {
                    $message = sprintf('Key "%s" in object with ArrayAccess of class "%s" does not exist.', $arrayItem, get_class($object));
                } elseif (is_object($object)) {
                    $message = sprintf('Impossible to access a key "%s" on an object of class "%s" that does not implement ArrayAccess interface.', $item, get_class($object));
                } elseif (is_array($object)) {
                    if (empty($object)) {
                        $message = sprintf('Key "%s" does not exist as the array is empty.', $arrayItem);
                    } else {
                        $message = sprintf('Key "%s" for array with keys "%s" does not exist.', $arrayItem, implode(', ', array_keys($object)));
                    }
                } elseif (self::ARRAY_CALL === $type) {
                    if (null === $object) {
                        $message = sprintf('Impossible to access a key ("%s") on a null variable.', $item);
                    } else {
                        $message = sprintf('Impossible to access a key ("%s") on a %s variable ("%s").', $item, gettype($object), $object);
                    }
                } elseif (null === $object) {
                    $message = sprintf('Impossible to access an attribute ("%s") on a null variable.', $item);
                } else {
                    $message = sprintf('Impossible to access an attribute ("%s") on a %s variable ("%s").', $item, gettype($object), $object);
                }

                throw new Twig_Error_Runtime($message, -1, $this->getTemplateName());
            }
        }

        if (!is_object($object)) {
            if ($isDefinedTest) {
                return false;
            }

            if ($ignoreStrictCheck || !$this->env->isStrictVariables()) {
                return;
            }

            if (null === $object) {
                $message = sprintf('Impossible to invoke a method ("%s") on a null variable.', $item);
            } else {
                $message = sprintf('Impossible to invoke a method ("%s") on a %s variable ("%s").', $item, gettype($object), $object);
            }

            throw new Twig_Error_Runtime($message, -1, $this->getTemplateName());
        }

        // object property
        if (self::METHOD_CALL !== $type && !$object instanceof self) { // Twig_Template does not have public properties, and we don't want to allow access to internal ones
            if (isset($object->$item) || array_key_exists((string) $item, $object)) {
                if ($isDefinedTest) {
                    return true;
                }

                if ($this->env->hasExtension('Twig_Extension_Sandbox')) {
                    $this->env->getExtension('Twig_Extension_Sandbox')->checkPropertyAllowed($object, $item);
                }

                return $object->$item;
            }
        }

        $class = get_class($object);

        // object method
        if (!isset(self::$cache[$class])) {
            // get_class_methods returns all methods accessible in the scope, but we only want public ones to be accessible in templates
            if ($object instanceof self) {
                $ref = new ReflectionClass($class);
                $methods = array();
                foreach ($ref->getMethods(ReflectionMethod::IS_PUBLIC) as $refMethod) {
                    $methods[] = $refMethod->name;
                }
            } else {
                $methods = get_class_methods($object);
            }
            $cache = array();

            foreach ($methods as $method) {
                $cache[$method] = $method;
                $cache[$lcName = strtolower($method)] = $method;

                if ('g' === $lcName[0] && 0 === strpos($lcName, 'get')) {
                    $name = substr($method, 3);
                    $lcName = substr($lcName, 3);
                } elseif ('i' === $lcName[0] && 0 === strpos($lcName, 'is')) {
                    $name = substr($method, 2);
                    $lcName = substr($lcName, 2);
                } elseif ('h' === $lcName[0] && 0 === strpos($lcName, 'has')) {
                    $name = substr($method, 3);
                    $lcName = substr($lcName, 3);
                } else {
                    continue;
                }

                if (!isset($cache[$name])) {
                    $cache[$name] = $method;
                }
                if (!isset($cache[$lcName])) {
                    $cache[$lcName] = $method;
                }
            }
            self::$cache[$class] = $cache;
        }

        $call = false;
        if (isset(self::$cache[$class][$item])) {
            $method = self::$cache[$class][$item];
        } elseif (isset(self::$cache[$class][$lcItem = strtolower($item)])) {
            $method = self::$cache[$class][$lcItem];
        } elseif (isset(self::$cache[$class]['__call'])) {
            $method = $item;
            $call = true;
        } else {
            if ($isDefinedTest) {
                return false;
            }

            if ($ignoreStrictCheck || !$this->env->isStrictVariables()) {
                return;
            }

            throw new Twig_Error_Runtime(sprintf('Neither the property "%1$s" nor one of the methods "%1$s()", "get%1$s()"/"is%1$s()" or "__call()" exist and have public access in class "%2$s".', $item, $class), -1, $this->getTemplateName());
        }

        if ($isDefinedTest) {
            return true;
        }

        if ($this->env->hasExtension('Twig_Extension_Sandbox')) {
            $this->env->getExtension('Twig_Extension_Sandbox')->checkMethodAllowed($object, $method);
        }

        // Some objects throw exceptions when they have __call, and the method we try
        // to call is not supported. If ignoreStrictCheck is true, we should return null.
        try {
            $ret = $object->$method(...$arguments);
        } catch (BadMethodCallException $e) {
            if ($call && ($ignoreStrictCheck || !$this->env->isStrictVariables())) {
                return;
            }
            throw $e;
        }

        // useful when calling a template method from a template
        // this is not supported but unfortunately heavily used in the Symfony profiler
        if ($object instanceof self) {
            return $ret === '' ? '' : new Twig_Markup($ret, $this->env->getCharset());
        }

        return $ret;
    }
}<|MERGE_RESOLUTION|>--- conflicted
+++ resolved
@@ -254,9 +254,6 @@
      */
     public function hasBlock($name, array $context = null, array $blocks = array())
     {
-<<<<<<< HEAD
-        return isset($this->blocks[$name]);
-=======
         if (null === $context) {
             @trigger_error('The '.__METHOD__.' method is internal and should never be called; calling it directly is deprecated since version 1.28 and won\'t be possible anymore in 2.0.', E_USER_DEPRECATED);
 
@@ -276,7 +273,6 @@
         }
 
         return false;
->>>>>>> 827d8e77
     }
 
     /**
