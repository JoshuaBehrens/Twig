<?php

/*
 * This file is part of Twig.
 *
 * (c) Fabien Potencier
 * (c) Armin Ronacher
 *
 * For the full copyright and license information, please view the LICENSE
 * file that was distributed with this source code.
 */

/**
 * Default base class for compiled templates.
 *
 * This class is an implementation detail of how template compilation currently
 * works, which might change. It should never be used directly. Use $twig->load()
 * instead, which returns an instance of Twig_TemplateWrapper.
 *
 * @author Fabien Potencier <fabien@symfony.com>
 *
 * @internal
 */
abstract class Twig_Template
{
    const ANY_CALL = 'any';
    const ARRAY_CALL = 'array';
    const METHOD_CALL = 'method';

    protected $parent;
    protected $parents = [];
    protected $env;
    protected $blocks = [];
    protected $traits = [];

    /**
     * @internal
     */
    protected $extensions = [];

    public function __construct(Twig_Environment $env)
    {
        $this->env = $env;
        $this->extensions = $env->getExtensions();
    }

    /**
     * @internal this method will be removed in 2.0 and is only used internally to provide an upgrade path from 1.x to 2.0
     */
    public function __toString()
    {
        return $this->getTemplateName();
    }

    /**
     * Returns the template name.
     *
     * @return string The template name
     */
    abstract public function getTemplateName();

    /**
     * Returns debug information about the template.
     *
     * @return array Debug information
     *
     * @internal
     */
    abstract public function getDebugInfo();

    /**
     * Returns information about the original template source code.
     *
     * @return Twig_Source
     */
    public function getSourceContext()
    {
        return new Twig_Source('', $this->getTemplateName());
    }

    /**
     * Returns the parent template.
     *
     * This method is for internal use only and should never be called
     * directly.
     *
     * @param array $context
     *
<<<<<<< HEAD
     * @return Twig_Template|false The parent template or false if there is no parent
=======
     * @return Twig_TemplateInterface|Twig_TemplateWrapper|false The parent template or false if there is no parent
>>>>>>> 9d36daf1
     *
     * @internal
     */
    public function getParent(array $context)
    {
        if (null !== $this->parent) {
            return $this->parent;
        }

        try {
            $parent = $this->doGetParent($context);

            if (false === $parent) {
                return false;
            }

            if ($parent instanceof self || $parent instanceof Twig_TemplateWrapper) {
                return $this->parents[$parent->getSourceContext()->getName()] = $parent;
            }

            if (!isset($this->parents[$parent])) {
                $this->parents[$parent] = $this->loadTemplate($parent);
            }
        } catch (Twig_Error_Loader $e) {
            $e->setSourceContext(null);
            $e->guess();

            throw $e;
        }

        return $this->parents[$parent];
    }

    protected function doGetParent(array $context)
    {
        return false;
    }

    public function isTraitable()
    {
        return true;
    }

    /**
     * Displays a parent block.
     *
     * This method is for internal use only and should never be called
     * directly.
     *
     * @param string $name    The block name to display from the parent
     * @param array  $context The context
     * @param array  $blocks  The current set of blocks
     *
     * @internal
     */
    public function displayParentBlock($name, array $context, array $blocks = [])
    {
        if (isset($this->traits[$name])) {
            $this->traits[$name][0]->displayBlock($name, $context, $blocks, false);
        } elseif (false !== $parent = $this->getParent($context)) {
            $parent->displayBlock($name, $context, $blocks, false);
        } else {
            throw new Twig_Error_Runtime(sprintf('The template has no parent and no traits defining the "%s" block.', $name), -1, $this->getSourceContext());
        }
    }

    /**
     * Displays a block.
     *
     * This method is for internal use only and should never be called
     * directly.
     *
     * @param string $name      The block name to display
     * @param array  $context   The context
     * @param array  $blocks    The current set of blocks
     * @param bool   $useBlocks Whether to use the current set of blocks
     *
     * @internal
     */
    public function displayBlock($name, array $context, array $blocks = [], $useBlocks = true, self $templateContext = null)
    {
        if ($useBlocks && isset($blocks[$name])) {
            $template = $blocks[$name][0];
            $block = $blocks[$name][1];
        } elseif (isset($this->blocks[$name])) {
            $template = $this->blocks[$name][0];
            $block = $this->blocks[$name][1];
        } else {
            $template = null;
            $block = null;
        }

        // avoid RCEs when sandbox is enabled
        if (null !== $template && !$template instanceof self) {
            throw new LogicException('A block must be a method on a Twig_Template instance.');
        }

        if (null !== $template) {
            try {
                $template->$block($context, $blocks);
            } catch (Twig_Error $e) {
                if (!$e->getSourceContext()) {
                    $e->setSourceContext($template->getSourceContext());
                }

                // this is mostly useful for Twig_Error_Loader exceptions
                // see Twig_Error_Loader
                if (false === $e->getTemplateLine()) {
                    $e->setTemplateLine(-1);
                    $e->guess();
                }

                throw $e;
            } catch (Exception $e) {
                throw new Twig_Error_Runtime(sprintf('An exception has been thrown during the rendering of a template ("%s").', $e->getMessage()), -1, $template->getSourceContext(), $e);
            }
        } elseif (false !== $parent = $this->getParent($context)) {
            $parent->displayBlock($name, $context, array_merge($this->blocks, $blocks), false, $templateContext ?? $this);
        } elseif (isset($blocks[$name])) {
            throw new Twig_Error_Runtime(sprintf('Block "%s" should not call parent() in "%s" as the block does not exist in the parent template "%s".', $name, $blocks[$name][0]->getTemplateName(), $this->getTemplateName()), -1, $blocks[$name][0]->getSourceContext());
        } else {
            throw new Twig_Error_Runtime(sprintf('Block "%s" on template "%s" does not exist.', $name, $this->getTemplateName()), -1, ($templateContext ?? $this)->getSourceContext());
        }
    }

    /**
     * Renders a parent block.
     *
     * This method is for internal use only and should never be called
     * directly.
     *
     * @param string $name    The block name to render from the parent
     * @param array  $context The context
     * @param array  $blocks  The current set of blocks
     *
     * @return string The rendered block
     *
     * @internal
     */
    public function renderParentBlock($name, array $context, array $blocks = [])
    {
        ob_start();
        $this->displayParentBlock($name, $context, $blocks);

        return ob_get_clean();
    }

    /**
     * Renders a block.
     *
     * This method is for internal use only and should never be called
     * directly.
     *
     * @param string $name      The block name to render
     * @param array  $context   The context
     * @param array  $blocks    The current set of blocks
     * @param bool   $useBlocks Whether to use the current set of blocks
     *
     * @return string The rendered block
     *
     * @internal
     */
    public function renderBlock($name, array $context, array $blocks = [], $useBlocks = true)
    {
        ob_start();
        $this->displayBlock($name, $context, $blocks, $useBlocks);

        return ob_get_clean();
    }

    /**
     * Returns whether a block exists or not in the current context of the template.
     *
     * This method checks blocks defined in the current template
     * or defined in "used" traits or defined in parent templates.
     *
     * @param string $name    The block name
     * @param array  $context The context
     * @param array  $blocks  The current set of blocks
     *
     * @return bool true if the block exists, false otherwise
     *
     * @internal
     */
    public function hasBlock($name, array $context, array $blocks = [])
    {
        if (isset($blocks[$name])) {
            return $blocks[$name][0] instanceof self;
        }

        if (isset($this->blocks[$name])) {
            return true;
        }

        if (false !== $parent = $this->getParent($context)) {
            return $parent->hasBlock($name, $context);
        }

        return false;
    }

    /**
     * Returns all block names in the current context of the template.
     *
     * This method checks blocks defined in the current template
     * or defined in "used" traits or defined in parent templates.
     *
     * @param array $context The context
     * @param array $blocks  The current set of blocks
     *
     * @return array An array of block names
     *
     * @internal
     */
    public function getBlockNames(array $context, array $blocks = [])
    {
        $names = array_merge(array_keys($blocks), array_keys($this->blocks));

        if (false !== $parent = $this->getParent($context)) {
            $names = array_merge($names, $parent->getBlockNames($context));
        }

        return array_unique($names);
    }

    protected function loadTemplate($template, $templateName = null, $line = null, $index = null)
    {
        try {
            if (is_array($template)) {
                return $this->env->resolveTemplate($template);
            }

            if ($template instanceof self || $template instanceof Twig_TemplateWrapper) {
                return $template;
            }

            return $this->env->loadTemplate($template, $index);
        } catch (Twig_Error $e) {
            if (!$e->getSourceContext()) {
                $e->setSourceContext($templateName ? new Twig_Source('', $templateName) : $this->getSourceContext());
            }

            if ($e->getTemplateLine()) {
                throw $e;
            }

            if (!$line) {
                $e->guess();
            } else {
                $e->setTemplateLine($line);
            }

            throw $e;
        }
    }

    /**
     * Returns all blocks.
     *
     * This method is for internal use only and should never be called
     * directly.
     *
     * @return array An array of blocks
     *
     * @internal
     */
    public function getBlocks()
    {
        return $this->blocks;
    }

    public function display(array $context, array $blocks = [])
    {
        $this->displayWithErrorHandling($this->env->mergeGlobals($context), array_merge($this->blocks, $blocks));
    }

    public function render(array $context)
    {
        $level = ob_get_level();
        ob_start();
        try {
            $this->display($context);
        } catch (Throwable $e) {
            while (ob_get_level() > $level) {
                ob_end_clean();
            }

            throw $e;
        }

        return ob_get_clean();
    }

    protected function displayWithErrorHandling(array $context, array $blocks = [])
    {
        try {
            $this->doDisplay($context, $blocks);
        } catch (Twig_Error $e) {
            if (!$e->getSourceContext()) {
                $e->setSourceContext($this->getSourceContext());
            }

            // this is mostly useful for Twig_Error_Loader exceptions
            // see Twig_Error_Loader
            if (false === $e->getTemplateLine()) {
                $e->setTemplateLine(-1);
                $e->guess();
            }

            throw $e;
        } catch (Exception $e) {
            throw new Twig_Error_Runtime(sprintf('An exception has been thrown during the rendering of a template ("%s").', $e->getMessage()), -1, $this->getSourceContext(), $e);
        }
    }

    /**
     * Auto-generated method to display the template with the given context.
     *
     * @param array $context An array of parameters to pass to the template
     * @param array $blocks  An array of blocks to pass to the template
     */
    abstract protected function doDisplay(array $context, array $blocks = []);
}

class_alias('Twig_Template', 'Twig\Template', false);<|MERGE_RESOLUTION|>--- conflicted
+++ resolved
@@ -86,11 +86,7 @@
      *
      * @param array $context
      *
-<<<<<<< HEAD
-     * @return Twig_Template|false The parent template or false if there is no parent
-=======
-     * @return Twig_TemplateInterface|Twig_TemplateWrapper|false The parent template or false if there is no parent
->>>>>>> 9d36daf1
+     * @return Twig_Template|Twig_TemplateWrapper|false The parent template or false if there is no parent
      *
      * @internal
      */
