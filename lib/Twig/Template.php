--- conflicted
+++ resolved
@@ -54,13 +54,9 @@
      *
      * @param array $context
      *
-<<<<<<< HEAD
      * @return Twig_Template|false The parent template or false if there is no parent
-=======
-     * @return Twig_TemplateInterface|false The parent template or false if there is no parent
-     *
-     * @internal
->>>>>>> 86e0a927
+     *
+     * @internal
      */
     public function getParent(array $context)
     {
@@ -407,13 +403,10 @@
      *
      * This is an implementation detail due to a PHP limitation before version 7.0.
      *
-<<<<<<< HEAD
-=======
      * @return mixed The content of the context variable
      *
      * @throws Twig_Error_Runtime if the variable does not exist and Twig is running in strict mode
      *
->>>>>>> 86e0a927
      * @internal
      */
     final protected function notFound($name, $line)
