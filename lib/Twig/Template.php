--- conflicted
+++ resolved
@@ -62,13 +62,9 @@
      * This method is for internal use only and should never be called
      * directly.
      *
-<<<<<<< HEAD
+     * @param array $context
+     *
      * @return Twig_Template|false The parent template or false if there is no parent
-=======
-     * @param array $context
-     *
-     * @return Twig_TemplateInterface|false The parent template or false if there is no parent
->>>>>>> ca76ad98
      */
     public function getParent(array $context)
     {
