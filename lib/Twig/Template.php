<?php

/*
 * This file is part of Twig.
 *
 * (c) 2009 Fabien Potencier
 * (c) 2009 Armin Ronacher
 *
 * For the full copyright and license information, please view the LICENSE
 * file that was distributed with this source code.
 */

if (PHP_VERSION_ID >= 50600) {
    require_once __DIR__.'/twig_call_method.php';
}

/**
 * Default base class for compiled templates.
 *
 * @author Fabien Potencier <fabien@symfony.com>
 */
abstract class Twig_Template
{
<<<<<<< HEAD
    const ANY_CALL = 'any';
    const ARRAY_CALL = 'array';
    const METHOD_CALL = 'method';

=======
    /**
     * @internal
     */
>>>>>>> 924c2f48
    protected static $cache = array();

    protected $parent;
    protected $parents = array();
    protected $env;
    protected $blocks = array();
    protected $traits = array();

    /**
     * Constructor.
     *
     * @param Twig_Environment $env A Twig_Environment instance
     */
    public function __construct(Twig_Environment $env)
    {
        $this->env = $env;
    }

    /**
     * Returns the template name.
     *
     * @return string The template name
     */
    abstract public function getTemplateName();

    /**
     * Returns debug information about the template.
     *
     * @return array Debug information
     *
     * @internal
     */
    abstract public function getDebugInfo();

    /**
     * Returns information about the original template source code.
     *
     * @return Twig_Source
     */
    public function getSourceContext()
    {
        return new Twig_Source('', $this->getTemplateName());
    }

    /**
     * Returns the parent template.
     *
     * This method is for internal use only and should never be called
     * directly.
     *
     * @param array $context
     *
     * @return Twig_Template|false The parent template or false if there is no parent
     *
     * @internal
     */
    public function getParent(array $context)
    {
        if (null !== $this->parent) {
            return $this->parent;
        }

        try {
            $parent = $this->doGetParent($context);

            if (false === $parent) {
                return false;
            }

            if ($parent instanceof self) {
                return $this->parents[$parent->getTemplateName()] = $parent;
            }

            if (!isset($this->parents[$parent])) {
                $this->parents[$parent] = $this->loadTemplate($parent);
            }
        } catch (Twig_Error_Loader $e) {
            $e->setTemplateName(null);
            $e->guess();

            throw $e;
        }

        return $this->parents[$parent];
    }

    protected function doGetParent(array $context)
    {
        return false;
    }

    public function isTraitable()
    {
        return true;
    }

    /**
     * Displays a parent block.
     *
     * This method is for internal use only and should never be called
     * directly.
     *
     * @param string $name    The block name to display from the parent
     * @param array  $context The context
     * @param array  $blocks  The current set of blocks
     *
     * @internal
     */
    public function displayParentBlock($name, array $context, array $blocks = array())
    {
        if (isset($this->traits[$name])) {
            $this->traits[$name][0]->displayBlock($name, $context, $blocks, false);
        } elseif (false !== $parent = $this->getParent($context)) {
            $parent->displayBlock($name, $context, $blocks, false);
        } else {
            throw new Twig_Error_Runtime(sprintf('The template has no parent and no traits defining the "%s" block.', $name), -1, $this->getTemplateName());
        }
    }

    /**
     * Displays a block.
     *
     * This method is for internal use only and should never be called
     * directly.
     *
     * @param string $name      The block name to display
     * @param array  $context   The context
     * @param array  $blocks    The current set of blocks
     * @param bool   $useBlocks Whether to use the current set of blocks
     *
     * @internal
     */
    public function displayBlock($name, array $context, array $blocks = array(), $useBlocks = true)
    {
        if ($useBlocks && isset($blocks[$name])) {
            $template = $blocks[$name][0];
            $block = $blocks[$name][1];
        } elseif (isset($this->blocks[$name])) {
            $template = $this->blocks[$name][0];
            $block = $this->blocks[$name][1];
        } else {
            $template = null;
            $block = null;
        }

        if (null !== $template) {
            // avoid RCEs when sandbox is enabled
            if (!$template instanceof self) {
                throw new LogicException('A block must be a method on a Twig_Template instance.');
            }

            try {
                $template->$block($context, $blocks);
            } catch (Twig_Error $e) {
                if (!$e->getTemplateName()) {
                    $e->setTemplateName($template->getTemplateName());
                }

                // this is mostly useful for Twig_Error_Loader exceptions
                // see Twig_Error_Loader
                if (false === $e->getTemplateLine()) {
                    $e->setTemplateLine(-1);
                    $e->guess();
                }

                throw $e;
            } catch (Exception $e) {
                throw new Twig_Error_Runtime(sprintf('An exception has been thrown during the rendering of a template ("%s").', $e->getMessage()), -1, $template->getTemplateName(), $e);
            }
        } elseif (false !== $parent = $this->getParent($context)) {
            $parent->displayBlock($name, $context, array_merge($this->blocks, $blocks), false);
        }
    }

    /**
     * Renders a parent block.
     *
     * This method is for internal use only and should never be called
     * directly.
     *
     * @param string $name    The block name to render from the parent
     * @param array  $context The context
     * @param array  $blocks  The current set of blocks
     *
     * @return string The rendered block
     *
     * @internal
     */
    public function renderParentBlock($name, array $context, array $blocks = array())
    {
        ob_start();
        $this->displayParentBlock($name, $context, $blocks);

        return ob_get_clean();
    }

    /**
     * Renders a block.
     *
     * This method is for internal use only and should never be called
     * directly.
     *
     * @param string $name      The block name to render
     * @param array  $context   The context
     * @param array  $blocks    The current set of blocks
     * @param bool   $useBlocks Whether to use the current set of blocks
     *
     * @return string The rendered block
     *
     * @internal
     */
    public function renderBlock($name, array $context, array $blocks = array(), $useBlocks = true)
    {
        ob_start();
        $this->displayBlock($name, $context, $blocks, $useBlocks);

        return ob_get_clean();
    }

    /**
     * Returns whether a block exists or not.
     *
     * This method is for internal use only and should never be called
     * directly.
     *
     * This method does only return blocks defined in the current template
     * or defined in "used" traits.
     *
     * It does not return blocks from parent templates as the parent
     * template name can be dynamic, which is only known based on the
     * current context.
     *
     * @param string $name The block name
     *
     * @return bool true if the block exists, false otherwise
     *
     * @internal
     */
    public function hasBlock($name)
    {
        return isset($this->blocks[$name]);
    }

    /**
     * Returns all block names.
     *
     * This method is for internal use only and should never be called
     * directly.
     *
     * @return array An array of block names
     *
     * @see hasBlock
     *
     * @internal
     */
    public function getBlockNames()
    {
        return array_keys($this->blocks);
    }

    protected function loadTemplate($template, $templateName = null, $line = null, $index = null)
    {
        try {
            if (is_array($template)) {
                return $this->env->resolveTemplate($template);
            }

            if ($template instanceof self) {
                return $template;
            }

            return $this->env->loadTemplate($template, $index);
        } catch (Twig_Error $e) {
            if (!$e->getTemplateName()) {
                $e->setTemplateName($templateName ? $templateName : $this->getTemplateName());
            }

            if ($e->getTemplateLine()) {
                throw $e;
            }

            if (!$line) {
                $e->guess();
            } else {
                $e->setTemplateLine($line);
            }

            throw $e;
        }
    }

    /**
     * Returns all blocks.
     *
     * This method is for internal use only and should never be called
     * directly.
     *
     * @return array An array of blocks
     *
     * @see hasBlock
     *
     * @internal
     */
    public function getBlocks()
    {
        return $this->blocks;
    }

    /**
     * {@inheritdoc}
     */
    public function display(array $context, array $blocks = array())
    {
        $this->displayWithErrorHandling($this->env->mergeGlobals($context), array_merge($this->blocks, $blocks));
    }

    /**
     * {@inheritdoc}
     */
    public function render(array $context)
    {
        $level = ob_get_level();
        ob_start();
        try {
            $this->display($context);
        } catch (Exception $e) {
            while (ob_get_level() > $level) {
                ob_end_clean();
            }

            throw $e;
        } catch (Throwable $e) {
            while (ob_get_level() > $level) {
                ob_end_clean();
            }

            throw $e;
        }

        return ob_get_clean();
    }

    protected function displayWithErrorHandling(array $context, array $blocks = array())
    {
        try {
            $this->doDisplay($context, $blocks);
        } catch (Twig_Error $e) {
            if (!$e->getTemplateName()) {
                $e->setTemplateName($this->getTemplateName());
            }

            // this is mostly useful for Twig_Error_Loader exceptions
            // see Twig_Error_Loader
            if (false === $e->getTemplateLine()) {
                $e->setTemplateLine(-1);
                $e->guess();
            }

            throw $e;
        } catch (Exception $e) {
            throw new Twig_Error_Runtime(sprintf('An exception has been thrown during the rendering of a template ("%s").', $e->getMessage()), -1, $this->getTemplateName(), $e);
        }
    }

    /**
     * Auto-generated method to display the template with the given context.
     *
     * @param array $context An array of parameters to pass to the template
     * @param array $blocks  An array of blocks to pass to the template
     */
    abstract protected function doDisplay(array $context, array $blocks = array());

    /**
     * Throws an exception for an unknown variable.
     *
     * This method is for internal use only and should never be called
     * directly.
     *
     * This is an implementation detail due to a PHP limitation before version 7.0.
     *
     * @return mixed The content of the context variable
     *
     * @throws Twig_Error_Runtime if the variable does not exist and Twig is running in strict mode
     *
     * @internal
     */
    final protected function notFound($name, $line)
    {
        throw new Twig_Error_Runtime(sprintf('Variable "%s" does not exist.', $name), $line, $this->getTemplateName());
    }

    /**
     * Returns the attribute value for a given array/object.
     *
     * @param mixed  $object            The object or array from where to get the item
     * @param mixed  $item              The item to get from the array or object
     * @param array  $arguments         An array of arguments to pass if the item is an object method
     * @param string $type              The type of attribute (@see Twig_Template constants)
     * @param bool   $isDefinedTest     Whether this is only a defined check
     * @param bool   $ignoreStrictCheck Whether to ignore the strict attribute check or not
     *
     * @return mixed The attribute value, or a Boolean when $isDefinedTest is true, or null when the attribute is not set and $ignoreStrictCheck is true
     *
     * @throws Twig_Error_Runtime if the attribute does not exist and Twig is running in strict mode and $isDefinedTest is false
     *
     * @internal
     */
    protected function getAttribute($object, $item, array $arguments = array(), $type = self::ANY_CALL, $isDefinedTest = false, $ignoreStrictCheck = false)
    {
        // array
        if (self::METHOD_CALL !== $type) {
            $arrayItem = is_bool($item) || is_float($item) ? (int) $item : $item;

            if ((is_array($object) && (isset($object[$arrayItem]) || array_key_exists($arrayItem, $object)))
                || ($object instanceof ArrayAccess && isset($object[$arrayItem]))
            ) {
                if ($isDefinedTest) {
                    return true;
                }

                return $object[$arrayItem];
            }

            if (self::ARRAY_CALL === $type || !is_object($object)) {
                if ($isDefinedTest) {
                    return false;
                }

                if ($ignoreStrictCheck || !$this->env->isStrictVariables()) {
                    return;
                }

                if ($object instanceof ArrayAccess) {
                    $message = sprintf('Key "%s" in object with ArrayAccess of class "%s" does not exist.', $arrayItem, get_class($object));
                } elseif (is_object($object)) {
                    $message = sprintf('Impossible to access a key "%s" on an object of class "%s" that does not implement ArrayAccess interface.', $item, get_class($object));
                } elseif (is_array($object)) {
                    if (empty($object)) {
                        $message = sprintf('Key "%s" does not exist as the array is empty.', $arrayItem);
                    } else {
                        $message = sprintf('Key "%s" for array with keys "%s" does not exist.', $arrayItem, implode(', ', array_keys($object)));
                    }
                } elseif (self::ARRAY_CALL === $type) {
                    if (null === $object) {
                        $message = sprintf('Impossible to access a key ("%s") on a null variable.', $item);
                    } else {
                        $message = sprintf('Impossible to access a key ("%s") on a %s variable ("%s").', $item, gettype($object), $object);
                    }
                } elseif (null === $object) {
                    $message = sprintf('Impossible to access an attribute ("%s") on a null variable.', $item);
                } else {
                    $message = sprintf('Impossible to access an attribute ("%s") on a %s variable ("%s").', $item, gettype($object), $object);
                }

                throw new Twig_Error_Runtime($message, -1, $this->getTemplateName());
            }
        }

        if (!is_object($object)) {
            if ($isDefinedTest) {
                return false;
            }

            if ($ignoreStrictCheck || !$this->env->isStrictVariables()) {
                return;
            }

            if (null === $object) {
                $message = sprintf('Impossible to invoke a method ("%s") on a null variable.', $item);
            } else {
                $message = sprintf('Impossible to invoke a method ("%s") on a %s variable ("%s").', $item, gettype($object), $object);
            }

            throw new Twig_Error_Runtime($message, -1, $this->getTemplateName());
        }

        // object property
        if (self::METHOD_CALL !== $type && !$object instanceof self) { // Twig_Template does not have public properties, and we don't want to allow access to internal ones
            if (isset($object->$item) || array_key_exists((string) $item, $object)) {
                if ($isDefinedTest) {
                    return true;
                }

                if ($this->env->hasExtension('Twig_Extension_Sandbox')) {
                    $this->env->getExtension('Twig_Extension_Sandbox')->checkPropertyAllowed($object, $item);
                }

                return $object->$item;
            }
        }

        $class = get_class($object);

        // object method
        if (!isset(self::$cache[$class])) {
            // get_class_methods returns all methods accessible in the scope, but we only want public ones to be accessible in templates
            if ($object instanceof self) {
                $ref = new ReflectionClass($class);
                $methods = array();

                foreach ($ref->getMethods(ReflectionMethod::IS_PUBLIC) as $refMethod) {
<<<<<<< HEAD
                    $methods[strtolower($refMethod->name)] = true;
=======
                    // Accessing the environment from templates is forbidden to prevent untrusted changes to the environment
                    if ('getenvironment' !== strtolower($refMethod->name)) {
                        $methods[] = $refMethod->name;
                    }
>>>>>>> 924c2f48
                }
            } else {
                $methods = get_class_methods($object);
            }
            $cache = array();

            foreach ($methods as $method) {
                $cache[$method] = $method;
                $cache[$lcName = strtolower($method)] = $method;

                if ('g' === $lcName[0] && 0 === strpos($lcName, 'get')) {
                    $name = substr($method, 3);
                    $lcName = substr($lcName, 3);
                } elseif ('i' === $lcName[0] && 0 === strpos($lcName, 'is')) {
                    $name = substr($method, 2);
                    $lcName = substr($lcName, 2);
                } else {
                    continue;
                }

                if (!isset($cache[$name])) {
                    $cache[$name] = $method;
                }
                if (!isset($cache[$lcName])) {
                    $cache[$lcName] = $method;
                }
            }
            self::$cache[$class] = $cache;
        }

        $call = false;
<<<<<<< HEAD
        $lcItem = strtolower($item);
        if (isset(self::$cache[$class]['methods'][$lcItem])) {
            $method = (string) $item;
        } elseif (isset(self::$cache[$class]['methods']['get'.$lcItem])) {
            $method = 'get'.$item;
        } elseif (isset(self::$cache[$class]['methods']['is'.$lcItem])) {
            $method = 'is'.$item;
        } elseif (isset(self::$cache[$class]['methods']['has'.$lcItem])) {
            $method = 'has'.$item;
        } elseif (isset(self::$cache[$class]['methods']['__call'])) {
            $method = (string) $item;
=======
        if (isset(self::$cache[$class][$item])) {
            $method = self::$cache[$class][$item];
        } elseif (isset(self::$cache[$class][$lcItem = strtolower($item)])) {
            $method = self::$cache[$class][$lcItem];
        } elseif (isset(self::$cache[$class]['__call'])) {
            $method = $item;
>>>>>>> 924c2f48
            $call = true;
        } else {
            if ($isDefinedTest) {
                return false;
            }

            if ($ignoreStrictCheck || !$this->env->isStrictVariables()) {
                return;
            }

            throw new Twig_Error_Runtime(sprintf('Neither the property "%1$s" nor one of the methods "%1$s()", "get%1$s()"/"is%1$s()" or "__call()" exist and have public access in class "%2$s".', $item, $class), -1, $this->getTemplateName());
        }

        if ($isDefinedTest) {
            return true;
        }

        if ($this->env->hasExtension('Twig_Extension_Sandbox')) {
            $this->env->getExtension('Twig_Extension_Sandbox')->checkMethodAllowed($object, $method);
        }

        // Some objects throw exceptions when they have __call, and the method we try
        // to call is not supported. If ignoreStrictCheck is true, we should return null.
        try {
            if (!$arguments) {
                $ret = $object->$method();
            } elseif (PHP_VERSION_ID >= 50600) {
                $ret = twig_call_method($object, $method, $arguments);
            } else {
                $ret = call_user_func_array(array($object, $method), $arguments);
            }
        } catch (BadMethodCallException $e) {
            if ($call && ($ignoreStrictCheck || !$this->env->isStrictVariables())) {
                return;
            }
            throw $e;
        }

        // useful when calling a template method from a template
        // this is not supported but unfortunately heavily used in the Symfony profiler
        if ($object instanceof self) {
            return $ret === '' ? '' : new Twig_Markup($ret, $this->env->getCharset());
        }

        return $ret;
    }
}<|MERGE_RESOLUTION|>--- conflicted
+++ resolved
@@ -21,16 +21,13 @@
  */
 abstract class Twig_Template
 {
-<<<<<<< HEAD
     const ANY_CALL = 'any';
     const ARRAY_CALL = 'array';
     const METHOD_CALL = 'method';
 
-=======
-    /**
-     * @internal
-     */
->>>>>>> 924c2f48
+    /**
+     * @internal
+     */
     protected static $cache = array();
 
     protected $parent;
@@ -530,16 +527,8 @@
             if ($object instanceof self) {
                 $ref = new ReflectionClass($class);
                 $methods = array();
-
                 foreach ($ref->getMethods(ReflectionMethod::IS_PUBLIC) as $refMethod) {
-<<<<<<< HEAD
-                    $methods[strtolower($refMethod->name)] = true;
-=======
-                    // Accessing the environment from templates is forbidden to prevent untrusted changes to the environment
-                    if ('getenvironment' !== strtolower($refMethod->name)) {
-                        $methods[] = $refMethod->name;
-                    }
->>>>>>> 924c2f48
+                    $methods[] = $refMethod->name;
                 }
             } else {
                 $methods = get_class_methods($object);
@@ -556,6 +545,9 @@
                 } elseif ('i' === $lcName[0] && 0 === strpos($lcName, 'is')) {
                     $name = substr($method, 2);
                     $lcName = substr($lcName, 2);
+                } elseif ('h' === $lcName[0] && 0 === strpos($lcName, 'has')) {
+                    $name = substr($method, 3);
+                    $lcName = substr($lcName, 3);
                 } else {
                     continue;
                 }
@@ -571,26 +563,12 @@
         }
 
         $call = false;
-<<<<<<< HEAD
-        $lcItem = strtolower($item);
-        if (isset(self::$cache[$class]['methods'][$lcItem])) {
-            $method = (string) $item;
-        } elseif (isset(self::$cache[$class]['methods']['get'.$lcItem])) {
-            $method = 'get'.$item;
-        } elseif (isset(self::$cache[$class]['methods']['is'.$lcItem])) {
-            $method = 'is'.$item;
-        } elseif (isset(self::$cache[$class]['methods']['has'.$lcItem])) {
-            $method = 'has'.$item;
-        } elseif (isset(self::$cache[$class]['methods']['__call'])) {
-            $method = (string) $item;
-=======
         if (isset(self::$cache[$class][$item])) {
             $method = self::$cache[$class][$item];
         } elseif (isset(self::$cache[$class][$lcItem = strtolower($item)])) {
             $method = self::$cache[$class][$lcItem];
         } elseif (isset(self::$cache[$class]['__call'])) {
             $method = $item;
->>>>>>> 924c2f48
             $call = true;
         } else {
             if ($isDefinedTest) {
