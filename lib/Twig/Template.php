--- conflicted
+++ resolved
@@ -326,13 +326,8 @@
 
             return $this->env->loadTemplate($template, $index);
         } catch (Twig_Error $e) {
-<<<<<<< HEAD
-            if (!$e->getTemplateName()) {
-                $e->setTemplateName($templateName ?: $this->getTemplateName());
-=======
             if (!$e->getSourceContext()) {
                 $e->setSourceContext($templateName ? new Twig_Source('', $templateName) : $this->getSourceContext());
->>>>>>> 0e0c5342
             }
 
             if ($e->getTemplateLine()) {
@@ -438,19 +433,7 @@
      */
     final protected function notFound($name, $line)
     {
-<<<<<<< HEAD
-        throw new Twig_Error_Runtime(sprintf('Variable "%s" does not exist.', $name), $line, $this->getTemplateName());
-=======
-        if (!array_key_exists($item, $context)) {
-            if ($ignoreStrictCheck || !$this->env->isStrictVariables()) {
-                return;
-            }
-
-            throw new Twig_Error_Runtime(sprintf('Variable "%s" does not exist.', $item), -1, $this->getSourceContext());
-        }
-
-        return $context[$item];
->>>>>>> 0e0c5342
+        throw new Twig_Error_Runtime(sprintf('Variable "%s" does not exist.', $name), $line, $this->getSourceContext());
     }
 
     /**
