--- conflicted
+++ resolved
@@ -406,19 +406,7 @@
      */
     final protected function notFound($name, $line)
     {
-<<<<<<< HEAD
-        throw new Twig_Error_Runtime(sprintf('Variable "%s" does not exist', $name), $line, $this->getTemplateName());
-=======
-        if (!array_key_exists($item, $context)) {
-            if ($ignoreStrictCheck || !$this->env->isStrictVariables()) {
-                return;
-            }
-
-            throw new Twig_Error_Runtime(sprintf('Variable "%s" does not exist.', $item), -1, $this->getTemplateName());
-        }
-
-        return $context[$item];
->>>>>>> 9ee6fe33
+        throw new Twig_Error_Runtime(sprintf('Variable "%s" does not exist.', $name), $line, $this->getTemplateName());
     }
 
     /**
